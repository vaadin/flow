--- conflicted
+++ resolved
@@ -26,11 +26,7 @@
       document.head.removeChild(csrfHeaderNameMetaTag);
     }
   }
-<<<<<<< HEAD
   function setupSpringCsrfMetaTags(csrfToken = csrf) {
-=======
-  function setupSpringCsrfMetaTags() {
->>>>>>> 6b008c7d
     let csrfMetaTag = document.head.querySelector('meta[name="_csrf"]') as HTMLMetaElement | null;
     let csrfHeaderNameMetaTag = document.head.querySelector('meta[name="_csrf_header"]') as HTMLMetaElement | null;
 
@@ -39,11 +35,7 @@
       csrfMetaTag.name = '_csrf';
       document.head.appendChild(csrfMetaTag);
     }
-<<<<<<< HEAD
     csrfMetaTag.content = csrfToken;
-=======
-    csrfMetaTag.content = csrf;
->>>>>>> 6b008c7d
 
     if (!csrfHeaderNameMetaTag) {
       csrfHeaderNameMetaTag = document.createElement('meta');
@@ -52,10 +44,6 @@
     }
     csrfHeaderNameMetaTag.content = headerName;
   }
-<<<<<<< HEAD
-
-=======
->>>>>>> 6b008c7d
   before( ()=> {
     setupSpringCsrfMetaTags();
     headers[headerName]=csrf;
@@ -175,19 +163,10 @@
       expect((window as any).Vaadin.TypeScript.csrfToken).to.equal("6a60700e-852b-420f-a126-a1c61b73d1ba");
       expect(document.head.querySelector('meta[name="_csrf"]')?.getAttribute('content')).to.equal(csrf);
       expect(document.head.querySelector('meta[name="_csrf_header"]')?.getAttribute('content')).to.equal(headerName);
-<<<<<<< HEAD
-=======
-      
-      setupSpringCsrfMetaTags();
->>>>>>> 6b008c7d
     });
 
     // when started the app offline, the spring csrf meta tags are not available
     it('should retry when no spring csrf metas in the doc and clear the csrf token on failed server logout with the retry', async () => {
-<<<<<<< HEAD
-=======
-      debugger;
->>>>>>> 6b008c7d
       clearSpringCsrfMetaTags();
       
       expect(document.head.querySelector('meta[name="_csrf"]')).to.be.null;
@@ -213,7 +192,6 @@
       
       setupSpringCsrfMetaTags();
     });
-<<<<<<< HEAD
 
     // when the page has been opend too long the session has expired
     it('should retry when expired spring csrf metas in the doc', async () => {
@@ -240,8 +218,6 @@
       expect(document.head.querySelector('meta[name="_csrf"]')?.getAttribute('content')).to.equal(csrf);
       expect(document.head.querySelector('meta[name="_csrf_header"]')?.getAttribute('content')).to.equal(headerName);
     });
-=======
->>>>>>> 6b008c7d
   });
 
   describe("InvalidSessionMiddleWare", ()=>{
