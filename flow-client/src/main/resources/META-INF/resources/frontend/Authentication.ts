import { MiddlewareClass, MiddlewareContext, MiddlewareNext } from './Connect';

export interface LoginResult {
  error: boolean;
  token?: string;
  errorTitle?: string;
  errorMessage?: string;
}

export interface LoginOptions {
  loginProcessingUrl?: string;
  failureUrl?: string;
  defaultSuccessUrl?: string;
}

export interface LogoutOptions {
  logoutUrl?: string;
}

/**
 * A helper method for Spring Security based form login.
 * @param username
 * @param password
 * @param options defines additional options, e.g, the loginProcessingUrl, failureUrl, defaultSuccessUrl etc.
 */
export async function login(username: string, password: string, options?: LoginOptions): Promise<LoginResult> {
  let result;
  try {
    const data = new FormData();
    data.append('username', username);
    data.append('password', password);

    const loginProcessingUrl = options && options.loginProcessingUrl ? options.loginProcessingUrl : '/login';
    const headers = getSpringCsrfTokenHeadersFromDocument(document);
    const response = await fetch(loginProcessingUrl, { method: 'POST', body: data, headers });

    const failureUrl = options && options.failureUrl ? options.failureUrl : '/login?error';
    const defaultSuccessUrl = options && options.defaultSuccessUrl ? options.defaultSuccessUrl : '/';
    // this assumes the default Spring Security form login configuration (handler URL and responses)
    if (response.ok && response.redirected && response.url.endsWith(failureUrl)) {
      result = {
        error: true,
        errorTitle: 'Incorrect username or password.',
        errorMessage: 'Check that you have entered the correct username and password and try again.'
      };
    } else if (response.ok && response.redirected && response.url.endsWith(defaultSuccessUrl)) {
      // TODO: find a more efficient way to get a new CSRF token
      // parsing the full response body just to get a token may be wasteful
      const responseText = await response.text();
      const token = getCsrfTokenFromResponseBody(responseText);
      if (token) {
        (window as any).Vaadin.TypeScript = (window as any).Vaadin.TypeScript || {};
        (window as any).Vaadin.TypeScript.csrfToken = token;
        updateSpringCsrfMetaTag(responseText);
        result = {
          error: false,
          errorTitle: '',
          errorMessage: '',
          token
        };
      }
    }
  } catch (e) {
    result = {
      error: true,
      errorTitle: e.name,
      errorMessage: e.message
    };
  }

  return (
    result || {
      error: true,
      errorTitle: 'Error',
      errorMessage: 'Something went wrong when trying to login.'
    }
  );
}

export class LogoutError extends Error {}

/**
 * A helper method for Spring Security based form logout
 * @param options defines additional options, e.g, the logoutUrl.
 */
export async function logout(options?: LogoutOptions) {
  // this assumes the default Spring Security logout configuration (handler URL)
  const logoutUrl = options && options.logoutUrl ? options.logoutUrl : '/logout';
  try {
    const headers = getSpringCsrfTokenHeadersFromDocument(document);
    await doLogout(logoutUrl, headers);
  } catch (e) {
    if (e instanceof LogoutError) {
      // retry on logout error, e.g. invalid spirng csrf token
      try {
        const response = await fetch('?nocache');
        const responseText = await response.text();
        const doc = new DOMParser().parseFromString(responseText, 'text/html');
        const headers = getSpringCsrfTokenHeadersFromDocument(doc);
        await doLogout(logoutUrl, headers);
      } catch (error) {
        // clear the token if the call fails
        delete (window as any).Vaadin.TypeScript.csrfToken;
        throw error;
      }
    } else {
      // clear the token if the call fails
      delete (window as any).Vaadin.TypeScript.csrfToken;
      throw e;
    }
  }
}

async function doLogout(logoutUrl: string, headers: Record<string, string>) {
  const response = await fetch(logoutUrl, { method: 'POST', headers });
  if (!response.ok) {
    throw new LogoutError('failed to logout with response ' + response.status);
  }
  // TODO: find a more efficient way to get a new CSRF token
  // parsing the full response body just to get a token may be wasteful
  const responseText = await response.text();
  const token = getCsrfTokenFromResponseBody(responseText);
  (window as any).Vaadin.TypeScript.csrfToken = token;
  updateSpringCsrfMetaTag(responseText);
}

function updateSpringCsrfMetaTag(body: string) {
  const doc = new DOMParser().parseFromString(body, 'text/html');
  const newHeaders = getSpringCsrfTokenHeadersFromDocument(doc);
<<<<<<< HEAD
  if (Object.keys(newHeaders).length > 0) {
=======
  if(Object.keys(newHeaders).length > 0){
>>>>>>> 6b008c7d
    const [[headerName, csrf]] = Object.entries(newHeaders);
    let csrfMetaTag = document.head.querySelector('meta[name="_csrf"]') as HTMLMetaElement | null;
    if (!csrfMetaTag) {
      csrfMetaTag = document.createElement('meta');
      csrfMetaTag.name = '_csrf';
      document.head.appendChild(csrfMetaTag);
    }
    csrfMetaTag.content = csrf;

    let csrfHeaderNameMetaTag = document.head.querySelector('meta[name="_csrf_header"]') as HTMLMetaElement | null;
    if (!csrfHeaderNameMetaTag) {
      csrfHeaderNameMetaTag = document.createElement('meta');
      csrfHeaderNameMetaTag.name = '_csrf_header';
      document.head.appendChild(csrfHeaderNameMetaTag);
    }
    csrfHeaderNameMetaTag.content = headerName;
  }
}

const getCsrfTokenFromResponseBody = (body: string): string | undefined => {
  const match = body.match(/window\.Vaadin = \{TypeScript: \{"csrfToken":"([0-9a-zA-Z\\-]{36})"}};/i);
  return match ? match[1] : undefined;
};

const getSpringCsrfTokenHeadersFromDocument = (doc: Document): Record<string, string> => {
  const csrf = doc.head.querySelector('meta[name="_csrf"]');
  const csrfHeader = doc.head.querySelector('meta[name="_csrf_header"]');
  const headers: Record<string, string> = {};
  if (csrf !== null && csrfHeader !== null) {
    headers[(csrfHeader as HTMLMetaElement).content] = (csrf as HTMLMetaElement).content;
  }
  return headers;
};

/**
 * It defines what to do when it detects a session is invalid. E.g.,
 * show a login view.
 * It takes an <code>EndpointCallContinue</code> parameter, which can be
 * used to continue the endpoint call.
 */
export type OnInvalidSessionCallback = () => Promise<LoginResult>;

/**
 * A helper class for handling invalid sessions during an endpoint call.
 * E.g., you can use this to show user a login page when the session has expired.
 */
export class InvalidSessionMiddleware implements MiddlewareClass {
  constructor(private onInvalidSessionCallback: OnInvalidSessionCallback) {}

  async invoke(context: MiddlewareContext, next: MiddlewareNext): Promise<Response> {
    const clonedContext = { ...context };
    clonedContext.request = context.request.clone();
    const response = await next(context);
    if (response.status === 401) {
      const loginResult = await this.onInvalidSessionCallback();
      if (loginResult.token) {
        clonedContext.request.headers.set('X-CSRF-Token', loginResult.token);
        return next(clonedContext);
      }
    }
    return response;
  }
}<|MERGE_RESOLUTION|>--- conflicted
+++ resolved
@@ -127,11 +127,7 @@
 function updateSpringCsrfMetaTag(body: string) {
   const doc = new DOMParser().parseFromString(body, 'text/html');
   const newHeaders = getSpringCsrfTokenHeadersFromDocument(doc);
-<<<<<<< HEAD
-  if (Object.keys(newHeaders).length > 0) {
-=======
   if(Object.keys(newHeaders).length > 0){
->>>>>>> 6b008c7d
     const [[headerName, csrf]] = Object.entries(newHeaders);
     let csrfMetaTag = document.head.querySelector('meta[name="_csrf"]') as HTMLMetaElement | null;
     if (!csrfMetaTag) {
