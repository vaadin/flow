--- conflicted
+++ resolved
@@ -1,11 +1,5 @@
-<<<<<<< HEAD
-import {css, html, LitElement} from 'lit';
-import { property } from "lit/decorators";
-
-/* tslint:disable: no-console max-classes-per-file */
-=======
-import { css, html, LitElement, property } from 'lit-element';
->>>>>>> c581668c
+import { css, html, LitElement } from 'lit';
+import { property } from 'lit/decorators';
 
 export class VaadinDevmodeGizmo extends LitElement {
   static BLUE_HSL = css`206, 100%, 70%`;
