/* tslint:disable:max-classes-per-file */

import { directive, Part, PropertyPart } from "lit-html";
<<<<<<< HEAD
import {
  AbstractModel,
  fromStringSymbol,
  getBinderNode
} from "./Models";
=======
import { Binder} from "./Binder";
import { AbstractModel, fromStringSymbol, getName, getValue, parentSymbol, requiredSymbol, setValue } from "./Models";
import { validate, ValueError } from "./Validation";

export const fieldSymbol = Symbol('field');
>>>>>>> 0b358f61

interface Field {
  required: boolean,
  invalid: boolean,
  errorMessage: string
  value: any,
}
interface FieldState extends Field {
  name: string,
  strategy: FieldStrategy
}
const fieldStateMap = new WeakMap<PropertyPart, FieldState>();

export interface FieldStrategy extends Field {
  element: Element;
}

export abstract class AbstractFieldStrategy implements FieldStrategy {
  abstract required: boolean;
  abstract invalid: boolean;
  constructor(public element: Element & Field) {}
  validate = async () => [];
  get value() {return this.element.value}
  set value(value) {this.element.value = value}
  set errorMessage(_: string) { }
  setAttribute(key: string, val: any) {
    if (val) {
      this.element.setAttribute(key, '');
    } else {
      this.element.removeAttribute(key);
    }
  }
}

export class VaadinFieldStrategy extends AbstractFieldStrategy {
  set required(value: boolean) { this.element.required = value }
  set invalid(value: boolean) { this.element.invalid = value }
  set errorMessage(value: string) { this.element.errorMessage = value }
}

export class GenericFieldStrategy extends AbstractFieldStrategy {
  set required(value: boolean) { this.setAttribute('required', value) }
  set invalid(value: boolean) { this.setAttribute('invalid', value) }
}

export class CheckedFieldStrategy extends GenericFieldStrategy {
  set value(val: any) {
    (this.element as any).checked = /^(true|on)$/i.test(String(val));
  }
  get value() {
    return (this.element as any).checked;
  }
}

export class SelectedFieldStrategy extends GenericFieldStrategy {
  set value(val: any) {
    (this.element as any).selected = val;
  }
  get value() {
    return (this.element as any).selected;
  }
}

export function getDefaultFieldStrategy(elm: any): FieldStrategy {
  switch(elm.localName) {
    case 'vaadin-checkbox': case 'vaadin-radio-button':
      return new CheckedFieldStrategy(elm);
    case 'vaadin-list-box':
      return new SelectedFieldStrategy(elm);
    case 'vaadin-rich-text-editor':
      return new GenericFieldStrategy(elm);
    case 'input': if (/^(checkbox|radio)$/.test(elm.type)) {
      return new CheckedFieldStrategy(elm);
    }
  }
  return elm.constructor.version ? new VaadinFieldStrategy(elm) : new GenericFieldStrategy(elm);
}

function getFieldStrategy <T> (model: AbstractModel<T>, elm: any): FieldStrategy {
  let parent = model as any;
  while(parent[parentSymbol]) {
    parent = parent[parentSymbol];
  }
  return (parent as Binder<any, any>).getFieldStrategy(elm);
}


export const field = directive(<T>(
  model: AbstractModel<T>,
  effect?: (element: Element) => void
) => (part: Part) => {
  const propertyPart = part as PropertyPart;
  if (!(part instanceof PropertyPart) || propertyPart.committer.name !== '..') {
    throw new Error('Only supports ...="" syntax');
  }
  let fieldState: FieldState;
  const element = propertyPart.committer.element as HTMLInputElement & Field;
<<<<<<< HEAD

  const binderNode = getBinderNode(model);
=======
  const fieldStrategy = getFieldStrategy(model, element);
>>>>>>> 0b358f61

  if (fieldStateMap.has(propertyPart)) {
    fieldState = fieldStateMap.get(propertyPart)!;
  } else {
    fieldState = {
      name: '',
      value: '',
      required: false,
      invalid: false,
      errorMessage: '',
      strategy: getFieldStrategy(element)
    };
    fieldStateMap.set(propertyPart, fieldState);

    const updateValueFromElement = () => {
      fieldState.value = fieldState.strategy.value;
      const convert = typeof fieldState.value === 'string' && (model as any)[fromStringSymbol];
      binderNode.value = convert ? convert(fieldState.value) : fieldState.value;
      if (effect !== undefined) {
        effect.call(element, element);
      }
    };

    element.oninput = () => {
      updateValueFromElement();
    };

    element.onchange = element.onblur = () => {
      updateValueFromElement();
      binderNode.visited = true;
    };

    element.checkValidity = () => !fieldState.invalid;
  }

  const name = binderNode.name;
  if (name !== fieldState.name) {
    fieldState.name = name;
    element.setAttribute('name', name);
  }

  const value = binderNode.value;
  if (value !== fieldState.value) {
    fieldState.strategy.value = fieldState.value = value;
  }

  const required = binderNode.required;
  if (required !== fieldState.required) {
    fieldState.strategy.required = fieldState.required = required;
  }

  const firstError = binderNode.ownErrors[0];
  const errorMessage = firstError && firstError.validator.message || '';
  if (errorMessage !== fieldState.errorMessage) {
    fieldState.strategy.errorMessage = fieldState.errorMessage = errorMessage;
  }

  const invalid = binderNode.invalid;
  if (invalid !== fieldState.invalid) {
    fieldState.strategy.invalid = fieldState.invalid = invalid;
  }
});<|MERGE_RESOLUTION|>--- conflicted
+++ resolved
@@ -1,19 +1,13 @@
 /* tslint:disable:max-classes-per-file */
 
 import { directive, Part, PropertyPart } from "lit-html";
-<<<<<<< HEAD
 import {
   AbstractModel,
   fromStringSymbol,
   getBinderNode
 } from "./Models";
-=======
-import { Binder} from "./Binder";
-import { AbstractModel, fromStringSymbol, getName, getValue, parentSymbol, requiredSymbol, setValue } from "./Models";
-import { validate, ValueError } from "./Validation";
 
 export const fieldSymbol = Symbol('field');
->>>>>>> 0b358f61
 
 interface Field {
   required: boolean,
@@ -92,15 +86,6 @@
   return elm.constructor.version ? new VaadinFieldStrategy(elm) : new GenericFieldStrategy(elm);
 }
 
-function getFieldStrategy <T> (model: AbstractModel<T>, elm: any): FieldStrategy {
-  let parent = model as any;
-  while(parent[parentSymbol]) {
-    parent = parent[parentSymbol];
-  }
-  return (parent as Binder<any, any>).getFieldStrategy(elm);
-}
-
-
 export const field = directive(<T>(
   model: AbstractModel<T>,
   effect?: (element: Element) => void
@@ -111,12 +96,9 @@
   }
   let fieldState: FieldState;
   const element = propertyPart.committer.element as HTMLInputElement & Field;
-<<<<<<< HEAD
 
   const binderNode = getBinderNode(model);
-=======
-  const fieldStrategy = getFieldStrategy(model, element);
->>>>>>> 0b358f61
+  const fieldStrategy = binderNode.binder.getFieldStrategy(element);
 
   if (fieldStateMap.has(propertyPart)) {
     fieldState = fieldStateMap.get(propertyPart)!;
@@ -127,7 +109,7 @@
       required: false,
       invalid: false,
       errorMessage: '',
-      strategy: getFieldStrategy(element)
+      strategy: fieldStrategy
     };
     fieldStateMap.set(propertyPart, fieldState);
 
