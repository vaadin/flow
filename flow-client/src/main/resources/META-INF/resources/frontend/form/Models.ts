/* tslint:disable:max-classes-per-file */

import { repeat } from "lit-html/directives/repeat";
<<<<<<< HEAD

import {BinderNode} from "./BinderNode";
import {Validator} from "./Validation";

export const ModelSymbol = Symbol('Model');
=======
import { Binder } from "./Binder";
import { Validator } from "./Validation";
import { Required, Size } from "./Validators";

const ModelSymbol = Symbol('Model');
>>>>>>> 0b358f61
export const parentSymbol = Symbol('parent');

export const keySymbol = Symbol('key');
export const fromStringSymbol = Symbol('fromString');
export const validatorsSymbol = Symbol('validators');
export const binderNodeSymbol = Symbol('binderNode');

interface HasFromString<T> {
  [fromStringSymbol](value: string): T
}

export interface HasValue<T> {
  value: T
}

export type ModelParent<T> = AbstractModel<any> | HasValue<T>;
export type ModelType<M extends AbstractModel<any>> = M extends AbstractModel<infer T> ? T : never;

export interface ModelConstructor<T, M extends AbstractModel<T>> {
  createEmptyValue: () => T;
  new(parent: ModelParent<T>, key: keyof any, ...args: any[]): M;
}

export abstract class AbstractModel<T> {
  static createEmptyValue(): unknown {
    return undefined;
  };

  readonly [parentSymbol]: ModelParent<T>;
  readonly [validatorsSymbol]: ReadonlyArray<Validator<T>>;

  [binderNodeSymbol]?: BinderNode<T, this>;

  private [keySymbol]: keyof any;

  constructor(
    parent: ModelParent<T>,
    key: keyof any,
    ...validators: ReadonlyArray<Validator<T>>
  ) {
    this[parentSymbol] = parent;
    this[keySymbol] = key;
    this[validatorsSymbol] = validators;
  }

  toString() {
    return String(this.valueOf());
  }
  valueOf(): T {
    return getValue(this);
  }
<<<<<<< HEAD
=======
  get [requiredSymbol]() {
    return !![...this[validatorsSymbol]].find(val => {
      if (val instanceof Required) {
        return true;
      } else if (val instanceof Size) {
        const min = (val as Size).value.min;
        return min && min > 0;
      }
      return false;
    })
  }
>>>>>>> 0b358f61
}

export abstract class PrimitiveModel<T> extends AbstractModel<T> {
}

export class BooleanModel extends PrimitiveModel<boolean> implements HasFromString<boolean> {
  static createEmptyValue = Boolean;
  [fromStringSymbol] = Boolean;
}

export class NumberModel extends PrimitiveModel<number> implements HasFromString<number> {
  static createEmptyValue = Number;
  [fromStringSymbol] = Number;
}

export class StringModel extends PrimitiveModel<string> implements HasFromString<string> {
  static createEmptyValue = String;
  [fromStringSymbol] = String;
}

export class ObjectModel<T> extends AbstractModel<T> {
  static createEmptyValue() {
    const modelInstance = new this({value: undefined as any}, 'value')
    return Object.keys(modelInstance).reduce(
      (obj: any, key: keyof any) => {
        (obj = (obj || {}))[key] = (
          (modelInstance as any)[key].constructor as ModelConstructor<any, AbstractModel<any>>
        ).createEmptyValue();
        return obj;
      }, null);
  }
}

export class ArrayModel<T, M extends AbstractModel<T>> extends AbstractModel<ReadonlyArray<T>> {
  static createEmptyValue() {
    return [] as ReadonlyArray<unknown>;
  }

  private [ModelSymbol]: ModelConstructor<T, M>;
  private models = new WeakMap<any, M>();

  constructor(
    parent: ModelParent<ReadonlyArray<T>>,
    key: keyof any,
    Model: ModelConstructor<T, M>,
    ...validators: any
  ) {
    super(parent, key, ...validators);
    this[ModelSymbol] = Model;
  }

  *[Symbol.iterator](): IterableIterator<M> {
    const array = getValue(this);
    const Model = this[ModelSymbol];
    for (const [i, item] of array.entries()) {
      let model = this.models.get(item);
      if (!model) {
        model = new Model(this, i);
        if (model instanceof PrimitiveModel) {
          break;
        }
        this.models.set(item, model);
      }
      model[keySymbol] = i;
      yield model;
    }
  }
}

export function getBinderNode<M extends AbstractModel<any>>(model: M): BinderNode<ModelType<M>, M> {
  return model[binderNodeSymbol] || (
    model[binderNodeSymbol] = new BinderNode(model)
  );
}

export function getName(model: AbstractModel<any>) {
  if ('value' in model[parentSymbol]) {
    return '';
  }

  let name = String(model[keySymbol]);
  model = model[parentSymbol] as AbstractModel<any>;

  while (!('value' in model[parentSymbol])) {
    name = `${String(model[keySymbol])}.${name}`;
    model = model[parentSymbol] as AbstractModel<any>;
  }

  return name;
}

export function getValue<T>(model: AbstractModel<T>): T {
  const parent = model[parentSymbol];
  return ('value' in parent)
    ? parent.value
    : getValue(parent)[model[keySymbol]];
}

export function setValue<T>(model: AbstractModel<T>, value: T) {
  const parent = model[parentSymbol];
  if (value === getValue(model)) {
    return;
  }

  if ('value' in parent) {
    parent.value = value;
  } else if (parent instanceof ArrayModel) {
    const array = getValue(parent).slice();
    array[model[keySymbol] as number] = value;
    setValue(parent, array);
  } else {
    setValue(parent, {
      ...getValue(parent),
      [model[keySymbol]]: value
    });
  }
}

export function appendItem<T, M extends AbstractModel<T>>(model: ArrayModel<T, M>, item?: T) {
  if (!item) {
    item = model[ModelSymbol].createEmptyValue();
  }
  setValue(model, [...getValue(model), item]);
}

export function prependItem<T, M extends AbstractModel<T>>(model: ArrayModel<T, M>, item?: T) {
  if (!item) {
    item = model[ModelSymbol].createEmptyValue();
  }
  setValue(model, [item, ...getValue(model)]);
}

export function removeItem<T, M extends AbstractModel<T>>(model: M) {
  if (!(model[parentSymbol] instanceof ArrayModel)) {
    throw new TypeError('Not an ArrayModel child');
  }
  const arrayModel = model[parentSymbol] as ArrayModel<T, M>;
  const itemIndex = model[keySymbol] as number;
  setValue(arrayModel, getValue(arrayModel).filter((_, i) => i !== itemIndex));
}

export type KeyFn<T, M extends AbstractModel<T>> = (model: M, value: T, index: number) => unknown;
export type ItemTemplate<T, M extends AbstractModel<T>> = (model: M, value: T, index: number) => unknown;

export const modelRepeat = <T, M extends AbstractModel<T>>(
  model: ArrayModel<T, M>,
  keyFnOrTemplate: KeyFn<T, M> | ItemTemplate<T, M>,
  itemTemplate?: ItemTemplate<T, M>) =>
<<<<<<< HEAD
    repeat(model,
      (itemModel, index) => keyFnOrTemplate(itemModel, getValue(itemModel), index),
      itemTemplate && ((itemModel, index) => itemTemplate(itemModel, getValue(itemModel), index))
    );
=======
  repeat(model,
    (itemModel, index) => keyFnOrTemplate(itemModel, getValue(itemModel), index),
    itemTemplate && ((itemModel, index) => itemTemplate(itemModel, getValue(itemModel), index))
  );

export function getModelValidators<T>(model: AbstractModel<T>): Set<Validator<T>> {
  return model[validatorsSymbol];
}
>>>>>>> 0b358f61
<|MERGE_RESOLUTION|>--- conflicted
+++ resolved
@@ -1,19 +1,11 @@
 /* tslint:disable:max-classes-per-file */
 
 import { repeat } from "lit-html/directives/repeat";
-<<<<<<< HEAD
 
 import {BinderNode} from "./BinderNode";
 import {Validator} from "./Validation";
 
 export const ModelSymbol = Symbol('Model');
-=======
-import { Binder } from "./Binder";
-import { Validator } from "./Validation";
-import { Required, Size } from "./Validators";
-
-const ModelSymbol = Symbol('Model');
->>>>>>> 0b358f61
 export const parentSymbol = Symbol('parent');
 
 export const keySymbol = Symbol('key');
@@ -65,20 +57,6 @@
   valueOf(): T {
     return getValue(this);
   }
-<<<<<<< HEAD
-=======
-  get [requiredSymbol]() {
-    return !![...this[validatorsSymbol]].find(val => {
-      if (val instanceof Required) {
-        return true;
-      } else if (val instanceof Size) {
-        const min = (val as Size).value.min;
-        return min && min > 0;
-      }
-      return false;
-    })
-  }
->>>>>>> 0b358f61
 }
 
 export abstract class PrimitiveModel<T> extends AbstractModel<T> {
@@ -227,18 +205,7 @@
   model: ArrayModel<T, M>,
   keyFnOrTemplate: KeyFn<T, M> | ItemTemplate<T, M>,
   itemTemplate?: ItemTemplate<T, M>) =>
-<<<<<<< HEAD
     repeat(model,
       (itemModel, index) => keyFnOrTemplate(itemModel, getValue(itemModel), index),
       itemTemplate && ((itemModel, index) => itemTemplate(itemModel, getValue(itemModel), index))
-    );
-=======
-  repeat(model,
-    (itemModel, index) => keyFnOrTemplate(itemModel, getValue(itemModel), index),
-    itemTemplate && ((itemModel, index) => itemTemplate(itemModel, getValue(itemModel), index))
-  );
-
-export function getModelValidators<T>(model: AbstractModel<T>): Set<Validator<T>> {
-  return model[validatorsSymbol];
-}
->>>>>>> 0b358f61
+    );