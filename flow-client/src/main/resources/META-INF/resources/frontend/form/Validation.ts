/* tslint:disable:max-classes-per-file */

<<<<<<< HEAD
import {
  AbstractModel,
  getBinderNode,
  getName,
  getValue,
} from "./Models";
=======
import { FieldStrategy, fieldSymbol } from "./Field";
import { AbstractModel, ArrayModel, getName, getValue, requiredSymbol, validatorsSymbol } from "./Models";
import { Required } from "./Validators";
>>>>>>> 0b358f61

export interface ValueError<T> {
  property: string | AbstractModel<any>,
  value: T,
  validator: Validator<T>
}

export class ValidationError extends Error {
  constructor(public errors:ReadonlyArray<ValueError<any>>) {
    super([
      "There are validation errors in the form.",
      ...errors.map(e => `${e.property} - ${e.validator.constructor.name}${e.validator.message? ': ' + e.validator.message : ''}`)
    ].join('\n - '));
    this.name = this.constructor.name;
  }
}

export type ValidationCallback<T> = (value: T) => boolean | ValueError<T> | void | Promise<boolean | ValueError<T> | void>;

export interface Validator<T> {
  validate: ValidationCallback<T>,
  message: string,
  value?: any
}

export class ServerValidator implements Validator<any> {
  constructor(public message: string) {
  }
  validate = () => false;
}

<<<<<<< HEAD
export class Required implements Validator<string> {
  message = '';
  validate = (value: any) => {
    if (typeof value === 'string' || Array.isArray(value)) {
      return value.length > 0;
    } else if (typeof value === 'number') {
      return Number.isFinite(value);
    }
    return value !== undefined;
  }
}

export async function runValidator<T>(model: AbstractModel<T>, validator: Validator<T>) {
=======
function validateModel<T>(model: AbstractModel<T>) {
  const fieldStrategy = (model as any)[fieldSymbol] as FieldStrategy;
  return fieldStrategy ? fieldStrategy.validate() : validate(model);
}

async function runValidator<T>(model: AbstractModel<T>, validator: Validator<T>) {
>>>>>>> 0b358f61
  const value = getValue(model);
  // if model is not required and value empty, do not run any validator
  if (!getBinderNode(model).required && !new Required().validate(value)) {
    return;
  }
  return (async () => validator.validate(value))()
    .then(result => {
      if (typeof result === "boolean") {
        return result ? undefined
          : { property: getName(model), value, validator }
      } else {
        return result;
      }
    });
}<|MERGE_RESOLUTION|>--- conflicted
+++ resolved
@@ -1,17 +1,12 @@
 /* tslint:disable:max-classes-per-file */
 
-<<<<<<< HEAD
 import {
   AbstractModel,
   getBinderNode,
   getName,
   getValue,
 } from "./Models";
-=======
-import { FieldStrategy, fieldSymbol } from "./Field";
-import { AbstractModel, ArrayModel, getName, getValue, requiredSymbol, validatorsSymbol } from "./Models";
 import { Required } from "./Validators";
->>>>>>> 0b358f61
 
 export interface ValueError<T> {
   property: string | AbstractModel<any>,
@@ -43,28 +38,7 @@
   validate = () => false;
 }
 
-<<<<<<< HEAD
-export class Required implements Validator<string> {
-  message = '';
-  validate = (value: any) => {
-    if (typeof value === 'string' || Array.isArray(value)) {
-      return value.length > 0;
-    } else if (typeof value === 'number') {
-      return Number.isFinite(value);
-    }
-    return value !== undefined;
-  }
-}
-
 export async function runValidator<T>(model: AbstractModel<T>, validator: Validator<T>) {
-=======
-function validateModel<T>(model: AbstractModel<T>) {
-  const fieldStrategy = (model as any)[fieldSymbol] as FieldStrategy;
-  return fieldStrategy ? fieldStrategy.validate() : validate(model);
-}
-
-async function runValidator<T>(model: AbstractModel<T>, validator: Validator<T>) {
->>>>>>> 0b358f61
   const value = getValue(model);
   // if model is not required and value empty, do not run any validator
   if (!getBinderNode(model).required && !new Required().validate(value)) {
