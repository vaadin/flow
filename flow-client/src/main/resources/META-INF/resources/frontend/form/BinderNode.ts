/*
 * Copyright 2000-2020 Vaadin Ltd.
 *
 * Licensed under the Apache License, Version 2.0 (the "License"); you may not
 * use this file except in compliance with the License. You may obtain a copy of
 * the License at
 *
 * http://www.apache.org/licenses/LICENSE-2.0
 *
 * Unless required by applicable law or agreed to in writing, software
 * distributed under the License is distributed on an "AS IS" BASIS, WITHOUT
 * WARRANTIES OR CONDITIONS OF ANY KIND, either express or implied. See the
 * License for the specific language governing permissions and limitations under
 * the License.
 */
import {Binder} from "./Binder";
import {
  AbstractModel,
  ArrayModel,
  binderNodeSymbol,
  getBinderNode,
  ItemModelSymbol,
  keySymbol,
  ModelConstructor,
  ModelValue,
  ObjectModel,
  parentSymbol,
  validatorsSymbol
} from "./Models";
import {Validator, ValueError} from "./Validation";

const errorsSymbol = Symbol('ownErrorsSymbol');
const visitedSymbol = Symbol('visited');

function getErrorPropertyName(valueError: ValueError<any>): string {
  return typeof valueError.property === 'string'
    ? valueError.property
    : getBinderNode(valueError.property).name;
}

export class BinderNode<T, M extends AbstractModel<T>> {
  private [visitedSymbol]: boolean = false;
  private [validatorsSymbol]: ReadonlyArray<Validator<T>>;
  private [errorsSymbol]?: ReadonlyArray<ValueError<T>>;

  constructor(readonly model: M) {
    model[binderNodeSymbol] = this;
    this.initializeValue();
    this[validatorsSymbol] = model[validatorsSymbol];
  }

  get parent(): BinderNode<any, AbstractModel<any>> | undefined {
    const modelParent = this.model[parentSymbol];
    return modelParent instanceof AbstractModel
      ? getBinderNode(modelParent)
      : undefined;
  }

  get binder(): Binder<any, AbstractModel<any>> {
    return this.parent ? this.parent.binder : (this as any);
  }

  get name(): string {
    let model = this.model as AbstractModel<any>;
    const strings = [];
    while (model[parentSymbol] instanceof AbstractModel) {
      strings.unshift(String(model[keySymbol]));
      model = model[parentSymbol] as AbstractModel<any>;
    }
    return strings.join('.');
  }

  get value(): T {
    return this.parent!.value[this.model[keySymbol]];
  }

  set value(value: T) {
    this.setValueState(value);
  }

  get defaultValue(): T {
    return this.parent!.defaultValue[this.model[keySymbol]];
  }

  get dirty(): boolean {
    return this.value !== this.defaultValue;
  }

  get validators(): ReadonlyArray<Validator<T>> {
    return this[validatorsSymbol];
  }

  set validators(validators: ReadonlyArray<Validator<T>>) {
    this[validatorsSymbol] = validators;
  }

  for<NM extends AbstractModel<any>>(model: NM) {
    const binderNode = getBinderNode(model);
    if (binderNode.binder !== this.binder) {
      throw new Error('Unknown binder');
    }

    return binderNode;
  }

  async validate(): Promise<ReadonlyArray<ValueError<any>>> {
    // TODO: Replace reduce() with flat() when the following issue is solved
    //  https://github.com/vaadin/flow/issues/8658
    const errors = (await Promise.all([
      ...this.requestValidationOfDescendants(),
      ...this.requestValidationWithAncestors()
    ])).reduce((acc, val) => acc.concat(val), [])
        .filter(valueError => valueError) as ReadonlyArray<ValueError<any>>;
    this.setErrorsWithDescendants(errors.length ? errors : undefined);
    this.update();
    return this.errors;
  }

  addValidator(validator: Validator<T>) {
    this.validators = [...this[validatorsSymbol], validator];
  }

  get visited() {
    return this[visitedSymbol];
  }

  set visited(v) {
    if (this[visitedSymbol] !== v) {
      this[visitedSymbol] = v;
      this.updateValidation();
    }
  }

  get errors(): ReadonlyArray<ValueError<any>> {
    return this[errorsSymbol] || [
      ...this.getChildBinderNodes()
    ].reduce((errors, childBinderNode) => [
      ...errors,
      ...childBinderNode.errors
    ], [] as ReadonlyArray<any>);
  }

  get ownErrors() {
    const name = this.name;
    return this.errors.filter(valueError => getErrorPropertyName(valueError) === name);
  }

  get invalid() {
    return this.errors.length > 0;
  }

  get required() {
    return this[validatorsSymbol].some(validator => validator.impliesRequired);
  }

  /**
   * Append an item to the array value.
   *
   * Requires the context model to be an array reference.
   *
   * @param itemValue optional new item value, an empty item is
   * appended if the argument is omitted
   */
  appendItem<IT extends ModelValue<M extends ArrayModel<any, infer IM> ? IM : never>>(itemValue?: IT) {
    if (!(this.model instanceof ArrayModel)) {
      throw new Error('Model is not an array');
    }

    if (!itemValue) {
      itemValue = this.model[ItemModelSymbol].createEmptyValue();
    }
    this.value = (
      [...((this.value as unknown) as ReadonlyArray<IT>), itemValue] as unknown
    ) as T;
  }

  /**
   * Prepend an item to the array value.
   *
   * Requires the context model to be an array reference.
   *
   * @param itemValue optional new item value, an empty item is prepended if
   * the argument is omitted
   */
  prependItem<IT extends ModelValue<M extends ArrayModel<any, infer IM> ? IM : never>>(itemValue?: IT) {
    if (!(this.model instanceof ArrayModel)) {
      throw new Error('Model is not an array');
    }

    if (!itemValue) {
      itemValue = this.model[ItemModelSymbol].createEmptyValue();
    }
    this.value = (
      [itemValue, ...((this.value as unknown) as ReadonlyArray<IT>)] as unknown
    ) as T;
  }

  /**
   * Remove itself from the parent array value.
   *
   * Requires the context model to be an array item reference.
   */
  removeSelf() {
    if (!(this.model[parentSymbol] instanceof ArrayModel)) {
      throw new TypeError('Model is not an array item');
    }
    const itemIndex = this.model[keySymbol] as number;
    this.parent!.value = ((this.parent!.value as ReadonlyArray<T>).filter((_, i) => i !== itemIndex));
  }

  protected clearValidation(): boolean {
    if (this[visitedSymbol]) {
      this[visitedSymbol] = false;
    }
    let needsUpdate = false;
    if (this[errorsSymbol]) {
      this[errorsSymbol] = undefined;
      needsUpdate = true;
    }
    if ([...this.getChildBinderNodes()]
      .filter(childBinderNode => childBinderNode.clearValidation())
      .length > 0) {
      needsUpdate = true;
    }
    return needsUpdate;
  }

  protected async updateValidation() {
    if (this[visitedSymbol]) {
      await this.validate();
    } else {
      if (this.dirty || this.invalid) {
        await Promise.all(
          [...this.getChildBinderNodes()].map(childBinderNode => childBinderNode.updateValidation())
        );
      }
    }
  }

  protected update(_?: T): void {
    if (this.parent) {
      this.parent.update();
    }
  }

  protected setErrorsWithDescendants(errors?: ReadonlyArray<ValueError<any>>) {
    const name = this.name;
    const relatedErrors = errors ?
      errors.filter(valueError => getErrorPropertyName(valueError).startsWith(name)) : undefined;
    this[errorsSymbol] = relatedErrors;
    for (const childBinderNode of this.getChildBinderNodes()) {
      childBinderNode.setErrorsWithDescendants(relatedErrors);
    }
  }

  private *getChildBinderNodes(): Generator<BinderNode<any, AbstractModel<any>>> {
    if (this.model instanceof ObjectModel) {
      for (const key of Object.keys(this.value)) {
        const childModel = (this.model as any)[key] as AbstractModel<any>;
        if (childModel) {
          yield getBinderNode(childModel);
        }
      }
    } else if (this.model instanceof ArrayModel) {
      for (const childModel of this.model) {
        yield childModel;
      }
    }
  }

  private runOwnValidators(): ReadonlyArray<Promise<ReadonlyArray<ValueError<any>>>> {
    return this[validatorsSymbol].map(
      validator => this.binder.requestValidation(this.model, validator)
    );
  }

  private requestValidationOfDescendants(): ReadonlyArray<Promise<ReadonlyArray<ValueError<any>>>> {
    return [...this.getChildBinderNodes()].reduce((promises, childBinderNode) => [
        ...promises,
        ...childBinderNode.runOwnValidators(),
        ...childBinderNode.requestValidationOfDescendants()
      ], [] as ReadonlyArray<Promise<ReadonlyArray<ValueError<any>>>>);
  }

  private requestValidationWithAncestors(): ReadonlyArray<Promise<ReadonlyArray<ValueError<any>>>> {
    return [
      ...this.runOwnValidators(),
      ...(this.parent ? this.parent.requestValidationWithAncestors() : [])
    ];
  }
<<<<<<< HEAD

  private setErrorsWithDescendants(errors?: ReadonlyArray<ValueError<any>>) {
    const name = this.name;
    const relatedErrors = errors ?
      errors.filter(valueError => getErrorPropertyName(valueError).startsWith(name)) : undefined;
    this[errorsSymbol] = relatedErrors;
    for (const childBinderNode of this.getChildBinderNodes()) {
      childBinderNode.setErrorsWithDescendants(relatedErrors);
    }
  }

  private initializeValue() {
    // First, make sure parents have value initialized
    if (this.parent && ((this.parent.value === undefined) || (this.parent.defaultValue === undefined))) {
      this.parent.initializeValue();
    }

    let value = this.parent
      ? this.parent.value[this.model[keySymbol]]
      : undefined;

    if (value === undefined) {
      // Initialize value if necessary
      value = value !== undefined
        ? value
        : (this.model.constructor as ModelConstructor<T, M>).createEmptyValue()
      this.setValueState(value, this.defaultValue === undefined);
    }
  }

  private setValueState(value: T, keepPristine: boolean = false) {
    const modelParent = this.model[parentSymbol];
    if (modelParent instanceof ArrayModel) {
      // Value contained in array - replace array in parent
      const array = (this.parent!.value as ReadonlyArray<T>).slice();
      array[this.model[keySymbol] as number] = value;
      this.parent!.setValueState(array, keepPristine);
    } else if (modelParent instanceof ObjectModel) {
      // Value contained in object - replace object in parent
      const object = {
        ...this.parent!.value,
        [this.model[keySymbol]]: value
      };
      this.parent!.setValueState(object, keepPristine);
    } else {
      // Value contained elsewhere, probably binder - use value property setter
      const binder = modelParent as Binder<T, M>;
      if (keepPristine && !binder.dirty) {
        binder.defaultValue = value;
      }
      binder.value = value;
    }
  }
=======
>>>>>>> cbb68725
}<|MERGE_RESOLUTION|>--- conflicted
+++ resolved
@@ -288,17 +288,6 @@
       ...(this.parent ? this.parent.requestValidationWithAncestors() : [])
     ];
   }
-<<<<<<< HEAD
-
-  private setErrorsWithDescendants(errors?: ReadonlyArray<ValueError<any>>) {
-    const name = this.name;
-    const relatedErrors = errors ?
-      errors.filter(valueError => getErrorPropertyName(valueError).startsWith(name)) : undefined;
-    this[errorsSymbol] = relatedErrors;
-    for (const childBinderNode of this.getChildBinderNodes()) {
-      childBinderNode.setErrorsWithDescendants(relatedErrors);
-    }
-  }
 
   private initializeValue() {
     // First, make sure parents have value initialized
@@ -342,6 +331,4 @@
       binder.value = value;
     }
   }
-=======
->>>>>>> cbb68725
 }