/*
 * Copyright 2000-2020 Vaadin Ltd.
 *
 * Licensed under the Apache License, Version 2.0 (the "License"); you may not
 * use this file except in compliance with the License. You may obtain a copy of
 * the License at
 *
 * http://www.apache.org/licenses/LICENSE-2.0
 *
 * Unless required by applicable law or agreed to in writing, software
 * distributed under the License is distributed on an "AS IS" BASIS, WITHOUT
 * WARRANTIES OR CONDITIONS OF ANY KIND, either express or implied. See the
 * License for the specific language governing permissions and limitations under
 * the License.
 */

package com.vaadin.client;

import elemental.client.Browser;
import elemental.dom.Element;
import elemental.events.Event;
import elemental.events.MessageEvent;
import elemental.html.WebSocket;
import elemental.json.Json;
import elemental.json.JsonObject;

/**
 * Responsible for the client-side of the live reload. It refreshes the page
 * when it receives a reload command from live-reload server (either Spring or
 * Flow).
 * 
 * @author Vaadin Ltd
 * @since
 */
public class LiveReload {
    // The default value is true meaning if the key doesn't exist in the local
    // storage live reload is enabled.
    private static final String ENABLED_KEY_IN_STORAGE = "vaadin.live-reload.enabled";
    private static final String ACTIVE_KEY_IN_SESSION_STORAGE = "vaadin.live-reload.active";
    private static final int SPRING_DEV_TOOLS_PORT = 35729;
    private String serviceUrl;
    private int uiId;
    private WebSocket webSocket;
    private Element indicator;

    /**
     * Connects to either Spring Dev Tools live-reload server or Flow Live
     * Reload server and if the connection is successful shows an overlay on the
     * page including the status of the live reload.
     *
     * @param serviceUrl
     *            The root URL of the application that should be used to connect
     *            to Flow live-reload server
     * @param uiId
     *            The UI id
     */
    public void show(String serviceUrl, int uiId) {
<<<<<<< HEAD
        if (!isEnabledOnThisBrowser()) {
            return;
=======
        this.serviceUrl = serviceUrl;
        this.uiId = uiId;
        if (isEnabled()) {
            indicator = getOrCreateIndicator();
            openWebSocketConnection();
>>>>>>> 747d787f
        }
    }

    private void openWebSocketConnection() {
        closeWebSocketConnection();
        String hostname = Browser.getWindow().getLocation().getHostname();
        webSocket = createWebSocket(
                "ws://" + hostname + ":" + SPRING_DEV_TOOLS_PORT);
        webSocket.setOnmessage(this::handleMessageEvent);
        webSocket.setOnerror(springWsEvent -> {
            if (!serviceUrl.startsWith("http://")) {
                Console.debug(
                        "The protocol of the url should be http for live reload to work.");
                return;
            }

            webSocket = createWebSocket(
                    serviceUrl.replaceFirst("http://", "ws://") + "?v-uiId="
                            + uiId + "&refresh_connection");
            webSocket.setOnmessage(this::handleMessageEvent);
<<<<<<< HEAD
            webSocket.setOnerror(flowWsEvent -> Console.debug(
                    "live-reload server is not available, neither Spring Dev Tools nor the Flow built-in. Live reload won't work automatically."));
=======
            webSocket.setOnerror(this::handleErrorEvent);
            webSocket.setOnclose(e -> {
                if (indicator != null) {
                    updateActiveIndicator();
                }
            });
>>>>>>> 747d787f
        });
    }

    private void closeWebSocketConnection() {
        if (webSocket != null) {
            webSocket.close();
            webSocket = null;
        }
    }

    private native WebSocket createWebSocket(String url)
    /*-{
        return new WebSocket(url);
    }-*/;

    private void handleMessageEvent(Event evt) {
        MessageEvent messageEvent = (MessageEvent) evt;
        JsonObject data = Json.parse((String) messageEvent.getData());
        if ("hello".equals(data.getString("command"))) {
            updateActiveIndicator();
            showMessage("Live reload: available");
        } else if ("reload".equals(data.getString("command"))) {
            if (isActive()) {
                showMessage("Live reload: in progress ...");
                Browser.getWindow().getLocation().reload();
            }
        } else {
            showMessage(null);
        }
    }

    private void handleErrorEvent(Event ev) {
        Console.debug(
                "Live Reload server is not available, neither Spring Dev Tools nor the Flow built-in. Live Reload won't work automatically.");
        showMessage(
                "Live reload: error; check browser console for more details");
    }

    private void showMessage(String msg) {
        indicator = getOrCreateIndicator();
        Element message = Browser.getDocument()
                .getElementById("vaadin-live-reload-message");
        if (msg == null) {
            message.setHidden(true);
        } else {
            message.setHidden(false);
            message.setInnerHTML(msg);
        }
    }

    private Element getOrCreateIndicator() {
        Element reloadIndicator = Browser.getDocument()
                .getElementById("vaadin-live-reload-indicator");
        if (reloadIndicator == null) {
            reloadIndicator = Browser.getDocument().createElement("div");
            reloadIndicator.setId("vaadin-live-reload-indicator");
            reloadIndicator.getStyle().setPosition("fixed");
            reloadIndicator.getStyle().setPadding("10px 10px 10px 10px");
            reloadIndicator.getStyle().setMargin("10px 10px 10px 10px");
            reloadIndicator.getStyle().setRight("0");
            reloadIndicator.getStyle().setTop("0");
            reloadIndicator.getStyle().setZIndex(10000);

            Element overlay = Browser.getDocument().createElement("div");
            overlay.setId("vaadin-live-reload-overlay");
            overlay.setHidden(true);

            Element icon = Browser.getDocument().createElement("div");
            icon.setId("vaadin-live-reload-icon");
            icon.getStyle().setProperty("text-align", "right");
            icon.setOnclick(evt -> overlay.setHidden(!overlay.isHidden()));
            icon.setInnerText("}>");
            reloadIndicator.appendChild(icon);

            Element message = Browser.getDocument().createElement("span");
            message.setId("vaadin-live-reload-message");
            message.setInnerText("Live reload: enabled");
            overlay.appendChild(message);
<<<<<<< HEAD
            Element disableButton = Browser.getDocument()
                    .createElement("input");
            disableButton.setAttribute("type", "button");
            disableButton.setAttribute("value", "Disable");
            disableButton.setOnclick(evt -> disableOnThisBrowser());
=======

            Element activeButton = Browser.getDocument().createElement("div");
            activeButton.setId("vaadin-live-reload-active");
            activeButton.setOnclick(e -> setActive(!isActive()));
            activeButton.getStyle().setVisibility("hidden");
            activeButton.getStyle().setTextDecoration("underline");
            activeButton.getStyle().setCursor("pointer");
            overlay.appendChild(activeButton);

            Element disableButton = Browser.getDocument().createElement("div");
            disableButton.setId("vaadin-live-reload-disable");
            disableButton.setInnerText("Disable");
>>>>>>> 747d787f
            overlay.appendChild(disableButton);
            disableButton.getStyle().setTextDecoration("underline");
            disableButton.getStyle().setCursor("pointer");
            disableButton.setOnclick(e -> disable());

            reloadIndicator.appendChild(overlay);
            Browser.getDocument().getBody().appendChild(reloadIndicator);
        }
        return reloadIndicator;
    }

<<<<<<< HEAD
    private boolean isEnabledOnThisBrowser() {
=======
    private boolean isActive() {
        String active = StorageUtil
                .getSessionItem(ACTIVE_KEY_IN_SESSION_STORAGE);
        return active == null || Boolean.parseBoolean(active);
    }

    private void setActive(boolean active) {
        StorageUtil.setSessionItem(ACTIVE_KEY_IN_SESSION_STORAGE,
                Boolean.toString(active));
        if (active && (webSocket == null
                || webSocket.getReadyState() != WebSocket.OPEN)) {
            openWebSocketConnection();
        }
        updateActiveIndicator();
    }

    private void updateActiveIndicator() {
        Element icon = Browser.getDocument()
                .getElementById("vaadin-live-reload-icon");
        Element toggle = Browser.getDocument()
                .getElementById("vaadin-live-reload-active");
        if (icon != null && toggle !=null) {
            toggle.getStyle().setVisibility("visible");
            if (isActive()) {
                if (webSocket != null
                        && webSocket.getReadyState() == WebSocket.OPEN) {
                    icon.setInnerHTML("}&gt;<sup style='color: green'>●</sup>");
                } else {
                    // Live-reload is active, but websocket connection is not
                    // established. Show a red indicator.
                    icon.setInnerHTML("}&gt;<sup style='color: red'>●</sup>");
                }
                toggle.setInnerText("Deactivate in this window");
            } else {
                icon.setInnerHTML("}&gt;<sup style='color: yellow'>●</sup>");
                toggle.setInnerText("Activate in this window");
            }
        }
    }

    private boolean isEnabled() {
>>>>>>> 747d787f
        String enabled = StorageUtil.getLocalItem(ENABLED_KEY_IN_STORAGE);
        return enabled == null || Boolean.parseBoolean(enabled);
    }

<<<<<<< HEAD
    private void disableOnThisBrowser() {
        assert webSocket != null;
=======
    private void disable() {
>>>>>>> 747d787f
        assert indicator != null;

        closeWebSocketConnection();
        Browser.getDocument().getBody().removeChild(indicator);
        StorageUtil.setLocalItem(ENABLED_KEY_IN_STORAGE, "false");
    }
}<|MERGE_RESOLUTION|>--- conflicted
+++ resolved
@@ -55,16 +55,11 @@
      *            The UI id
      */
     public void show(String serviceUrl, int uiId) {
-<<<<<<< HEAD
-        if (!isEnabledOnThisBrowser()) {
-            return;
-=======
         this.serviceUrl = serviceUrl;
         this.uiId = uiId;
-        if (isEnabled()) {
+        if (isEnabledOnThisBrowser()) {
             indicator = getOrCreateIndicator();
             openWebSocketConnection();
->>>>>>> 747d787f
         }
     }
 
@@ -85,17 +80,12 @@
                     serviceUrl.replaceFirst("http://", "ws://") + "?v-uiId="
                             + uiId + "&refresh_connection");
             webSocket.setOnmessage(this::handleMessageEvent);
-<<<<<<< HEAD
-            webSocket.setOnerror(flowWsEvent -> Console.debug(
-                    "live-reload server is not available, neither Spring Dev Tools nor the Flow built-in. Live reload won't work automatically."));
-=======
             webSocket.setOnerror(this::handleErrorEvent);
             webSocket.setOnclose(e -> {
                 if (indicator != null) {
                     updateActiveIndicator();
                 }
             });
->>>>>>> 747d787f
         });
     }
 
@@ -129,7 +119,7 @@
 
     private void handleErrorEvent(Event ev) {
         Console.debug(
-                "Live Reload server is not available, neither Spring Dev Tools nor the Flow built-in. Live Reload won't work automatically.");
+                "Live-reload server is not available, neither Spring Dev Tools nor the Flow built-in. Live reload won't work automatically.");
         showMessage(
                 "Live reload: error; check browser console for more details");
     }
@@ -174,13 +164,6 @@
             message.setId("vaadin-live-reload-message");
             message.setInnerText("Live reload: enabled");
             overlay.appendChild(message);
-<<<<<<< HEAD
-            Element disableButton = Browser.getDocument()
-                    .createElement("input");
-            disableButton.setAttribute("type", "button");
-            disableButton.setAttribute("value", "Disable");
-            disableButton.setOnclick(evt -> disableOnThisBrowser());
-=======
 
             Element activeButton = Browser.getDocument().createElement("div");
             activeButton.setId("vaadin-live-reload-active");
@@ -193,11 +176,10 @@
             Element disableButton = Browser.getDocument().createElement("div");
             disableButton.setId("vaadin-live-reload-disable");
             disableButton.setInnerText("Disable");
->>>>>>> 747d787f
             overlay.appendChild(disableButton);
             disableButton.getStyle().setTextDecoration("underline");
             disableButton.getStyle().setCursor("pointer");
-            disableButton.setOnclick(e -> disable());
+            disableButton.setOnclick(e -> disableOnThisBrowser());
 
             reloadIndicator.appendChild(overlay);
             Browser.getDocument().getBody().appendChild(reloadIndicator);
@@ -205,9 +187,6 @@
         return reloadIndicator;
     }
 
-<<<<<<< HEAD
-    private boolean isEnabledOnThisBrowser() {
-=======
     private boolean isActive() {
         String active = StorageUtil
                 .getSessionItem(ACTIVE_KEY_IN_SESSION_STORAGE);
@@ -248,18 +227,12 @@
         }
     }
 
-    private boolean isEnabled() {
->>>>>>> 747d787f
+    private boolean isEnabledOnThisBrowser() {
         String enabled = StorageUtil.getLocalItem(ENABLED_KEY_IN_STORAGE);
         return enabled == null || Boolean.parseBoolean(enabled);
     }
 
-<<<<<<< HEAD
     private void disableOnThisBrowser() {
-        assert webSocket != null;
-=======
-    private void disable() {
->>>>>>> 747d787f
         assert indicator != null;
 
         closeWebSocketConnection();
