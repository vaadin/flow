<?xml version="1.0" encoding="UTF-8"?>
<project xmlns="http://maven.apache.org/POM/4.0.0"
    xmlns:xsi="http://www.w3.org/2001/XMLSchema-instance"
    xsi:schemaLocation="http://maven.apache.org/POM/4.0.0 http://maven.apache.org/xsd/maven-4.0.0.xsd">
    <modelVersion>4.0.0</modelVersion>

    <artifactId>flow-project</artifactId>
    <name>Flow</name>
    <packaging>pom</packaging>
<<<<<<< HEAD
        <version>2.1.portal-SNAPSHOT</version>
=======
    <version>2.1-SNAPSHOT</version>
>>>>>>> aa915fbf

    <parent>
        <groupId>com.vaadin</groupId>
        <artifactId>vaadin-parent</artifactId>
        <version>2.0.1</version>
    </parent>

    <modules>
        <module>flow</module>
        <module>flow-server</module>
        <module>flow-push</module>
        <module>flow-data</module>
        <module>flow-osgi</module>
        <module>flow-client</module>
        <module>flow-html-components</module>
        <module>flow-html-components-testbench</module>
        <module>flow-theme-integrations</module>
        <module>flow-dnd</module>
        <module>flow-test-util</module>
        <module>flow-tests</module>
        <module>flow-server-production-mode</module>
        <module>flow-server-compatibility-mode</module>
        <module>flow-components-parent</module>
        <module>flow-migration</module>
        <module>flow-maven-plugin</module>
        <module>flow-test-generic</module>
        <module>flow-bom</module>
        <module>build-tools</module>
    </modules>

    <organization>
        <name>Vaadin Ltd</name>
        <url>https://vaadin.com</url>
    </organization>
    <url>https://vaadin.com</url>
    <licenses>
        <license>
            <name>Apache License Version 2.0</name>
            <distribution>repo</distribution>
            <url>http://www.apache.org/licenses/LICENSE-2.0</url>
        </license>
    </licenses>
    <inceptionYear>2000</inceptionYear>
    <scm>
        <connection>scm:https:https://github.com/vaadin/flow.git</connection>
        <developerConnection>scm:git:git@github.com:vaadin/flow.git
        </developerConnection>
        <url>https://github.com/vaadin/flow</url>
    </scm>

    <properties>
        <flow.snapshot.repo.id>vaadin-snapshots</flow.snapshot.repo.id>
        <flow.snapshot.repo.url>
            https://oss.sonatype.org/content/repositories/vaadin-snapshots/
        </flow.snapshot.repo.url>
        <flow.release.repo.id>vaadin-prereleases</flow.release.repo.id>
        <flow.release.repo.url>
            https://maven.vaadin.com/vaadin-prereleases/
        </flow.release.repo.url>
        <flow.deployment.repo.id>${flow.snapshot.repo.id}</flow.deployment.repo.id>
        <flow.deployment.repo.url>
            ${flow.snapshot.repo.url}
        </flow.deployment.repo.url>
        <flow.addons.repo.id>vaadin-addons</flow.addons.repo.id>
        <flow.addons.repo.url>
            https://maven.vaadin.com/vaadin-addons
        </flow.addons.repo.url>

        <maven.compiler.source>1.8</maven.compiler.source>
        <maven.compiler.target>1.8</maven.compiler.target>
        <project.build.sourceEncoding>UTF-8</project.build.sourceEncoding>
        <project.reporting.outputEncoding>UTF-8
        </project.reporting.outputEncoding>
        <jsinterop.version>1.0.1</jsinterop.version>
        <sonar.java.source>8</sonar.java.source>
        <sonar.analysis.mode>preview</sonar.analysis.mode>
        <sonar.issuesReport.console.enable>true
        </sonar.issuesReport.console.enable>
        <sonar.issuesReport.html.enable>true</sonar.issuesReport.html.enable>
        <maven.javadoc.skip>true</maven.javadoc.skip>
        <failOnMissingWebXml>false</failOnMissingWebXml>

        <!-- Dependencies -->
        <gwt.version>2.8.2</gwt.version>
        <hibernate.validator.version>6.0.1.Final</hibernate.validator.version>
        <slf4j.version>1.7.25</slf4j.version>
        <polymer.version>2.6.1</polymer.version>

        <!-- Plugins -->
        <driver.binary.downloader.maven.plugin.version>1.0.17
        </driver.binary.downloader.maven.plugin.version>
        <frontend.maven.plugin.version>1.5</frontend.maven.plugin.version>
        <maven.surefire.plugin.version>2.22.0</maven.surefire.plugin.version>
        <maven.failsafe.plugin.version>2.22.0</maven.failsafe.plugin.version>
        <maven.war.plugin.version>3.1.0</maven.war.plugin.version>
        <maven.deploy.plugin.version>2.8.2</maven.deploy.plugin.version>
        <maven.resources.plugin.version>3.0.2</maven.resources.plugin.version>
        <maven.clean.plugin.version>3.0.0</maven.clean.plugin.version>
        <maven.exec.plugin.version>1.6.0</maven.exec.plugin.version>
        <testbench.version>6.2.0</testbench.version>
        <jetty.version>9.4.11.v20180605</jetty.version>

        <!-- Frontend -->
        <!-- Not the newest version because of https://www.polymer-project.org/2.0/docs/tools/node-support -->
        <node.version>v8.11.1</node.version>
        <npm.version>6.1.0</npm.version>

        <!-- Used in OSGi manifests -->
        <jsoup.version>1.11.3</jsoup.version>
        <!-- Note that this should be kept in sync with the class Constants -->
        <atmosphere.runtime.version>2.4.30.slf4jvaadin1</atmosphere.runtime.version>

        <!-- OSGi -->
        <!-- Note: the parserVersion value is set by build-helper-maven-plugin  -->
        <osgi.bundle.version>${parsedVersion.majorVersion}.${parsedVersion.minorVersion}.${parsedVersion.incrementalVersion}</osgi.bundle.version>
        <bnd.version>3.3.0</bnd.version>
        <osgi.core.version>6.0.0</osgi.core.version>
        <osgi.compendium.version>6.0.0</osgi.compendium.version>

        <maven.test.skip>false</maven.test.skip>
    </properties>

    <repositories>
        <!-- The order of definitions matters. Explicitly defining central here to make sure it has the highest priority. -->
        <repository>
            <id>central</id>
            <url>https://repo.maven.apache.org/maven2</url>
            <snapshots>
                <enabled>false</enabled>
            </snapshots>
        </repository>
        <repository>
            <id>${flow.release.repo.id}</id>
            <url>${flow.release.repo.url}</url>
            <snapshots>
                <enabled>false</enabled>
            </snapshots>
        </repository>
        <repository>
            <id>${flow.snapshot.repo.id}</id>
            <url>${flow.snapshot.repo.url}</url>
            <snapshots>
                <enabled>true</enabled>
            </snapshots>
        </repository>
        <repository>
            <id>${flow.addons.repo.id}</id>
            <url>${flow.addons.repo.url}</url>
            <snapshots>
                <enabled>false</enabled>
            </snapshots>
        </repository>
    </repositories>

    <pluginRepositories>
        <!-- The order of definitions matters. Explicitly defining central here to make sure it has the highest priority. -->
        <pluginRepository>
            <id>central</id>
            <url>https://repo.maven.apache.org/maven2</url>
            <snapshots>
                <enabled>false</enabled>
            </snapshots>
        </pluginRepository>
        <pluginRepository>
            <id>${flow.release.repo.id}</id>
            <url>${flow.release.repo.url}</url>
            <snapshots>
                <enabled>false</enabled>
            </snapshots>
        </pluginRepository>
        <pluginRepository>
            <id>${flow.snapshot.repo.id}</id>
            <url>${flow.snapshot.repo.url}</url>
            <snapshots>
                <enabled>true</enabled>
            </snapshots>
        </pluginRepository>
    </pluginRepositories>

    <dependencyManagement>
        <dependencies>
            <dependency>
                <groupId>com.google.jsinterop</groupId>
                <artifactId>jsinterop</artifactId>
                <version>${jsinterop.version}</version>
                <type>pom</type>
                <scope>import</scope>
            </dependency>

            <dependency>
                <groupId>com.google.gwt</groupId>
                <artifactId>gwt-elemental</artifactId>
                <version>${gwt.version}</version>
            </dependency>

            <dependency>
                <groupId>commons-io</groupId>
                <artifactId>commons-io</artifactId>
                <version>2.5</version>
            </dependency>
            <dependency>
                <groupId>org.apache.commons</groupId>
                <artifactId>commons-lang3</artifactId>
                <version>3.9</version>
            </dependency>

            <dependency>
                <groupId>org.slf4j</groupId>
                <artifactId>slf4j-api</artifactId>
                <version>${slf4j.version}</version>
            </dependency>

            <dependency>
                <groupId>javax.servlet</groupId>
                <artifactId>javax.servlet-api</artifactId>
                <version>3.1.0</version>
            </dependency>
            <dependency>
                <groupId>javax.portlet</groupId>
                <artifactId>portlet-api</artifactId>
                <version>2.0</version>
            </dependency>

            <dependency>
                <groupId>org.webjars.bowergithub.webcomponents</groupId>
                <artifactId>webcomponentsjs</artifactId>
                <version>1.2.6</version>
            </dependency>
            <dependency>
                <groupId>org.webjars.bowergithub.webcomponents</groupId>
                <artifactId>shadycss</artifactId>
                <version>1.8.0</version>
            </dependency>
            <dependency>
                <groupId>org.webjars.bowergithub.polymer</groupId>
                <artifactId>polymer</artifactId>
                <version>${polymer.version}</version>
            </dependency>

            <!-- Test dependencies -->
            <dependency>
                <groupId>org.slf4j</groupId>
                <artifactId>slf4j-simple</artifactId>
                <version>${slf4j.version}</version>
            </dependency>
            <dependency>
                <groupId>junit</groupId>
                <artifactId>junit</artifactId>
                <version>4.12</version>
            </dependency>
            <dependency>
                <groupId>org.mockito</groupId>
                <artifactId>mockito-all</artifactId>
                <version>1.10.19</version>
            </dependency>
            <dependency>
                <groupId>org.hamcrest</groupId>
                <artifactId>hamcrest-all</artifactId>
                <version>1.3</version>
            </dependency>
            <dependency>
                <groupId>org.easymock</groupId>
                <artifactId>easymock</artifactId>
                <version>3.4</version>
            </dependency>
        </dependencies>
    </dependencyManagement>

    <dependencies>
        <dependency>
            <groupId>junit</groupId>
            <artifactId>junit</artifactId>
            <scope>test</scope>
        </dependency>
        <dependency>
            <groupId>org.easymock</groupId>
            <artifactId>easymock</artifactId>
            <scope>test</scope>
        </dependency>
        <dependency>
            <groupId>org.mockito</groupId>
            <artifactId>mockito-all</artifactId>
            <scope>test</scope>
        </dependency>

        <dependency>
            <groupId>org.hamcrest</groupId>
            <artifactId>hamcrest-all</artifactId>
            <scope>test</scope>
        </dependency>
    </dependencies>

    <build>
        <extensions>
            <!-- Enabling the use of SSH for deployment -->
            <extension>
                <groupId>org.apache.maven.wagon</groupId>
                <artifactId>wagon-ssh-external</artifactId>
                <version>2.9</version>
            </extension>
        </extensions>

        <plugins>
            <plugin>
                <groupId>com.marvinformatics.formatter</groupId>
                <artifactId>formatter-maven-plugin</artifactId>
                <version>1.8.1</version>
                <configuration>
                    <configFile>classpath:/eclipse/VaadinJavaConventions.xml
                    </configFile>
                    <!-- Provide a dummy JS config file to avoid errors -->
                    <configJsFile>classpath:/eclipse/VaadinJavaConventions.xml
                    </configJsFile>
                </configuration>
                <dependencies>
                    <dependency>
                        <groupId>${project.groupId}</groupId>
                        <artifactId>flow-buildtools</artifactId>
                        <version>${project.version}</version>
                    </dependency>
                </dependencies>
            </plugin>

            <plugin>
                <groupId>org.apache.maven.plugins</groupId>
                <artifactId>maven-compiler-plugin</artifactId>
                <version>3.8.0</version>
            </plugin>

            <plugin>
                <groupId>org.apache.maven.plugins</groupId>
                <artifactId>maven-source-plugin</artifactId>
                <version>3.0.1</version>
                <executions>
                    <execution>
                        <id>attach-sources</id>
                        <phase>verify</phase>
                        <goals>
                            <goal>jar-no-fork</goal>
                        </goals>
                    </execution>
                </executions>
            </plugin>

            <plugin>
                <groupId>org.apache.maven.plugins</groupId>
                <artifactId>maven-javadoc-plugin</artifactId>
                <version>3.0.1</version>
                <executions>
                    <execution>
                        <id>attach-javadocs</id>
                        <phase>verify</phase>
                        <goals>
                            <goal>jar</goal>
                        </goals>
                    </execution>
                </executions>
                <configuration>
                    <quiet>true</quiet>
                </configuration>
            </plugin>

            <plugin>
                <groupId>org.apache.maven.plugins</groupId>
                <artifactId>maven-enforcer-plugin</artifactId>
            </plugin>

            <plugin>
                <groupId>org.commonjava.maven.plugins</groupId>
                <artifactId>directory-maven-plugin</artifactId>
                <version>0.1</version>
                <executions>
                    <execution>
                        <id>set-root-dir-for-common-lifecycle</id>
                        <goals>
                            <goal>highest-basedir</goal>
                        </goals>
                        <phase>initialize</phase>
                        <configuration>
                            <property>project.rootdir</property>
                        </configuration>
                    </execution>
                    <execution>
                        <id>set-root-dir-for-clean-lifecycle</id>
                        <goals>
                            <goal>highest-basedir</goal>
                        </goals>
                        <phase>pre-clean</phase>
                        <configuration>
                            <property>project.rootdir</property>
                        </configuration>
                    </execution>
                </executions>
            </plugin>

            <plugin>
                <groupId>org.apache.maven.plugins</groupId>
                <artifactId>maven-clean-plugin</artifactId>
                <version>${maven.clean.plugin.version}</version>
                <configuration>
                    <filesets>
                        <fileset>
                            <directory>${project.rootdir}/driver</directory>
                        </fileset>
                        <fileset>
                            <directory>${project.rootdir}/driver_zips
                            </directory>
                        </fileset>
                        <fileset>
                            <directory>error-screenshots</directory>
                        </fileset>
                    </filesets>
                </configuration>
            </plugin>
            <plugin>
                <groupId>org.codehaus.mojo</groupId>
                <artifactId>build-helper-maven-plugin</artifactId>
                <version>3.0.0</version>
                <executions>
                    <execution>
                        <id>parse-version</id>
                        <goals>
                            <goal>parse-version</goal>
                        </goals>
                    </execution>
                </executions>
            </plugin>
            <plugin>
                <groupId>biz.aQute.bnd</groupId>
                <artifactId>bnd-maven-plugin</artifactId>
                <version>${bnd.version}</version>
                <executions>
                    <execution>
                        <goals>
                            <goal>bnd-process</goal>
                        </goals>
                    </execution>
                </executions>
            </plugin>
        </plugins>
        <pluginManagement>
            <plugins>
                <plugin>
                    <groupId>org.apache.maven.plugins</groupId>
                    <artifactId>maven-enforcer-plugin</artifactId>
                    <version>1.4.1</version>
                    <dependencies>
                        <dependency>
                            <groupId>de.skuzzle.enforcer</groupId>
                            <artifactId>restrict-imports-enforcer-rule</artifactId>
                            <version>0.8.0</version>
                        </dependency>
                    </dependencies>
                    <executions>
                        <execution>
                            <id>check-logging-imports</id>
                            <phase>process-sources</phase>
                            <goals>
                                <goal>enforce</goal>
                            </goals>
                            <configuration>
                                <rules>
                                    <restrictImports
                                        implementation="de.skuzzle.enforcer.restrictimports.RestrictImports">
                                        <reason>Use SLF4j for logging</reason>
                                        <bannedImport>java.util.logging.**</bannedImport>
                                    </restrictImports>
                                </rules>
                            </configuration>
                        </execution>
                    </executions>
                </plugin>
                <plugin>
                    <groupId>org.apache.maven.plugins</groupId>
                    <artifactId>maven-jar-plugin</artifactId>
                    <version>3.0.2</version>
                </plugin>
                <plugin>
                    <groupId>org.apache.maven.plugins</groupId>
                    <artifactId>maven-war-plugin</artifactId>
                    <version>${maven.war.plugin.version}</version>
                    <configuration>
                        <archive>
                            <manifestEntries>
                                <Implementation-Title>${project.name}
                                </Implementation-Title>
                                <Implementation-Version>${project.version}
                                </Implementation-Version>
                            </manifestEntries>
                        </archive>
                    </configuration>
                </plugin>
                <plugin>
                    <groupId>org.apache.maven.plugins</groupId>
                    <artifactId>maven-surefire-plugin</artifactId>
                    <version>${maven.surefire.plugin.version}</version>
                    <configuration>
                        <trimStackTrace>false</trimStackTrace>
                        <reuseForks>false</reuseForks>
                    </configuration>
                </plugin>
                <plugin>
                    <groupId>org.apache.maven.plugins</groupId>
                    <artifactId>maven-failsafe-plugin</artifactId>
                    <version>${maven.failsafe.plugin.version}</version>
                    <configuration>
                        <trimStackTrace>false</trimStackTrace>
                        <enableAssertions>true</enableAssertions>
                        <parallel>all</parallel>
                        <threadCount>2</threadCount>
                    </configuration>
                </plugin>
                <!--This plugin's configuration is used to store Eclipse
                    m2e settings only. It has no influence on the Maven build itself. -->
                <plugin>
                    <groupId>org.eclipse.m2e</groupId>
                    <artifactId>lifecycle-mapping</artifactId>
                    <version>1.0.0</version>
                    <configuration>
                        <lifecycleMappingMetadata>
                            <pluginExecutions>
                                <pluginExecution>
                                    <pluginExecutionFilter>
                                        <groupId>
                                            org.commonjava.maven.plugins
                                        </groupId>
                                        <artifactId>
                                            directory-maven-plugin
                                        </artifactId>
                                        <versionRange>
                                            [0.1,)
                                        </versionRange>
                                        <goals>
                                            <goal>highest-basedir</goal>
                                        </goals>
                                    </pluginExecutionFilter>
                                    <action>
                                        <ignore></ignore>
                                    </action>
                                </pluginExecution>
                                <pluginExecution>
                                    <pluginExecutionFilter>
                                        <groupId>
                                            org.apache.maven.plugins
                                        </groupId>
                                        <artifactId>
                                            maven-plugin-plugin
                                        </artifactId>
                                        <versionRange>
                                            [3.2,)
                                        </versionRange>
                                        <goals>
                                            <goal>descriptor</goal>
                                        </goals>
                                    </pluginExecutionFilter>
                                    <action>
                                        <ignore></ignore>
                                    </action>
                                </pluginExecution>
                                <pluginExecution>
                                    <pluginExecutionFilter>
                                        <groupId>
                                            org.apache.maven.plugins
                                        </groupId>
                                        <artifactId>
                                            maven-antrun-plugin
                                        </artifactId>
                                        <versionRange>
                                            [1.7,)
                                        </versionRange>
                                        <goals>
                                            <goal>run</goal>
                                        </goals>
                                    </pluginExecutionFilter>
                                    <action>
                                        <ignore></ignore>
                                    </action>
                                </pluginExecution>
                            </pluginExecutions>
                        </lifecycleMappingMetadata>
                    </configuration>
                </plugin>
                <plugin>
                    <groupId>org.codehaus.mojo</groupId>
                    <artifactId>license-maven-plugin</artifactId>
                    <version>1.13</version>
                    <configuration>
                        <!-- Default is system -->
                        <excludedScopes>system,test</excludedScopes>
                    </configuration>
                </plugin>
            </plugins>
        </pluginManagement>
    </build>
    <profiles>
        <profile>
            <id>validation</id>
            <properties>
                <maven.javadoc.skip>false</maven.javadoc.skip>
            </properties>
        </profile>
        <profile>
            <id>java11</id>
            <activation>
                <jdk>11</jdk>
            </activation>
            <properties>
                <maven.compiler.release>8</maven.compiler.release>
            </properties>
            <build>
                <pluginManagement>
                    <plugins>
                        <plugin>
                            <artifactId>maven-surefire-plugin</artifactId>
                        </plugin>
                        <plugin>
                            <artifactId>maven-failsafe-plugin</artifactId>
                            <dependencies>
                                <dependency>
                                    <groupId>javax.xml.bind</groupId>
                                    <artifactId>jaxb-api</artifactId>
                                    <version>2.2.11</version>
                                </dependency>
                                <dependency>
                                    <groupId>com.sun.xml.bind</groupId>
                                    <artifactId>jaxb-core</artifactId>
                                    <version>2.2.11</version>
                                </dependency>
                                <dependency>
                                    <groupId>com.sun.xml.bind</groupId>
                                    <artifactId>jaxb-impl</artifactId>
                                    <version>2.2.11</version>
                                </dependency>
                                <dependency>
                                    <groupId>com.sun.activation</groupId>
                                    <artifactId>javax.activation</artifactId>
                                    <version>1.2.0</version>
                                </dependency>
                            </dependencies>
                        </plugin>
                        <plugin>
                            <groupId>com.lazerycode.selenium</groupId>
                            <artifactId>driver-binary-downloader-maven-plugin</artifactId>
                            <version>${driver.binary.downloader.maven.plugin.version}</version>
                            <dependencies>
                                <dependency>
                                    <groupId>javax.xml.bind</groupId>
                                    <artifactId>jaxb-api</artifactId>
                                    <version>2.2.11</version>
                                </dependency>
                                <dependency>
                                    <groupId>com.sun.xml.bind</groupId>
                                    <artifactId>jaxb-core</artifactId>
                                    <version>2.2.11</version>
                                </dependency>
                                <dependency>
                                    <groupId>com.sun.xml.bind</groupId>
                                    <artifactId>jaxb-impl</artifactId>
                                    <version>2.2.11</version>
                                </dependency>
                                <dependency>
                                    <groupId>com.sun.activation</groupId>
                                    <artifactId>javax.activation</artifactId>
                                    <version>1.2.0</version>
                                </dependency>
                            </dependencies>
                        </plugin>
                    </plugins>
                </pluginManagement>

            </build>
        </profile>
        <profile>
            <id>release</id>
            <modules>
                <module>flow</module>
                <module>flow-server</module>
                <module>flow-push</module>
                <module>flow-data</module>
                <module>flow-client</module>
                <module>flow-html-components</module>
                <module>flow-test-util</module>
                <module>flow-tests</module>
                <module>flow-server-production-mode</module>
                <module>flow-components-parent</module>
                <module>build-tools</module>
            </modules>
        </profile>
    </profiles>
</project><|MERGE_RESOLUTION|>--- conflicted
+++ resolved
@@ -7,11 +7,7 @@
     <artifactId>flow-project</artifactId>
     <name>Flow</name>
     <packaging>pom</packaging>
-<<<<<<< HEAD
-        <version>2.1.portal-SNAPSHOT</version>
-=======
-    <version>2.1-SNAPSHOT</version>
->>>>>>> aa915fbf
+    <version>2.1.portal-SNAPSHOT</version>
 
     <parent>
         <groupId>com.vaadin</groupId>
