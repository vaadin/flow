<?xml version="1.0" encoding="UTF-8"?>
<project xmlns="http://maven.apache.org/POM/4.0.0"
    xmlns:xsi="http://www.w3.org/2001/XMLSchema-instance" xsi:schemaLocation="http://maven.apache.org/POM/4.0.0 http://maven.apache.org/xsd/maven-4.0.0.xsd">
    <modelVersion>4.0.0</modelVersion>
    <parent>
        <groupId>com.vaadin</groupId>
        <artifactId>flow-project</artifactId>
        <version>9.0-SNAPSHOT</version>
    </parent>
    <artifactId>fusion-endpoint</artifactId>
    <name>Fusion Endpoint</name>
    <packaging>jar</packaging>

    <properties>
        <spring.version>5.3.0</spring.version>
        <spring.autoconfigure.version>2.2.0.RELEASE</spring.autoconfigure.version>
<<<<<<< HEAD
        <javaparser.version>3.15.1</javaparser.version>
=======
        <javax.annotation.api.version>1.3.2</javax.annotation.api.version>
        <javaparser.version>3.23.0</javaparser.version>
>>>>>>> f9f61e1c
        <swagger.codegen.version>3.0.2</swagger.codegen.version>
        <swagger.codegen.generators.version>1.0.2</swagger.codegen.generators.version>
    </properties>

    <dependencies>

        <!-- Project dependencies -->

        <dependency>
            <groupId>com.vaadin</groupId>
            <artifactId>flow-server</artifactId>
            <version>${project.version}</version>
        </dependency>

        <!-- API DEPENDENCIES -->

        <dependency>
            <groupId>javax.servlet</groupId>
            <artifactId>javax.servlet-api</artifactId>
            <scope>provided</scope>
        </dependency>

        <!-- Library dependencies -->
        <dependency>
            <groupId>commons-io</groupId>
            <artifactId>commons-io</artifactId>
        </dependency>

        <!-- Bean Validation implementation -->
        <dependency>
            <groupId>org.hibernate.validator</groupId>
            <artifactId>hibernate-validator</artifactId>
            <version>${hibernate.validator.version}</version>
            <scope>test</scope>
        </dependency>

        <dependency>
            <groupId>com.google.code.findbugs</groupId>
            <artifactId>annotations</artifactId>
            <version>3.0.1</version>
            <scope>test</scope>
        </dependency>


        <!--  Fusion Dependencies -->
        <dependency>
            <groupId>javax.validation</groupId>
            <artifactId>validation-api</artifactId>
            <version>${validation.api.version}</version>
        </dependency>
        <dependency>
            <groupId>org.springframework</groupId>
            <artifactId>spring-web</artifactId>
            <version>${spring.version}</version>
            <scope>provided</scope>
        </dependency>
        <dependency>
            <groupId>org.springframework</groupId>
            <artifactId>spring-webmvc</artifactId>
            <version>${spring.version}</version>
            <scope>provided</scope>
        </dependency>
        <dependency>
            <groupId>org.springframework.boot</groupId>
            <artifactId>spring-boot-autoconfigure</artifactId>
            <version>${spring.autoconfigure.version}</version>
            <scope>provided</scope>
        </dependency>
        <dependency>
            <groupId>org.springframework.data</groupId>
            <artifactId>spring-data-commons</artifactId>
            <version>2.5.3</version>
        </dependency>
        <dependency>
            <groupId>com.fasterxml.jackson.core</groupId>
            <artifactId>jackson-annotations</artifactId>
            <version>${jackson.version}</version>
        </dependency>
        <dependency>
            <groupId>com.fasterxml.jackson.core</groupId>
            <artifactId>jackson-core</artifactId>
            <version>${jackson.version}</version>
        </dependency>
        <dependency>
            <groupId>com.fasterxml.jackson.core</groupId>
            <artifactId>jackson-databind</artifactId>
            <version>${jackson.version}</version>
        </dependency>
        <dependency>
            <groupId>com.fasterxml.jackson.datatype</groupId>
            <artifactId>jackson-datatype-jsr310</artifactId>
            <version>${jackson.version}</version>
        </dependency>
        
        <!-- Needed for security annotations -->
        <dependency>
            <groupId>javax.annotation</groupId>
            <artifactId>javax.annotation-api</artifactId>
            <version>${javax.annotation.api.version}</version>
        </dependency>

        <!-- vaadin-fusion generator-->
        <dependency>
            <groupId>com.github.javaparser</groupId>
            <artifactId>javaparser-symbol-solver-core</artifactId>
            <version>${javaparser.version}</version>
        </dependency>
        <dependency>
            <groupId>io.swagger.codegen.v3</groupId>
            <artifactId>swagger-codegen</artifactId>
            <version>${swagger.codegen.version}</version>
            <exclusions>
                <!-- Cause problems when running tests from IDE -->
                <exclusion>
                    <groupId>ch.qos.logback</groupId>
                    <artifactId>logback-classic</artifactId>
                </exclusion>
                <exclusion>
                    <groupId>ch.qos.logback</groupId>
                    <artifactId>logback-core</artifactId>
                </exclusion>
                <!-- Unncessary dependencies that might cause problems 
                if user has a different version -->
                <exclusion>
                    <groupId>javax.mail</groupId>
                    <artifactId>mailapi</artifactId>
                </exclusion>
            </exclusions>
        </dependency>
        <dependency>
            <groupId>io.swagger.codegen.v3</groupId>
            <artifactId>swagger-codegen-generators</artifactId>
            <version>${swagger.codegen.generators.version}</version>
            <exclusions>
                <!-- Cause problems when running tests from IDE -->
                <exclusion>
                    <groupId>ch.qos.logback</groupId>
                    <artifactId>logback-classic</artifactId>
                </exclusion>
                <exclusion>
                    <groupId>ch.qos.logback</groupId>
                    <artifactId>logback-core</artifactId>
                </exclusion>
            </exclusions>
        </dependency>

        <!-- Fusion Testing dependencies -->

        <!-- TODO: re-enable tests mocking final classes in the connect
          package by using the org.mockito.plugins.MockMaker plugin with
          mockito-core 2.23.0 see:
          https://github.com/vaadin/beverage-starter-flow/issues/442 -->

        <dependency>
            <groupId>org.apache.tomcat.embed</groupId>
            <artifactId>tomcat-embed-el</artifactId>
            <version>9.0.52</version>
            <scope>test</scope>
        </dependency>
        <dependency>
            <groupId>org.springframework</groupId>
            <artifactId>spring-test</artifactId>
            <version>${spring.version}</version>
            <scope>test</scope>
        </dependency>
        <dependency>
            <groupId>org.springframework.boot</groupId>
            <artifactId>spring-boot-test-autoconfigure</artifactId>
            <version>${spring.autoconfigure.version}</version>
            <scope>test</scope>
        </dependency>
    </dependencies>

</project><|MERGE_RESOLUTION|>--- conflicted
+++ resolved
@@ -14,12 +14,8 @@
     <properties>
         <spring.version>5.3.0</spring.version>
         <spring.autoconfigure.version>2.2.0.RELEASE</spring.autoconfigure.version>
-<<<<<<< HEAD
-        <javaparser.version>3.15.1</javaparser.version>
-=======
         <javax.annotation.api.version>1.3.2</javax.annotation.api.version>
         <javaparser.version>3.23.0</javaparser.version>
->>>>>>> f9f61e1c
         <swagger.codegen.version>3.0.2</swagger.codegen.version>
         <swagger.codegen.generators.version>1.0.2</swagger.codegen.generators.version>
     </properties>
