--- conflicted
+++ resolved
@@ -12,11 +12,7 @@
     <packaging>jar</packaging>
 
     <properties>
-<<<<<<< HEAD
-        <spring.version>5.3.0</spring.version>
-=======
         <spring.version>5.3.9</spring.version>
->>>>>>> 60025d27
         <spring.autoconfigure.version>2.2.0.RELEASE</spring.autoconfigure.version>
         <javax.annotation.api.version>1.3.2</javax.annotation.api.version>
         <javaparser.version>3.23.0</javaparser.version>
