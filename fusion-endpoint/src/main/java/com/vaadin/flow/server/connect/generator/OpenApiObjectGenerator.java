/*
 * Copyright 2000-2021 Vaadin Ltd.
 *
 * Licensed under the Apache License, Version 2.0 (the "License"); you may not
 * use this file except in compliance with the License. You may obtain a copy of
 * the License at
 *
 * http://www.apache.org/licenses/LICENSE-2.0
 *
 * Unless required by applicable law or agreed to in writing, software
 * distributed under the License is distributed on an "AS IS" BASIS, WITHOUT
 * WARRANTIES OR CONDITIONS OF ANY KIND, either express or implied. See the
 * License for the specific language governing permissions and limitations under
 * the License.
 */
package com.vaadin.flow.server.connect.generator;

import javax.annotation.security.DenyAll;
import javax.annotation.security.PermitAll;
import javax.annotation.security.RolesAllowed;
import java.nio.file.Path;
import java.util.ArrayList;
import java.util.Collection;
import java.util.Collections;
import java.util.Comparator;
import java.util.HashMap;
import java.util.HashSet;
import java.util.LinkedHashMap;
import java.util.List;
import java.util.Map;
import java.util.Objects;
import java.util.Optional;
import java.util.Set;
import java.util.TreeMap;
import java.util.TreeSet;
import java.util.stream.Collectors;
import java.util.stream.Stream;

import com.github.javaparser.ParseResult;
import com.github.javaparser.ParserConfiguration;
import com.github.javaparser.ast.CompilationUnit;
import com.github.javaparser.ast.NodeList;
import com.github.javaparser.ast.body.BodyDeclaration;
import com.github.javaparser.ast.body.ClassOrInterfaceDeclaration;
import com.github.javaparser.ast.body.EnumDeclaration;
import com.github.javaparser.ast.body.MethodDeclaration;
import com.github.javaparser.ast.body.TypeDeclaration;
import com.github.javaparser.ast.expr.AnnotationExpr;
import com.github.javaparser.ast.expr.Expression;
import com.github.javaparser.ast.expr.LiteralStringValueExpr;
import com.github.javaparser.ast.expr.SingleMemberAnnotationExpr;
import com.github.javaparser.ast.nodeTypes.NodeWithSimpleName;
import com.github.javaparser.ast.type.ClassOrInterfaceType;
import com.github.javaparser.ast.type.Type;
import com.github.javaparser.javadoc.Javadoc;
import com.github.javaparser.javadoc.JavadocBlockTag;
import com.github.javaparser.resolution.declarations.ResolvedReferenceTypeDeclaration;
import com.github.javaparser.resolution.types.ResolvedReferenceType;
import com.github.javaparser.resolution.types.parametrization.ResolvedTypeParametersMap;
import com.github.javaparser.symbolsolver.JavaSymbolSolver;
import com.github.javaparser.symbolsolver.resolution.typesolvers.ClassLoaderTypeSolver;
import com.github.javaparser.symbolsolver.resolution.typesolvers.CombinedTypeSolver;
import com.github.javaparser.symbolsolver.resolution.typesolvers.ReflectionTypeSolver;
import com.github.javaparser.utils.Pair;
import com.github.javaparser.utils.SourceRoot;
import com.github.javaparser.utils.SourceRoot.Callback;
import io.swagger.v3.oas.models.Components;
import io.swagger.v3.oas.models.OpenAPI;
import io.swagger.v3.oas.models.Operation;
import io.swagger.v3.oas.models.PathItem;
import io.swagger.v3.oas.models.Paths;
import io.swagger.v3.oas.models.info.Info;
import io.swagger.v3.oas.models.media.ArraySchema;
import io.swagger.v3.oas.models.media.ComposedSchema;
import io.swagger.v3.oas.models.media.Content;
import io.swagger.v3.oas.models.media.MapSchema;
import io.swagger.v3.oas.models.media.MediaType;
import io.swagger.v3.oas.models.media.ObjectSchema;
import io.swagger.v3.oas.models.media.Schema;
import io.swagger.v3.oas.models.parameters.RequestBody;
import io.swagger.v3.oas.models.responses.ApiResponse;
import io.swagger.v3.oas.models.responses.ApiResponses;
import io.swagger.v3.oas.models.security.OAuthFlow;
import io.swagger.v3.oas.models.security.OAuthFlows;
import io.swagger.v3.oas.models.security.Scopes;
import io.swagger.v3.oas.models.security.SecurityRequirement;
import io.swagger.v3.oas.models.security.SecurityScheme;
import io.swagger.v3.oas.models.servers.Server;
import io.swagger.v3.oas.models.tags.Tag;
import org.slf4j.Logger;
import org.slf4j.LoggerFactory;

import com.vaadin.flow.server.auth.AnonymousAllowed;
import com.vaadin.flow.server.connect.Endpoint;
import com.vaadin.flow.server.connect.EndpointExposed;
import com.vaadin.flow.server.connect.EndpointNameChecker;

/**
 * Java parser class which scans for all {@link Endpoint} classes and produces
 * OpenApi json.
 */
public class OpenApiObjectGenerator {
    public static final String EXTENSION_VAADIN_CONNECT_PARAMETERS_DESCRIPTION = "x-vaadin-parameters-description";
    public static final String EXTENSION_VAADIN_FILE_PATH = "x-vaadin-file-path";
    public static final String CONSTRAINT_ANNOTATIONS = "x-annotations";
    private static final String EXTENSION_VAADIN_CONNECT_DEFERRABLE = "x-vaadin-connect-deferrable";
    private static final String VAADIN_CONNECT_OAUTH2_SECURITY_SCHEME = "vaadin-connect-oauth2";
    private static final String VAADIN_CONNECT_OAUTH2_TOKEN_URL = "/oauth/token";
    private final EndpointNameChecker endpointNameChecker = new EndpointNameChecker();
    private final List<Path> javaSourcePaths = new ArrayList<>();
    private OpenApiConfiguration configuration;
    private Map<String, GeneratorType> usedTypes;
    private Map<ClassOrInterfaceDeclaration, String> endpointsJavadoc;
    private Map<String, TypeDeclaration<?>> nonEndpointMap;
    private Map<String, ClassOrInterfaceDeclaration> endpointExposedMap;
    private Map<String, String> qualifiedNameToPath;
    private Map<String, PathItem> pathItems;
    private Set<String> generatedSchema;
    private OpenAPI openApiModel;
    private ClassLoader typeResolverClassLoader;
    private SchemaGenerator schemaGenerator;
    private boolean needsDeferrableImport = false;

    private static Logger getLogger() {
        return LoggerFactory.getLogger(OpenApiObjectGenerator.class);
    }

    /**
     * Adds the source path to the generator to process.
     *
     * @param sourcePath
     *            the source path to generate the metadata from
     */
    public void addSourcePath(Path sourcePath) {
        if (sourcePath == null) {
            throw new IllegalArgumentException(
                    "Java source path must be a valid directory");
        }
        if (!sourcePath.toFile().exists()) {
            throw new IllegalArgumentException(String
                    .format("Java source path '%s' doesn't exist", sourcePath));
        }
        this.javaSourcePaths.add(sourcePath);
    }

    /**
     * Set project's class loader which is used for resolving types from that
     * project.
     *
     * @param typeResolverClassLoader
     *            the project's class loader for type resolving
     */
    void setTypeResolverClassLoader(ClassLoader typeResolverClassLoader) {
        this.typeResolverClassLoader = typeResolverClassLoader;
    }

    /**
     * Sets the configuration to be used when generating an Open API spec.
     *
     * @param configuration
     *            the generator configuration
     */
    public void setOpenApiConfiguration(OpenApiConfiguration configuration) {
        this.configuration = configuration;
    }

    /**
     * Gets the Open API, generates it if necessary.
     *
     * @return the Open API data
     */
    public OpenAPI getOpenApi() {
        if (openApiModel == null) {
            init();
        }
        return openApiModel;
    }

    OpenAPI generateOpenApi() {
        init();
        return openApiModel;
    }

    Schema parseResolvedTypeToSchema(GeneratorType type) {
        return new SchemaResolver(type, usedTypes).resolve();
    }

    Schema parseResolvedTypeToSchema(GeneratorType type,
            List<AnnotationExpr> annotations) {
        return new SchemaResolver(type, annotations, usedTypes).resolve();
    }

    Class<?> getClassFromReflection(GeneratorType type)
            throws ClassNotFoundException {
        String fullyQualifiedName = getFullyQualifiedName(type);
        if (typeResolverClassLoader != null) {
            return Class.forName(fullyQualifiedName, true,
                    typeResolverClassLoader);
        } else {
            return Class.forName(fullyQualifiedName);
        }
    }

    private void init() {
        if (javaSourcePaths == null || configuration == null) {
            throw new IllegalStateException(
                    "Java source path and configuration should not be null");
        }
        openApiModel = createBasicModel();
        nonEndpointMap = new HashMap<>();
        endpointExposedMap = new HashMap<>();
        qualifiedNameToPath = new HashMap<>();
        pathItems = new TreeMap<>();
        usedTypes = new HashMap<>();
        generatedSchema = new HashSet<>();
        endpointsJavadoc = new HashMap<>();
        schemaGenerator = new SchemaGenerator(this);
        needsDeferrableImport = false;
        ParserConfiguration parserConfiguration = createParserConfiguration();

        javaSourcePaths.stream()
                .map(path -> new SourceRoot(path, parserConfiguration))
                .forEach(sourceRoot -> parseSourceRoot(sourceRoot,
                        this::findEndpointExposed));

        javaSourcePaths.stream()
                .map(path -> new SourceRoot(path, parserConfiguration))
                .forEach(sourceRoot -> parseSourceRoot(sourceRoot,
                        this::process));

        for (Map.Entry<String, GeneratorType> entry : new ArrayList<>(
                usedTypes.entrySet())) {
            List<Schema> schemas = createSchemasFromQualifiedNameAndType(
                    entry.getKey(), entry.getValue());
            schemas.forEach(schema -> {
                if (qualifiedNameToPath.get(schema.getName()) != null) {
                    schema.addExtension(EXTENSION_VAADIN_FILE_PATH,
                            qualifiedNameToPath.get(schema.getName()));
                }
                openApiModel.getComponents().addSchemas(schema.getName(),
                        schema);
            });
        }
        addTagsInformation();
    }

    private ParserConfiguration createParserConfiguration() {
        CombinedTypeSolver combinedTypeSolver = new CombinedTypeSolver(
                new ReflectionTypeSolver(false));
        if (typeResolverClassLoader != null) {
            combinedTypeSolver
                    .add(new ClassLoaderTypeSolver(typeResolverClassLoader));
        }
        return new ParserConfiguration()
                .setSymbolResolver(new JavaSymbolSolver(combinedTypeSolver));
    }

    private void parseSourceRoot(SourceRoot sourceRoot, Callback callback) {
        try {
            sourceRoot.parse("", callback);
        } catch (Exception e) {
            throw new IllegalStateException(String.format(
                    "Can't parse the java files in the source root '%s'",
                    sourceRoot), e);
        }
    }

    private void addTagsInformation() {
        for (Map.Entry<ClassOrInterfaceDeclaration, String> endpointJavadoc : endpointsJavadoc
                .entrySet()) {
            Tag tag = new Tag();
            ClassOrInterfaceDeclaration endpointDeclaration = endpointJavadoc
                    .getKey();
            String simpleClassName = endpointDeclaration.getNameAsString();
            tag.name(simpleClassName);
            tag.description(endpointJavadoc.getValue());
            tag.addExtension(EXTENSION_VAADIN_FILE_PATH,
                    qualifiedNameToPath.get(endpointDeclaration
                            .getFullyQualifiedName().orElse(simpleClassName)));
            openApiModel.addTagsItem(tag);
        }
    }

    private OpenAPI createBasicModel() {
        OpenAPI openAPI = new OpenAPI();

        Info info = new Info();
        info.setTitle(configuration.getApplicationTitle());
        info.setVersion(configuration.getApplicationApiVersion());
        openAPI.setInfo(info);

        Paths paths = new Paths();
        openAPI.setPaths(paths);

        Server server = new Server();
        server.setUrl(configuration.getServerUrl());
        server.setDescription(configuration.getServerDescription());
        openAPI.setServers(Collections.singletonList(server));
        Components components = new Components();
        SecurityScheme vaadinConnectOAuth2Scheme = new SecurityScheme()
                .type(SecurityScheme.Type.OAUTH2)
                .flows(new OAuthFlows().password(new OAuthFlow()
                        .tokenUrl(VAADIN_CONNECT_OAUTH2_TOKEN_URL)
                        .scopes(new Scopes())));
        components.addSecuritySchemes(VAADIN_CONNECT_OAUTH2_SECURITY_SCHEME,
                vaadinConnectOAuth2Scheme);
        openAPI.components(components);
        return openAPI;
    }

    @SuppressWarnings("squid:S1172")
    private SourceRoot.Callback.Result process(Path localPath,
            Path absolutePath, ParseResult<CompilationUnit> result) {
        result.ifSuccessful(compilationUnit -> compilationUnit.getPrimaryType()
                .filter(BodyDeclaration::isClassOrInterfaceDeclaration)
                .map(BodyDeclaration::asClassOrInterfaceDeclaration)
                .filter(classOrInterfaceDeclaration -> !classOrInterfaceDeclaration
                        .isInterface())
                .filter(declaration -> !GeneratorUtils.hasAnnotation(
                        declaration, compilationUnit, EndpointExposed.class))
                .map(this::appendNestedClasses).orElse(Collections.emptyList())
                .forEach(classOrInterfaceDeclaration -> this.parseClass(
                        classOrInterfaceDeclaration, compilationUnit)));
        pathItems.forEach((pathName, pathItem) -> openApiModel.getPaths()
                .addPathItem(pathName, pathItem));
        if (needsDeferrableImport) {
            openApiModel.addExtension(EXTENSION_VAADIN_CONNECT_DEFERRABLE,
                    true);
        }
        return SourceRoot.Callback.Result.DONT_SAVE;
    }

    @SuppressWarnings("squid:S1172")
    private SourceRoot.Callback.Result findEndpointExposed(Path localPath,
            Path absolutePath, ParseResult<CompilationUnit> result) {
        result.ifSuccessful(compilationUnit -> compilationUnit.getPrimaryType()
                .filter(BodyDeclaration::isClassOrInterfaceDeclaration)
                .map(BodyDeclaration::asClassOrInterfaceDeclaration)
                .filter(declaration -> GeneratorUtils.hasAnnotation(declaration,
                        compilationUnit, EndpointExposed.class))
                .map(declaration -> endpointExposedMap.put(
                        declaration.resolve().getQualifiedName(),
                        declaration)));
        return SourceRoot.Callback.Result.DONT_SAVE;
    }

    private Collection<TypeDeclaration<?>> appendNestedClasses(
            ClassOrInterfaceDeclaration topLevelClass) {
        Set<TypeDeclaration<?>> nestedClasses = topLevelClass.getMembers()
                .stream()
                .filter(bodyDeclaration -> bodyDeclaration
                        .isClassOrInterfaceDeclaration()
                        || bodyDeclaration.isEnumDeclaration())
                .map(bodyDeclaration -> (TypeDeclaration<?>) bodyDeclaration
                        .asTypeDeclaration())
                .collect(Collectors.toCollection(() -> new TreeSet<>(Comparator
                        .comparing(NodeWithSimpleName::getNameAsString))));
        nestedClasses.add(topLevelClass);
        return nestedClasses;
    }

    private void parseClass(TypeDeclaration<?> typeDeclaration,
            CompilationUnit compilationUnit) {
        if (typeDeclaration.isClassOrInterfaceDeclaration()) {
            parseClass(typeDeclaration.asClassOrInterfaceDeclaration(),
                    compilationUnit);
        } else if (typeDeclaration.isEnumDeclaration()) {
            EnumDeclaration enumDeclaration = typeDeclaration
                    .asEnumDeclaration();
            compilationUnit.getStorage().ifPresent(storage -> {
                String className = enumDeclaration.getFullyQualifiedName()
                        .orElse(enumDeclaration.getNameAsString());
                qualifiedNameToPath.put(className,
                        storage.getPath().toString());
            });
            nonEndpointMap.put(enumDeclaration.resolve().getQualifiedName(),
                    enumDeclaration);
        }
    }

    private void parseClass(ClassOrInterfaceDeclaration classDeclaration,
            CompilationUnit compilationUnit) {
        Optional<AnnotationExpr> endpointAnnotation = classDeclaration
                .getAnnotationByClass(Endpoint.class);
        compilationUnit.getStorage().ifPresent(storage -> {
            String className = classDeclaration.getFullyQualifiedName()
                    .orElse(classDeclaration.getNameAsString());
            qualifiedNameToPath.put(className, storage.getPath().toString());
        });
        if (!GeneratorUtils.hasAnnotation(classDeclaration, compilationUnit,
                Endpoint.class)) {
            nonEndpointMap.put(classDeclaration.resolve().getQualifiedName(),
                    classDeclaration);
        } else {
            Optional<Javadoc> javadoc = classDeclaration.getJavadoc();
            if (javadoc.isPresent()) {
                endpointsJavadoc.put(classDeclaration,
                        javadoc.get().getDescription().toText());
            } else {
                endpointsJavadoc.put(classDeclaration, "");
            }
            pathItems.putAll(createPathItems(
                    getEndpointName(classDeclaration,
                            endpointAnnotation.orElse(null)),
                    classDeclaration.getNameAsString(), classDeclaration,
                    ResolvedTypeParametersMap.empty(), compilationUnit));
        }
    }

    private String getEndpointName(ClassOrInterfaceDeclaration classDeclaration,
            AnnotationExpr endpointAnnotation) {
        String endpointName = Optional.ofNullable(endpointAnnotation)
                .filter(Expression::isSingleMemberAnnotationExpr)
                .map(Expression::asSingleMemberAnnotationExpr)
                .map(SingleMemberAnnotationExpr::getMemberValue)
                .map(Expression::asStringLiteralExpr)
                .map(LiteralStringValueExpr::getValue)
                .filter(GeneratorUtils::isNotBlank)
                .orElse(classDeclaration.getNameAsString());

        // detect the endpoint value name
        if (endpointName.equals(classDeclaration.getNameAsString())
                && endpointAnnotation != null) {
            String endpointValueName = getParameterValueFromAnnotation(
                    endpointAnnotation, "value");
            if (endpointValueName != null) {
                endpointName = endpointValueName.substring(1,
                        endpointValueName.length() - 1);
            }
        }

        String validationError = endpointNameChecker.check(endpointName);
        if (validationError != null) {
            throw new IllegalStateException(
                    String.format("Endpoint name '%s' is invalid, reason: '%s'",
                            endpointName, validationError));
        }
        return endpointName;
    }

    private String getParameterValueFromAnnotation(
            AnnotationExpr endpointAnnotation, String paramName) {
        return endpointAnnotation.getChildNodes().stream().filter(
                node -> node.getTokenRange().isPresent() && paramName.equals(
                        node.getTokenRange().get().getBegin().getText()))
                .map(node -> node.getTokenRange().get().getEnd().getText())
                .findFirst().orElse(null);
    }

    private List<Schema> parseNonEndpointClassAsSchema(
            String fullQualifiedName) {
        TypeDeclaration<?> typeDeclaration = nonEndpointMap
                .get(fullQualifiedName);
        if (typeDeclaration == null || typeDeclaration.isEnumDeclaration()) {
            return Collections.emptyList();
        }
        List<Schema> result = new ArrayList<>();

        Schema schema = schemaGenerator.createSingleSchema(fullQualifiedName,
                typeDeclaration);
        generatedSchema.add(fullQualifiedName);

        NodeList<ClassOrInterfaceType> extendedTypes = null;
        if (typeDeclaration.isClassOrInterfaceDeclaration()) {
            extendedTypes = typeDeclaration.asClassOrInterfaceDeclaration()
                    .getExtendedTypes();
        }
        if (extendedTypes == null || extendedTypes.isEmpty()) {
            result.add(schema);
            result.addAll(generatedRelatedSchemas(schema));
        } else {
            ComposedSchema parentSchema = new ComposedSchema();
            parentSchema.setName(fullQualifiedName);
            result.add(parentSchema);
            extendedTypes.forEach(parentType -> {
                GeneratorType type = new GeneratorType(parentType.resolve());
                String parentQualifiedName = type.asResolvedType()
                        .asReferenceType().getQualifiedName();
                String parentRef = SchemaResolver
                        .getFullQualifiedNameRef(parentQualifiedName);
                parentSchema.addAllOfItem(new ObjectSchema().$ref(parentRef));
                usedTypes.put(parentQualifiedName, type);
            });
            // The inserting order matters for `allof` property.
            parentSchema.addAllOfItem(schema);
            result.addAll(generatedRelatedSchemas(parentSchema));
        }
        return result;
    }

    private List<Schema> createSchemasFromQualifiedNameAndType(
            String qualifiedName, GeneratorType type) {
        List<Schema> list = parseNonEndpointClassAsSchema(qualifiedName);
        if (list.isEmpty()) {
            return parseReferencedTypeAsSchema(type);
        } else {
            return list;
        }
    }

    private Map<String, GeneratorType> collectUsedTypesFromSchema(
            Schema schema) {
        Map<String, GeneratorType> map = new HashMap<>();
        if (GeneratorUtils.isNotBlank(schema.getName())
                || GeneratorUtils.isNotBlank(schema.get$ref())) {
            String name = GeneratorUtils.firstNonBlank(schema.getName(),
                    SchemaResolver.getSimpleRef(schema.get$ref()));
            if (usedTypes.containsKey(name)) {
                map.put(name, usedTypes.get(name));
            } else {
                getLogger().info(
                        "Can't find the type information of class '{}'. "
                                + "This might result in a missing schema in the generated OpenAPI spec.",
                        name);
            }
        }
        if (schema instanceof ArraySchema) {
            map.putAll(collectUsedTypesFromSchema(
                    ((ArraySchema) schema).getItems()));
        } else if (schema instanceof MapSchema
                && schema.getAdditionalProperties() != null) {
            map.putAll(collectUsedTypesFromSchema(
                    (Schema) schema.getAdditionalProperties()));
        } else if (schema instanceof ComposedSchema
                && ((ComposedSchema) schema).getAllOf() != null) {
            for (Schema child : ((ComposedSchema) schema).getAllOf()) {
                map.putAll(collectUsedTypesFromSchema(child));
            }
        }
        if (schema.getProperties() != null) {
            schema.getProperties().values().forEach(
                    o -> map.putAll(collectUsedTypesFromSchema((Schema) o)));
        }
        return map;
    }

    private boolean isReservedWord(String word) {
        return word != null && EndpointNameChecker.ECMA_SCRIPT_RESERVED_WORDS
                .contains(word.toLowerCase());
    }

    private Pair<ClassOrInterfaceDeclaration, ResolvedTypeParametersMap> getDeclarationAndResolvedTypeParametersMap(
            ClassOrInterfaceType type,
            ResolvedTypeParametersMap parentResolvedTypeParametersMap) {
        ResolvedReferenceType resolvedType = parentResolvedTypeParametersMap
                .replaceAll(type.resolve()).asReferenceType();
        String qualifiedName = resolvedType.getQualifiedName();
        ClassOrInterfaceDeclaration declaration = endpointExposedMap
                .get(qualifiedName);
        if (declaration == null) {
            return null;
        }

        return new Pair<>(declaration, resolvedType.typeParametersMap());
    }

    private Map<String, PathItem> createPathItems(String endpointName,
            String tagName, ClassOrInterfaceDeclaration typeDeclaration,
            ResolvedTypeParametersMap resolvedTypeParametersMap,
            CompilationUnit compilationUnit) {
        Map<String, PathItem> newPathItems = new HashMap<>();
        Collection<MethodDeclaration> methods = typeDeclaration.getMethods();
        for (MethodDeclaration methodDeclaration : methods) {
            if (isAccessForbidden(typeDeclaration, methodDeclaration)) {
                continue;
            }
            String methodName = methodDeclaration.getNameAsString();

            Operation post = createPostOperation(methodDeclaration);
            if (methodDeclaration.getParameters().isNonEmpty()) {
                post.setRequestBody(createRequestBody(methodDeclaration,
                        resolvedTypeParametersMap));
            }

            ApiResponses responses = createApiResponses(methodDeclaration,
                    resolvedTypeParametersMap);
            post.setResponses(responses);
            post.tags(Collections.singletonList(tagName));
            PathItem pathItem = new PathItem().post(post);

            String pathName = "/" + endpointName + "/" + methodName;
            pathItem.readOperationsMap()
                    .forEach((httpMethod, operation) -> operation
                            .setOperationId(String.join("_", endpointName,
                                    methodName, httpMethod.name())));
            newPathItems.put(pathName, pathItem);
        }

        Stream.concat(typeDeclaration.getExtendedTypes().stream(),
                typeDeclaration.getImplementedTypes().stream())
                .map(resolvedType -> getDeclarationAndResolvedTypeParametersMap(
                        resolvedType, resolvedTypeParametersMap))
                .filter(Objects::nonNull)
                .forEach(pair -> newPathItems
                        .putAll(createPathItems(endpointName, tagName, pair.a,
                                pair.b, compilationUnit)));
        return newPathItems;
    }

    private boolean isAccessForbidden(
            ClassOrInterfaceDeclaration typeDeclaration,
            MethodDeclaration methodDeclaration) {
        return (typeDeclaration.isInterface() ? !methodDeclaration.isDefault()
                : !methodDeclaration.isPublic())
                || (hasSecurityAnnotation(methodDeclaration)
                        ? methodDeclaration.isAnnotationPresent(DenyAll.class)
                        : typeDeclaration.isAnnotationPresent(DenyAll.class));
    }

    private boolean hasSecurityAnnotation(MethodDeclaration method) {
        return method.isAnnotationPresent(AnonymousAllowed.class)
                || method.isAnnotationPresent(PermitAll.class)
                || method.isAnnotationPresent(DenyAll.class)
                || method.isAnnotationPresent(RolesAllowed.class);
    }

    private Operation createPostOperation(MethodDeclaration methodDeclaration) {
        Operation post = new Operation();
        SecurityRequirement securityItem = new SecurityRequirement();
        securityItem.addList(VAADIN_CONNECT_OAUTH2_SECURITY_SCHEME);
        post.addSecurityItem(securityItem);

        methodDeclaration.getJavadoc().ifPresent(javadoc -> post
                .setDescription(javadoc.getDescription().toText()));
        return post;
    }

    private ApiResponses createApiResponses(MethodDeclaration methodDeclaration,
            ResolvedTypeParametersMap resolvedTypeParametersMap) {
        ApiResponse successfulResponse = createApiSuccessfulResponse(
                methodDeclaration, resolvedTypeParametersMap);
        ApiResponses responses = new ApiResponses();
        responses.addApiResponse("200", successfulResponse);
        return responses;
    }

    private ApiResponse createApiSuccessfulResponse(
            MethodDeclaration methodDeclaration,
            ResolvedTypeParametersMap resolvedTypeParametersMap) {
        Content successfulContent = new Content();
        // "description" is a REQUIRED property of Response
        ApiResponse successfulResponse = new ApiResponse().description("");
        methodDeclaration.getJavadoc().ifPresent(javadoc -> {
            for (JavadocBlockTag blockTag : javadoc.getBlockTags()) {
                if (blockTag.getType() == JavadocBlockTag.Type.RETURN) {
                    successfulResponse.setDescription(
                            "Return " + blockTag.getContent().toText());
                }
            }
        });
        if (!methodDeclaration.getType().isVoidType()) {
            MediaType mediaItem = createReturnMediaType(methodDeclaration,
                    resolvedTypeParametersMap);
            successfulContent.addMediaType("application/json", mediaItem);
            successfulResponse.content(successfulContent);
        }
        return successfulResponse;
    }

    private MediaType createReturnMediaType(MethodDeclaration methodDeclaration,
            ResolvedTypeParametersMap resolvedTypeParametersMap) {
        MediaType mediaItem = new MediaType();
        Type returnType = methodDeclaration.getType();
        Schema schema = parseResolvedTypeToSchema(
                new GeneratorType(returnType,
                        methodDeclaration.resolve().getReturnType(),
                        resolvedTypeParametersMap),
                methodDeclaration.getAnnotations());
        schema.setDescription("");
<<<<<<< HEAD
=======
        if (GeneratorUtils.isTrue(schema.getNullable())
                && isRequired(methodDeclaration)) {
            schema.setNullable(null);
        }
        usedTypes.putAll(collectUsedTypesFromSchema(schema));
>>>>>>> 7ba26653
        mediaItem.schema(schema);
        return mediaItem;
    }

    private RequestBody createRequestBody(MethodDeclaration methodDeclaration,
            ResolvedTypeParametersMap resolvedTypeParametersMap) {
        Map<String, String> paramsDescription = new HashMap<>();
        methodDeclaration.getJavadoc().ifPresent(javadoc -> {
            for (JavadocBlockTag blockTag : javadoc.getBlockTags()) {
                if (blockTag.getType() == JavadocBlockTag.Type.PARAM) {
                    paramsDescription.put(blockTag.getName().orElse(""),
                            blockTag.getContent().toText());
                }
            }
        });

        RequestBody requestBody = new RequestBody();
        Content requestBodyContent = new Content();
        requestBody.content(requestBodyContent);
        MediaType requestBodyObject = new MediaType();
        requestBodyContent.addMediaType("application/json", requestBodyObject);
        Schema requestSchema = new ObjectSchema();
        requestSchema.setRequired(new ArrayList<>());
        requestBodyObject.schema(requestSchema);

        methodDeclaration.getParameters().forEach(parameter -> {
            Schema paramSchema = parseResolvedTypeToSchema(
                    new GeneratorType(parameter.getType(),
                            parameter.resolve().getType(),
                            resolvedTypeParametersMap),
                    parameter.getAnnotations());
            paramSchema.setDescription("");
            usedTypes.putAll(collectUsedTypesFromSchema(paramSchema));
            String name = (isReservedWord(parameter.getNameAsString()) ? "_"
                    : "").concat(parameter.getNameAsString());
            if (GeneratorUtils.isBlank(paramSchema.get$ref())) {
                paramSchema.description(
                        paramsDescription.remove(parameter.getNameAsString()));
            }
            requestSchema.addProperties(name, paramSchema);
<<<<<<< HEAD
            if (GeneratorUtils.isNotTrue(paramSchema.getNullable())) {
                requestSchema.addRequiredItem(name);
=======
            requestSchema.addRequiredItem(name);
            if (GeneratorUtils.isTrue(paramSchema.getNullable())
                    && isRequired(parameter)) {
                paramSchema.setNullable(null);
>>>>>>> 7ba26653
            }
        });
        if (!paramsDescription.isEmpty()) {
            requestSchema.addExtension(
                    EXTENSION_VAADIN_CONNECT_PARAMETERS_DESCRIPTION,
                    new LinkedHashMap<>(paramsDescription));
        }
        return requestBody;
    }

    @SuppressWarnings("squid:S1872")
    private List<Schema> parseReferencedTypeAsSchema(GeneratorType type) {
        List<Schema> results = new ArrayList<>();

        Schema schema = schemaGenerator
                .createSingleSchemaFromResolvedType(type);
        ResolvedReferenceType resolvedReferenceType = type.asResolvedType()
                .asReferenceType();
        String qualifiedName = resolvedReferenceType.getQualifiedName();
        generatedSchema.add(qualifiedName);

        List<ResolvedReferenceType> directAncestors = resolvedReferenceType
                .getDirectAncestors().stream()
                .filter(parent -> parent.getTypeDeclaration().isClass()
                        && !Object.class.getName()
                                .equals(parent.getQualifiedName()))
                .collect(Collectors.toList());

        if (directAncestors.isEmpty() || type.isEnum()) {
            results.add(schema);
            results.addAll(generatedRelatedSchemas(schema));
        } else {
            ComposedSchema parentSchema = new ComposedSchema();
            parentSchema.name(qualifiedName);
            results.add(parentSchema);
            for (ResolvedReferenceType directAncestor : directAncestors) {
                String ancestorQualifiedName = directAncestor
                        .getQualifiedName();
                String parentRef = SchemaResolver
                        .getFullQualifiedNameRef(ancestorQualifiedName);
                parentSchema.addAllOfItem(new ObjectSchema().$ref(parentRef));
                usedTypes.put(ancestorQualifiedName,
                        new GeneratorType(directAncestor));
            }
            parentSchema.addAllOfItem(schema);
            results.addAll(generatedRelatedSchemas(parentSchema));
        }
        return results;
    }

    private List<Schema> generatedRelatedSchemas(Schema schema) {
        List<Schema> result = new ArrayList<>();
        collectUsedTypesFromSchema(schema).entrySet().stream()
                .filter(s -> !generatedSchema.contains(s.getKey()))
                .forEach(s -> result.addAll(
                        createSchemasFromQualifiedNameAndType(s.getKey(),
                                s.getValue())));
        return result;
    }

    /**
     * This method return a fully qualified name from a resolved reference type
     * which is correct for nested declaration as well. The
     * {@link ResolvedReferenceType#getQualifiedName()} returns a canonical name
     * instead of a fully qualified name, which is not correct for nested
     * classes to be used in reflection. That's why this method is implemented.
     *
     * {@see Related discussion about FullyQualifiedName and CanonicalName:
     * https://github.com/javaparser/javaparser/issues/1480}
     *
     * @param type
     *            the type to get fully qualified name
     * @return fully qualified name
     */
    private String getFullyQualifiedName(GeneratorType type) {
        ResolvedReferenceTypeDeclaration typeDeclaration = type.asResolvedType()
                .asReferenceType().getTypeDeclaration();
        String packageName = typeDeclaration.getPackageName();
        String canonicalName = typeDeclaration.getQualifiedName();
        if (GeneratorUtils.isBlank(packageName)) {
            return GeneratorUtils.replaceChars(canonicalName, '.', '$');
        } else {
            String name = GeneratorUtils.substringAfterLast(canonicalName,
                    packageName + ".");
            return String.format("%s.%s", packageName,
                    GeneratorUtils.replaceChars(name, '.', '$'));
        }
    }
}<|MERGE_RESOLUTION|>--- conflicted
+++ resolved
@@ -667,14 +667,6 @@
                         resolvedTypeParametersMap),
                 methodDeclaration.getAnnotations());
         schema.setDescription("");
-<<<<<<< HEAD
-=======
-        if (GeneratorUtils.isTrue(schema.getNullable())
-                && isRequired(methodDeclaration)) {
-            schema.setNullable(null);
-        }
-        usedTypes.putAll(collectUsedTypesFromSchema(schema));
->>>>>>> 7ba26653
         mediaItem.schema(schema);
         return mediaItem;
     }
@@ -715,16 +707,7 @@
                         paramsDescription.remove(parameter.getNameAsString()));
             }
             requestSchema.addProperties(name, paramSchema);
-<<<<<<< HEAD
-            if (GeneratorUtils.isNotTrue(paramSchema.getNullable())) {
-                requestSchema.addRequiredItem(name);
-=======
             requestSchema.addRequiredItem(name);
-            if (GeneratorUtils.isTrue(paramSchema.getNullable())
-                    && isRequired(parameter)) {
-                paramSchema.setNullable(null);
->>>>>>> 7ba26653
-            }
         });
         if (!paramsDescription.isEmpty()) {
             requestSchema.addExtension(
