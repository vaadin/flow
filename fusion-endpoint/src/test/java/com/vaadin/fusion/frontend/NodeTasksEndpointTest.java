--- conflicted
+++ resolved
@@ -61,16 +61,10 @@
         builder = new Builder(mockLookup, dir, TARGET)
                 .enablePackagesUpdate(false).enableImportsUpdate(false)
                 .withEmbeddableWebComponents(false)
-<<<<<<< HEAD
-                .withConnectJavaSourceFolder(src)
-                .withConnectGeneratedOpenApiJson(json)
-                .withConnectClientTsApiFolder(new File(dir, "api"));
-    }
-=======
                 .withFusionJavaSourceFolder(src)
                 .withFusionGeneratedOpenAPIJson(json)
                 .withFusionClientAPIFolder(new File(dir, "api"));
->>>>>>> f22e3b4b
+    }
 
     @Test
     public void should_GenerateFusionFiles() throws Exception {
