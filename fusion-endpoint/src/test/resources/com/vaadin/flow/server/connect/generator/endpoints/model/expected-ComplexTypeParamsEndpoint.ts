--- conflicted
+++ resolved
@@ -10,13 +10,8 @@
 import Group from './com/vaadin/flow/server/connect/generator/endpoints/model/ModelEndpoint/Group';
 
 function _getComplexTypeParams(
-<<<<<<< HEAD
-    accounts?: Array<Account | undefined>,
-    groups?: Record<string, Group | undefined>
-=======
     accounts: Array<Account | undefined> | undefined,
     groups: Record<string, Group | undefined> | undefined
->>>>>>> 7ba26653
 ): Promise<void> {
   return client.call('ComplexTypeParamsEndpoint', 'getComplexTypeParams', {accounts, groups});
 }
