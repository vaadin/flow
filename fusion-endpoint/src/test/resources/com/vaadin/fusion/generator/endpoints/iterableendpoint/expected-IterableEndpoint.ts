/**
 * This module is generated from IterableEndpoint.java
 * All changes to this file are overridden. Please consider to make changes in the corresponding Java file if necessary.
 * @module IterableEndpoint
 */

// @ts-ignore
import client from './connect-client.default';
import type Foo from './com/vaadin/fusion/generator/endpoints/iterableendpoint/IterableEndpoint/Foo';

<<<<<<< HEAD
function _getFoos(): Promise<Array<Foo | undefined> | undefined> {
  return client.call('IterableEndpoint', 'getFoos');
=======
function _getFoos(): Promise<ReadonlyArray<Foo | undefined> | undefined> {
    return client.call('IterableEndpoint', 'getFoos');
>>>>>>> c9878d3b
}

export {
  _getFoos as getFoos,
};<|MERGE_RESOLUTION|>--- conflicted
+++ resolved
@@ -8,13 +8,8 @@
 import client from './connect-client.default';
 import type Foo from './com/vaadin/fusion/generator/endpoints/iterableendpoint/IterableEndpoint/Foo';
 
-<<<<<<< HEAD
-function _getFoos(): Promise<Array<Foo | undefined> | undefined> {
+function _getFoos(): Promise<ReadonlyArray<Foo | undefined> | undefined> {
   return client.call('IterableEndpoint', 'getFoos');
-=======
-function _getFoos(): Promise<ReadonlyArray<Foo | undefined> | undefined> {
-    return client.call('IterableEndpoint', 'getFoos');
->>>>>>> c9878d3b
 }
 
 export {
