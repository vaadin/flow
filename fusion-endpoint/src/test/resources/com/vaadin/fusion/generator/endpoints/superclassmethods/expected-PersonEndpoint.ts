/**
 * This module is generated from PersonEndpoint.java
 * All changes to this file are overridden. Please consider to make changes in the corresponding Java file if necessary.
 * @module PersonEndpoint
 */

// @ts-ignore
import client from './connect-client.default';
import type Person from './com/vaadin/fusion/generator/endpoints/superclassmethods/PersonEndpoint/Person';

function _delete(
  id: number | undefined
): Promise<void> {
  return client.call('PersonEndpoint', 'delete', {id});
}

function _getNonNullablePage(
  pageSize: number,
  pageNumber: number,
<<<<<<< HEAD
  parameters: Record<string, Person> | undefined
): Promise<Array<Person> | undefined> {
  return client.call('PersonEndpoint', 'getNonNullablePage', {pageSize, pageNumber, parameters});
=======
  parameters: Readonly<Record<string, Person>> | undefined
): Promise<ReadonlyArray<Person> | undefined> {
return client.call('PersonEndpoint', 'getNonNullablePage', {pageSize, pageNumber, parameters});
>>>>>>> c9878d3b
}

function _get(
  id: number | undefined
): Promise<Person | undefined> {
  return client.call('PersonEndpoint', 'get', {id});
}

function _getPage(
<<<<<<< HEAD
  pageSize: number,
  pageNumber: number
): Promise<Array<Person | undefined> | undefined> {
=======
    pageSize: number,
    pageNumber: number
): Promise<ReadonlyArray<Person | undefined> | undefined> {
>>>>>>> c9878d3b
  return client.call('PersonEndpoint', 'getPage', {pageSize, pageNumber});
}

function _size(): Promise<number> {
  return client.call('PersonEndpoint', 'size');
}

function _update(
  entity: Person | undefined
): Promise<Person | undefined> {
  return client.call('PersonEndpoint', 'update', {entity});
}

export {
  _delete as delete,
  _getNonNullablePage as getNonNullablePage,
  _get as get,
  _getPage as getPage,
  _size as size,
  _update as update,
};<|MERGE_RESOLUTION|>--- conflicted
+++ resolved
@@ -17,15 +17,9 @@
 function _getNonNullablePage(
   pageSize: number,
   pageNumber: number,
-<<<<<<< HEAD
-  parameters: Record<string, Person> | undefined
-): Promise<Array<Person> | undefined> {
-  return client.call('PersonEndpoint', 'getNonNullablePage', {pageSize, pageNumber, parameters});
-=======
   parameters: Readonly<Record<string, Person>> | undefined
 ): Promise<ReadonlyArray<Person> | undefined> {
-return client.call('PersonEndpoint', 'getNonNullablePage', {pageSize, pageNumber, parameters});
->>>>>>> c9878d3b
+  return client.call('PersonEndpoint', 'getNonNullablePage', {pageSize, pageNumber, parameters});
 }
 
 function _get(
@@ -35,15 +29,9 @@
 }
 
 function _getPage(
-<<<<<<< HEAD
   pageSize: number,
   pageNumber: number
-): Promise<Array<Person | undefined> | undefined> {
-=======
-    pageSize: number,
-    pageNumber: number
 ): Promise<ReadonlyArray<Person | undefined> | undefined> {
->>>>>>> c9878d3b
   return client.call('PersonEndpoint', 'getPage', {pageSize, pageNumber});
 }
 
