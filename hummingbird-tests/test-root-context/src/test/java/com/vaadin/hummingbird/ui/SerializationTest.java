--- conflicted
+++ resolved
@@ -21,14 +21,8 @@
 import java.io.ObjectInputStream;
 import java.io.ObjectOutputStream;
 import java.io.Serializable;
-import java.lang.reflect.Constructor;
 import java.util.Collection;
 import java.util.Collections;
-<<<<<<< HEAD
-=======
-import java.util.logging.Logger;
->>>>>>> 3ac6377f
-import java.util.stream.Stream;
 
 import org.junit.Assert;
 import org.junit.Test;
@@ -50,17 +44,6 @@
             Collection<Class<? extends View>> viewClasses = new ViewClassLocator(
                     getClass().getClassLoader()).getAllViewClasses();
             for (Class<? extends View> viewClass : viewClasses) {
-                Constructor<?> ctors[] = viewClass.getDeclaredConstructors();
-                if (Stream.of(ctors)
-                        .anyMatch(ctor -> ctor.getParameterCount() > 0)) {
-<<<<<<< HEAD
-=======
-                    Logger.getLogger(SerializationTest.class.getName())
-                            .warning("View class " + viewClass
-                                    + " doesn't have default constructor");
->>>>>>> 3ac6377f
-                    continue;
-                }
                 View view = viewClass.newInstance();
                 view.onLocationChange(new LocationChangeEvent(new Router(), ui,
                         new Location(""), Collections.emptyList(),
