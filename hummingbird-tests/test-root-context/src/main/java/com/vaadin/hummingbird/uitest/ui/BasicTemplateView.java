/*
 * Copyright 2000-2016 Vaadin Ltd.
 *
 * Licensed under the Apache License, Version 2.0 (the "License"); you may not
 * use this file except in compliance with the License. You may obtain a copy of
 * the License at
 *
 * http://www.apache.org/licenses/LICENSE-2.0
 *
 * Unless required by applicable law or agreed to in writing, software
 * distributed under the License is distributed on an "AS IS" BASIS, WITHOUT
 * WARRANTIES OR CONDITIONS OF ANY KIND, either express or implied. See the
 * License for the specific language governing permissions and limitations under
 * the License.
 */
package com.vaadin.hummingbird.uitest.ui;

import java.io.Serializable;

import com.vaadin.annotations.EventHandler;
import com.vaadin.annotations.Id;
import com.vaadin.hummingbird.html.Button;
import com.vaadin.hummingbird.html.Div;
import com.vaadin.hummingbird.html.Input;
import com.vaadin.hummingbird.nodefeature.ModelMap;
import com.vaadin.hummingbird.nodefeature.TemplateMap;
import com.vaadin.hummingbird.router.View;
import com.vaadin.ui.Template;

public class BasicTemplateView extends Template implements View {

    @Id("container")
    private Div container;
    @Id("clearModel")
    private Button clearModel;

    @Id("input")
    private Input input;

    public BasicTemplateView() {
        assert container != null;

        Button button = new Button(
                "Element added to template (click to remove)");
        button.addClickListener(e -> container.remove(button));
        container.add(button);

        Button childSlotContent = new Button(
                "Child slot content (click to remove)");
        childSlotContent.addClassName("childSlotContent");

        // Will introduce a nicer API in a separate patch
        childSlotContent.addClickListener(e -> {
            getElement().getNode().getFeature(TemplateMap.class).setChild(null);
        });
        getElement().getNode().getFeature(TemplateMap.class)
                .setChild(childSlotContent.getElement().getNode());

        clearModel.addClickListener(e -> setModelValue(null));
    }

    @EventHandler
    private void setModelText() {
        setModelValue("text");
    }

    @EventHandler
    private void setModelBoolean() {
        setModelValue(Boolean.FALSE);
    }

    @EventHandler
<<<<<<< HEAD
    private void setAttributes() {
        input.setValue("updated");
        input.setPlaceholder("placeholder");
=======
    private void updateAttributeBinding() {
        getElement().getNode().getFeature(ModelMap.class).setValue("foo",
                "bar");
>>>>>>> 0403809f
    }

    private void setModelValue(Serializable value) {
        // Directly manipulating the node feature to enable testing the same
        // bindings with different types
        getElement().getNode().getFeature(ModelMap.class).setValue("modelValue",
                value);
    }
}<|MERGE_RESOLUTION|>--- conflicted
+++ resolved
@@ -70,15 +70,15 @@
     }
 
     @EventHandler
-<<<<<<< HEAD
     private void setAttributes() {
         input.setValue("updated");
         input.setPlaceholder("placeholder");
-=======
+    }
+
+    @EventHandler
     private void updateAttributeBinding() {
         getElement().getNode().getFeature(ModelMap.class).setValue("foo",
                 "bar");
->>>>>>> 0403809f
     }
 
     private void setModelValue(Serializable value) {
