name: Flow Validation
on:
  push:
    branches: [main, '24.9', '24.8', '24.7', '23.6']
  workflow_dispatch:
  pull_request_target:
    types: [opened, synchronize, reopened, edited]
permissions:
  contents: write
  pull-requests: write
  issues: write
concurrency:
  group: ${{ github.head_ref }} || ${{ github.ref_name }}
  cancel-in-progress: true
env:
  HEAD_REF: ${{ github.head_ref }}
  REF_NAME: ${{ github.ref_name }}
  BASE_REF: ${{ github.event.pull_request.base.ref }}
  HEAD_SHA: ${{ github.event.pull_request.head.sha }}
<<<<<<< HEAD
  USE_FORMATTED_CODE: false
=======
  PR_NUMBER: ${{ github.event.number }}
  JAVA_VERSION: '21'
>>>>>>> 4c87bacd
jobs:
  check-permissions:
    uses: ./.github/workflows/check-permissions.yml

  formatter:
    needs: check-permissions
    if: github.event_name == 'pull_request_target'
    name: Format and auto-commit
    runs-on: ubuntu-latest
    timeout-minutes: 120
    outputs:
      changes_committed: ${{ steps.commit-changes.outputs.changes_committed }}

    steps:
      - name: Check for required token
        run: |
          if [ -z "${{ secrets.VAADIN_BOT_TOKEN }}" ]; then
            echo "::error::VAADIN_BOT_TOKEN secret is required for formatter to trigger workflows after committing changes"
            exit 1
          fi

      - name: Checkout code
        uses: actions/checkout@v4
        with:
          ref: ${{ github.event.pull_request.head.ref }}
          repository: ${{ github.event.pull_request.head.repo.full_name }}
          token: ${{ secrets.VAADIN_BOT_TOKEN }}
          fetch-depth: 2

      - name: Check if last commit was from formatter bot
        id: check-loop
        run: |
          last_commit_author=$(git log -1 --pretty=format:'%an')
          echo "Last commit author: $last_commit_author"

          if [ "$last_commit_author" = "github-actions[bot]" ]; then
            echo "Last commit was from formatter bot - formatting verification passed"
            echo "loop_detected=true" >> $GITHUB_OUTPUT
            exit 0
          fi
          echo "loop_detected=false" >> $GITHUB_OUTPUT

      - name: Set up JDK 21
        if: steps.check-loop.outputs.loop_detected == 'false'
        uses: actions/setup-java@v4
        with:
          java-version: '21'
          distribution: 'temurin'
          cache: 'maven'

      - name: Run formatter
        if: steps.check-loop.outputs.loop_detected == 'false'
        id: formatter
        run: |
          echo "Running formatter..."
          mvn -B -q spotless:apply -P benchmark 2>&1 | grep -v null || true

          # Check for modified files
          files=$(git status --porcelain | awk '{print $2}')
          modified=$(echo "$files" | wc -w | xargs)

          echo "modified=$modified" >> $GITHUB_OUTPUT

          if [ "$modified" -gt 0 ]; then
            echo "Modified files:"
            echo "$files"
            echo "files<<EOF" >> $GITHUB_OUTPUT
            echo "$files" >> $GITHUB_OUTPUT
            echo "EOF" >> $GITHUB_OUTPUT
          fi

      - name: Commit and push changes
        id: commit-changes
        if: steps.check-loop.outputs.loop_detected == 'false' && steps.formatter.outputs.modified != '0'
        run: |
          git config user.name "github-actions[bot]"
          git config user.email "github-actions[bot]@users.noreply.github.com"

          # Add only the files modified by the formatter
          git add -u
          git commit -m "chore: apply code formatting with spotless"

          git push

          echo "changes_committed=true" >> $GITHUB_OUTPUT
          echo "✅ Formatting changes committed and pushed. Workflow will retrigger automatically." >> $GITHUB_STEP_SUMMARY

      - name: Find existing comment
        uses: peter-evans/find-comment@v3
        id: find-comment
        with:
          issue-number: ${{ github.event.pull_request.number }}
          comment-author: 'github-actions[bot]'
          body-includes: '<!-- tc-formatter -->'

      - name: Create or update comment for committed changes
        if: steps.formatter.outputs.modified != '0'
        uses: peter-evans/create-or-update-comment@v4
        with:
          comment-id: ${{ steps.find-comment.outputs.comment-id }}
          issue-number: ${{ github.event.pull_request.number }}
          edit-mode: replace
          body: |
            <!-- tc-formatter -->
            ### ✅ Formatter Auto-Applied

            Formatting issues were detected and **automatically fixed**. Changes have been committed to this PR.

            The formatting changes affected **${{ steps.formatter.outputs.modified }} files**.

            Files modified:
            ```
            ${{ steps.formatter.outputs.files }}
            ```

            Please pull the latest changes before continuing work on this branch.

      - name: Delete comment if formatting is correct
        if: steps.formatter.outputs.modified == '0' && steps.find-comment.outputs.comment-id != ''
        uses: actions/github-script@v7
        with:
          script: |
            github.rest.issues.deleteComment({
              owner: context.repo.owner,
              repo: context.repo.repo,
              comment_id: ${{ steps.find-comment.outputs.comment-id }}
            })

      - name: Stop workflow if changes were committed
        if: steps.commit-changes.outputs.changes_committed == 'true'
        run: |
          echo "::notice::Formatting changes committed. Stopping this workflow run. A new workflow will be triggered automatically."
          exit 1

  build:
    needs: [check-permissions, formatter]
    if: always() && needs.check-permissions.result == 'success' && needs.formatter.result == 'success'
    timeout-minutes: 30
    runs-on: ubuntu-24.04
    outputs:
      matrix-unit: ${{ steps.set-matrix.outputs.matrix-unit }}
      matrix-it: ${{ steps.set-matrix.outputs.matrix-it }}
    steps:
      - run: echo "Concurrency Group = ${HEAD_REF:-$REF_NAME}"
      - name: Check secrets
        run: |
          [ -z "${{secrets.TB_LICENSE}}" ] \
            && echo "🚫 **TB_LICENSE** is not defined, check that **${{github.repository}}** repo has a valid secret" \
            | tee -a $GITHUB_STEP_SUMMARY && exit 1 || exit 0
      - uses: actions/checkout@v4
        with:
          ref: ${{env.HEAD_SHA}}
      - uses: actions/setup-node@v4
        with:
          node-version: '24.9.0'
      - name: Set up JDK
        uses: actions/setup-java@v4
        with:
          java-version: "${{ env.JAVA_VERSION }}"
          distribution: 'temurin'
      - name: Set up Maven
        uses: stCarolas/setup-maven@v5
        with:
          maven-version: 3.8.7
      - name: Set flow version to 999.99-SNAPSHOT
        run: |
          ./scripts/computeMatrix.js set-version --version=999.99-SNAPSHOT
      - uses: actions/cache@v4
        with:
          path: ~/.m2/repository
          key: ${{ runner.os }}-maven-${{ hashFiles('**/pom.xml') }}
          restore-keys: ${{ runner.os }}-maven-
      - name: Generate matrices
        id: set-matrix
        run: |
          echo "matrix-it=$(./scripts/computeMatrix.js it-tests --parallel=13 current module args)" >> $GITHUB_OUTPUT
          echo "matrix-unit=$(./scripts/computeMatrix.js unit-tests --parallel=3 current module args)" >> $GITHUB_OUTPUT
      - name: Compile and Install Flow
        run: |
          cmd="mvn install -B -ntp -DskipTests  -pl \!flow-plugins/flow-gradle-plugin"
          eval $cmd -T 2C -q || eval $cmd
      - name: Save workspace
        run: |
          tar cf workspace.tar -C ~/ $(cd ~/ && echo .m2/repository/com/vaadin/*/999.99-SNAPSHOT)
          tar rf workspace.tar $(find . -d -name target)
      - uses: actions/upload-artifact@v4
        with:
          name: saved-workspace
          path: workspace.tar
  unit-tests:
    needs: build
    timeout-minutes: 30
    strategy:
      fail-fast: false
      matrix: ${{fromJson(needs.build.outputs.matrix-unit)}}
    runs-on: ubuntu-24.04
    steps:
      - uses: actions/checkout@v4
        with:
          ref: ${{env.HEAD_SHA}}
      - name: Set up JDK
        uses: actions/setup-java@v4
        with:
          java-version: "${{ env.JAVA_VERSION }}"
          distribution: 'temurin'
      - name: Set up Maven
        uses: stCarolas/setup-maven@v5
        with:
          maven-version: 3.8.7
      - name: Set flow version to 999.99-SNAPSHOT
        run: |
          ./scripts/computeMatrix.js set-version --version=999.99-SNAPSHOT
      - uses: actions/cache@v4
        with:
          path: ~/.m2/repository
          key: ${{ runner.os }}-maven-${{ hashFiles('**/pom.xml') }}
          restore-keys: ${{ runner.os }}-maven-
      - uses: actions/download-artifact@v4
        if: ${{ github.run_attempt == 1 }}
        with:
          name: saved-workspace
      - name: Restore Workspace
        if: ${{ github.run_attempt == 1 }}
        run: |
          set -x
          tar xf workspace.tar
          tar cf - .m2 | (cd ~ && tar xf -)
      - name: Compile and Install Flow
        if: ${{ github.run_attempt > 1 }}
        run: |
          ./scripts/computeMatrix.js set-version --version=999.99-SNAPSHOT
          cmd="mvn install -B -ntp -DskipTests  -pl \!flow-plugins/flow-gradle-plugin"
          eval $cmd -T 2C -q || eval $cmd
      - name: Set TB License
        run: |
          TB_LICENSE=${{secrets.TB_LICENSE}}
          mkdir -p ~/.vaadin/
          echo '{"username":"'`echo $TB_LICENSE | cut -d / -f1`'","proKey":"'`echo $TB_LICENSE | cut -d / -f2`'"}' > ~/.vaadin/proKey
      - name: Unit Test
        run: |
          echo Running TESTS: ${{ strategy.job-index }} ${{matrix.module}} ${{ matrix.args }}
          [ -n "${{matrix.module}}" ] && \
            ARGS="-pl ${{matrix.module}} -Dtest=${{matrix.args}}" || \
            ARGS="-pl ${{matrix.args}}"
          cmd="mvn -B -ntp -T 1C $ARGS"
          set -x -e -o pipefail
          $cmd verify -Dmaven.javadoc.skip=false | tee mvn-unit-tests-${{matrix.current}}.out
      - name: Package test-report files
        if: ${{ failure() || success() }}
        run: find . -name surefire-reports -o -name failsafe-reports -o -name error-screenshots -o -name "mvn-*.out" | tar -czf tests-report-unit-${{matrix.current}}.tgz -T -
      - uses: actions/upload-artifact@v4
        if: ${{ failure() || success() }}
        with:
          name: tests-output-unit-${{ matrix.current }}
          path: tests-report-*.tgz
  it-tests:
    needs: build
    timeout-minutes: 30
    strategy:
      fail-fast: false
      matrix: ${{fromJson(needs.build.outputs.matrix-it)}}
    runs-on: ubuntu-24.04
    steps:
      - uses: actions/checkout@v4
        with:
          ref: ${{env.HEAD_SHA}}
      - uses: actions/setup-node@v4
        with:
          node-version: '24.9.0'
      - uses: pnpm/action-setup@v3
        with:
          version: '8.6.11'
      - uses: oven-sh/setup-bun@v2
        with:
          bun-version: 'latest'
      - name: Set up JDK
        uses: actions/setup-java@v4
        with:
          java-version: "${{ env.JAVA_VERSION }}"
          distribution: 'temurin'
      - name: Set up Maven
        uses: stCarolas/setup-maven@v5
        with:
          maven-version: 3.8.7
      - name: Set flow version to 999.99-SNAPSHOT
        run: |
          ./scripts/computeMatrix.js set-version --version=999.99-SNAPSHOT
      - uses: actions/cache@v4
        with:
          path: ~/.m2/repository
          key: ${{ runner.os }}-maven-${{ hashFiles('**/pom.xml') }}
          restore-keys: ${{ runner.os }}-maven-
      - uses: actions/download-artifact@v4
        if: ${{ github.run_attempt == 1 }}
        with:
          name: saved-workspace
      - name: Restore Workspace
        if: ${{ github.run_attempt == 1 }}
        run: |
          tar xf workspace.tar
          tar cf - .m2 | (cd ~ && tar xf -)
      - name: Compile and Install Flow
        if: ${{ github.run_attempt > 1 }}
        run: |
          ./scripts/computeMatrix.js set-version --version=999.99-SNAPSHOT
          cmd="mvn install -B -ntp -DskipTests  -pl \!flow-plugins/flow-gradle-plugin"
          eval $cmd -T 2C -q || eval $cmd
      - name: Set TB License
        run: |
          TB_LICENSE=${{secrets.TB_LICENSE}}
          mkdir -p ~/.vaadin/
          echo '{"username":"'`echo $TB_LICENSE | cut -d / -f1`'","proKey":"'`echo $TB_LICENSE | cut -d / -f2`'"}' > ~/.vaadin/proKey
      - name: Compile Shared modules
        run: |
          if [ ${{matrix.current}} -eq 2 -o ${{matrix.current}} -eq 3 ]; then
            cmd="mvn install -B -ntp -DskipTests -Pit-shared-modules -amd -pl flow-tests"
            $cmd -T 1C || $cmd
          fi
          if [ ${{matrix.current}} -eq 4 -o ${{matrix.current}} -eq 5 -o ${{matrix.current}} -eq 6 ]; then
            cmd="mvn install -B -ntp -DskipTests -Pit-shared-spring-modules -amd -pl flow-tests"
            $cmd -T 1C || $cmd
          fi
      - name: Run ITs
        run: |
          [ -n "${{matrix.module}}" ] && \
            ARGS="-Dfailsafe.forkCount=4 -pl ${{matrix.module}} -Dit.test=${{matrix.args}}" || \
            ARGS="-pl ${{matrix.args}}"
          cmd="mvn -V -B -ntp -e -fae -Dcom.vaadin.testbench.Parameters.testsInParallel=5 -Dfailsafe.rerunFailingTestsCount=2 -Dmaven.wagon.httpconnectionManager.ttlSeconds=25 -Dmaven.wagon.http.retryHandler.count=3 -Pbun $ARGS"
          set -x -e -o pipefail
          $cmd verify | tee -a mvn-it-tests-${{matrix.current}}.out
      - name: Package test-report files
        if: ${{ failure() || success() }}
        run: find . -name surefire-reports -o -name failsafe-reports -o -name error-screenshots -o -name "mvn-*.out" | tar -czf tests-report-it-${{matrix.current}}.tgz -T -
      - uses: actions/upload-artifact@v4
        if: ${{ failure() || success() }}
        with:
          name: tests-output-it-${{ matrix.current }}
          path: tests-report-*.tgz
  test-results:
    permissions:
      actions: write
      issues: read
      checks: write
      pull-requests: write
    if: ${{ failure() || success() }}
    needs: [unit-tests, it-tests]
    runs-on: ubuntu-24.04
    steps:
      - name: Merge Artifacts
        uses: actions/upload-artifact/merge@v4
        with:
          name: tests-output
          pattern: tests-output-*
      - uses: actions/checkout@v4
        with:
          ref: ${{env.HEAD_SHA}}
      - uses: actions/download-artifact@v4
        with:
          name: tests-output
      - name: extract downloaded files
        run: for i in *.tgz; do tar xvf $i; done
      - name: Publish Unit Test Results
        uses: EnricoMi/publish-unit-test-result-action@v2
        with:
          junit_files: '**/target/*-reports/TEST*.xml'
          check_run_annotations: all tests, skipped tests
      - uses: geekyeggo/delete-artifact@v4
        with:
          name: |
            saved-workspace
      - name: Compute Stats
        run: |
          ./scripts/computeMatrix.js test-results >> $GITHUB_STEP_SUMMARY
      - name: Set Failure Status
        if: ${{ always() && (needs.unit-tests.result != 'success' || needs.it-tests.result != 'success') }}
        run: |
          echo "🚫 THERE ARE TEST MODULES WITH FAILURES or BEEN CANCELLED" | tee -a $GITHUB_STEP_SUMMARY
          exit 1
  api-diff-labeling:
    if: github.event_name == 'pull_request_target'
    timeout-minutes: 10
    runs-on: ubuntu-24.04
    permissions:
      contents: read
      issues: write
      pull-requests: write
    steps:
      - uses: actions/checkout@v4
        with:
          ref: ${{env.HEAD_SHA}}
      - name: Set up JDK
        uses: actions/setup-java@v4
        with:
          java-version: "${{ env.JAVA_VERSION }}"
          distribution: 'temurin'
      - name: Set up Maven
        uses: stCarolas/setup-maven@v5
        with:
          maven-version: 3.9.2
      - uses: actions/cache@v4
        with:
          path: |
            ~/.m2/repository
            !~/.m2/repository/com/vaadin
          key: ${{ runner.os }}-maven-api-diff-${{ hashFiles('**/pom.xml') }}
          restore-keys: ${{ runner.os }}-maven-
      - name: Determine base version
        id: base-version
        run: |
          baseVersion=$(mvn -N -q -DforceStdout  help:evaluate -Dexpression='project.version')
          echo "Base API Version: ${baseVersion}"
          echo "BASE_API_VERSION=${baseVersion}" >> $GITHUB_OUTPUT
      - name: Use temporary flow version
        run: |
          mvn versions:set -DnewVersion=1111.3.2-SNAPSHOT -B
      - name: Calculate API version difference
        run: |
          mvn clean install -B -ntp -e -V -pl=flow-server,flow-data,flow-html-components,vaadin-spring -am -Papicmp -DskipTests -Dapi.reference.version=${{ steps.base-version.outputs.BASE_API_VERSION }} -Dtest.use.hub=true -Djapicmp.maven.plugin.version=0.22.0
      - name: Move API diff results
        run: |
          #!/bin/bash
          mkdir -p apidiff
          mv flow-server/target/japicmp apidiff/flow-server
          mv flow-data/target/japicmp apidiff/flow-data
          mv flow-html-components/target/japicmp apidiff/flow-html-components
          mv vaadin-spring/target/japicmp apidiff/vaadin-spring
      - name: Upload API diff artifacts
        uses: actions/upload-artifact@v4
        with:
          name: apidiff-reports
          path: apidiff/
      - name: Report API DIFF to GitHub
        env:
          GITHUB_TOKEN: ${{ secrets.GITHUB_TOKEN }}
        run: |
          #!/bin/bash

          echo "Running API version verification"
          diff_files=$( find apidiff -name "*.html")

          version_change="0.0.0"

          for file in ${diff_files}
          do
              echo "  Verifying file '${file}'..."
              temp_version_change=$( grep -A 2 "id=\"semver-version\"" ${file} | grep -o [0-9]\.[0-9]\.[0-9] || echo "0.0.0")

              if [[ "${version_change}" < "${temp_version_change}" ]]; then
                  version_change=${temp_version_change}
              fi
          done

          echo "Discovered version change: ${version_change}"

          # Get current labels
          current_labels=$(gh api repos/${{ github.repository }}/issues/${{ env.PR_NUMBER }}/labels --jq '.[].name')

          # Check if version change label already exists
          if echo "${current_labels}" | grep -q "+${version_change}"; then
              echo "Discovered version change '${version_change}' is already labeled, no need to update"
          else
              echo "Updating version change label to +${version_change}"

              # Remove existing version labels
              for tlabel in '+0.0.1' '+0.1.0' '+1.0.0'; do
                  if echo "${current_labels}" | grep -q "${tlabel}" && [[ "${version_change}" != "${tlabel##+}" ]]; then
                      echo "Removing label ${tlabel}"
                      gh api repos/${{ github.repository }}/issues/${{ env.PR_NUMBER }}/labels/"${tlabel}" -X DELETE || true
                  fi
              done

              # Add new version label
              gh api repos/${{ github.repository }}/issues/${{ env.PR_NUMBER }}/labels \
                -f labels[]="+${version_change}" \
                --method POST
          fi<|MERGE_RESOLUTION|>--- conflicted
+++ resolved
@@ -17,12 +17,8 @@
   REF_NAME: ${{ github.ref_name }}
   BASE_REF: ${{ github.event.pull_request.base.ref }}
   HEAD_SHA: ${{ github.event.pull_request.head.sha }}
-<<<<<<< HEAD
-  USE_FORMATTED_CODE: false
-=======
   PR_NUMBER: ${{ github.event.number }}
   JAVA_VERSION: '21'
->>>>>>> 4c87bacd
 jobs:
   check-permissions:
     uses: ./.github/workflows/check-permissions.yml
@@ -65,11 +61,11 @@
           fi
           echo "loop_detected=false" >> $GITHUB_OUTPUT
 
-      - name: Set up JDK 21
+      - name: Set up JDK
         if: steps.check-loop.outputs.loop_detected == 'false'
         uses: actions/setup-java@v4
         with:
-          java-version: '21'
+          java-version: "${{ env.JAVA_VERSION }}"
           distribution: 'temurin'
           cache: 'maven'
 
