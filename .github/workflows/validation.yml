name: Flow Validation
on:
  push:
    branches: [main, '24.9', '24.8', '24.7', '23.6']
  workflow_dispatch:
  pull_request_target:
    types: [opened, synchronize, reopened, edited, labeled]
permissions:
  contents: read
concurrency:
  group: ${{ github.head_ref }} || ${{ github.ref_name }}
  cancel-in-progress: true
env:
  HEAD_REF: ${{ github.head_ref }}
  REF_NAME: ${{ github.ref_name }}
  HEAD_SHA: ${{ github.event.pull_request.head.sha }}
jobs:
  build:
    timeout-minutes: 30
    runs-on: ubuntu-24.04
    outputs:
      matrix-unit: ${{ steps.set-matrix.outputs.matrix-unit }}
      matrix-it: ${{ steps.set-matrix.outputs.matrix-it }}
    steps:
      - run: echo "Concurrency Group = ${HEAD_REF:-$REF_NAME}"
      - uses: actions-cool/check-user-permission@main
        id: checkUser
        with:
          username: ${{github.triggering_actor}}
          require: 'write'
        env:
          HEAD_REF: ${{ github.head_ref }}
          REF_NAME: ${{ github.ref_name }}
      - name: Fail on external workflow triggering
<<<<<<< HEAD
        if: ${{ !contains(github.event.pull_request.labels.*.name, 'run-validation') }} || ${{ steps.checkUser.outputs.require-result != 'true' && github.actor != 'dependabot[bot]' }}
=======
        if: ${{ steps.checkUser.outputs.require-result != 'true' && github.actor != 'dependabot[bot]' && !contains(github.event.pull_request.labels.*.name, 'run-validation') }}
>>>>>>> b9729186
        run: |
          echo "🚫 **${{ github.actor }}** is an external contributor and the pull request doesn't have the required label to run validation, a **${{ github.repository }}** team member has to review this changes and re-run this build" \
            | tee -a $GITHUB_STEP_SUMMARY && exit 1
      - name: Check secrets
        run: |
          [ -z "${{secrets.TB_LICENSE}}" ] \
            && echo "🚫 **TB_LICENSE** is not defined, check that **${{github.repository}}** repo has a valid secret" \
            | tee -a $GITHUB_STEP_SUMMARY && exit 1 || exit 0
      - uses: actions/checkout@v4
        with:
          ref: ${{env.HEAD_SHA}}
      - uses: actions/setup-node@v4
        with:
          node-version: '22.14.0'
      - name: Set up JDK 17
        uses: actions/setup-java@v4
        with:
          java-version: '17'
          distribution: 'temurin'
      - name: Set up Maven
        uses: stCarolas/setup-maven@v5
        with:
          maven-version: 3.8.7
      - name: Set flow version to 999.99-SNAPSHOT
        run: |
          ./scripts/computeMatrix.js set-version --version=999.99-SNAPSHOT
      - uses: actions/cache@v4
        with:
          path: ~/.m2/repository
          key: ${{ runner.os }}-maven-${{ hashFiles('**/pom.xml') }}
          restore-keys: ${{ runner.os }}-maven-
      - name: Generate matrices
        id: set-matrix
        run: |
          echo "matrix-it=$(./scripts/computeMatrix.js it-tests --parallel=13 current module args)" >> $GITHUB_OUTPUT
          echo "matrix-unit=$(./scripts/computeMatrix.js unit-tests --parallel=2 current module args)" >> $GITHUB_OUTPUT
      - name: Compile and Install Flow
        run: |
          cmd="mvn install -B -ntp -DskipTests  -pl \!flow-plugins/flow-gradle-plugin"
          eval $cmd -T 2C -q || eval $cmd
      - name: Save workspace
        run: |
          tar cf workspace.tar -C ~/ $(cd ~/ && echo .m2/repository/com/vaadin/*/999.99-SNAPSHOT)
          tar rf workspace.tar $(find . -d -name target)
      - uses: actions/upload-artifact@v4
        with:
          name: saved-workspace
          path: workspace.tar
  unit-tests:
    needs: build
    timeout-minutes: 30
    strategy:
      fail-fast: false
      matrix: ${{fromJson(needs.build.outputs.matrix-unit)}}
    runs-on: ubuntu-24.04
    steps:
      - uses: actions/checkout@v4
        with:
          ref: ${{env.HEAD_SHA}}
      - name: Set up JDK 17
        uses: actions/setup-java@v4
        with:
          java-version: '17'
          distribution: 'temurin'
      - name: Set up Maven
        uses: stCarolas/setup-maven@v5
        with:
          maven-version: 3.8.7
      - name: Set flow version to 999.99-SNAPSHOT
        run: |
          ./scripts/computeMatrix.js set-version --version=999.99-SNAPSHOT
      - uses: actions/cache@v4
        with:
          path: ~/.m2/repository
          key: ${{ runner.os }}-maven-${{ hashFiles('**/pom.xml') }}
          restore-keys: ${{ runner.os }}-maven-
      - uses: actions/download-artifact@v4
        if: ${{ github.run_attempt == 1 }}
        with:
          name: saved-workspace
      - name: Restore Workspace
        if: ${{ github.run_attempt == 1 }}
        run: |
          set -x
          tar xf workspace.tar
          tar cf - .m2 | (cd ~ && tar xf -)
      - name: Compile and Install Flow
        if: ${{ github.run_attempt > 1 }}
        run: |
          ./scripts/computeMatrix.js set-version --version=999.99-SNAPSHOT
          cmd="mvn install -B -ntp -DskipTests  -pl \!flow-plugins/flow-gradle-plugin"
          eval $cmd -T 2C -q || eval $cmd
      - name: Set TB License
        run: |
          TB_LICENSE=${{secrets.TB_LICENSE}}
          mkdir -p ~/.vaadin/
          echo '{"username":"'`echo $TB_LICENSE | cut -d / -f1`'","proKey":"'`echo $TB_LICENSE | cut -d / -f2`'"}' > ~/.vaadin/proKey
      - name: Unit Test
        run: |
          echo Running TESTS: ${{ strategy.job-index }} ${{matrix.module}} ${{ matrix.args }}
          [ -n "${{matrix.module}}" ] && \
            ARGS="-pl ${{matrix.module}} -Dtest=${{matrix.args}}" || \
            ARGS="-pl ${{matrix.args}}"
          cmd="mvn -B -ntp -T 1C $ARGS"
          set -x -e -o pipefail
          $cmd verify -Dmaven.javadoc.skip=false | tee mvn-unit-tests-${{matrix.current}}.out
      - name: Package test-report files
        if: ${{ failure() || success() }}
        run: find . -name surefire-reports -o -name failsafe-reports -o -name error-screenshots -o -name "mvn-*.out" | tar -czf tests-report-unit-${{matrix.current}}.tgz -T -
      - uses: actions/upload-artifact@v4
        if: ${{ failure() || success() }}
        with:
          name: tests-output-unit-${{ matrix.current }}
          path: tests-report-*.tgz
  it-tests:
    needs: build
    timeout-minutes: 30
    strategy:
      fail-fast: false
      matrix: ${{fromJson(needs.build.outputs.matrix-it)}}
    runs-on: ubuntu-24.04
    steps:
      - uses: actions/checkout@v4
        with:
          ref: ${{env.HEAD_SHA}}
      - uses: actions/setup-node@v4
        with:
          node-version: '22.14.0'
      - uses: pnpm/action-setup@v3
        with:
          version: '8.6.11'
      - uses: oven-sh/setup-bun@v2
        with:
          bun-version: 'latest'
      - name: Set up JDK 17
        uses: actions/setup-java@v4
        with:
          java-version: '17'
          distribution: 'temurin'
      - name: Set up Maven
        uses: stCarolas/setup-maven@v5
        with:
          maven-version: 3.8.7
      - name: Set flow version to 999.99-SNAPSHOT
        run: |
          ./scripts/computeMatrix.js set-version --version=999.99-SNAPSHOT
      - uses: actions/cache@v4
        with:
          path: ~/.m2/repository
          key: ${{ runner.os }}-maven-${{ hashFiles('**/pom.xml') }}
          restore-keys: ${{ runner.os }}-maven-
      - uses: actions/download-artifact@v4
        if: ${{ github.run_attempt == 1 }}
        with:
          name: saved-workspace
      - name: Restore Workspace
        if: ${{ github.run_attempt == 1 }}
        run: |
          tar xf workspace.tar
          tar cf - .m2 | (cd ~ && tar xf -)
      - name: Compile and Install Flow
        if: ${{ github.run_attempt > 1 }}
        run: |
          ./scripts/computeMatrix.js set-version --version=999.99-SNAPSHOT
          cmd="mvn install -B -ntp -DskipTests  -pl \!flow-plugins/flow-gradle-plugin"
          eval $cmd -T 2C -q || eval $cmd
      - name: Set TB License
        run: |
          TB_LICENSE=${{secrets.TB_LICENSE}}
          mkdir -p ~/.vaadin/
          echo '{"username":"'`echo $TB_LICENSE | cut -d / -f1`'","proKey":"'`echo $TB_LICENSE | cut -d / -f2`'"}' > ~/.vaadin/proKey
      - name: Compile Shared modules
        run: |
          if [ ${{matrix.current}} -eq 2 -o ${{matrix.current}} -eq 3 ]; then
            cmd="mvn install -B -ntp -DskipTests -Pit-shared-modules -amd -pl flow-tests"
            $cmd -T 1C || $cmd
          fi
          if [ ${{matrix.current}} -eq 4 -o ${{matrix.current}} -eq 5 -o ${{matrix.current}} -eq 6 ]; then
            cmd="mvn install -B -ntp -DskipTests -Pit-shared-spring-modules -amd -pl flow-tests"
            $cmd -T 1C || $cmd
          fi
      - name: Run ITs
        run: |
          [ -n "${{matrix.module}}" ] && \
            ARGS="-Dfailsafe.forkCount=4 -pl ${{matrix.module}} -Dit.test=${{matrix.args}}" || \
            ARGS="-pl ${{matrix.args}}"
          cmd="mvn -V -B -ntp -e -fae -Dcom.vaadin.testbench.Parameters.testsInParallel=5 -Dfailsafe.rerunFailingTestsCount=2 -Dmaven.wagon.httpconnectionManager.ttlSeconds=25 -Dmaven.wagon.http.retryHandler.count=3 -Pbun $ARGS"
          set -x -e -o pipefail
          $cmd verify | tee -a mvn-it-tests-${{matrix.current}}.out
      - name: Package test-report files
        if: ${{ failure() || success() }}
        run: find . -name surefire-reports -o -name failsafe-reports -o -name error-screenshots -o -name "mvn-*.out" | tar -czf tests-report-it-${{matrix.current}}.tgz -T -
      - uses: actions/upload-artifact@v4
        if: ${{ failure() || success() }}
        with:
          name: tests-output-it-${{ matrix.current }}
          path: tests-report-*.tgz
  test-results:
    permissions:
      actions: write
      issues: read
      checks: write
      pull-requests: write
    if: ${{ failure() || success() }}
    needs: [unit-tests, it-tests]
    runs-on: ubuntu-24.04
    steps:
      - name: Merge Artifacts
        uses: actions/upload-artifact/merge@v4
        with:
          name: tests-output
          pattern: tests-output-*
      - uses: actions/checkout@v4
        with:
          ref: ${{env.HEAD_SHA}}
      - uses: actions/download-artifact@v4
        with:
          name: tests-output
      - name: extract downloaded files
        run: for i in *.tgz; do tar xvf $i; done
      - name: Publish Unit Test Results
        uses: EnricoMi/publish-unit-test-result-action@v2
        with:
          junit_files: "**/target/*-reports/TEST*.xml"
          check_run_annotations: all tests, skipped tests
      - uses: geekyeggo/delete-artifact@v4
        with:
          name: |
            saved-workspace
      - name: Compute Stats
        run: |
          ./scripts/computeMatrix.js test-results >> $GITHUB_STEP_SUMMARY
      - name: Set Failure Status
        if: ${{ always() && (needs.unit-tests.result != 'success' || needs.it-tests.result != 'success') }}
        run: |
            echo "🚫 THERE ARE TEST MODULES WITH FAILURES or BEEN CANCELLED" | tee -a $GITHUB_STEP_SUMMARY
            exit 1<|MERGE_RESOLUTION|>--- conflicted
+++ resolved
@@ -32,11 +32,7 @@
           HEAD_REF: ${{ github.head_ref }}
           REF_NAME: ${{ github.ref_name }}
       - name: Fail on external workflow triggering
-<<<<<<< HEAD
-        if: ${{ !contains(github.event.pull_request.labels.*.name, 'run-validation') }} || ${{ steps.checkUser.outputs.require-result != 'true' && github.actor != 'dependabot[bot]' }}
-=======
         if: ${{ steps.checkUser.outputs.require-result != 'true' && github.actor != 'dependabot[bot]' && !contains(github.event.pull_request.labels.*.name, 'run-validation') }}
->>>>>>> b9729186
         run: |
           echo "🚫 **${{ github.actor }}** is an external contributor and the pull request doesn't have the required label to run validation, a **${{ github.repository }}** team member has to review this changes and re-run this build" \
             | tee -a $GITHUB_STEP_SUMMARY && exit 1
