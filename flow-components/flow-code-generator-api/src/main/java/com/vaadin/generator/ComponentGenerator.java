/*
 * Copyright 2000-2017 Vaadin Ltd.
 *
 * Licensed under the Apache License, Version 2.0 (the "License"); you may not
 * use this file except in compliance with the License. You may obtain a copy of
 * the License at
 *
 * http://www.apache.org/licenses/LICENSE-2.0
 *
 * Unless required by applicable law or agreed to in writing, software
 * distributed under the License is distributed on an "AS IS" BASIS, WITHOUT
 * WARRANTIES OR CONDITIONS OF ANY KIND, either express or implied. See the
 * License for the specific language governing permissions and limitations under
 * the License.
 */
package com.vaadin.generator;

<<<<<<< HEAD
import java.io.File;
import java.io.IOException;
import java.lang.annotation.Annotation;
import java.nio.file.Files;
import java.util.Date;

import javax.annotation.Generated;

import org.apache.commons.lang3.StringUtils;
import org.jboss.forge.roaster.Roaster;
import org.jboss.forge.roaster.model.source.JavaClassSource;
import org.jboss.forge.roaster.model.source.JavaDocSource;
import org.jboss.forge.roaster.model.source.MethodSource;

=======
>>>>>>> 456f74d8
import com.fasterxml.jackson.core.JsonFactory;
import com.fasterxml.jackson.core.JsonParser;
import com.fasterxml.jackson.databind.ObjectMapper;
import com.vaadin.annotations.Tag;
import com.vaadin.flow.dom.DomEventListener;
import com.vaadin.generator.exception.ComponentGenerationException;
import com.vaadin.generator.metadata.*;
import com.vaadin.shared.Registration;
import com.vaadin.ui.Component;
import elemental.json.JsonArray;
import elemental.json.JsonObject;
import org.apache.commons.lang3.StringUtils;
import org.jboss.forge.roaster.Roaster;
import org.jboss.forge.roaster.model.source.JavaClassSource;
import org.jboss.forge.roaster.model.source.MethodSource;

import javax.annotation.Generated;
import java.io.File;
import java.io.IOException;
import java.lang.annotation.Annotation;
import java.nio.file.Files;
import java.util.Date;

/**
 * Base class of the component generation process. It takes a
 * {@link ComponentMetadata} as input and generates the corresponding Java class
 * that can interacts with the original webcomponent. The metadata can also be
 * set as a JSON format.
 * 
 * @see #generateClass(ComponentMetadata, String)
 * @see #generateClass(File, File, String)
 *
 */
public class ComponentGenerator {

    private ObjectMapper mapper;

    /**
     * Converts the JSON file to {@link ComponentMetadata}.
     * 
     * @param jsonFile
     *            The input JSON file.
     * @return the converted ComponentMetadata.
     * @throws ComponentGenerationException
     *             If an error occurs when reading the file.
     */
    protected ComponentMetadata toMetadata(File jsonFile) {
        try {
            return getObjectMapper().readValue(jsonFile,
                    ComponentMetadata.class);
        } catch (IOException e) {
            throw new ComponentGenerationException(
                    "Error reading JSON file \"" + jsonFile + "\"", e);
        }
    }

    private synchronized ObjectMapper getObjectMapper() {
        if (mapper == null) {
            JsonFactory factory = new JsonFactory();
            factory.enable(JsonParser.Feature.ALLOW_COMMENTS);
            mapper = new ObjectMapper(factory);
        }
        return mapper;
    }

    /**
     * Generates the Java class by reading the webcomponent metadata from a JSON
     * file.
     * 
     * @see #toMetadata(File)
     * @see #generateClass(ComponentMetadata, File, String)
     * 
     * @param jsonFile
     *            The input JSON file.
     * @param targetPath
     *            The output base directory for the generated Java file.
     * @param basePackage
     *            The package to be used for the generated Java class.
     * @throws ComponentGenerationException
     *             If an error occurs when generating the class.
     */
    public void generateClass(File jsonFile, File targetPath,
            String basePackage) {

        generateClass(toMetadata(jsonFile), targetPath, basePackage);
    }

    /**
     * Generates and returns the Java class based on the
     * {@link ComponentMetadata}. Doesn't write anything to the disk.
     * 
     * @param metadata
     *            The webcomponent metadata.
     * @param basePackage
     *            The package to be used for the generated Java class.
     * @return The generated Java class in String format.
     * @throws ComponentGenerationException
     *             If an error occurs when generating the class.
     */
    public String generateClass(ComponentMetadata metadata,
            String basePackage) {
        JavaClassSource javaClass = Roaster.create(JavaClassSource.class);
        javaClass.setPackage(basePackage).setPublic()
                .setSuperType(Component.class).setName(ComponentGeneratorUtils
                        .generateValidJavaClassName(metadata.getName()));

        addAnnotation(javaClass, Generated.class,
                ComponentGenerator.class.getName());
        addAnnotation(javaClass, Tag.class, metadata.getTag());

        if (metadata.getProperties() != null) {
            for (ComponentPropertyData property : metadata.getProperties()) {
                generateGetterFor(javaClass, property);

                if (!property.isReadOnly()) {
                    generateSetterFor(javaClass, property);
                }
            }
        }

        if (metadata.getMethods() != null) {
            for (ComponentFunctionData function : metadata.getMethods()) {
                generateFunctionFor(javaClass, function);
            }
        }

        if (metadata.getEvents() != null) {
            for (ComponentEventData event : metadata.getEvents()) {
                generateEventListenerFor(javaClass, event);
            }
        }

        if (StringUtils.isNotEmpty(metadata.getDocumentation())) {
            addJavaDoc(metadata.getDocumentation(), javaClass.getJavaDoc());
        }

        return javaClass.toString();
    }

    /**
     * Generates the Java class by using the {@link ComponentMetadata} object.
     * 
     * @param metadata
     *            The webcomponent metadata.
     * @param targetPath
     *            The output base directory for the generated Java file.
     * @param basePackage
     *            The package to be used for the generated Java class.
     * 
     * @throws ComponentGenerationException
     *             If an error occurs when generating the class.
     */
    public void generateClass(ComponentMetadata metadata, File targetPath,
            String basePackage) {

        String source = generateClass(metadata, basePackage);
        String fileName = ComponentGeneratorUtils
                .generateValidJavaClassName(metadata.getName()) + ".java";

        if (!targetPath.isDirectory() && !targetPath.mkdirs()) {
            throw new ComponentGenerationException(
                    "Could not create target directory \"" + targetPath + "\"");
        }
        try {
            Files.write(
                    new File(ComponentGeneratorUtils.convertPackageToDirectory(
                            targetPath, basePackage, true), fileName).toPath(),
                    source.getBytes("UTF-8"));
        } catch (IOException ex) {
            throw new ComponentGenerationException(
                    "Error writing the generated Java source file \"" + fileName
                            + "\" at \"" + targetPath + "\" for component \""
                            + metadata.getName() + "\"",
                    ex);
        }
    }

    private void addAnnotation(JavaClassSource javaClass,
            Class<? extends Annotation> annotation, String literalValue) {
        javaClass.addAnnotation(annotation)
                .setLiteralValue("\"" + literalValue + "\"");
    }

    private void generateGetterFor(JavaClassSource javaClass,
            ComponentPropertyData property) {

        MethodSource<JavaClassSource> method = javaClass.addMethod().setPublic()
                .setReturnType(toJavaType(property.getType()));

        if (property.getType() == ComponentObjectType.BOOLEAN) {
            method.setName(ComponentGeneratorUtils
                    .generateMethodNameForProperty("is", property.getName()));
        } else {
            method.setName(ComponentGeneratorUtils
                    .generateMethodNameForProperty("get", property.getName()));
        }
        switch (property.getType()) {
        case STRING:
            method.setBody(
                    String.format("return getElement().getProperty(\"%s\");",
                            property.getName()));
            break;
        case BOOLEAN:
            method.setBody(String.format(
                    "return getElement().getProperty(\"%s\", false);",
                    property.getName()));
            break;
        case NUMBER:
            method.setBody(String.format(
                    "return getElement().getProperty(\"%s\", 0.0);",
                    property.getName()));
            break;
        case DATE:
            method.setBody(
                    String.format("return getElement().getProperty(\"%s\");",
                            property.getName()));
            break;
        case ARRAY:
            method.setBody(String.format(
                    "return (JsonArray) getElement().getPropertyRaw(\"%s\");",
                    property.getName()));
            break;
        case OBJECT:
            method.setBody(String.format(
                    "return (JsonObject) getElement().getPropertyRaw(\"%s\");",
                    property.getName()));
            break;
        }

        if (StringUtils.isNotEmpty(property.getDocumentation())) {
            addJavaDoc(property.getDocumentation(), method.getJavaDoc());
        }
    }

    private void addJavaDoc(String documentation, JavaDocSource<?> javaDoc) {
        javaDoc.setFullText(documentation);
    }

    private void generateSetterFor(JavaClassSource javaClass,
            ComponentPropertyData property) {

        MethodSource<JavaClassSource> method = javaClass.addMethod()
                .setName(ComponentGeneratorUtils.generateMethodNameForProperty(
                        "set", property.getName()))
                .setPublic().setReturnTypeVoid();

        method.addParameter(toJavaType(property.getType()), property.getName());

        switch (property.getType()) {
        case ARRAY:
        case OBJECT:
            method.setBody(
                    String.format("getElement().setPropertyJson(\"%s\", %s);",
                            property.getName(), property.getName()));
            break;
        default:
            method.setBody(
                    String.format("getElement().setProperty(\"%s\", %s);",
                            property.getName(), property.getName()));
            break;
        }

        if (StringUtils.isNotEmpty(property.getDocumentation())) {
            addJavaDoc(property.getDocumentation(), method.getJavaDoc());
        }

        method.getJavaDoc().addTagValue("@param", property.getName());
    }

    private void generateFunctionFor(JavaClassSource javaClass,
            ComponentFunctionData function) {

        MethodSource<JavaClassSource> method = javaClass.addMethod()
                .setName(StringUtils.uncapitalize(ComponentGeneratorUtils
                        .formatStringToValidJavaIdentifier(function.getName())))
                .setPublic().setReturnTypeVoid();

        if (StringUtils.isNotEmpty(function.getDocumentation())) {
            addJavaDoc(function.getDocumentation(), method.getJavaDoc());
        }

        StringBuilder params = new StringBuilder();
        if (function.getParameters() != null
                && !function.getParameters().isEmpty()) {

            for (ComponentFunctionParameterData param : function
                    .getParameters()) {
                String formattedName = StringUtils
                        .uncapitalize(ComponentGeneratorUtils
                                .formatStringToValidJavaIdentifier(
                                        param.getName()));
                method.addParameter(toJavaType(param.getType()), formattedName);
                params.append(", ").append(formattedName);

                method.getJavaDoc().addTagValue("@param", param.getName());
            }
        }

        method.setBody(String.format("getElement().callFunction(\"%s\"%s);",
                function.getName(), params.toString()));
    }

    private void generateEventListenerFor(JavaClassSource javaClass,
            ComponentEventData event) {

        MethodSource<JavaClassSource> method = javaClass.addMethod()
                .setName("add" + StringUtils.capitalize(ComponentGeneratorUtils
                        .formatStringToValidJavaIdentifier(event.getName())
                        + "Listener"))
                .setPublic().setReturnType(Registration.class);
        method.addParameter(DomEventListener.class, "listener");

        method.setBody(String.format(
                "return getElement().addEventListener(\"%s\", listener);",
                event.getName()));
    }

    private Class<?> toJavaType(ComponentObjectType type) {
        switch (type) {
        case STRING:
            return String.class;
        case NUMBER:
            return double.class;
        case BOOLEAN:
            return boolean.class;
        case ARRAY:
            return JsonArray.class;
        case DATE:
            return Date.class;
        case OBJECT:
            return JsonObject.class;
        default:
            throw new ComponentGenerationException(
                    "Not a supported type: " + type);
        }
    }
}<|MERGE_RESOLUTION|>--- conflicted
+++ resolved
@@ -15,45 +15,36 @@
  */
 package com.vaadin.generator;
 
-<<<<<<< HEAD
-import java.io.File;
-import java.io.IOException;
-import java.lang.annotation.Annotation;
-import java.nio.file.Files;
-import java.util.Date;
-
-import javax.annotation.Generated;
-
-import org.apache.commons.lang3.StringUtils;
-import org.jboss.forge.roaster.Roaster;
-import org.jboss.forge.roaster.model.source.JavaClassSource;
-import org.jboss.forge.roaster.model.source.JavaDocSource;
-import org.jboss.forge.roaster.model.source.MethodSource;
-
-=======
->>>>>>> 456f74d8
-import com.fasterxml.jackson.core.JsonFactory;
-import com.fasterxml.jackson.core.JsonParser;
-import com.fasterxml.jackson.databind.ObjectMapper;
-import com.vaadin.annotations.Tag;
-import com.vaadin.flow.dom.DomEventListener;
-import com.vaadin.generator.exception.ComponentGenerationException;
-import com.vaadin.generator.metadata.*;
-import com.vaadin.shared.Registration;
-import com.vaadin.ui.Component;
-import elemental.json.JsonArray;
-import elemental.json.JsonObject;
-import org.apache.commons.lang3.StringUtils;
-import org.jboss.forge.roaster.Roaster;
-import org.jboss.forge.roaster.model.source.JavaClassSource;
-import org.jboss.forge.roaster.model.source.MethodSource;
-
 import javax.annotation.Generated;
 import java.io.File;
 import java.io.IOException;
 import java.lang.annotation.Annotation;
 import java.nio.file.Files;
 import java.util.Date;
+
+import com.fasterxml.jackson.core.JsonFactory;
+import com.fasterxml.jackson.core.JsonParser;
+import com.fasterxml.jackson.databind.ObjectMapper;
+import org.apache.commons.lang3.StringUtils;
+import org.jboss.forge.roaster.Roaster;
+import org.jboss.forge.roaster.model.source.JavaClassSource;
+import org.jboss.forge.roaster.model.source.JavaDocSource;
+import org.jboss.forge.roaster.model.source.MethodSource;
+
+import com.vaadin.annotations.Tag;
+import com.vaadin.flow.dom.DomEventListener;
+import com.vaadin.generator.exception.ComponentGenerationException;
+import com.vaadin.generator.metadata.ComponentEventData;
+import com.vaadin.generator.metadata.ComponentFunctionData;
+import com.vaadin.generator.metadata.ComponentFunctionParameterData;
+import com.vaadin.generator.metadata.ComponentMetadata;
+import com.vaadin.generator.metadata.ComponentObjectType;
+import com.vaadin.generator.metadata.ComponentPropertyData;
+import com.vaadin.shared.Registration;
+import com.vaadin.ui.Component;
+
+import elemental.json.JsonArray;
+import elemental.json.JsonObject;
 
 /**
  * Base class of the component generation process. It takes a
@@ -164,8 +155,8 @@
             }
         }
 
-        if (StringUtils.isNotEmpty(metadata.getDocumentation())) {
-            addJavaDoc(metadata.getDocumentation(), javaClass.getJavaDoc());
+        if (StringUtils.isNotEmpty(metadata.getDescription())) {
+            addJavaDoc(metadata.getDescription(), javaClass.getJavaDoc());
         }
 
         return javaClass.toString();
@@ -261,8 +252,8 @@
             break;
         }
 
-        if (StringUtils.isNotEmpty(property.getDocumentation())) {
-            addJavaDoc(property.getDocumentation(), method.getJavaDoc());
+        if (StringUtils.isNotEmpty(property.getDescription())) {
+            addJavaDoc(property.getDescription(), method.getJavaDoc());
         }
     }
 
@@ -294,8 +285,8 @@
             break;
         }
 
-        if (StringUtils.isNotEmpty(property.getDocumentation())) {
-            addJavaDoc(property.getDocumentation(), method.getJavaDoc());
+        if (StringUtils.isNotEmpty(property.getDescription())) {
+            addJavaDoc(property.getDescription(), method.getJavaDoc());
         }
 
         method.getJavaDoc().addTagValue("@param", property.getName());
@@ -309,8 +300,8 @@
                         .formatStringToValidJavaIdentifier(function.getName())))
                 .setPublic().setReturnTypeVoid();
 
-        if (StringUtils.isNotEmpty(function.getDocumentation())) {
-            addJavaDoc(function.getDocumentation(), method.getJavaDoc());
+        if (StringUtils.isNotEmpty(function.getDescription())) {
+            addJavaDoc(function.getDescription(), method.getJavaDoc());
         }
 
         StringBuilder params = new StringBuilder();
