/*
 * Copyright 2000-2017 Vaadin Ltd.
 *
 * Licensed under the Apache License, Version 2.0 (the "License"); you may not
 * use this file except in compliance with the License. You may obtain a copy of
 * the License at
 *
 * http://www.apache.org/licenses/LICENSE-2.0
 *
 * Unless required by applicable law or agreed to in writing, software
 * distributed under the License is distributed on an "AS IS" BASIS, WITHOUT
 * WARRANTIES OR CONDITIONS OF ANY KIND, either express or implied. See the
 * License for the specific language governing permissions and limitations under
 * the License.
 */
package com.vaadin.generator;

<<<<<<< HEAD
=======
import javax.annotation.Generated;
>>>>>>> b738e233
import java.io.File;
import java.io.IOException;
import java.lang.annotation.Annotation;
import java.nio.file.Files;
import java.util.Date;

<<<<<<< HEAD
import javax.annotation.Generated;

import org.apache.commons.lang3.StringUtils;
import org.jboss.forge.roaster.Roaster;
import org.jboss.forge.roaster.model.source.JavaClassSource;
import org.jboss.forge.roaster.model.source.MethodSource;

=======
>>>>>>> b738e233
import com.fasterxml.jackson.core.JsonFactory;
import com.fasterxml.jackson.core.JsonParser;
import com.fasterxml.jackson.databind.ObjectMapper;
import org.apache.commons.lang3.StringUtils;
import org.jboss.forge.roaster.Roaster;
import org.jboss.forge.roaster.model.source.JavaClassSource;
import org.jboss.forge.roaster.model.source.JavaDocSource;
import org.jboss.forge.roaster.model.source.MethodSource;

import com.vaadin.annotations.Tag;
import com.vaadin.flow.dom.DomEventListener;
import com.vaadin.generator.exception.ComponentGenerationException;
import com.vaadin.generator.metadata.ComponentEventData;
import com.vaadin.generator.metadata.ComponentFunctionData;
import com.vaadin.generator.metadata.ComponentFunctionParameterData;
import com.vaadin.generator.metadata.ComponentMetadata;
import com.vaadin.generator.metadata.ComponentObjectType;
import com.vaadin.generator.metadata.ComponentPropertyData;
import com.vaadin.shared.Registration;
import com.vaadin.ui.Component;

import elemental.json.JsonArray;
import elemental.json.JsonObject;

/**
 * Base class of the component generation process. It takes a
 * {@link ComponentMetadata} as input and generates the corresponding Java class
 * that can interacts with the original webcomponent. The metadata can also be
 * set as a JSON format.
 * 
 * @see #generateClass(ComponentMetadata, String)
 * @see #generateClass(File, File, String)
 *
 */
public class ComponentGenerator {

    private ObjectMapper mapper;

    /**
     * Converts the JSON file to {@link ComponentMetadata}.
     * 
     * @param jsonFile
     *            The input JSON file.
     * @return the converted ComponentMetadata.
     * @throws ComponentGenerationException
     *             If an error occurs when reading the file.
     */
    protected ComponentMetadata toMetadata(File jsonFile) {
        try {
            return getObjectMapper().readValue(jsonFile,
                    ComponentMetadata.class);
        } catch (IOException e) {
            throw new ComponentGenerationException(
                    "Error reading JSON file \"" + jsonFile + "\"", e);
        }
    }

    private synchronized ObjectMapper getObjectMapper() {
        if (mapper == null) {
            JsonFactory factory = new JsonFactory();
            factory.enable(JsonParser.Feature.ALLOW_COMMENTS);
            mapper = new ObjectMapper(factory);
        }
        return mapper;
    }

    /**
     * Generates the Java class by reading the webcomponent metadata from a JSON
     * file.
     * 
     * @see #toMetadata(File)
     * @see #generateClass(ComponentMetadata, File, String)
     * 
     * @param jsonFile
     *            The input JSON file.
     * @param targetPath
     *            The output base directory for the generated Java file.
     * @param basePackage
     *            The package to be used for the generated Java class.
     * @param licenseNote
     *            A note to be added on top of the class as a comment. Usually
     *            used for license headers.
     * @throws ComponentGenerationException
     *             If an error occurs when generating the class.
     */
    public void generateClass(File jsonFile, File targetPath,
            String basePackage, String licenseNote) {

        generateClass(toMetadata(jsonFile), targetPath, basePackage,
                licenseNote);
    }

    /**
     * Generates and returns the Java class based on the
     * {@link ComponentMetadata}. Doesn't write anything to the disk.
     * 
     * @param metadata
     *            The webcomponent metadata.
     * @param basePackage
     *            The package to be used for the generated Java class.
     * @param licenseNote
     *            A note to be added on top of the class as a comment. Usually
     *            used for license headers.
     * @return The generated Java class in String format.
     * @throws ComponentGenerationException
     *             If an error occurs when generating the class.
     */
    public String generateClass(ComponentMetadata metadata, String basePackage,
            String licenseNote) {
        JavaClassSource javaClass = Roaster.create(JavaClassSource.class);
        javaClass.setPackage(basePackage).setPublic()
                .setSuperType(Component.class).setName(ComponentGeneratorUtils
                        .generateValidJavaClassName(metadata.getName()));

        addAnnotation(javaClass, Generated.class,
                ComponentGenerator.class.getName());
        addAnnotation(javaClass, Tag.class, metadata.getTag());

        if (metadata.getProperties() != null) {
            for (ComponentPropertyData property : metadata.getProperties()) {
                generateGetterFor(javaClass, property);

                if (!property.isReadOnly()) {
                    generateSetterFor(javaClass, property);
                }
            }
        }

        if (metadata.getMethods() != null) {
            for (ComponentFunctionData function : metadata.getMethods()) {
                generateFunctionFor(javaClass, function);
            }
        }

        if (metadata.getEvents() != null) {
            for (ComponentEventData event : metadata.getEvents()) {
                generateEventListenerFor(javaClass, event);
            }
        }

<<<<<<< HEAD
        String source = javaClass.toString();

        if (!StringUtils.isBlank(licenseNote)) {
            source = ComponentGeneratorUtils
                    .formatStringToJavaComment(licenseNote) + source;
        }

        return source;
=======
        if (StringUtils.isNotEmpty(metadata.getDescription())) {
            addJavaDoc(metadata.getDescription(), javaClass.getJavaDoc());
        }

        return javaClass.toString();
>>>>>>> b738e233
    }

    /**
     * Generates the Java class by using the {@link ComponentMetadata} object.
     * 
     * @param metadata
     *            The webcomponent metadata.
     * @param targetPath
     *            The output base directory for the generated Java file.
     * @param basePackage
     *            The package to be used for the generated Java class.
     * @param licenseNote
     *            A note to be added on top of the class as a comment. Usually
     *            used for license headers.
     * 
     * @throws ComponentGenerationException
     *             If an error occurs when generating the class.
     */
    public void generateClass(ComponentMetadata metadata, File targetPath,
            String basePackage, String licenseNote) {

        String source = generateClass(metadata, basePackage, licenseNote);
        String fileName = ComponentGeneratorUtils
                .generateValidJavaClassName(metadata.getName()) + ".java";

        if (!targetPath.isDirectory() && !targetPath.mkdirs()) {
            throw new ComponentGenerationException(
                    "Could not create target directory \"" + targetPath + "\"");
        }
        try {
            Files.write(
                    new File(ComponentGeneratorUtils.convertPackageToDirectory(
                            targetPath, basePackage, true), fileName).toPath(),
                    source.getBytes("UTF-8"));
        } catch (IOException ex) {
            throw new ComponentGenerationException(
                    "Error writing the generated Java source file \"" + fileName
                            + "\" at \"" + targetPath + "\" for component \""
                            + metadata.getName() + "\"",
                    ex);
        }
    }

    private void addAnnotation(JavaClassSource javaClass,
            Class<? extends Annotation> annotation, String literalValue) {
        javaClass.addAnnotation(annotation)
                .setLiteralValue("\"" + literalValue + "\"");
    }

    private void generateGetterFor(JavaClassSource javaClass,
            ComponentPropertyData property) {

        MethodSource<JavaClassSource> method = javaClass.addMethod().setPublic()
                .setReturnType(toJavaType(property.getType()));

        if (property.getType() == ComponentObjectType.BOOLEAN) {
            method.setName(ComponentGeneratorUtils
                    .generateMethodNameForProperty("is", property.getName()));
        } else {
            method.setName(ComponentGeneratorUtils
                    .generateMethodNameForProperty("get", property.getName()));
        }
        switch (property.getType()) {
        case STRING:
            method.setBody(
                    String.format("return getElement().getProperty(\"%s\");",
                            property.getName()));
            break;
        case BOOLEAN:
            method.setBody(String.format(
                    "return getElement().getProperty(\"%s\", false);",
                    property.getName()));
            break;
        case NUMBER:
            method.setBody(String.format(
                    "return getElement().getProperty(\"%s\", 0.0);",
                    property.getName()));
            break;
        case DATE:
            method.setBody(
                    String.format("return getElement().getProperty(\"%s\");",
                            property.getName()));
            break;
        case ARRAY:
            method.setBody(String.format(
                    "return (JsonArray) getElement().getPropertyRaw(\"%s\");",
                    property.getName()));
            break;
        case OBJECT:
            method.setBody(String.format(
                    "return (JsonObject) getElement().getPropertyRaw(\"%s\");",
                    property.getName()));
            break;
        }

        if (StringUtils.isNotEmpty(property.getDescription())) {
            addJavaDoc(property.getDescription(), method.getJavaDoc());
        }
    }

    private void addJavaDoc(String documentation, JavaDocSource<?> javaDoc) {
        String nl = System.getProperty("line.separator");
        String text = String.format("%s%s%s%s",
                "Description copied from corresponding location in WebComponent:",
                nl, nl, documentation);
        javaDoc.setFullText(text);
    }

    private void generateSetterFor(JavaClassSource javaClass,
            ComponentPropertyData property) {

        MethodSource<JavaClassSource> method = javaClass.addMethod()
                .setName(ComponentGeneratorUtils.generateMethodNameForProperty(
                        "set", property.getName()))
                .setPublic().setReturnTypeVoid();

        method.addParameter(toJavaType(property.getType()), property.getName());

        switch (property.getType()) {
        case ARRAY:
        case OBJECT:
            method.setBody(
                    String.format("getElement().setPropertyJson(\"%s\", %s);",
                            property.getName(), property.getName()));
            break;
        default:
            method.setBody(
                    String.format("getElement().setProperty(\"%s\", %s);",
                            property.getName(), property.getName()));
            break;
        }

        if (StringUtils.isNotEmpty(property.getDescription())) {
            addJavaDoc(property.getDescription(), method.getJavaDoc());
        }

        method.getJavaDoc().addTagValue("@param", property.getName());
    }

    private void generateFunctionFor(JavaClassSource javaClass,
            ComponentFunctionData function) {

        MethodSource<JavaClassSource> method = javaClass.addMethod()
                .setName(StringUtils.uncapitalize(ComponentGeneratorUtils
                        .formatStringToValidJavaIdentifier(function.getName())))
                .setPublic().setReturnTypeVoid();

        if (StringUtils.isNotEmpty(function.getDescription())) {
            addJavaDoc(function.getDescription(), method.getJavaDoc());
        }

        StringBuilder params = new StringBuilder();
        if (function.getParameters() != null
                && !function.getParameters().isEmpty()) {

            for (ComponentFunctionParameterData param : function
                    .getParameters()) {
                String formattedName = StringUtils
                        .uncapitalize(ComponentGeneratorUtils
                                .formatStringToValidJavaIdentifier(
                                        param.getName()));
                method.addParameter(toJavaType(param.getType()), formattedName);
                params.append(", ").append(formattedName);

                method.getJavaDoc().addTagValue("@param", param.getName());
            }
        }

        method.setBody(String.format("getElement().callFunction(\"%s\"%s);",
                function.getName(), params.toString()));
    }

    private void generateEventListenerFor(JavaClassSource javaClass,
            ComponentEventData event) {

        MethodSource<JavaClassSource> method = javaClass.addMethod()
                .setName("add" + StringUtils.capitalize(ComponentGeneratorUtils
                        .formatStringToValidJavaIdentifier(event.getName())
                        + "Listener"))
                .setPublic().setReturnType(Registration.class);
        method.addParameter(DomEventListener.class, "listener");

        method.setBody(String.format(
                "return getElement().addEventListener(\"%s\", listener);",
                event.getName()));
    }

    private Class<?> toJavaType(ComponentObjectType type) {
        switch (type) {
        case STRING:
            return String.class;
        case NUMBER:
            return double.class;
        case BOOLEAN:
            return boolean.class;
        case ARRAY:
            return JsonArray.class;
        case DATE:
            return Date.class;
        case OBJECT:
            return JsonObject.class;
        default:
            throw new ComponentGenerationException(
                    "Not a supported type: " + type);
        }
    }
}<|MERGE_RESOLUTION|>--- conflicted
+++ resolved
@@ -15,35 +15,23 @@
  */
 package com.vaadin.generator;
 
-<<<<<<< HEAD
-=======
-import javax.annotation.Generated;
->>>>>>> b738e233
 import java.io.File;
 import java.io.IOException;
 import java.lang.annotation.Annotation;
 import java.nio.file.Files;
 import java.util.Date;
 
-<<<<<<< HEAD
 import javax.annotation.Generated;
 
-import org.apache.commons.lang3.StringUtils;
-import org.jboss.forge.roaster.Roaster;
-import org.jboss.forge.roaster.model.source.JavaClassSource;
-import org.jboss.forge.roaster.model.source.MethodSource;
-
-=======
->>>>>>> b738e233
-import com.fasterxml.jackson.core.JsonFactory;
-import com.fasterxml.jackson.core.JsonParser;
-import com.fasterxml.jackson.databind.ObjectMapper;
 import org.apache.commons.lang3.StringUtils;
 import org.jboss.forge.roaster.Roaster;
 import org.jboss.forge.roaster.model.source.JavaClassSource;
 import org.jboss.forge.roaster.model.source.JavaDocSource;
 import org.jboss.forge.roaster.model.source.MethodSource;
 
+import com.fasterxml.jackson.core.JsonFactory;
+import com.fasterxml.jackson.core.JsonParser;
+import com.fasterxml.jackson.databind.ObjectMapper;
 import com.vaadin.annotations.Tag;
 import com.vaadin.flow.dom.DomEventListener;
 import com.vaadin.generator.exception.ComponentGenerationException;
@@ -175,7 +163,10 @@
             }
         }
 
-<<<<<<< HEAD
+        if (StringUtils.isNotEmpty(metadata.getDescription())) {
+            addJavaDoc(metadata.getDescription(), javaClass.getJavaDoc());
+        }
+
         String source = javaClass.toString();
 
         if (!StringUtils.isBlank(licenseNote)) {
@@ -184,13 +175,6 @@
         }
 
         return source;
-=======
-        if (StringUtils.isNotEmpty(metadata.getDescription())) {
-            addJavaDoc(metadata.getDescription(), javaClass.getJavaDoc());
-        }
-
-        return javaClass.toString();
->>>>>>> b738e233
     }
 
     /**
