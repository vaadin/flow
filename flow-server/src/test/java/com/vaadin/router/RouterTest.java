--- conflicted
+++ resolved
@@ -32,17 +32,11 @@
 
 import com.vaadin.router.event.ActivationState;
 import com.vaadin.router.event.AfterNavigationEvent;
-<<<<<<< HEAD
 import com.vaadin.router.event.AfterNavigationObserver;
 import com.vaadin.router.event.BeforeEnterObserver;
 import com.vaadin.router.event.BeforeLeaveObserver;
 import com.vaadin.router.event.BeforeNavigationEvent;
 import com.vaadin.router.event.BeforeNavigationObserver;
-=======
-import com.vaadin.router.event.AfterNavigationListener;
-import com.vaadin.router.event.BeforeNavigationEvent;
-import com.vaadin.router.event.BeforeNavigationListener;
->>>>>>> 1eeb5f8a
 import com.vaadin.server.InvalidRouteConfigurationException;
 import com.vaadin.server.InvalidRouteLayoutConfigurationException;
 import com.vaadin.server.MockVaadinServletService;
@@ -81,18 +75,13 @@
     @Route("foo/bar")
     @Tag(Tag.DIV)
     public static class FooBarNavigationTarget extends Component
-<<<<<<< HEAD
             implements BeforeNavigationObserver {
-=======
-            implements BeforeNavigationListener {
->>>>>>> 1eeb5f8a
         @Override
         public void beforeNavigation(BeforeNavigationEvent event) {
             eventCollector.add("FooBar " + event.getActivationState());
         }
     }
 
-<<<<<<< HEAD
     @Route("enteringTarget")
     @Tag(Tag.DIV)
     public static class EnteringNavigationTarget extends Component
@@ -161,12 +150,6 @@
     @Tag(Tag.DIV)
     public static class ReroutingNavigationTarget extends Component
             implements BeforeNavigationObserver {
-=======
-    @Route("reroute")
-    @Tag(Tag.DIV)
-    public static class ReroutingNavigationTarget extends Component
-            implements BeforeNavigationListener {
->>>>>>> 1eeb5f8a
         @Override
         public void beforeNavigation(BeforeNavigationEvent event) {
             eventCollector.add("Redirecting");
@@ -183,11 +166,7 @@
     @Route("param")
     @Tag(Tag.DIV)
     public static class RouteWithParameter extends Component
-<<<<<<< HEAD
             implements BeforeNavigationObserver, HasUrlParameter<String> {
-=======
-            implements BeforeNavigationListener, HasUrlParameter<String> {
->>>>>>> 1eeb5f8a
 
         private String param;
 
@@ -207,11 +186,7 @@
     @Route("param")
     @Tag(Tag.DIV)
     public static class RouteWithMultipleParameters extends Component
-<<<<<<< HEAD
             implements BeforeNavigationObserver, HasUrlParameter<String> {
-=======
-            implements BeforeNavigationListener, HasUrlParameter<String> {
->>>>>>> 1eeb5f8a
 
         private String param;
 
@@ -348,11 +323,7 @@
     @Route("redirect/to/param")
     @Tag(Tag.DIV)
     public static class RerouteToRouteWithParam extends Component
-<<<<<<< HEAD
             implements BeforeNavigationObserver {
-=======
-            implements BeforeNavigationListener {
->>>>>>> 1eeb5f8a
 
         @Override
         public void beforeNavigation(BeforeNavigationEvent event) {
@@ -363,11 +334,7 @@
     @Route("fail/param")
     @Tag(Tag.DIV)
     public static class FailRerouteWithParam extends Component
-<<<<<<< HEAD
             implements BeforeNavigationObserver {
-=======
-            implements BeforeNavigationListener {
->>>>>>> 1eeb5f8a
 
         @Override
         public void beforeNavigation(BeforeNavigationEvent event) {
@@ -378,11 +345,7 @@
     @Route("redirect/to/params")
     @Tag(Tag.DIV)
     public static class RerouteToRouteWithMultipleParams extends Component
-<<<<<<< HEAD
             implements BeforeNavigationObserver {
-=======
-            implements BeforeNavigationListener {
->>>>>>> 1eeb5f8a
 
         @Override
         public void beforeNavigation(BeforeNavigationEvent event) {
@@ -393,11 +356,7 @@
     @Route("fail/params")
     @Tag(Tag.DIV)
     public static class FailRerouteWithParams extends Component
-<<<<<<< HEAD
             implements BeforeNavigationObserver {
-=======
-            implements BeforeNavigationListener {
->>>>>>> 1eeb5f8a
 
         @Override
         public void beforeNavigation(BeforeNavigationEvent event) {
@@ -462,11 +421,7 @@
     @Route("url")
     @Tag(Tag.DIV)
     public static class NavigationTargetWithDynamicTitleFromNavigation extends
-<<<<<<< HEAD
             Component implements HasDynamicTitle, BeforeNavigationObserver {
-=======
-            Component implements HasDynamicTitle, BeforeNavigationListener {
->>>>>>> 1eeb5f8a
 
         private String title = DYNAMIC_TITLE;
 
@@ -515,11 +470,7 @@
 
     @Tag(Tag.DIV)
     private static class AfterNavigation extends Component
-<<<<<<< HEAD
             implements AfterNavigationObserver {
-=======
-            implements AfterNavigationListener {
->>>>>>> 1eeb5f8a
         @Override
         public void afterNavigation(AfterNavigationEvent event) {
             eventCollector.add("Event after navigation");
@@ -528,11 +479,7 @@
 
     @Tag(Tag.DIV)
     private static class BeforeNavigation extends Component
-<<<<<<< HEAD
             implements BeforeNavigationObserver {
-=======
-            implements BeforeNavigationListener {
->>>>>>> 1eeb5f8a
         @Override
         public void beforeNavigation(BeforeNavigationEvent event) {
             eventCollector.add("Event before navigation");
@@ -588,11 +535,7 @@
     }
 
     public static class ErrorTarget extends RouteNotFoundError implements
-<<<<<<< HEAD
             HasErrorParameter<NotFoundException>, BeforeNavigationObserver {
-=======
-            HasErrorParameter<NotFoundException>, BeforeNavigationListener {
->>>>>>> 1eeb5f8a
 
         @Override
         public void beforeNavigation(BeforeNavigationEvent event) {
@@ -627,11 +570,7 @@
     @Route("exception")
     @Tag(Tag.DIV)
     public static class FailOnException extends Component
-<<<<<<< HEAD
             implements BeforeNavigationObserver {
-=======
-            implements BeforeNavigationListener {
->>>>>>> 1eeb5f8a
 
         @Override
         public void beforeNavigation(BeforeNavigationEvent event) {
@@ -639,12 +578,6 @@
         }
     }
 
-<<<<<<< HEAD
-    @Route("beforeToError/exception")
-    @Tag(Tag.DIV)
-    public static class RerouteToError extends Component
-            implements BeforeNavigationObserver {
-=======
     @Tag(Tag.DIV)
     public static class FaultyErrorView extends Component
             implements HasErrorParameter<IllegalArgumentException> {
@@ -660,8 +593,7 @@
     @Route("beforeToError/exception")
     @Tag(Tag.DIV)
     public static class RerouteToError extends Component
-            implements BeforeNavigationListener {
->>>>>>> 1eeb5f8a
+            implements BeforeNavigationObserver {
 
         @Override
         public void beforeNavigation(BeforeNavigationEvent event) {
@@ -672,11 +604,7 @@
     @Route("beforeToError/message")
     @Tag(Tag.DIV)
     public static class RerouteToErrorWithMessage extends Component
-<<<<<<< HEAD
             implements BeforeNavigationObserver, HasUrlParameter<String> {
-=======
-            implements BeforeNavigationListener, HasUrlParameter<String> {
->>>>>>> 1eeb5f8a
 
         String message;
 
@@ -713,11 +641,7 @@
     @Route("loop")
     @Tag(Tag.DIV)
     public static class LoopByReroute extends Component
-<<<<<<< HEAD
             implements BeforeNavigationObserver {
-=======
-            implements BeforeNavigationListener {
->>>>>>> 1eeb5f8a
 
         @Override
         public void beforeNavigation(BeforeNavigationEvent event) {
@@ -729,11 +653,7 @@
     @Route("redirect/loop")
     @Tag(Tag.DIV)
     public static class RedirectToLoopByReroute extends Component
-<<<<<<< HEAD
             implements BeforeNavigationObserver {
-=======
-            implements BeforeNavigationListener {
->>>>>>> 1eeb5f8a
 
         @Override
         public void beforeNavigation(BeforeNavigationEvent event) {
@@ -745,11 +665,8 @@
     @Route("postpone")
     @Tag(Tag.DIV)
     public static class EagerlyPostponingNavigationTarget extends Component
-<<<<<<< HEAD
             implements BeforeNavigationObserver {
-=======
-            implements BeforeNavigationListener {
->>>>>>> 1eeb5f8a
+
         @Override
         public void beforeNavigation(BeforeNavigationEvent event) {
             eventCollector.add("Attempting to postpone...");
@@ -761,11 +678,8 @@
     @Route("postpone")
     @Tag(Tag.DIV)
     public static class PostponingForeverNavigationTarget extends Component
-<<<<<<< HEAD
             implements BeforeNavigationObserver {
-=======
-            implements BeforeNavigationListener {
->>>>>>> 1eeb5f8a
+
         @Override
         public void beforeNavigation(BeforeNavigationEvent event) {
             if (event.getActivationState() == ActivationState.DEACTIVATING) {
@@ -780,11 +694,8 @@
     @Route("postpone")
     @Tag(Tag.DIV)
     public static class PostponingAndResumingNavigationTarget extends Component
-<<<<<<< HEAD
             implements BeforeNavigationObserver {
-=======
-            implements BeforeNavigationListener {
->>>>>>> 1eeb5f8a
+
         @Override
         public void beforeNavigation(BeforeNavigationEvent event) {
             if (event.getActivationState() == ActivationState.DEACTIVATING) {
@@ -800,11 +711,8 @@
     @Route("postpone")
     @Tag(Tag.DIV)
     public static class PostponingFirstTimeNavigationTarget extends Component
-<<<<<<< HEAD
             implements BeforeNavigationObserver {
-=======
-            implements BeforeNavigationListener {
->>>>>>> 1eeb5f8a
+
         private int counter = 0;
 
         @Override
@@ -826,11 +734,7 @@
 
     @Tag(Tag.DIV)
     public static class ChildListener extends Component
-<<<<<<< HEAD
             implements BeforeNavigationObserver {
-=======
-            implements BeforeNavigationListener {
->>>>>>> 1eeb5f8a
 
         @Override
         public void beforeNavigation(BeforeNavigationEvent event) {
@@ -841,11 +745,8 @@
     @Route("postpone")
     @Tag(Tag.DIV)
     public static class PostponingAndResumingCompoundNavigationTarget
-<<<<<<< HEAD
             extends Component implements BeforeNavigationObserver {
-=======
-            extends Component implements BeforeNavigationListener {
->>>>>>> 1eeb5f8a
+
         public PostponingAndResumingCompoundNavigationTarget() {
             getElement().appendChild(new ChildListener().getElement());
         }
@@ -1004,7 +905,6 @@
                 NavigationTrigger.PROGRAMMATIC);
         Assert.assertEquals("Expected event amount was wrong", 1,
                 eventCollector.size());
-<<<<<<< HEAD
     }
 
     @Test
@@ -1072,9 +972,6 @@
         Assert.assertEquals(
                 "BeforeNavigation got event with state DEACTIVATING",
                 eventCollector.get(3));
-=======
-
->>>>>>> 1eeb5f8a
     }
 
     @Test
@@ -1239,13 +1136,8 @@
                 NavigationTrigger.PROGRAMMATIC);
 
         Assert.assertEquals(
-<<<<<<< HEAD
-                "Routing with mismatching parameters should have failed -", 500,
-                result);
-=======
                 "Routing with mismatching parameters should have failed -",
                 HttpServletResponse.SC_INTERNAL_SERVER_ERROR, result);
->>>>>>> 1eeb5f8a
         String message = "The navigation target for route 'param' doesn't accept the parameters [hello].";
         String exceptionText = String.format(EXCEPTION_WRAPPER_MESSAGE,
                 locationString, message);
@@ -1305,13 +1197,8 @@
                 NavigationTrigger.PROGRAMMATIC);
 
         Assert.assertEquals(
-<<<<<<< HEAD
-                "Routing with mismatching parameters should have failed -", 500,
-                result);
-=======
                 "Routing with mismatching parameters should have failed -",
                 HttpServletResponse.SC_INTERNAL_SERVER_ERROR, result);
->>>>>>> 1eeb5f8a
         String message = "Given route parameter 'class java.lang.Long' is of the wrong type. Required 'class java.lang.String'.";
         String exceptionText = String.format(EXCEPTION_WRAPPER_MESSAGE,
                 locationString, message);
@@ -1333,13 +1220,8 @@
                 NavigationTrigger.PROGRAMMATIC);
 
         Assert.assertEquals(
-<<<<<<< HEAD
-                "Routing with mismatching parameters should have failed -", 500,
-                result);
-=======
                 "Routing with mismatching parameters should have failed -",
                 HttpServletResponse.SC_INTERNAL_SERVER_ERROR, result);
->>>>>>> 1eeb5f8a
         String message = "The navigation target for route 'param' doesn't accept the parameters [this, must, work].";
         String exceptionText = String.format(EXCEPTION_WRAPPER_MESSAGE,
                 locationString, message);
@@ -1359,13 +1241,8 @@
                 NavigationTrigger.PROGRAMMATIC);
 
         Assert.assertEquals(
-<<<<<<< HEAD
-                "Routing with mismatching parameters should have failed -", 500,
-                result);
-=======
                 "Routing with mismatching parameters should have failed -",
                 HttpServletResponse.SC_INTERNAL_SERVER_ERROR, result);
->>>>>>> 1eeb5f8a
         String message = "The navigation target for route 'param' doesn't accept the parameters [this, must, work].";
         String exceptionText = String.format(EXCEPTION_WRAPPER_MESSAGE,
                 locationString, message);
@@ -1467,13 +1344,8 @@
         router.getRegistry().setNavigationTargets(
                 Collections.singleton(FooNavigationTarget.class));
 
-<<<<<<< HEAD
-        Assert.assertEquals(404, router.navigate(ui, new Location(""),
-                NavigationTrigger.PROGRAMMATIC));
-=======
         Assert.assertEquals(HttpServletResponse.SC_NOT_FOUND, router.navigate(
                 ui, new Location(""), NavigationTrigger.PROGRAMMATIC));
->>>>>>> 1eeb5f8a
     }
 
     @Test
@@ -1704,13 +1576,8 @@
         int result = router.navigate(ui, new Location(locationString),
                 NavigationTrigger.PROGRAMMATIC);
 
-<<<<<<< HEAD
-        Assert.assertEquals("Non existent route should have returned.", 500,
-                result);
-=======
         Assert.assertEquals("Non existent route should have returned.",
                 HttpServletResponse.SC_INTERNAL_SERVER_ERROR, result);
->>>>>>> 1eeb5f8a
 
         String message = String.format(
                 "Wildcard parameter can only be for String type by default. Implement `deserializeUrlParameters` for class %s",
@@ -1749,13 +1616,8 @@
 
         int result = router.navigate(ui, new Location("error"),
                 NavigationTrigger.PROGRAMMATIC);
-<<<<<<< HEAD
-        Assert.assertEquals("Non existent route should have returned.", 404,
-                result);
-=======
         Assert.assertEquals("Non existent route should have returned.",
                 HttpServletResponse.SC_NOT_FOUND, result);
->>>>>>> 1eeb5f8a
 
         Assert.assertEquals("Expected event amount was wrong", 1,
                 eventCollector.size());
@@ -1772,13 +1634,8 @@
 
         int result = router.navigate(ui, new Location("exception"),
                 NavigationTrigger.PROGRAMMATIC);
-<<<<<<< HEAD
-        Assert.assertEquals("Non existent route should have returned.", 500,
-                result);
-=======
         Assert.assertEquals("Non existent route should have returned.",
                 HttpServletResponse.SC_INTERNAL_SERVER_ERROR, result);
->>>>>>> 1eeb5f8a
     }
 
     @Test
@@ -1790,13 +1647,8 @@
 
         int result = router.navigate(ui, new Location("exception"),
                 NavigationTrigger.PROGRAMMATIC);
-<<<<<<< HEAD
-        Assert.assertEquals("Non existent route should have returned.", 404,
-                result);
-=======
         Assert.assertEquals("Non existent route should have returned.",
                 HttpServletResponse.SC_NOT_FOUND, result);
->>>>>>> 1eeb5f8a
 
         Assert.assertEquals(
                 "Expected the extending class to be used instead of the super class",
@@ -1825,13 +1677,8 @@
 
         int result = router.navigate(ui, new Location("exception"),
                 NavigationTrigger.PROGRAMMATIC);
-<<<<<<< HEAD
-        Assert.assertEquals("Non existent route should have returned.", 404,
-                result);
-=======
         Assert.assertEquals("Non existent route should have returned.",
                 HttpServletResponse.SC_NOT_FOUND, result);
->>>>>>> 1eeb5f8a
 
         Assert.assertEquals(
                 "Expected the extending class to be used instead of the super class",
@@ -1854,11 +1701,7 @@
                 NavigationTrigger.PROGRAMMATIC);
 
         Assert.assertEquals("Target should have rerouted to exception target.",
-<<<<<<< HEAD
-                500, result);
-=======
                 HttpServletResponse.SC_INTERNAL_SERVER_ERROR, result);
->>>>>>> 1eeb5f8a
 
         Assert.assertEquals(IllegalTarget.class, getUIComponent());
 
@@ -1881,11 +1724,7 @@
                 NavigationTrigger.PROGRAMMATIC);
 
         Assert.assertEquals("Target should have rerouted to exception target.",
-<<<<<<< HEAD
-                500, result);
-=======
                 HttpServletResponse.SC_INTERNAL_SERVER_ERROR, result);
->>>>>>> 1eeb5f8a
 
         Assert.assertEquals(IllegalTarget.class, getUIComponent());
 
@@ -1918,8 +1757,6 @@
     }
 
     @Test
-<<<<<<< HEAD
-=======
     public void faulty_error_response_code_should_throw_exception()
             throws InvalidRouteConfigurationException {
         router.getRegistry().setNavigationTargets(
@@ -1947,7 +1784,6 @@
     }
 
     @Test
->>>>>>> 1eeb5f8a
     public void repeatedly_navigating_to_same_ur_through_ui_navigateTo_should_not_loop()
             throws InvalidRouteConfigurationException {
         router.getRegistry().setNavigationTargets(
@@ -2008,13 +1844,9 @@
                 HttpServletResponse.SC_OK, status2);
         Assert.assertEquals(PostponingAndResumingNavigationTarget.class,
                 getUIComponent());
-<<<<<<< HEAD
-
-        Thread.sleep(300);
-
-=======
+
         Thread.sleep(200);
->>>>>>> 1eeb5f8a
+
         Assert.assertEquals(RootNavigationTarget.class, getUIComponent());
         Assert.assertEquals("Expected event amount was wrong", 3,
                 eventCollector.size());
@@ -2101,13 +1933,9 @@
                 HttpServletResponse.SC_OK, status2);
         Assert.assertEquals(PostponingAndResumingCompoundNavigationTarget.class,
                 getUIComponent());
-<<<<<<< HEAD
 
         Thread.sleep(200);
 
-=======
-        Thread.sleep(200);
->>>>>>> 1eeb5f8a
         Assert.assertEquals(RootNavigationTarget.class, getUIComponent());
         Assert.assertEquals("Expected event amount was wrong", 5,
                 eventCollector.size());
