--- conflicted
+++ resolved
@@ -466,20 +466,13 @@
         }
     }
 
-<<<<<<< HEAD
     @Route("beforeToError/exception")
     @Tag(Tag.DIV)
     public static class RerouteToError extends Component
-=======
-    @Route("loop")
-    @Tag(Tag.DIV)
-    public static class LoopByReroute extends Component
->>>>>>> 65bead4e
             implements BeforeNavigationListener {
 
         @Override
         public void beforeNavigation(BeforeNavigationEvent event) {
-<<<<<<< HEAD
             event.rerouteToError(IllegalArgumentException.class);
         }
     }
@@ -516,7 +509,16 @@
                 getElement().setText("Illegal argument exception.");
             }
             return 500;
-=======
+        }
+    }
+
+    @Route("loop")
+    @Tag(Tag.DIV)
+    public static class LoopByReroute extends Component
+            implements BeforeNavigationListener {
+
+        @Override
+        public void beforeNavigation(BeforeNavigationEvent event) {
             eventCollector.add("Loop");
             UI.getCurrent().navigateTo("loop");
         }
@@ -531,7 +533,6 @@
         public void beforeNavigation(BeforeNavigationEvent event) {
             eventCollector.add("Redirect");
             UI.getCurrent().navigateTo("loop");
->>>>>>> 65bead4e
         }
     }
 
@@ -1250,7 +1251,6 @@
     }
 
     @Test
-<<<<<<< HEAD
     public void reroute_to_error_opens_expected_error_target()
             throws InvalidRouteConfigurationException {
         router.getRegistry().setNavigationTargets(
@@ -1294,7 +1294,9 @@
                 .getComponent();
         Assert.assertEquals("CustomMessage",
                 visibleComponent.get().getElement().getText());
-=======
+    }
+
+    @Test
     public void repeatedly_navigating_to_same_ur_through_ui_navigateTo_should_not_loop()
             throws InvalidRouteConfigurationException {
         router.getRegistry().setNavigationTargets(
@@ -1309,14 +1311,14 @@
     @Test
     public void navigateTo_should_not_loop()
             throws InvalidRouteConfigurationException {
-        router.getRegistry().setNavigationTargets(
-                Stream.of(LoopByReroute.class, RedirectToLoopByReroute.class).collect(Collectors.toSet()));
+        router.getRegistry()
+                .setNavigationTargets(Stream
+                        .of(LoopByReroute.class, RedirectToLoopByReroute.class)
+                        .collect(Collectors.toSet()));
 
         ui.navigateTo("redirect/loop");
 
-        Assert.assertEquals("Expected two events", 2,
-                eventCollector.size());
->>>>>>> 65bead4e
+        Assert.assertEquals("Expected two events", 2, eventCollector.size());
     }
 
     private Class<? extends Component> getUIComponent() {
