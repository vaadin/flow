--- conflicted
+++ resolved
@@ -152,8 +152,8 @@
 
         @Override
         public Integer deserializeUrlParameters(List<String> urlParameters) {
-            Integer value = urlParameters.stream()
-                    .map(Integer::valueOf).reduce(Integer::sum).orElse(0);
+            Integer value = urlParameters.stream().map(Integer::valueOf)
+                    .reduce(Integer::sum).orElse(0);
             return value;
         }
     }
@@ -734,19 +734,11 @@
 
         Assert.assertEquals(
                 "Optional value should be able to return even without any parameters",
-<<<<<<< HEAD
-                "optional", router.getUrl(OptionalParameter.class, null));
-
-        Assert.assertEquals(
-                "Wildcard value should be able to return even without any parameters",
-                "wild", router.getUrl(WildParameter.class, null));
-=======
                 "optional", router.getUrl(OptionalParameter.class));
 
         Assert.assertEquals(
                 "Wildcard value should be able to return even without any parameters",
                 "wild", router.getUrl(WildParameter.class));
->>>>>>> 34fd0338
 
         Assert.assertEquals("optional/my_param",
                 router.getUrl(OptionalParameter.class, "my_param"));
@@ -759,7 +751,6 @@
     }
 
     @Test
-<<<<<<< HEAD
     public void root_navigation_target_with_wildcard_parameter()
             throws InvalidRouteConfigurationException {
         router.getRegistry().setNavigationTargets(
@@ -806,14 +797,16 @@
     @Test
     public void root_navigation_target_with_required_parameter()
             throws InvalidRouteConfigurationException {
-        router.getRegistry().setNavigationTargets(Stream
-                .of(RootParameter.class).collect(Collectors.toSet()));
+        router.getRegistry().setNavigationTargets(
+                Stream.of(RootParameter.class).collect(Collectors.toSet()));
 
         router.navigate(ui, new Location(""), NavigationTrigger.PROGRAMMATIC);
 
-        Assert.assertEquals("Has url with required parameter should not match to \"\"", 0,
-                eventCollector.size());
-=======
+        Assert.assertEquals(
+                "Has url with required parameter should not match to \"\"", 0,
+                eventCollector.size());
+    }
+
     public void test_has_url_with_supported_parameters_navigation()
             throws InvalidRouteConfigurationException {
         router.getRegistry()
@@ -881,9 +874,8 @@
     @Test
     public void overridden_deserializer_wildcard_support_for_custom_type()
             throws InvalidRouteConfigurationException {
-        router.getRegistry()
-                .setNavigationTargets(Stream.of(FixedWildParameter.class)
-                        .collect(Collectors.toSet()));
+        router.getRegistry().setNavigationTargets(Stream
+                .of(FixedWildParameter.class).collect(Collectors.toSet()));
 
         router.navigate(ui, new Location("fixed/wildcard/3/4/1"),
                 NavigationTrigger.PROGRAMMATIC);
@@ -893,10 +885,8 @@
         Assert.assertEquals("Parameter should be empty", "With parameter: 8",
                 eventCollector.get(0));
 
-
-        Assert.assertEquals("fixed/wildcard/5/5/3",
-                router.getUrl(FixedWildParameter.class, Arrays.asList(5,5,3)));
->>>>>>> 34fd0338
+        Assert.assertEquals("fixed/wildcard/5/5/3", router
+                .getUrl(FixedWildParameter.class, Arrays.asList(5, 5, 3)));
     }
 
     private Class<? extends Component> getUIComponent() {
