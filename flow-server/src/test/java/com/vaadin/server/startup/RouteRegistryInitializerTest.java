--- conflicted
+++ resolved
@@ -28,11 +28,7 @@
 
 import com.vaadin.annotations.ParentLayout;
 import com.vaadin.annotations.Route;
-<<<<<<< HEAD
-=======
 import com.vaadin.annotations.RoutePrefix;
-import com.vaadin.flow.router.Location;
->>>>>>> e307b2fe
 import com.vaadin.flow.router.RouterLayout;
 import com.vaadin.server.InvalidRouteConfigurationException;
 import com.vaadin.server.InvalidRouteLayoutConfigurationException;
@@ -118,7 +114,7 @@
 
         Optional<Class<? extends Component>> navigationTarget = RouteRegistry
                 .getInstance()
-                .getNavigationTarget(new Location("parent/prefix"));
+                .getNavigationTarget("parent/prefix");
 
         Assert.assertTrue("Couldn't find navigation target for `parent/prefix`",
                 navigationTarget.isPresent());
@@ -135,7 +131,7 @@
                 null);
 
         Optional<Class<? extends Component>> navigationTarget = RouteRegistry
-                .getInstance().getNavigationTarget(new Location("absolute"));
+                .getInstance().getNavigationTarget("absolute");
 
         Assert.assertTrue("Could not find navigation target for `absolute`",
                 navigationTarget.isPresent());
@@ -152,7 +148,7 @@
 
         Optional<Class<? extends Component>> navigationTarget = RouteRegistry
                 .getInstance()
-                .getNavigationTarget(new Location("absolute/levels"));
+                .getNavigationTarget("absolute/levels");
 
         Assert.assertTrue(
                 "Could not find navigation target for `absolute/levels`",
