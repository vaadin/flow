--- conflicted
+++ resolved
@@ -166,11 +166,7 @@
 
     private void assertClasses(HasStyleComponent c, String... expectedClasses) {
         Set<String> actual = c.getClassNames();
-<<<<<<< HEAD
-        Set<String> expected = new HashSet<String>(
-=======
-        HashSet<String> expected = new HashSet<>(
->>>>>>> 1ef700bc
+        Set<String> expected = new HashSet<>(
                 Arrays.asList(expectedClasses));
         Assert.assertEquals(expected, actual);
     }
