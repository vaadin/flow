/*
 * Copyright 2000-2020 Vaadin Ltd.
 *
 * Licensed under the Apache License, Version 2.0 (the "License"); you may not
 * use this file except in compliance with the License. You may obtain a copy of
 * the License at
 *
 * http://www.apache.org/licenses/LICENSE-2.0
 *
 * Unless required by applicable law or agreed to in writing, software
 * distributed under the License is distributed on an "AS IS" BASIS, WITHOUT
 * WARRANTIES OR CONDITIONS OF ANY KIND, either express or implied. See the
 * License for the specific language governing permissions and limitations under
 * the License.
 */
package com.vaadin.flow.internal;

import org.atmosphere.cpr.AtmosphereResource;
import org.atmosphere.cpr.Broadcaster;
import org.junit.Assert;
import org.junit.Test;
import org.mockito.Mockito;

import com.vaadin.flow.server.VaadinService;

public class BrowserLiveReloadImplTest {

    private VaadinService service = Mockito.mock(VaadinService.class);

    private BrowserLiveReloadImpl reload = new BrowserLiveReloadImpl(service);

    @Test
    public void onConnect_suspend_sayHello() {
        AtmosphereResource resource = Mockito.mock(AtmosphereResource.class);
        Broadcaster broadcaster = Mockito.mock(Broadcaster.class);
        Mockito.when(resource.getBroadcaster()).thenReturn(broadcaster);

        reload.onConnect(resource);

        Assert.assertTrue(reload.isLiveReload(resource));
        Mockito.verify(resource).suspend(-1);
        Mockito.verify(broadcaster).broadcast("{\"command\": \"hello\"}",
                resource);
    }

    @Test
    public void reload_twoConnections_sendReloadCommand() {
        AtmosphereResource resource1 = Mockito.mock(AtmosphereResource.class);
        AtmosphereResource resource2 = Mockito.mock(AtmosphereResource.class);
        Broadcaster broadcaster = Mockito.mock(Broadcaster.class);
        Mockito.when(resource1.getBroadcaster()).thenReturn(broadcaster);
        Mockito.when(resource2.getBroadcaster()).thenReturn(broadcaster);
        reload.onConnect(resource1);
        reload.onConnect(resource2);
        Assert.assertTrue(reload.isLiveReload(resource1));
        Assert.assertTrue(reload.isLiveReload(resource2));

<<<<<<< HEAD
        Mockito.verify(broadcaster).broadcast("{\"command\": \"hello\"}",
                resource);
=======
        reload.reload();

        Mockito.verify(broadcaster).broadcast("{\"command\": \"reload\"}",
                resource1);
        Mockito.verify(broadcaster).broadcast("{\"command\": \"reload\"}",
                resource2);
>>>>>>> ec791d30
    }

    @Test
    public void reload_resourceIsNotSet_reloadCommandIsNotSent() {
        AtmosphereResource resource = Mockito.mock(AtmosphereResource.class);
        Broadcaster broadcaster = Mockito.mock(Broadcaster.class);
        Mockito.when(resource.getBroadcaster()).thenReturn(broadcaster);
        Assert.assertFalse(reload.isLiveReload(resource));

        reload.reload();

        Mockito.verifyZeroInteractions(broadcaster);
    }

    @Test
    public void reload_resourceIsDisconnected_reloadCommandIsNotSent() {
        AtmosphereResource resource = Mockito.mock(AtmosphereResource.class);
        Broadcaster broadcaster = Mockito.mock(Broadcaster.class);
        Mockito.when(resource.getBroadcaster()).thenReturn(broadcaster);
        reload.onConnect(resource);
        Assert.assertTrue(reload.isLiveReload(resource));
        Mockito.reset(broadcaster);
        reload.onDisconnect(resource);
        Assert.assertFalse(reload.isLiveReload(resource));

        reload.reload();

        Mockito.verifyZeroInteractions(broadcaster);
    }
}<|MERGE_RESOLUTION|>--- conflicted
+++ resolved
@@ -55,17 +55,12 @@
         Assert.assertTrue(reload.isLiveReload(resource1));
         Assert.assertTrue(reload.isLiveReload(resource2));
 
-<<<<<<< HEAD
-        Mockito.verify(broadcaster).broadcast("{\"command\": \"hello\"}",
-                resource);
-=======
         reload.reload();
 
         Mockito.verify(broadcaster).broadcast("{\"command\": \"reload\"}",
                 resource1);
         Mockito.verify(broadcaster).broadcast("{\"command\": \"reload\"}",
                 resource2);
->>>>>>> ec791d30
     }
 
     @Test
