/*
 * Copyright 2000-2019 Vaadin Ltd.
 *
 * Licensed under the Apache License, Version 2.0 (the "License"); you may not
 * use this file except in compliance with the License. You may obtain a copy of
 * the License at
 *
 * http://www.apache.org/licenses/LICENSE-2.0
 *
 * Unless required by applicable law or agreed to in writing, software
 * distributed under the License is distributed on an "AS IS" BASIS, WITHOUT
 * WARRANTIES OR CONDITIONS OF ANY KIND, either express or implied. See the
 * License for the specific language governing permissions and limitations under
 * the License.
 */

package com.vaadin.flow.shared;

import junit.framework.TestCase;
import org.junit.Assert;

public class BrowserDetailsTest extends TestCase {

    private static final String FIREFOX30_WINDOWS = "Mozilla/5.0 (Windows; U; Windows NT 6.1; en-GB; rv:1.9.0.6) Gecko/2009011913 Firefox/3.0.6";
    private static final String FIREFOX30_LINUX = "Mozilla/5.0 (X11; U; Linux x86_64; es-ES; rv:1.9.0.12) Gecko/2009070811 Ubuntu/9.04 (jaunty) Firefox/3.0.12";
    private static final String FIREFOX33_ANDROID = "Mozilla/5.0 (Android; Tablet; rv:33.0) Gecko/33.0 Firefox/33.0";
    private static final String FIREFOX35_WINDOWS = "Mozilla/5.0 (Windows; U; Windows NT 6.0; en-US; rv:1.9.1.8) Gecko/20100202 Firefox/3.5.8 (.NET CLR 3.5.30729) FirePHP/0.4";
    private static final String FIREFOX36_WINDOWS = "Mozilla/5.0 (Windows; U; Windows NT 5.1; en-US; rv:1.9.2) Gecko/20100115 Firefox/3.6 (.NET CLR 3.5.30729)";
    private static final String FIREFOX36B_MAC = "UAString mozilla/5.0 (macintosh; u; intel mac os x 10.6; en-us; rv:1.9.2) gecko/20100115 firefox/3.6";
    private static final String FIREFOX_30B5_MAC = "Mozilla/5.0 (Macintosh; U; Intel Mac OS X 10.4; en-US; rv:1.9b5) Gecko/2008032619 Firefox/3.0b5";
    private static final String FIREFOX_40B7_WIN = "Mozilla/5.0 (Windows NT 5.1; rv:2.0b7) Gecko/20100101 Firefox/4.0b7";
    private static final String FIREFOX_40B11_WIN = "Mozilla/5.0 (Windows NT 5.1; rv:2.0b11) Gecko/20100101 Firefox/4.0b11";
    private static final String KONQUEROR_LINUX = "Mozilla/5.0 (compatible; Konqueror/3.5; Linux) KHTML/3.5.5 (like Gecko) (Exabot-Thumbnails)";

    private static final String IE6_WINDOWS = "Mozilla/4.0 (compatible; MSIE 6.0; Windows NT 5.1; SV1; .NET CLR 2.0.50727)";
    private static final String IE7_WINDOWS = "Mozilla/4.0 (compatible; MSIE 7.0; Windows NT 5.1; .NET CLR 2.0.50727; .NET CLR 3.0.4506.2152; .NET CLR 3.5.30729)";

    private static final String IE8_WINDOWS = "Mozilla/4.0 (compatible; MSIE 8.0; Windows NT 5.1; Trident/4.0; .NET CLR 1.1.4322; .NET CLR 2.0.50727; .NET CLR 3.0.4506.2152; .NET CLR 3.5.30729; InfoPath.2)";

    private static final String IE9_IN_IE7_MODE_WINDOWS_7 = "Mozilla/4.0 (compatible; MSIE 7.0; Windows NT 6.1; Trident/5.0; SLCC2; .NET CLR 2.0.50727; .NET CLR 3.5.30729; .NET CLR 3.0.30729; Media Center PC 6.0; .NET4.0C)";
    private static final String IE9_BETA_IN_IE8_MODE_WINDOWS_7 = "Mozilla/4.0 (compatible; MSIE 8.0; Windows NT 6.1; Trident/4.0; SLCC2; .NET CLR 2.0.50727; .NET CLR 3.5.30729; .NET CLR 3.0.30729; Media Center PC 6.0; .NET4.0C)";
    private static final String IE9_BETA_WINDOWS_7 = "Mozilla/5.0 (compatible; MSIE 9.0; Windows NT 6.1; Trident/5.0)";

    private static final String IE10_WINDOWS_8 = "Mozilla/5.0 (compatible; MSIE 10.0; Windows NT 6.2; WOW64; Trident/6.0)";
    private static final String IE11_WINDOWS_7 = "Mozilla/5.0 (Windows NT 6.1; Trident/7.0; SLCC2; .NET CLR 2.0.50727; .NET CLR 3.5.30729; .NET CLR 3.0.30729; Media Center PC 6.0; .NET4.0C; rv:11.0) like Gecko";
    private static final String IE11_IN_IE7_MODE_WINDOWS_7 = "Mozilla/4.0 (compatible; MSIE 7.0; Windows NT 6.1; WOW64; Trident/7.0; SLCC2; .NET CLR 2.0.50727; .NET CLR 3.5.30729; .NET CLR 3.0.30729; Media Center PC 6.0; .NET4.0C; .NET4.0E)";
    private static final String IE11_IN_IE7_MODE_WINDOWS_10 = "Mozilla/4.0 (compatible; MSIE 7.0; Windows NT 10.0; WOW64; Trident/7.0; .NET4.0C; .NET4.0E)";
    private static final String IE11_IN_IE7_MODE_LAUNCH_DAY_WINDOWS_10 = "Mozilla/4.0 (compatible; MSIE 7.0; Windows NT 10.0; WOW64; Trident/8.0; .NET4.0C; .NET4.0E)";
    private static final String IE11_WINDOWS_PHONE_8_1_UPDATE = "Mozilla/5.0 (Mobile; Windows Phone 8.1; Android 4.0; ARM; Trident/7.0; Touch; rv:11.0; IEMobile/11.0; NOKIA; Lumia 920) Like iPhone OS 7_0_3 Mac OS X AppleWebKit/537 (KHTML, like Gecko) Mobile Safari/537";

    // "Version/" was added in 10.00
    private static final String OPERA964_WINDOWS = "Opera/9.64(Windows NT 5.1; U; en) Presto/2.1.1";
    private static final String OPERA1010_WINDOWS = "Opera/9.80 (Windows NT 5.1; U; en) Presto/2.2.15 Version/10.10";
    private static final String OPERA1050_WINDOWS = "Opera/9.80 (Windows NT 5.1; U; en) Presto/2.5.22 Version/10.50";

    private static final String CHROME3_MAC = "Mozilla/5.0 (Macintosh; U; Intel Mac OS X 10_5_8; en-US) AppleWebKit/532.0 (KHTML, like Gecko) Chrome/3.0.198 Safari/532.0";
    private static final String CHROME4_WINDOWS = "Mozilla/5.0 (Windows; U; Windows NT 5.1; en-US) AppleWebKit/532.5 (KHTML, like Gecko) Chrome/4.0.249.89 Safari/532.5";
    private static final String CHROME_IOS = "Mozilla/5.0 (iPhone; CPU iPhone OS 9_2_1 like Mac OS X) AppleWebKit/601.1 (KHTML, like Gecko) CriOS/49.0.2623.73 Mobile/13D15 Safari/601.1.46";
    private static final String CHROME_40_ON_CHROMEOS = "Mozilla/5.0 (X11; CrOS x86_64 6457.31.0) AppleWebKit/537.36 (KHTML, like Gecko) Chrome/40.0.2214.38 Safari/537.36";

    private static final String SAFARI3_WINDOWS = "Mozilla/5.0 (Windows; U; Windows NT 5.1; cs-CZ) AppleWebKit/525.28.3 (KHTML, like Gecko) Version/3.2.3 Safari/525.29";
    private static final String SAFARI4_MAC = "Mozilla/5.0 (Macintosh; U; PPC Mac OS X 10_5_8; en-us) AppleWebKit/531.22.7 (KHTML, like Gecko) Version/4.0.5 Safari/531.22.7";
    private static final String SAFARI10_WINDOWS = "Mozilla/5.0 (Macintosh; Intel Mac OS X 10_12_6) AppleWebKit/603.3.8 (KHTML, like Gecko) Version/10.1.2 Safari/603.3.8";
    private static final String SAFARI11_MAC = "Mozilla/5.0 (Macintosh; Intel Mac OS X 10_13_4) AppleWebKit/605.1.15 (KHTML, like Gecko) Version/11.1 Safari/605.1.15";

    private static final String IPHONE_IOS_5_1 = "Mozilla/5.0 (iPhone; CPU iPhone OS 5_1 like Mac OS X) AppleWebKit/534.46 (KHTML, like Gecko) Version/5.1 Mobile/9B179 Safari/7534.48.3";
    private static final String IPHONE_IOS_4_0 = "Mozilla/5.0 (iPhone; U; CPU iPhone OS 4_0 like Mac OS X; en-us) AppleWebKit/532.9 (KHTML, like Gecko) Version/4.0.5 Mobile/8A293 Safari/6531.22.7";
    private static final String IPAD_IOS_4_3_1 = "Mozilla/5.0 (iPad; U; CPU OS 4_3_1 like Mac OS X; en-us) AppleWebKit/533.17.9 (KHTML, like Gecko) Version/5.0.2 Mobile/8G4 Safari/6533.18.5";

    // application on the home screen, without Safari in user agent
    private static final String IPHONE_IOS_6_1_HOMESCREEN_SIMULATOR = "Mozilla/5.0 (iPhone; CPU iPhone OS 6_1 like Mac OS X) AppleWebKit/536.26 (KHTML, like Gecko) Mobile/10B141";

    private static final String ANDROID_HTC_2_1 = "Mozilla/5.0 (Linux; U; Android 2.1-update1; en-us; ADR6300 Build/ERE27) AppleWebKit/530.17 (KHTML, like Gecko) Version/4.0 Mobile Safari/530.17";
    private static final String ANDROID_GOOGLE_NEXUS_2_2 = "Mozilla/5.0 (Linux; U; Android 2.2; en-us; Nexus One Build/FRF91) AppleWebKit/533.1 (KHTML, like Gecko) Version/4.0 Mobile Safari/533.1";
    private static final String ANDROID_MOTOROLA_3_0 = "Mozilla/5.0 (Linux; U; Android 3.0; en-us; Xoom Build/HRI39) AppleWebKit/534.13 (KHTML, like Gecko) Version/4.0 Safari/534.13";
    private static final String ANDROID_GALAXY_NEXUS_4_0_4_CHROME = "Mozilla/5.0 (Linux; Android 4.0.4; Galaxy Nexus Build/IMM76B) AppleWebKit/535.19 (KHTML, like Gecko) Chrome/18.0.1025.133 Mobile Safari/535.19";

    private static final String EDGE_WINDOWS_10 = "Mozilla/5.0 (Windows NT 10.0; Win64; x64) AppleWebKit/537.36 (KHTML, like Gecko) Chrome/42.0.2311.135 Safari/537.36 Edge/12.10240";

    private static final String ECLIPSE_MAC_SAFARI_91 = "Mozilla/5.0 (Macintosh; Intel Mac OS X 10_11_4) AppleWebKit/601.5.17 (KHTML, like Gecko) Safari/522.0";
    private static final String ECLIPSE_MAC_SAFARI_90 = "Mozilla/5.0 (Macintosh; Intel Mac OS X 10_11_4) AppleWebKit/601.4.4 (KHTML, like Gecko) Safari/522.0";

    private static final String IPHONE_IOS_11_FACEBOOK_BROWSER = "Mozilla/5.0 (iPhone; CPU iPhone OS 11_3 like Mac OS X) AppleWebKit/605.1.15 (KHTML, like Gecko) Mobile/15E302 [FBAN/MessengerForiOS;FBAV/165.0.0.45.95;FBBV/107115338;FBDV/iPhone10,6;FBMD/iPhone;FBSN/iOS;FBSV/11.3.1;FBSS/3;FBCR/DNA;FBID/phone;FBLC/en_GB;FBOP/5;FBRV/0]";
    private static final String IPHONE_IOS_11_FIREFOX = "Mozilla/5.0 (iPhone; CPU iPhone OS 11_1_2 like Mac OS X) AppleWebKit/604.3.5 (KHTML, like Gecko) FxiOS/11.1b10377 Mobile/15B202 Safari/604.3.5";

    public void testSafari3() {
        BrowserDetails bd = new BrowserDetails(SAFARI3_WINDOWS);
        assertWebKit(bd);
        assertSafari(bd);
        assertBrowserMajorVersion(bd, 3);
        assertBrowserMinorVersion(bd, 2);
        assertEngineVersion(bd, 525.28f);
        assertWindows(bd);
    }

    public void testSafari4() {
        BrowserDetails bd = new BrowserDetails(SAFARI4_MAC);
        assertWebKit(bd);
        assertSafari(bd);
        assertBrowserMajorVersion(bd, 4);
        assertBrowserMinorVersion(bd, 0);
        assertEngineVersion(bd, 531.22f);
        assertMacOSX(bd);
    }

    public void testSafari10() {
        BrowserDetails bd = new BrowserDetails(SAFARI10_WINDOWS);
        assertWebKit(bd);
        assertSafari(bd);
        assertBrowserMajorVersion(bd, 10);
        assertBrowserMinorVersion(bd, 1);
        assertEngineVersion(bd, 603.3f);
        assertMacOSX(bd);
    }

    public void testSafari11() {
        BrowserDetails bd = new BrowserDetails(SAFARI11_MAC);
        assertWebKit(bd);
        assertSafari(bd);
        assertBrowserMajorVersion(bd, 11);
        assertBrowserMinorVersion(bd, 1);
        assertEngineVersion(bd, 605.1f);
        assertMacOSX(bd);
    }

    public void testIPhoneIOS6Homescreen() {
        BrowserDetails bd = new BrowserDetails(
                IPHONE_IOS_6_1_HOMESCREEN_SIMULATOR);
        assertWebKit(bd);
        // not identified as Safari, no browser version available
        // assertSafari(bd);
        // assertBrowserMajorVersion(bd, 6);
        // assertBrowserMinorVersion(bd, 1);
        assertEngineVersion(bd, 536.26f);
        assertIOS(bd, 6, 1);
        assertIPhone(bd);

    }

    public void testIPhoneIOS5() {
        BrowserDetails bd = new BrowserDetails(IPHONE_IOS_5_1);
        assertWebKit(bd);
        assertSafari(bd);
        assertBrowserMajorVersion(bd, 5);
        assertBrowserMinorVersion(bd, 1);
        assertEngineVersion(bd, 534.46f);
        assertIOS(bd, 5, 1);
        assertIPhone(bd);

    }

    public void testIPhoneIOS4() {
        BrowserDetails bd = new BrowserDetails(IPHONE_IOS_4_0);
        assertWebKit(bd);
        assertSafari(bd);
        assertBrowserMajorVersion(bd, 4);
        assertBrowserMinorVersion(bd, 0);
        assertEngineVersion(bd, 532.9f);
        assertIOS(bd, 4, 0);
        assertIPhone(bd);

    }

    public void testIPadIOS4() {
        BrowserDetails bd = new BrowserDetails(IPAD_IOS_4_3_1);
        assertWebKit(bd);
        assertSafari(bd);
        assertBrowserMajorVersion(bd, 5);
        assertBrowserMinorVersion(bd, 0);
        assertEngineVersion(bd, 533.17f);
        assertIOS(bd, 4, 3);
<<<<<<< HEAD
=======
        assertEs5(bd);
>>>>>>> a9858346
    }

    public void testAndroid21() {
        BrowserDetails bd = new BrowserDetails(ANDROID_HTC_2_1);
        assertWebKit(bd);
        assertSafari(bd);
        assertBrowserMajorVersion(bd, 4);
        assertBrowserMinorVersion(bd, 0);
        assertEngineVersion(bd, 530.17f);
        assertAndroid(bd, 2, 1);

    }

    public void testAndroid22() {
        BrowserDetails bd = new BrowserDetails(ANDROID_GOOGLE_NEXUS_2_2);
        assertWebKit(bd);
        assertSafari(bd);
        assertBrowserMajorVersion(bd, 4);
        assertBrowserMinorVersion(bd, 0);
        assertEngineVersion(bd, 533.1f);
        assertAndroid(bd, 2, 2);

    }

    public void testAndroid30() {
        BrowserDetails bd = new BrowserDetails(ANDROID_MOTOROLA_3_0);
        assertWebKit(bd);
        assertSafari(bd);
        assertBrowserMajorVersion(bd, 4);
        assertBrowserMinorVersion(bd, 0);
        assertEngineVersion(bd, 534.13f);
        assertAndroid(bd, 3, 0);

    }

    public void testAndroid40Chrome() {
        BrowserDetails bd = new BrowserDetails(
                ANDROID_GALAXY_NEXUS_4_0_4_CHROME);
        assertWebKit(bd);
        assertChrome(bd);
        assertBrowserMajorVersion(bd, 18);
        assertBrowserMinorVersion(bd, 0);
        assertEngineVersion(bd, 535.19f);
        assertAndroid(bd, 4, 0);

    }

    private void assertOSMajorVersion(BrowserDetails bd, int i) {
        assertEquals(i, bd.getOperatingSystemMajorVersion());
    }

    private void assertOSMinorVersion(BrowserDetails bd, int i) {
        assertEquals(i, bd.getOperatingSystemMinorVersion());
    }

    public void testChrome3() {
        BrowserDetails bd = new BrowserDetails(CHROME3_MAC);
        assertWebKit(bd);
        assertChrome(bd);
        assertBrowserMajorVersion(bd, 3);
        assertBrowserMinorVersion(bd, 0);
        assertEngineVersion(bd, 532.0f);
        assertMacOSX(bd);

    }

    public void testChrome4() {
        BrowserDetails bd = new BrowserDetails(CHROME4_WINDOWS);
        assertWebKit(bd);
        assertChrome(bd);
        assertBrowserMajorVersion(bd, 4);
        assertBrowserMinorVersion(bd, 0);
        assertEngineVersion(bd, 532.5f);
        assertWindows(bd);

    }

    public void testChromeIOS() {
        BrowserDetails bd = new BrowserDetails(CHROME_IOS);
        assertWebKit(bd);
        assertChrome(bd);
        assertBrowserMajorVersion(bd, 49);
        assertBrowserMinorVersion(bd, 0);
        assertEngineVersion(bd, 601.1f);
        assertIOS(bd, 9, 2);

    }

    public void testChromeChromeOS() {
        BrowserDetails bd = new BrowserDetails(CHROME_40_ON_CHROMEOS);
        assertWebKit(bd);
        assertChrome(bd);
        assertBrowserMajorVersion(bd, 40);
        assertBrowserMinorVersion(bd, 0);
        assertEngineVersion(bd, 537.36f);
        assertChromeOS(bd, 6457, 31);

    }

    public void testFirefox3() {
        BrowserDetails bd = new BrowserDetails(FIREFOX30_WINDOWS);
        assertGecko(bd);
        assertFirefox(bd);
        assertBrowserMajorVersion(bd, 3);
        assertBrowserMinorVersion(bd, 0);
        assertEngineVersion(bd, 1.9f);
        assertWindows(bd);

        bd = new BrowserDetails(FIREFOX30_LINUX);
        assertGecko(bd);
        assertFirefox(bd);
        assertBrowserMajorVersion(bd, 3);
        assertBrowserMinorVersion(bd, 0);
        assertEngineVersion(bd, 1.9f);
        assertLinux(bd);

    }

    public void testFirefox33Android() {
        BrowserDetails bd = new BrowserDetails(FIREFOX33_ANDROID);
        assertGecko(bd);
        assertFirefox(bd);
        assertBrowserMajorVersion(bd, 33);
        assertBrowserMinorVersion(bd, 0);
        assertAndroid(bd, -1, -1);

    }

    public void testFirefox35() {
        BrowserDetails bd = new BrowserDetails(FIREFOX35_WINDOWS);
        assertGecko(bd);
        assertFirefox(bd);
        assertBrowserMajorVersion(bd, 3);
        assertBrowserMinorVersion(bd, 5);
        assertEngineVersion(bd, 1.9f);
        assertWindows(bd);

    }

    public void testFirefox36() {
        BrowserDetails bd = new BrowserDetails(FIREFOX36_WINDOWS);
        assertGecko(bd);
        assertFirefox(bd);
        assertBrowserMajorVersion(bd, 3);
        assertBrowserMinorVersion(bd, 6);
        assertEngineVersion(bd, 1.9f);
        assertWindows(bd);

    }

    public void testFirefox30b5() {
        BrowserDetails bd = new BrowserDetails(FIREFOX_30B5_MAC);
        assertGecko(bd);
        assertFirefox(bd);
        assertBrowserMajorVersion(bd, 3);
        assertBrowserMinorVersion(bd, 0);
        assertEngineVersion(bd, 1.9f);
        assertMacOSX(bd);

    }

    public void testFirefox40b11() {
        BrowserDetails bd = new BrowserDetails(FIREFOX_40B11_WIN);
        assertGecko(bd);
        assertFirefox(bd);
        assertBrowserMajorVersion(bd, 4);
        assertBrowserMinorVersion(bd, 0);
        assertEngineVersion(bd, 2.0f);
        assertWindows(bd);

    }

    public void testFirefox40b7() {
        BrowserDetails bd = new BrowserDetails(FIREFOX_40B7_WIN);
        assertGecko(bd);
        assertFirefox(bd);
        assertBrowserMajorVersion(bd, 4);
        assertBrowserMinorVersion(bd, 0);
        assertEngineVersion(bd, 2.0f);
        assertWindows(bd);

    }

    public void testKonquerorLinux() {
        // Just ensure detection does not crash
        BrowserDetails bd = new BrowserDetails(KONQUEROR_LINUX);
        assertLinux(bd);
    }

    public void testFirefox36b() {
        BrowserDetails bd = new BrowserDetails(FIREFOX36B_MAC);
        assertGecko(bd);
        assertFirefox(bd);
        assertBrowserMajorVersion(bd, 3);
        assertBrowserMinorVersion(bd, 6);
        assertEngineVersion(bd, 1.9f);
        assertMacOSX(bd);

    }

    public void testOpera964() {
        BrowserDetails bd = new BrowserDetails(OPERA964_WINDOWS);
        assertPresto(bd);
        assertOpera(bd);
        assertBrowserMajorVersion(bd, 9);
        assertBrowserMinorVersion(bd, 64);
        assertWindows(bd);

    }

    public void testOpera1010() {
        BrowserDetails bd = new BrowserDetails(OPERA1010_WINDOWS);
        assertPresto(bd);
        assertOpera(bd);
        assertBrowserMajorVersion(bd, 10);
        assertBrowserMinorVersion(bd, 10);
        assertWindows(bd);

    }

    public void testOpera1050() {
        BrowserDetails bd = new BrowserDetails(OPERA1050_WINDOWS);
        assertPresto(bd);
        assertOpera(bd);
        assertBrowserMajorVersion(bd, 10);
        assertBrowserMinorVersion(bd, 50);
        assertWindows(bd);

    }

    public void testIE6() {
        BrowserDetails bd = new BrowserDetails(IE6_WINDOWS);
        assertEngineVersion(bd, -1);
        assertIE(bd);
        assertBrowserMajorVersion(bd, 6);
        assertBrowserMinorVersion(bd, 0);
        assertWindows(bd);

    }

    public void testIE7() {
        BrowserDetails bd = new BrowserDetails(IE7_WINDOWS);
        assertEngineVersion(bd, -1);
        assertIE(bd);
        assertBrowserMajorVersion(bd, 7);
        assertBrowserMinorVersion(bd, 0);
        assertWindows(bd);

    }

    public void testIE8() {
        BrowserDetails bd = new BrowserDetails(IE8_WINDOWS);
        assertTrident(bd);
        assertEngineVersion(bd, 4);
        assertIE(bd);
        assertBrowserMajorVersion(bd, 8);
        assertBrowserMinorVersion(bd, 0);
        assertWindows(bd);

    }

    public void testIE9() {
        BrowserDetails bd = new BrowserDetails(IE9_BETA_WINDOWS_7);
        assertTrident(bd);
        assertEngineVersion(bd, 5);
        assertIE(bd);
        assertBrowserMajorVersion(bd, 9);
        assertBrowserMinorVersion(bd, 0);
        assertWindows(bd);

    }

    public void testIE9InIE7CompatibilityMode() {
        BrowserDetails bd = new BrowserDetails(IE9_IN_IE7_MODE_WINDOWS_7);
        // bd.setIE8InCompatibilityMode();

        assertTrident(bd);
        assertEngineVersion(bd, 5);
        assertIE(bd);
        assertBrowserMajorVersion(bd, 9);
        assertBrowserMinorVersion(bd, 0);

        assertWindows(bd);

    }

    public void testIE9InIE8CompatibilityMode() {
        BrowserDetails bd = new BrowserDetails(IE9_BETA_IN_IE8_MODE_WINDOWS_7);
        // bd.setIE8InCompatibilityMode();

        /*
         * Trident/4.0 in example user agent string based on beta even though it
         * should be Trident/5.0 in real (non-beta) user agent strings
         */
        assertTrident(bd);
        assertEngineVersion(bd, 4);
        assertIE(bd);
        assertBrowserMajorVersion(bd, 8);
        assertBrowserMinorVersion(bd, 0);

        assertWindows(bd);

    }

    public void testIE10() {
        BrowserDetails bd = new BrowserDetails(IE10_WINDOWS_8);
        assertTrident(bd);
        assertEngineVersion(bd, 6);
        assertIE(bd);
        assertBrowserMajorVersion(bd, 10);
        assertBrowserMinorVersion(bd, 0);
        assertWindows(bd);

    }

    public void testIE11() {
        BrowserDetails bd = new BrowserDetails(IE11_WINDOWS_7);
        assertTrident(bd);
        assertEngineVersion(bd, 7);
        assertIE(bd);
        assertBrowserMajorVersion(bd, 11);
        assertBrowserMinorVersion(bd, 0);
        assertWindows(bd);

    }

    public void testIE11Windows7CompatibilityViewIE7() {
        BrowserDetails bd = new BrowserDetails(IE11_IN_IE7_MODE_WINDOWS_7);
        assertTrident(bd);
        assertEngineVersion(bd, 7);
        assertIE(bd);
        assertBrowserMajorVersion(bd, 11);
        assertBrowserMinorVersion(bd, 0);
        assertWindows(bd);

    }

    public void testIE11Windows10CompatibilityViewIE7() {
        BrowserDetails bd = new BrowserDetails(IE11_IN_IE7_MODE_WINDOWS_10);
        assertTrident(bd);
        assertEngineVersion(bd, 7);
        assertIE(bd);
        assertBrowserMajorVersion(bd, 11);
        assertBrowserMinorVersion(bd, 0);
        assertWindows(bd);

    }

    public void testIE11LaunchDayWindows10CompatibilityViewIE7() {
        BrowserDetails bd = new BrowserDetails(
                IE11_IN_IE7_MODE_LAUNCH_DAY_WINDOWS_10);
        assertTrident(bd);

        /*
         * Trident/8.0 in example user agent string based on launch day even
         * though it should be Trident/7.0 in user agent strings for up-to-date
         * Windows 10 IE11
         */
        assertEngineVersion(bd, 7);
        assertIE(bd);
        assertBrowserMajorVersion(bd, 11);
        assertBrowserMinorVersion(bd, 0);
        assertWindows(bd);

    }

    public void testIE11WindowsPhone81Update() {
        BrowserDetails bd = new BrowserDetails(IE11_WINDOWS_PHONE_8_1_UPDATE);
        assertTrident(bd);
        assertEngineVersion(bd, 7);
        assertIE(bd);
        assertBrowserMajorVersion(bd, 11);
        assertBrowserMinorVersion(bd, 0);
        assertWindows(bd, true);

    }

    public void testEdgeWindows10() {
        BrowserDetails bd = new BrowserDetails(EDGE_WINDOWS_10);
        assertEdge(bd);
        assertBrowserMajorVersion(bd, 12);
        assertBrowserMinorVersion(bd, 10240);
        assertWindows(bd, false);

    }

    public void testEclipseMac_safari91() {
        BrowserDetails bd = new BrowserDetails(ECLIPSE_MAC_SAFARI_91);
        assertWebKit(bd);
        assertSafari(bd);
        assertBrowserMajorVersion(bd, 9);
        assertBrowserMinorVersion(bd, 1);
        assertEngineVersion(bd, 601.5f);
        assertMacOSX(bd);

    }

    public void testEclipseMac_safari90() {
        BrowserDetails bd = new BrowserDetails(ECLIPSE_MAC_SAFARI_90);
        assertWebKit(bd);
        assertSafari(bd);
        assertBrowserMajorVersion(bd, 9);
        assertBrowserMinorVersion(bd, 0);
        assertEngineVersion(bd, 601.4f);
        assertMacOSX(bd);

    }

    public void testHeadlessChrome() {
        String userAgent = "Mozilla/5.0 (X11; Linux x86_64) AppleWebKit/537.36 (KHTML, like Gecko) HeadlessChrome/60.0.3112.101 Safari/537.36";
        BrowserDetails bd = new BrowserDetails(userAgent);
        assertWebKit(bd);
        assertChrome(bd);
        assertBrowserMajorVersion(bd, 60);
        assertBrowserMinorVersion(bd, 0);
        assertEngineVersion(bd, 537.36f);
        assertLinux(bd);

    }

    public void testIos11FacebookBrowser() {
        BrowserDetails bd = new BrowserDetails(IPHONE_IOS_11_FACEBOOK_BROWSER);
        assertWebKit(bd);
        assertEngineVersion(bd, 605.1f);
        assertIOS(bd, 11, 3);

    }

    public void testIos11Firefox() {
        BrowserDetails bd = new BrowserDetails(IPHONE_IOS_11_FIREFOX);
        assertWebKit(bd);
        assertEngineVersion(bd, 604.3f);
        assertIOS(bd, 11, 1);

    }

    /*
     * Helper methods below
     */

    private void assertEngineVersion(BrowserDetails browserDetails,
                                     float version) {
        assertEquals(version, browserDetails.getBrowserEngineVersion());

    }

    private void assertBrowserMajorVersion(BrowserDetails browserDetails,
                                           int version) {
        assertEquals(version, browserDetails.getBrowserMajorVersion());

    }

    private void assertBrowserMinorVersion(BrowserDetails browserDetails,
                                           int version) {
        assertEquals(version, browserDetails.getBrowserMinorVersion());

    }

    private void assertGecko(BrowserDetails browserDetails) {
        // Engine
        assertTrue(browserDetails.isGecko());
        assertFalse(browserDetails.isWebKit());
        assertFalse(browserDetails.isPresto());
        assertFalse(browserDetails.isTrident());
    }

    private void assertPresto(BrowserDetails browserDetails) {
        // Engine
        assertFalse(browserDetails.isGecko());
        assertFalse(browserDetails.isWebKit());
        assertTrue(browserDetails.isPresto());
        assertFalse(browserDetails.isTrident());
    }

    private void assertTrident(BrowserDetails browserDetails) {
        // Engine
        assertFalse(browserDetails.isGecko());
        assertFalse(browserDetails.isWebKit());
        assertFalse(browserDetails.isPresto());
        assertTrue(browserDetails.isTrident());
    }

    private void assertWebKit(BrowserDetails browserDetails) {
        // Engine
        assertFalse(browserDetails.isGecko());
        assertTrue(browserDetails.isWebKit());
        assertFalse(browserDetails.isPresto());
        assertFalse(browserDetails.isTrident());
    }

    private void assertFirefox(BrowserDetails browserDetails) {
        // Browser
        assertTrue(browserDetails.isFirefox());
        assertFalse(browserDetails.isChrome());
        assertFalse(browserDetails.isIE());
        assertFalse(browserDetails.isOpera());
        assertFalse(browserDetails.isSafari());
        assertFalse(browserDetails.isEdge());
    }

    private void assertChrome(BrowserDetails browserDetails) {
        // Browser
        assertFalse(browserDetails.isFirefox());
        assertTrue(browserDetails.isChrome());
        assertFalse(browserDetails.isIE());
        assertFalse(browserDetails.isOpera());
        assertFalse(browserDetails.isSafari());
        assertFalse(browserDetails.isEdge());
    }

    private void assertIE(BrowserDetails browserDetails) {
        // Browser
        assertFalse(browserDetails.isFirefox());
        assertFalse(browserDetails.isChrome());
        assertTrue(browserDetails.isIE());
        assertFalse(browserDetails.isOpera());
        assertFalse(browserDetails.isSafari());
        assertFalse(browserDetails.isEdge());
    }

    private void assertOpera(BrowserDetails browserDetails) {
        // Browser
        assertFalse(browserDetails.isFirefox());
        assertFalse(browserDetails.isChrome());
        assertFalse(browserDetails.isIE());
        assertTrue(browserDetails.isOpera());
        assertFalse(browserDetails.isSafari());
        assertFalse(browserDetails.isEdge());
    }

    private void assertSafari(BrowserDetails browserDetails) {
        // Browser
        assertFalse(browserDetails.isFirefox());
        assertFalse(browserDetails.isChrome());
        assertFalse(browserDetails.isIE());
        assertFalse(browserDetails.isOpera());
        assertTrue(browserDetails.isSafari());
        assertFalse(browserDetails.isEdge());
    }

    private void assertEdge(BrowserDetails browserDetails) {
        // Browser
        assertFalse(browserDetails.isFirefox());
        assertFalse(browserDetails.isChrome());
        assertFalse(browserDetails.isIE());
        assertFalse(browserDetails.isOpera());
        assertFalse(browserDetails.isSafari());
        assertTrue(browserDetails.isEdge());
    }

    private void assertMacOSX(BrowserDetails browserDetails) {
        assertFalse(browserDetails.isLinux());
        assertFalse(browserDetails.isWindows());
        assertTrue(browserDetails.isMacOSX());
        assertFalse(browserDetails.isAndroid());
        assertFalse(browserDetails.isChromeOS());
    }

    private void assertAndroid(BrowserDetails browserDetails, int majorVersion,
                               int minorVersion) {
        assertFalse(browserDetails.isLinux());
        assertFalse(browserDetails.isWindows());
        assertFalse(browserDetails.isMacOSX());
        assertFalse(browserDetails.isIOS());
        assertTrue(browserDetails.isAndroid());
        assertFalse(browserDetails.isChromeOS());

        assertOSMajorVersion(browserDetails, majorVersion);
        assertOSMinorVersion(browserDetails, minorVersion);
    }

    private void assertIOS(BrowserDetails browserDetails, int majorVersion,
                           int minorVersion) {
        assertFalse(browserDetails.isLinux());
        assertFalse(browserDetails.isWindows());
        assertFalse(browserDetails.isMacOSX());
        assertTrue(browserDetails.isIOS());
        assertFalse(browserDetails.isAndroid());
        assertFalse(browserDetails.isChromeOS());

        assertOSMajorVersion(browserDetails, majorVersion);
        assertOSMinorVersion(browserDetails, minorVersion);
    }

    private void assertIPhone(BrowserDetails browserDetails) {
        assertTrue(browserDetails.isIPhone());
    }

    private void assertWindows(BrowserDetails browserDetails) {
        assertWindows(browserDetails, false);
    }

    private void assertWindows(BrowserDetails browserDetails,
                               boolean isWindowsPhone) {
        assertFalse(browserDetails.isLinux());
        assertTrue(browserDetails.isWindows());
        assertFalse(browserDetails.isMacOSX());
        assertFalse(browserDetails.isIOS());
        assertFalse(browserDetails.isAndroid());
        assertFalse(browserDetails.isChromeOS());
        Assert.assertEquals(isWindowsPhone, browserDetails.isWindowsPhone());
    }

    private void assertLinux(BrowserDetails browserDetails) {
        assertTrue(browserDetails.isLinux());
        assertFalse(browserDetails.isWindows());
        assertFalse(browserDetails.isMacOSX());
        assertFalse(browserDetails.isIOS());
        assertFalse(browserDetails.isAndroid());
        assertFalse(browserDetails.isChromeOS());
    }

    private void assertChromeOS(BrowserDetails browserDetails, int majorVersion,
                                int minorVersion) {
        assertFalse(browserDetails.isLinux());
        assertFalse(browserDetails.isWindows());
        assertFalse(browserDetails.isMacOSX());
        assertFalse(browserDetails.isIOS());
        assertFalse(browserDetails.isAndroid());
        assertTrue(browserDetails.isChromeOS());

        assertOSMajorVersion(browserDetails, majorVersion);
        assertOSMinorVersion(browserDetails, minorVersion);
    }

}<|MERGE_RESOLUTION|>--- conflicted
+++ resolved
@@ -134,7 +134,6 @@
         assertEngineVersion(bd, 536.26f);
         assertIOS(bd, 6, 1);
         assertIPhone(bd);
-
     }
 
     public void testIPhoneIOS5() {
@@ -146,7 +145,6 @@
         assertEngineVersion(bd, 534.46f);
         assertIOS(bd, 5, 1);
         assertIPhone(bd);
-
     }
 
     public void testIPhoneIOS4() {
@@ -158,7 +156,6 @@
         assertEngineVersion(bd, 532.9f);
         assertIOS(bd, 4, 0);
         assertIPhone(bd);
-
     }
 
     public void testIPadIOS4() {
@@ -169,10 +166,6 @@
         assertBrowserMinorVersion(bd, 0);
         assertEngineVersion(bd, 533.17f);
         assertIOS(bd, 4, 3);
-<<<<<<< HEAD
-=======
-        assertEs5(bd);
->>>>>>> a9858346
     }
 
     public void testAndroid21() {
@@ -183,7 +176,6 @@
         assertBrowserMinorVersion(bd, 0);
         assertEngineVersion(bd, 530.17f);
         assertAndroid(bd, 2, 1);
-
     }
 
     public void testAndroid22() {
@@ -194,7 +186,6 @@
         assertBrowserMinorVersion(bd, 0);
         assertEngineVersion(bd, 533.1f);
         assertAndroid(bd, 2, 2);
-
     }
 
     public void testAndroid30() {
@@ -205,7 +196,6 @@
         assertBrowserMinorVersion(bd, 0);
         assertEngineVersion(bd, 534.13f);
         assertAndroid(bd, 3, 0);
-
     }
 
     public void testAndroid40Chrome() {
@@ -217,7 +207,6 @@
         assertBrowserMinorVersion(bd, 0);
         assertEngineVersion(bd, 535.19f);
         assertAndroid(bd, 4, 0);
-
     }
 
     private void assertOSMajorVersion(BrowserDetails bd, int i) {
@@ -236,7 +225,6 @@
         assertBrowserMinorVersion(bd, 0);
         assertEngineVersion(bd, 532.0f);
         assertMacOSX(bd);
-
     }
 
     public void testChrome4() {
@@ -247,7 +235,6 @@
         assertBrowserMinorVersion(bd, 0);
         assertEngineVersion(bd, 532.5f);
         assertWindows(bd);
-
     }
 
     public void testChromeIOS() {
@@ -258,7 +245,6 @@
         assertBrowserMinorVersion(bd, 0);
         assertEngineVersion(bd, 601.1f);
         assertIOS(bd, 9, 2);
-
     }
 
     public void testChromeChromeOS() {
@@ -269,7 +255,6 @@
         assertBrowserMinorVersion(bd, 0);
         assertEngineVersion(bd, 537.36f);
         assertChromeOS(bd, 6457, 31);
-
     }
 
     public void testFirefox3() {
@@ -288,7 +273,6 @@
         assertBrowserMinorVersion(bd, 0);
         assertEngineVersion(bd, 1.9f);
         assertLinux(bd);
-
     }
 
     public void testFirefox33Android() {
@@ -298,7 +282,6 @@
         assertBrowserMajorVersion(bd, 33);
         assertBrowserMinorVersion(bd, 0);
         assertAndroid(bd, -1, -1);
-
     }
 
     public void testFirefox35() {
@@ -309,7 +292,6 @@
         assertBrowserMinorVersion(bd, 5);
         assertEngineVersion(bd, 1.9f);
         assertWindows(bd);
-
     }
 
     public void testFirefox36() {
@@ -320,7 +302,6 @@
         assertBrowserMinorVersion(bd, 6);
         assertEngineVersion(bd, 1.9f);
         assertWindows(bd);
-
     }
 
     public void testFirefox30b5() {
@@ -331,7 +312,6 @@
         assertBrowserMinorVersion(bd, 0);
         assertEngineVersion(bd, 1.9f);
         assertMacOSX(bd);
-
     }
 
     public void testFirefox40b11() {
@@ -342,7 +322,6 @@
         assertBrowserMinorVersion(bd, 0);
         assertEngineVersion(bd, 2.0f);
         assertWindows(bd);
-
     }
 
     public void testFirefox40b7() {
@@ -353,7 +332,6 @@
         assertBrowserMinorVersion(bd, 0);
         assertEngineVersion(bd, 2.0f);
         assertWindows(bd);
-
     }
 
     public void testKonquerorLinux() {
@@ -370,7 +348,6 @@
         assertBrowserMinorVersion(bd, 6);
         assertEngineVersion(bd, 1.9f);
         assertMacOSX(bd);
-
     }
 
     public void testOpera964() {
@@ -380,7 +357,6 @@
         assertBrowserMajorVersion(bd, 9);
         assertBrowserMinorVersion(bd, 64);
         assertWindows(bd);
-
     }
 
     public void testOpera1010() {
@@ -390,7 +366,6 @@
         assertBrowserMajorVersion(bd, 10);
         assertBrowserMinorVersion(bd, 10);
         assertWindows(bd);
-
     }
 
     public void testOpera1050() {
@@ -400,7 +375,6 @@
         assertBrowserMajorVersion(bd, 10);
         assertBrowserMinorVersion(bd, 50);
         assertWindows(bd);
-
     }
 
     public void testIE6() {
@@ -410,7 +384,6 @@
         assertBrowserMajorVersion(bd, 6);
         assertBrowserMinorVersion(bd, 0);
         assertWindows(bd);
-
     }
 
     public void testIE7() {
@@ -420,7 +393,6 @@
         assertBrowserMajorVersion(bd, 7);
         assertBrowserMinorVersion(bd, 0);
         assertWindows(bd);
-
     }
 
     public void testIE8() {
@@ -431,7 +403,6 @@
         assertBrowserMajorVersion(bd, 8);
         assertBrowserMinorVersion(bd, 0);
         assertWindows(bd);
-
     }
 
     public void testIE9() {
@@ -442,7 +413,6 @@
         assertBrowserMajorVersion(bd, 9);
         assertBrowserMinorVersion(bd, 0);
         assertWindows(bd);
-
     }
 
     public void testIE9InIE7CompatibilityMode() {
@@ -456,7 +426,6 @@
         assertBrowserMinorVersion(bd, 0);
 
         assertWindows(bd);
-
     }
 
     public void testIE9InIE8CompatibilityMode() {
@@ -474,7 +443,6 @@
         assertBrowserMinorVersion(bd, 0);
 
         assertWindows(bd);
-
     }
 
     public void testIE10() {
@@ -485,7 +453,6 @@
         assertBrowserMajorVersion(bd, 10);
         assertBrowserMinorVersion(bd, 0);
         assertWindows(bd);
-
     }
 
     public void testIE11() {
@@ -496,7 +463,6 @@
         assertBrowserMajorVersion(bd, 11);
         assertBrowserMinorVersion(bd, 0);
         assertWindows(bd);
-
     }
 
     public void testIE11Windows7CompatibilityViewIE7() {
@@ -507,7 +473,6 @@
         assertBrowserMajorVersion(bd, 11);
         assertBrowserMinorVersion(bd, 0);
         assertWindows(bd);
-
     }
 
     public void testIE11Windows10CompatibilityViewIE7() {
@@ -518,7 +483,6 @@
         assertBrowserMajorVersion(bd, 11);
         assertBrowserMinorVersion(bd, 0);
         assertWindows(bd);
-
     }
 
     public void testIE11LaunchDayWindows10CompatibilityViewIE7() {
@@ -536,7 +500,6 @@
         assertBrowserMajorVersion(bd, 11);
         assertBrowserMinorVersion(bd, 0);
         assertWindows(bd);
-
     }
 
     public void testIE11WindowsPhone81Update() {
@@ -547,7 +510,6 @@
         assertBrowserMajorVersion(bd, 11);
         assertBrowserMinorVersion(bd, 0);
         assertWindows(bd, true);
-
     }
 
     public void testEdgeWindows10() {
@@ -556,7 +518,6 @@
         assertBrowserMajorVersion(bd, 12);
         assertBrowserMinorVersion(bd, 10240);
         assertWindows(bd, false);
-
     }
 
     public void testEclipseMac_safari91() {
@@ -567,7 +528,6 @@
         assertBrowserMinorVersion(bd, 1);
         assertEngineVersion(bd, 601.5f);
         assertMacOSX(bd);
-
     }
 
     public void testEclipseMac_safari90() {
@@ -578,7 +538,6 @@
         assertBrowserMinorVersion(bd, 0);
         assertEngineVersion(bd, 601.4f);
         assertMacOSX(bd);
-
     }
 
     public void testHeadlessChrome() {
@@ -590,7 +549,6 @@
         assertBrowserMinorVersion(bd, 0);
         assertEngineVersion(bd, 537.36f);
         assertLinux(bd);
-
     }
 
     public void testIos11FacebookBrowser() {
@@ -598,7 +556,6 @@
         assertWebKit(bd);
         assertEngineVersion(bd, 605.1f);
         assertIOS(bd, 11, 3);
-
     }
 
     public void testIos11Firefox() {
@@ -606,7 +563,6 @@
         assertWebKit(bd);
         assertEngineVersion(bd, 604.3f);
         assertIOS(bd, 11, 1);
-
     }
 
     /*
