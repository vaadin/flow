/*
 * Copyright 2000-2020 Vaadin Ltd.
 *
 * Licensed under the Apache License, Version 2.0 (the "License"); you may not
 * use this file except in compliance with the License. You may obtain a copy of
 * the License at
 *
 * http://www.apache.org/licenses/LICENSE-2.0
 *
 * Unless required by applicable law or agreed to in writing, software
 * distributed under the License is distributed on an "AS IS" BASIS, WITHOUT
 * WARRANTIES OR CONDITIONS OF ANY KIND, either express or implied. See the
 * License for the specific language governing permissions and limitations under
 * the License.
 */
package com.vaadin.flow.component;

import static org.junit.Assert.assertEquals;

import java.util.Arrays;

import com.vaadin.flow.function.DeploymentConfiguration;
import com.vaadin.flow.internal.CurrentInstance;
import com.vaadin.flow.router.RouteConfiguration;
<<<<<<< HEAD
import com.vaadin.flow.server.BootstrapHandler;
=======
import com.vaadin.flow.server.BootstrapHandlerTest;
>>>>>>> cd722be6
import com.vaadin.flow.server.InvalidRouteConfigurationException;
import com.vaadin.flow.server.MockVaadinServletService;
import com.vaadin.flow.server.MockVaadinSession;
import com.vaadin.flow.server.ServiceException;
import com.vaadin.flow.server.VaadinResponse;
import com.vaadin.flow.server.VaadinService;
import com.vaadin.flow.server.VaadinServletRequest;
import com.vaadin.tests.util.AlwaysLockedVaadinSession;

import org.junit.After;
import org.junit.Assert;
import org.junit.Test;
import org.mockito.ArgumentCaptor;
import org.mockito.Mockito;

public class InvalidUrlTest {

    @Test
    public void invalidUrlAtInitialization_uiInitialiazesAsExpected()
            throws InvalidRouteConfigurationException, ServiceException {
        UI ui = new UI();

        ArgumentCaptor<Integer> statusCodeCaptor = ArgumentCaptor
                .forClass(Integer.class);

        initUI(ui, "?aaa", statusCodeCaptor);

        assertEquals("Return message should have been 404 not found.",
                Integer.valueOf(404), statusCodeCaptor.getValue());
    }

    @After
    public void tearDown() {
        CurrentInstance.clearAll();
    }

    private static void initUI(UI ui, String initialLocation,
            ArgumentCaptor<Integer> statusCodeCaptor)
            throws InvalidRouteConfigurationException, ServiceException {
        VaadinServletRequest request = Mockito.mock(VaadinServletRequest.class);
        VaadinResponse response = Mockito.mock(VaadinResponse.class);

        String pathInfo;
        if (initialLocation.isEmpty()) {
            pathInfo = null;
        } else {
            Assert.assertFalse(initialLocation.startsWith("/"));
            pathInfo = "/" + initialLocation;
        }
        Mockito.when(request.getPathInfo()).thenReturn(pathInfo);

        VaadinService service = new MockVaadinServletService();
        service.setCurrentInstances(request, response);

        MockVaadinSession session = new AlwaysLockedVaadinSession(service);

        DeploymentConfiguration config = Mockito
                .mock(DeploymentConfiguration.class);
        Mockito.when(config.isProductionMode()).thenReturn(false);

        session.lock();
        session.setConfiguration(config);

        ui.getInternals().setSession(session);

        RouteConfiguration routeConfiguration = RouteConfiguration
                .forRegistry(ui.getRouter().getRegistry());
        routeConfiguration.update(() -> {
            routeConfiguration.getHandledRegistry().clean();
            Arrays.asList(UITest.RootNavigationTarget.class,
                    UITest.FooBarNavigationTarget.class)
                    .forEach(routeConfiguration::setAnnotatedRoute);
        });

        ui.doInit(request, 0);
        ui.getRouter().initializeUI(ui,
<<<<<<< HEAD
                BootstrapHandler.requestToLocation(request));
=======
                BootstrapHandlerTest.requestToLocation(request));
>>>>>>> cd722be6

        session.unlock();

        if (statusCodeCaptor != null) {
            Mockito.verify(response).setStatus(statusCodeCaptor.capture());
        }
    }
}<|MERGE_RESOLUTION|>--- conflicted
+++ resolved
@@ -22,11 +22,7 @@
 import com.vaadin.flow.function.DeploymentConfiguration;
 import com.vaadin.flow.internal.CurrentInstance;
 import com.vaadin.flow.router.RouteConfiguration;
-<<<<<<< HEAD
-import com.vaadin.flow.server.BootstrapHandler;
-=======
 import com.vaadin.flow.server.BootstrapHandlerTest;
->>>>>>> cd722be6
 import com.vaadin.flow.server.InvalidRouteConfigurationException;
 import com.vaadin.flow.server.MockVaadinServletService;
 import com.vaadin.flow.server.MockVaadinSession;
@@ -103,11 +99,7 @@
 
         ui.doInit(request, 0);
         ui.getRouter().initializeUI(ui,
-<<<<<<< HEAD
-                BootstrapHandler.requestToLocation(request));
-=======
                 BootstrapHandlerTest.requestToLocation(request));
->>>>>>> cd722be6
 
         session.unlock();
 
