--- conflicted
+++ resolved
@@ -16,9 +16,6 @@
 
 package com.vaadin.flow.component.webcomponent;
 
-import static org.mockito.Mockito.mock;
-import static org.mockito.Mockito.when;
-
 import java.util.ArrayList;
 import java.util.Arrays;
 import java.util.Optional;
@@ -41,38 +38,12 @@
 import com.vaadin.tests.util.AlwaysLockedVaadinSession;
 
 import elemental.json.Json;
+import static org.mockito.Mockito.mock;
+import static org.mockito.Mockito.when;
 
 public class WebComponentWrapperTest {
 
     private static final String MSG_PROPERTY = "message";
-<<<<<<< HEAD
-    private static final String INT_PROPERTY = "integerValue";
-    private static final String BOOLEAN_PROPERTY = "booleanValue";
-
-    private MyComponent component;
-    private WebComponentBinding<MyComponent> binding;
-    private WebComponentConfiguration<MyComponent> configuration;
-
-    @Before
-    public void init() {
-        configuration = new WebComponentConfigurationImpl<>("my-component",
-                new MyComponentExporter());
-        // make component available and bind properties to it
-        binding = configuration.createBinding(new MockInstantiator());
-        component = binding.getComponent();
-    }
-
-
-    @Test
-    public void wrappedMyComponent_syncSetsCorrectValuesToFields() {
-        WebComponentWrapper wrapper = new WebComponentWrapper("my-component",
-                binding);
-
-        wrapper.sync(MSG_PROPERTY, Json.create("MyMessage"));
-
-        Assert.assertEquals(
-                "Message field should have updated with new value",
-=======
     private static final String INT_PROPERTY = "integer-value";
     private static final String BOOLEAN_PROPERTY = "boolean-value";
 
@@ -100,7 +71,6 @@
         wrapper.sync(MSG_PROPERTY, Json.create("MyMessage"));
 
         Assert.assertEquals("Message field should have updated with new value",
->>>>>>> 365f79c1
                 "MyMessage", component.message);
 
         wrapper.sync(INT_PROPERTY, Json.create(10));
@@ -112,31 +82,34 @@
 
     @Test
     public void wrappedComponentPropertyListener_listenerFiredWithCorrectValuesOnSync() {
-<<<<<<< HEAD
-        WebComponentWrapper wrapper = new WebComponentWrapper("my-component",
-                binding);
-
         wrapper.sync(MSG_PROPERTY, Json.create("one"));
         wrapper.sync(INT_PROPERTY, Json.create(2));
         wrapper.sync(MSG_PROPERTY, Json.create("three"));
         wrapper.sync(INT_PROPERTY, Json.create(4));
 
         // 3, since creation sets the initial value
-        Assert.assertEquals(
-                "Two string messages should have come through", 3,
+        Assert.assertEquals("Two string messages should have come through", 3,
                 component.oldMessages.size());
 
         // 3, since creation sets the initial value
-        Assert.assertEquals(
-                "Two integer messages should have come through", 3,
+        Assert.assertEquals("Two integer messages should have come through", 3,
                 component.oldIntegers.size());
 
         Assert.assertEquals("String messages arrived in correct order",
                 Arrays.asList("", "one", "three"), component.oldMessages);
 
         Assert.assertEquals("Integer messages arrived in correct order",
-                Arrays.asList(0, 2,4), component.oldIntegers);
-=======
+                Arrays.asList(0, 2, 4), component.oldIntegers);
+    }
+
+    @Test
+    public void exportingExtendedComponent_inheritedFieldsAreAvailableAndOverridden() {
+        WebComponentWrapper wrapper = constructWrapper(
+                new MyExtensionExporter(), null, null);
+
+        MyExtension component = (MyExtension) wrapper.getWebComponentBinding()
+                .getComponent();
+
         wrapper.sync(MSG_PROPERTY, Json.create("one"));
         wrapper.sync(INT_PROPERTY, Json.create(2));
         wrapper.sync(MSG_PROPERTY, Json.create("three"));
@@ -151,81 +124,20 @@
                 component.oldIntegers.size());
 
         Assert.assertEquals("String messages arrived in correct order",
-                Arrays.asList("", "one", "three"), component.oldMessages);
+                Arrays.asList("Extended ", "Extended one", "Extended three"),
+                component.oldMessages);
 
         Assert.assertEquals("Integer messages arrived in correct order",
                 Arrays.asList(0, 2, 4), component.oldIntegers);
->>>>>>> 365f79c1
-
-    }
-
-    @Test
-    public void exportingExtendedComponent_inheritedFieldsAreAvailableAndOverridden() {
-<<<<<<< HEAD
-        WebComponentConfiguration<MyExtension> configuration =
-                new WebComponentConfigurationImpl<>("extended-component",
-                        new MyExtensionExporter());
-        WebComponentBinding<MyExtension> binding =
-                configuration.createBinding(new MockInstantiator());
-        MyExtension component = binding.getComponent();
-
-        WebComponentWrapper wrapper = new WebComponentWrapper("extension" +
-                "-component", binding);
-=======
-        WebComponentWrapper wrapper = constructWrapper(
-                new MyExtensionExporter(), null, null);
-
-        MyExtension component = (MyExtension) wrapper.getWebComponentBinding()
+    }
+
+    @Test
+    public void extendedExporter_propertiesAreOverwrittenAndAvailable() {
+        WebComponentWrapper wrapper = constructWrapper(new ExtendedExporter(),
+                null, null);
+
+        MyComponent component = (MyComponent) wrapper.getWebComponentBinding()
                 .getComponent();
->>>>>>> 365f79c1
-
-        wrapper.sync(MSG_PROPERTY, Json.create("one"));
-        wrapper.sync(INT_PROPERTY, Json.create(2));
-        wrapper.sync(MSG_PROPERTY, Json.create("three"));
-        wrapper.sync(INT_PROPERTY, Json.create(4));
-
-        // 3, since creation sets the initial value
-<<<<<<< HEAD
-        Assert.assertEquals(
-                "Two string messages should have come through", 3,
-                component.oldMessages.size());
-
-        // 3, since creation sets the initial value
-        Assert.assertEquals(
-                "Two integer messages should have come through", 3,
-=======
-        Assert.assertEquals("Two string messages should have come through", 3,
-                component.oldMessages.size());
-
-        // 3, since creation sets the initial value
-        Assert.assertEquals("Two integer messages should have come through", 3,
->>>>>>> 365f79c1
-                component.oldIntegers.size());
-
-        Assert.assertEquals("String messages arrived in correct order",
-                Arrays.asList("Extended ", "Extended one", "Extended three"),
-                component.oldMessages);
-
-        Assert.assertEquals("Integer messages arrived in correct order",
-<<<<<<< HEAD
-                Arrays.asList(0, 2,4), component.oldIntegers);
-=======
-                Arrays.asList(0, 2, 4), component.oldIntegers);
->>>>>>> 365f79c1
-    }
-
-    @Test
-    public void extendedExporter_propertiesAreOverwrittenAndAvailable() {
-<<<<<<< HEAD
-        WebComponentConfiguration<MyComponent> configuration =
-                new WebComponentConfigurationImpl<>("my-component-extended",
-                        new ExtendedExporter());
-        WebComponentBinding<MyComponent> binding =
-                configuration.createBinding(new MockInstantiator());
-        MyComponent component = binding.getComponent();
-
-        WebComponentWrapper wrapper = new WebComponentWrapper("extension" +
-                "-component", binding);
 
         wrapper.sync(MSG_PROPERTY, Json.create("one"));
         wrapper.sync(INT_PROPERTY, Json.create(2));
@@ -234,68 +146,16 @@
         wrapper.sync(BOOLEAN_PROPERTY, Json.create(true));
 
         // 3, since creation sets the initial value
-        Assert.assertEquals(
-                "Two string messages should have come through", 3,
+        Assert.assertEquals("Two string messages should have come through", 3,
                 component.oldMessages.size());
 
         // 3, since creation sets the initial value
-        Assert.assertEquals(
-                "Two integer messages should have come through", 3,
+        Assert.assertEquals("Two integer messages should have come through", 3,
                 component.oldIntegers.size());
 
         Assert.assertEquals("String messages arrived in correct order",
                 Arrays.asList("Default", "one", "three"),
                 component.oldMessages);
-
-        Assert.assertEquals("Integer messages arrived in correct order",
-                Arrays.asList(0, 2, 4), component.oldIntegers);
-
-        Assert.assertTrue("Boolean property should have been set to true",
-                component.booleanValue);
-    }
-
-    @Test
-    public void disconnectReconnect_componentIsNotCleaned()
-            throws InterruptedException {
-        WebComponentUI ui = Mockito.mock(WebComponentUI.class);
-        Mockito.when(ui.getUI()).thenReturn(Optional.of(ui));
-        Element body = new Element("body");
-        Mockito.when(ui.getElement()).thenReturn(body);
-=======
-        WebComponentWrapper wrapper = constructWrapper(new ExtendedExporter(),
-                null, null);
-
-        MyComponent component = (MyComponent) wrapper.getWebComponentBinding()
-                .getComponent();
-
-        wrapper.sync(MSG_PROPERTY, Json.create("one"));
-        wrapper.sync(INT_PROPERTY, Json.create(2));
-        wrapper.sync(MSG_PROPERTY, Json.create("three"));
-        wrapper.sync(INT_PROPERTY, Json.create(4));
-        wrapper.sync(BOOLEAN_PROPERTY, Json.create(true));
-
-        // 3, since creation sets the initial value
-        Assert.assertEquals("Two string messages should have come through", 3,
-                component.oldMessages.size());
->>>>>>> 365f79c1
-
-        // 3, since creation sets the initial value
-        Assert.assertEquals("Two integer messages should have come through", 3,
-                component.oldIntegers.size());
-
-<<<<<<< HEAD
-        WebComponentWrapper wrapper = new WebComponentWrapper("my-component",
-                binding) {
-            @Override
-            public Optional<UI> getUI() {
-                return Optional.of(ui);
-            }
-        };
-=======
-        Assert.assertEquals("String messages arrived in correct order",
-                Arrays.asList("Default", "one", "three"),
-                component.oldMessages);
->>>>>>> 365f79c1
 
         Assert.assertEquals("Integer messages arrived in correct order",
                 Arrays.asList(0, 2, 4), component.oldIntegers);
@@ -337,10 +197,6 @@
 
         wrapper.disconnected();
 
-<<<<<<< HEAD
-        WebComponentWrapper wrapper = new WebComponentWrapper("my-component",
-                binding) {
-=======
         internals.setLastHeartbeatTimestamp(System.currentTimeMillis());
 
         Assert.assertTrue("Wrapper should still be connected on the server",
@@ -374,7 +230,6 @@
                 exporter);
         return new WebComponentWrapper(element, configuration
                 .createWebComponentBinding(new MockInstantiator(), element)) {
->>>>>>> 365f79c1
             @Override
             public Optional<UI> getUI() {
                 return Optional.of(ui);
@@ -439,7 +294,6 @@
         @Override
         public void setMessage(String message) {
             super.setMessage("Extended " + message);
-<<<<<<< HEAD
         }
     }
 
@@ -448,30 +302,14 @@
     }
 
     @Tag("my-component")
-    public static class MyComponentExporter implements WebComponentExporter<MyComponent> {
+    public static class MyComponentExporter
+            implements WebComponentExporter<MyComponent> {
         @Override
         public void define(WebComponentDefinition<MyComponent> definition) {
             definition.addProperty(MSG_PROPERTY, "")
                     .onChange(MyComponent::setMessage);
             definition.addProperty(INT_PROPERTY, 0)
                     .onChange(MyComponent::setIntegerValue);
-=======
-        }
-    }
-
-    @Tag("div")
-    public static class Parent extends Component {
-    }
-
-    @Tag("my-component")
-    public static class MyComponentExporter
-            implements WebComponentExporter<MyComponent> {
-        @Override
-        public void define(WebComponentDefinition<MyComponent> definition) {
-            definition.addProperty(MSG_PROPERTY, "")
-                    .onChange(MyComponent::setMessage);
-            definition.addProperty(INT_PROPERTY, 0)
-                    .onChange(MyComponent::setIntegerValue);
         }
 
         @Override
@@ -489,24 +327,11 @@
                     .onChange(MyExtension::setMessage);
             definition.addProperty(INT_PROPERTY, 0)
                     .onChange(MyExtension::setIntegerValue);
->>>>>>> 365f79c1
-        }
-    }
-
-<<<<<<< HEAD
-    @Tag("extended-component")
-    public static class MyExtensionExporter implements WebComponentExporter<MyExtension> {
-        @Override
-        public void define(WebComponentDefinition<MyExtension> definition) {
-            definition.addProperty(MSG_PROPERTY, "")
-                    .onChange(MyExtension::setMessage);
-            definition.addProperty(INT_PROPERTY, 0)
-                    .onChange(MyExtension::setIntegerValue);
-=======
+        }
+
         @Override
         public void configure(WebComponent<MyExtension> webComponent,
                 MyExtension component) {
->>>>>>> 365f79c1
         }
     }
 
