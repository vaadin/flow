/*
 * Copyright 2000-2019 Vaadin Ltd.
 *
 * Licensed under the Apache License, Version 2.0 (the "License"); you may not
 * use this file except in compliance with the License. You may obtain a copy of
 * the License at
 *
 * http://www.apache.org/licenses/LICENSE-2.0
 *
 * Unless required by applicable law or agreed to in writing, software
 * distributed under the License is distributed on an "AS IS" BASIS, WITHOUT
 * WARRANTIES OR CONDITIONS OF ANY KIND, either express or implied. See the
 * License for the specific language governing permissions and limitations under
 * the License.
 *
 */

package com.vaadin.flow.server.frontend;

import java.io.File;
import java.io.IOException;

import org.apache.commons.io.FileUtils;
import org.junit.Assert;
import org.junit.Before;
import org.junit.Rule;
import org.junit.Test;
import org.junit.rules.TemporaryFolder;

import elemental.json.JsonObject;

import static com.vaadin.flow.server.Constants.PACKAGE_JSON;
<<<<<<< HEAD
import static com.vaadin.flow.server.frontend.WebpackUpdater.WEBPACK_CONFIG;
=======
import static com.vaadin.flow.server.frontend.FrontendUtils.WEBPACK_CONFIG;
import static com.vaadin.flow.server.frontend.FrontendUtils.getBaseDir;
>>>>>>> e40ebd17

public class NodeUpdatePackagesTest extends NodeUpdateTestBase {

    @Rule
    public TemporaryFolder temporaryFolder = new TemporaryFolder();

<<<<<<< HEAD
    NodeUpdatePackages node;
    WebpackUpdater webpackUpdater;
=======
    NodeUpdatePackages updater;
>>>>>>> e40ebd17

    File packageJson;
    File webpackConfig;

    @Before
    public void setup() throws Exception {
        System.setProperty("user.dir", temporaryFolder.getRoot().getPath());

<<<<<<< HEAD
        File tmpRoot = temporaryFolder.getRoot();
        packageJson = new File(tmpRoot, PACKAGE_JSON);
        webpackConfig = new File(tmpRoot, WEBPACK_CONFIG);
        
        nodeModulesPath = new File(tmpRoot, "node_modules");

        node = new NodeUpdatePackages(getAnnotationValuesExtractor(), tmpRoot,
                nodeModulesPath, true);
        webpackUpdater = new WebpackUpdater(tmpRoot, tmpRoot, WEBPACK_CONFIG);
    }

    private void execute() {
        node.execute();
        webpackUpdater.execute();
    }
=======
        NodeUpdateTestUtil.createStubNode(true, true);
        updater = createStubUpdater();
>>>>>>> e40ebd17

        packageJson = new File(getBaseDir(), PACKAGE_JSON);
        webpackConfig = new File(getBaseDir(), WEBPACK_CONFIG);
    }

    @Test
    public void executeNpm_packageJsonMissing() throws Exception {
        Assert.assertFalse(packageJson.exists());

<<<<<<< HEAD
        execute();
=======
        updater.execute();
>>>>>>> e40ebd17

        assertPackageJsonContent();

        Assert.assertTrue(webpackConfig.exists());
    }

    @Test
    public void executeNpm_packageJsonExists() throws Exception {
        FileUtils.write(packageJson, "{}", "UTF-8");
        long tsPackage1 = FileUtils.getFile(packageJson).lastModified();
        long tsWebpack1 = FileUtils.getFile(webpackConfig).lastModified();

        // need to sleep because timestamp is in seconds
        sleep(1000);
<<<<<<< HEAD
        execute();
=======
        updater.execute();
>>>>>>> e40ebd17
        long tsPackage2 = FileUtils.getFile(packageJson).lastModified();
        long tsWebpack2 = FileUtils.getFile(webpackConfig).lastModified();

        sleep(1000);
<<<<<<< HEAD
        execute();
=======
        updater.execute();
>>>>>>> e40ebd17
        long tsPackage3 = FileUtils.getFile(packageJson).lastModified();
        long tsWebpack3 = FileUtils.getFile(webpackConfig).lastModified();

        Assert.assertTrue(tsPackage1 < tsPackage2);
        Assert.assertTrue(tsWebpack1 < tsWebpack2);
        Assert.assertTrue(tsPackage2 == tsPackage3);
        Assert.assertTrue(tsWebpack2 == tsWebpack3);

        assertPackageJsonContent();
    }

    private void assertPackageJsonContent() throws IOException {
        JsonObject packageJsonObject = updater.getPackageJson();

        JsonObject dependencies = packageJsonObject.getObject("dependencies");

        Assert.assertTrue("Missing @vaadin/vaadin-button package",
                dependencies.hasKey("@vaadin/vaadin-button"));
        Assert.assertTrue("Missing @webcomponents/webcomponentsjs package",
                dependencies.hasKey("@webcomponents/webcomponentsjs"));
        Assert.assertTrue("Missing @polymer/iron-icon package",
                dependencies.hasKey("@polymer/iron-icon"));

        JsonObject devDependencies = packageJsonObject
                .getObject("devDependencies");

        Assert.assertTrue("Missing webpack dev package",
                devDependencies.hasKey("webpack"));
        Assert.assertTrue("Missing webpack-cli dev package",
                devDependencies.hasKey("webpack-cli"));
        Assert.assertTrue("Missing webpack-dev-server dev package",
                devDependencies.hasKey("webpack-dev-server"));
        Assert.assertTrue(
                "Missing webpack-babel-multi-target-plugin dev package",
                devDependencies.hasKey("webpack-babel-multi-target-plugin"));
        Assert.assertTrue("Missing copy-webpack-plugin dev package",
                devDependencies.hasKey("copy-webpack-plugin"));
    }

}<|MERGE_RESOLUTION|>--- conflicted
+++ resolved
@@ -20,6 +20,7 @@
 import java.io.File;
 import java.io.IOException;
 
+import elemental.json.JsonObject;
 import org.apache.commons.io.FileUtils;
 import org.junit.Assert;
 import org.junit.Before;
@@ -27,27 +28,17 @@
 import org.junit.Test;
 import org.junit.rules.TemporaryFolder;
 
-import elemental.json.JsonObject;
-
 import static com.vaadin.flow.server.Constants.PACKAGE_JSON;
-<<<<<<< HEAD
-import static com.vaadin.flow.server.frontend.WebpackUpdater.WEBPACK_CONFIG;
-=======
 import static com.vaadin.flow.server.frontend.FrontendUtils.WEBPACK_CONFIG;
 import static com.vaadin.flow.server.frontend.FrontendUtils.getBaseDir;
->>>>>>> e40ebd17
 
-public class NodeUpdatePackagesTest extends NodeUpdateTestBase {
+public class NodeUpdatePackagesTest extends NodeUpdateTestUtil {
 
     @Rule
     public TemporaryFolder temporaryFolder = new TemporaryFolder();
 
-<<<<<<< HEAD
-    NodeUpdatePackages node;
+    NodeUpdatePackages updater;
     WebpackUpdater webpackUpdater;
-=======
-    NodeUpdatePackages updater;
->>>>>>> e40ebd17
 
     File packageJson;
     File webpackConfig;
@@ -56,40 +47,29 @@
     public void setup() throws Exception {
         System.setProperty("user.dir", temporaryFolder.getRoot().getPath());
 
-<<<<<<< HEAD
-        File tmpRoot = temporaryFolder.getRoot();
-        packageJson = new File(tmpRoot, PACKAGE_JSON);
-        webpackConfig = new File(tmpRoot, WEBPACK_CONFIG);
-        
-        nodeModulesPath = new File(tmpRoot, "node_modules");
+        String baseDir = getBaseDir();
 
-        node = new NodeUpdatePackages(getAnnotationValuesExtractor(), tmpRoot,
-                nodeModulesPath, true);
-        webpackUpdater = new WebpackUpdater(tmpRoot, tmpRoot, WEBPACK_CONFIG);
+        NodeUpdateTestUtil.createStubNode(true, true);
+        updater = createStubUpdater();
+
+        webpackUpdater = new WebpackUpdater(new File(baseDir),
+                new File(baseDir), WEBPACK_CONFIG);
+
+        packageJson = new File(baseDir, PACKAGE_JSON);
+        webpackConfig = new File(baseDir, WEBPACK_CONFIG);
+
     }
 
     private void execute() {
-        node.execute();
+        updater.execute();
         webpackUpdater.execute();
-    }
-=======
-        NodeUpdateTestUtil.createStubNode(true, true);
-        updater = createStubUpdater();
->>>>>>> e40ebd17
-
-        packageJson = new File(getBaseDir(), PACKAGE_JSON);
-        webpackConfig = new File(getBaseDir(), WEBPACK_CONFIG);
     }
 
     @Test
     public void executeNpm_packageJsonMissing() throws Exception {
         Assert.assertFalse(packageJson.exists());
 
-<<<<<<< HEAD
         execute();
-=======
-        updater.execute();
->>>>>>> e40ebd17
 
         assertPackageJsonContent();
 
@@ -104,20 +84,16 @@
 
         // need to sleep because timestamp is in seconds
         sleep(1000);
-<<<<<<< HEAD
+
         execute();
-=======
-        updater.execute();
->>>>>>> e40ebd17
+
         long tsPackage2 = FileUtils.getFile(packageJson).lastModified();
         long tsWebpack2 = FileUtils.getFile(webpackConfig).lastModified();
 
         sleep(1000);
-<<<<<<< HEAD
+
         execute();
-=======
-        updater.execute();
->>>>>>> e40ebd17
+
         long tsPackage3 = FileUtils.getFile(packageJson).lastModified();
         long tsWebpack3 = FileUtils.getFile(webpackConfig).lastModified();
 
