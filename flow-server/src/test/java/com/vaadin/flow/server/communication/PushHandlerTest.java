--- conflicted
+++ resolved
@@ -15,11 +15,8 @@
  */
 package com.vaadin.flow.server.communication;
 
-<<<<<<< HEAD
 import java.util.concurrent.atomic.AtomicReference;
-=======
 import java.util.concurrent.Future;
->>>>>>> 039ac6a0
 import java.util.function.BiConsumer;
 
 import org.atmosphere.cpr.AtmosphereRequest;
@@ -30,25 +27,20 @@
 import org.junit.Test;
 import org.mockito.Mockito;
 
-<<<<<<< HEAD
+import com.vaadin.flow.component.UI;
 import com.vaadin.flow.internal.BrowserLiveReload;
 import com.vaadin.flow.internal.BrowserLiveReloadAccessTest;
-import com.vaadin.flow.server.MockVaadinServletService;
-import com.vaadin.flow.server.ServiceException;
-import com.vaadin.flow.server.VaadinContext;
-import com.vaadin.flow.server.VaadinServletService;
-import com.vaadin.flow.shared.ApplicationConstants;
-import com.vaadin.tests.util.MockDeploymentConfiguration;
-=======
-import com.vaadin.flow.component.UI;
 import com.vaadin.flow.server.Command;
 import com.vaadin.flow.server.MockVaadinServletService;
 import com.vaadin.flow.server.MockVaadinSession;
+import com.vaadin.flow.server.ServiceException;
 import com.vaadin.flow.server.SessionExpiredException;
+import com.vaadin.flow.server.VaadinContext;
 import com.vaadin.flow.server.VaadinRequest;
 import com.vaadin.flow.server.VaadinServletService;
 import com.vaadin.flow.server.VaadinSession;
->>>>>>> 039ac6a0
+import com.vaadin.flow.shared.ApplicationConstants;
+import com.vaadin.tests.util.MockDeploymentConfiguration;
 
 public class PushHandlerTest {
 
@@ -95,65 +87,6 @@
     }
 
     @Test
-<<<<<<< HEAD
-    public void onConnect_devMode_websocket_refreshConnection_onConnectIsCalled_callWithUIIsNotCalled()
-            throws ServiceException {
-        MockVaadinServletService service = Mockito
-                .spy(MockVaadinServletService.class);
-        MockDeploymentConfiguration deploymentConfiguration = (MockDeploymentConfiguration) service
-                .getDeploymentConfiguration();
-        deploymentConfiguration.setProductionMode(false);
-        deploymentConfiguration.setDevModeLiveReloadEnabled(true);
-
-        VaadinContext context = service.getContext();
-        BrowserLiveReload liveReload = BrowserLiveReloadAccessTest
-                .mockBrowserLiveReloadImpl(context);
-
-        AtomicReference<AtmosphereResource> res = new AtomicReference<>();
-        runTest(service, (handler, resource) -> {
-            AtmosphereRequest request = resource.getRequest();
-            Mockito.when(request
-                    .getParameter(ApplicationConstants.LIVE_RELOAD_CONNECTION))
-                    .thenReturn("");
-            Mockito.when(resource.transport()).thenReturn(TRANSPORT.WEBSOCKET);
-            handler.onConnect(resource);
-            res.set(resource);
-        });
-        Mockito.verify(service, Mockito.times(0)).requestStart(Mockito.any(),
-                Mockito.any());
-        Mockito.verify(liveReload).onConnect(res.get());
-    }
-
-    @Test
-    public void onMessage_devMode_websocket_refreshConnection_callWithUIIsNotCalled()
-            throws ServiceException {
-        MockVaadinServletService service = Mockito
-                .spy(MockVaadinServletService.class);
-        MockDeploymentConfiguration deploymentConfiguration = (MockDeploymentConfiguration) service
-                .getDeploymentConfiguration();
-        deploymentConfiguration.setProductionMode(false);
-        deploymentConfiguration.setDevModeLiveReloadEnabled(true);
-
-        VaadinContext context = service.getContext();
-
-        AtomicReference<AtmosphereResource> res = new AtomicReference<>();
-        runTest(service, (handler, resource) -> {
-            AtmosphereRequest request = resource.getRequest();
-            Mockito.when(request
-                    .getParameter(ApplicationConstants.LIVE_RELOAD_CONNECTION))
-                    .thenReturn("");
-            Mockito.when(resource.transport()).thenReturn(TRANSPORT.WEBSOCKET);
-            handler.onMessage(resource);
-            res.set(resource);
-        });
-        Mockito.verify(service, Mockito.times(0)).requestStart(Mockito.any(),
-                Mockito.any());
-    }
-
-    private VaadinServletService runTest(VaadinServletService service,
-                                         BiConsumer<PushHandler, AtmosphereResource> testExec)
-            throws ServiceException {
-=======
     public void connectionLost_currentInstancesAreCleared()
             throws SessionExpiredException {
         MockVaadinSession session = new MockVaadinSession() {
@@ -178,7 +111,6 @@
             }
         };
 
->>>>>>> 039ac6a0
         service.init();
         PushHandler handler = new PushHandler(service);
 
@@ -186,18 +118,82 @@
         AtmosphereRequest request = Mockito.mock(AtmosphereRequest.class);
         Mockito.when(resource.getRequest()).thenReturn(request);
 
-<<<<<<< HEAD
-        testExec.accept(handler, resource);
-
-        return service;
-=======
         AtmosphereResourceEvent event = Mockito
                 .mock(AtmosphereResourceEvent.class);
         Mockito.when(event.getResource()).thenReturn(resource);
         handler.connectionLost(event);
 
         Assert.assertNull(VaadinSession.getCurrent());
->>>>>>> 039ac6a0
+    }
+
+    @Test
+    public void onConnect_devMode_websocket_refreshConnection_onConnectIsCalled_callWithUIIsNotCalled()
+            throws ServiceException {
+        MockVaadinServletService service = Mockito
+                .spy(MockVaadinServletService.class);
+        MockDeploymentConfiguration deploymentConfiguration = (MockDeploymentConfiguration) service
+                .getDeploymentConfiguration();
+        deploymentConfiguration.setProductionMode(false);
+        deploymentConfiguration.setDevModeLiveReloadEnabled(true);
+
+        VaadinContext context = service.getContext();
+        BrowserLiveReload liveReload = BrowserLiveReloadAccessTest
+                .mockBrowserLiveReloadImpl(context);
+
+        AtomicReference<AtmosphereResource> res = new AtomicReference<>();
+        runTest(service, (handler, resource) -> {
+            AtmosphereRequest request = resource.getRequest();
+            Mockito.when(request
+                    .getParameter(ApplicationConstants.LIVE_RELOAD_CONNECTION))
+                    .thenReturn("");
+            Mockito.when(resource.transport()).thenReturn(TRANSPORT.WEBSOCKET);
+            handler.onConnect(resource);
+            res.set(resource);
+        });
+        Mockito.verify(service, Mockito.times(0)).requestStart(Mockito.any(),
+                Mockito.any());
+        Mockito.verify(liveReload).onConnect(res.get());
+    }
+
+    @Test
+    public void onMessage_devMode_websocket_refreshConnection_callWithUIIsNotCalled()
+            throws ServiceException {
+        MockVaadinServletService service = Mockito
+                .spy(MockVaadinServletService.class);
+        MockDeploymentConfiguration deploymentConfiguration = (MockDeploymentConfiguration) service
+                .getDeploymentConfiguration();
+        deploymentConfiguration.setProductionMode(false);
+        deploymentConfiguration.setDevModeLiveReloadEnabled(true);
+
+        VaadinContext context = service.getContext();
+
+        AtomicReference<AtmosphereResource> res = new AtomicReference<>();
+        runTest(service, (handler, resource) -> {
+            AtmosphereRequest request = resource.getRequest();
+            Mockito.when(request
+                    .getParameter(ApplicationConstants.LIVE_RELOAD_CONNECTION))
+                    .thenReturn("");
+            Mockito.when(resource.transport()).thenReturn(TRANSPORT.WEBSOCKET);
+            handler.onMessage(resource);
+            res.set(resource);
+        });
+        Mockito.verify(service, Mockito.times(0)).requestStart(Mockito.any(),
+                Mockito.any());
+    }
+
+    private VaadinServletService runTest(VaadinServletService service,
+                                         BiConsumer<PushHandler, AtmosphereResource> testExec)
+            throws ServiceException {
+        service.init();
+        PushHandler handler = new PushHandler(service);
+
+        AtmosphereResource resource = Mockito.mock(AtmosphereResource.class);
+        AtmosphereRequest request = Mockito.mock(AtmosphereRequest.class);
+        Mockito.when(resource.getRequest()).thenReturn(request);
+
+        testExec.accept(handler, resource);
+
+        return service;
     }
 
     private VaadinServletService runTest(
