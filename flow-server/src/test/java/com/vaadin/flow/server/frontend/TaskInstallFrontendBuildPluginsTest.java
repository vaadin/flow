--- conflicted
+++ resolved
@@ -68,13 +68,8 @@
         String[] expectedPlugins = new String[] { "application-theme-plugin",
                 "theme-loader", "theme-live-reload-plugin",
                 "build-status-plugin", "rollup-plugin-postcss-lit-custom",
-                "react-function-location-plugin",
-<<<<<<< HEAD
-                "rollup-plugin-vaadin-i18n",
-        };
-=======
+                "react-function-location-plugin", "rollup-plugin-vaadin-i18n",
                 "vite-plugin-service-worker" };
->>>>>>> af746ab6
         final List<String> plugins = FrontendPluginsUtil.getPlugins();
         Assert.assertEquals("Unexpected number of plugins in 'plugins.json'",
                 expectedPlugins.length, plugins.size());
