/*
 * Copyright 2000-2021 Vaadin Ltd.
 *
 * Licensed under the Apache License, Version 2.0 (the "License"); you may not
 * use this file except in compliance with the License. You may obtain a copy of
 * the License at
 *
 * http://www.apache.org/licenses/LICENSE-2.0
 *
 * Unless required by applicable law or agreed to in writing, software
 * distributed under the License is distributed on an "AS IS" BASIS, WITHOUT
 * WARRANTIES OR CONDITIONS OF ANY KIND, either express or implied. See the
 * License for the specific language governing permissions and limitations under
 * the License.
 */
package com.vaadin.flow.server.frontend;

import java.io.File;
import java.io.FileOutputStream;
import java.io.IOException;
import java.io.UnsupportedEncodingException;
import java.nio.charset.StandardCharsets;
import java.nio.file.Path;
import java.util.Arrays;
import java.util.List;

import org.apache.commons.io.FileUtils;
import org.apache.commons.io.IOUtils;
import org.junit.Assert;
import org.junit.Rule;
import org.junit.Test;
import org.junit.rules.TemporaryFolder;
import org.mockito.Mockito;

import com.vaadin.flow.di.Lookup;
import com.vaadin.flow.di.ResourceProvider;
import com.vaadin.flow.function.DeploymentConfiguration;
import com.vaadin.flow.server.MockVaadinServletService;
import com.vaadin.flow.server.ServiceException;
import com.vaadin.flow.server.VaadinContext;
import com.vaadin.flow.server.VaadinService;
import com.vaadin.flow.server.VaadinServlet;
import com.vaadin.flow.server.VaadinServletService;
import com.vaadin.tests.util.MockDeploymentConfiguration;

import elemental.json.Json;
import elemental.json.JsonException;

import static com.vaadin.flow.server.Constants.STATISTICS_JSON_DEFAULT;
import static com.vaadin.flow.server.Constants.VAADIN_SERVLET_RESOURCES;
import static com.vaadin.flow.server.InitParameters.SERVLET_PARAMETER_STATISTICS_JSON;
import static org.junit.Assert.assertFalse;
import static org.junit.Assert.assertNotNull;
import static org.junit.Assert.assertNull;
import static org.junit.Assert.assertTrue;

public class FrontendUtilsTest {

    private static final String USER_HOME = "user.home";

    private static Class<?> CACHE_KEY;

    static {
        try {
            CACHE_KEY = Class.forName(
                    "com.vaadin.flow.server.frontend.FrontendUtils$Stats");
        } catch (ClassNotFoundException e) {
            Assert.fail("Could not access cache key for stats.json!");
        }
    }

    @Rule
    public final TemporaryFolder tmpDir = new TemporaryFolder();

    @Test
    public void parseValidVersions() {
        FrontendVersion sixPointO = new FrontendVersion(6, 0);

        FrontendVersion requiredVersionTen = new FrontendVersion(10, 0);
        assertFalse(
                FrontendUtils.isVersionAtLeast(sixPointO, requiredVersionTen));
        assertFalse(FrontendUtils.isVersionAtLeast(sixPointO,
                new FrontendVersion(6, 1)));
        assertTrue(FrontendUtils.isVersionAtLeast(new FrontendVersion("10.0.0"),
                requiredVersionTen));
        assertTrue(FrontendUtils.isVersionAtLeast(new FrontendVersion("10.0.2"),
                requiredVersionTen));
        assertTrue(FrontendUtils.isVersionAtLeast(new FrontendVersion("10.2.0"),
                requiredVersionTen));
    }

    @Test
    public void validateLargerThan_passesForNewVersion() {
        FrontendUtils.validateToolVersion("test", new FrontendVersion("10.0.2"),
                new FrontendVersion(10, 0), new FrontendVersion(10, 0));
        FrontendUtils.validateToolVersion("test", new FrontendVersion("10.1.2"),
                new FrontendVersion(10, 0), new FrontendVersion(10, 0));
        FrontendUtils.validateToolVersion("test", new FrontendVersion("11.0.2"),
                new FrontendVersion(10, 0), new FrontendVersion(10, 0));
    }

    @Test
    public void validateLargerThan_passesForSlightlyOldVersion()
            throws UnsupportedEncodingException {
        FrontendUtils.validateToolVersion("test", new FrontendVersion(9, 0, 0),
                new FrontendVersion(10, 0), new FrontendVersion(8, 0));
    }

    @Test
    public void validateLargerThan_throwsForOldVersion() {
        try {
            FrontendUtils.validateToolVersion("test",
                    new FrontendVersion(7, 5, 0), new FrontendVersion(10, 0),
                    new FrontendVersion(8, 0));
            Assert.fail("No exception was thrown for old version");
        } catch (IllegalStateException e) {
            Assert.assertTrue(e.getMessage().contains(
                    "Your installed 'test' version (7.5.0) is too old. Supported versions are 10.0+"));
        }
    }

    @Test
    public void parseValidToolVersions() throws IOException {
        Assert.assertEquals("10.11.12",
                FrontendUtils.parseVersionString("v10.11.12"));
        Assert.assertEquals("8.0.0",
                FrontendUtils.parseVersionString("v8.0.0"));
        Assert.assertEquals("8.0.0", FrontendUtils.parseVersionString("8.0.0"));
        Assert.assertEquals("6.9.0", FrontendUtils.parseVersionString(
                "Aktive Codepage: 1252\n" + "6.9.0\n" + ""));
    }

    @Test(expected = IOException.class)
    public void parseEmptyToolVersions() throws IOException {
        FrontendUtils.parseVersionString(" \n");
    }

    @Test
    public void assetsByChunkIsCorrectlyParsedFromStats()
            throws IOException, ServiceException {
        VaadinService service = setupStatsAssetMocks("ValidStats.json");

        String statsAssetsByChunkName = FrontendUtils
                .getStatsAssetsByChunkName(service);

        Assert.assertEquals(
                "{\"bundle\": \"build/vaadin-bundle-1111.cache.js\",\"export\": \"build/vaadin-export-2222.cache.js\"}",
                statsAssetsByChunkName);
    }

    @Test
    public void formattingError_assetsByChunkIsCorrectlyParsedFromStats()
            throws IOException, ServiceException {
        VaadinService service = setupStatsAssetMocks("MissFormatStats.json");

        String statsAssetsByChunkName = FrontendUtils
                .getStatsAssetsByChunkName(service);

        Assert.assertEquals(
                "{\"bundle\": \"build/vaadin-bundle-1111.cache.js\"}",
                statsAssetsByChunkName);
    }

    @Test
    public void noStatsFile_assetsByChunkReturnsNull()
            throws IOException, ServiceException {
        VaadinService service = getServiceWithResource(null);

        String statsAssetsByChunkName = FrontendUtils
                .getStatsAssetsByChunkName(service);

        Assert.assertNull(statsAssetsByChunkName);
    }

    @Test
    public void should_getUnixRelativePath_when_givenTwoPaths() {
        Path sourcePath = Mockito.mock(Path.class);
        Path relativePath = Mockito.mock(Path.class);
        Mockito.when(sourcePath.relativize(Mockito.any()))
                .thenReturn(relativePath);
        Mockito.when(relativePath.toString())
                .thenReturn("this\\is\\windows\\path");

        String relativeUnixPath = FrontendUtils.getUnixRelativePath(sourcePath,
                tmpDir.getRoot().toPath());
        Assert.assertEquals(
                "Should replace windows path separator with unix path separator",
                "this/is/windows/path", relativeUnixPath);
        Mockito.when(relativePath.toString()).thenReturn("this/is/unix/path");

        relativeUnixPath = FrontendUtils.getUnixRelativePath(sourcePath,
                tmpDir.getRoot().toPath());
        Assert.assertEquals(
                "Should keep the same path when it uses unix path separator",
                "this/is/unix/path", relativeUnixPath);
    }

    @Test
    public void faultyStatsFileReturnsNull()
            throws IOException, ServiceException {
        VaadinService service = setupStatsAssetMocks("InvalidStats.json");

        String statsAssetsByChunkName = FrontendUtils
                .getStatsAssetsByChunkName(service);

        Assert.assertNull(statsAssetsByChunkName);
    }

    @Test
    public synchronized void getVaadinHomeDirectory_noVaadinFolder_folderIsCreated()
            throws IOException {
        String originalHome = System.getProperty(USER_HOME);
        File home = tmpDir.newFolder();
        System.setProperty(USER_HOME, home.getPath());
        try {
            File vaadinDir = new File(home, ".vaadin");
            if (vaadinDir.exists()) {
                FileUtils.deleteDirectory(vaadinDir);
            }
            File vaadinHomeDirectory = FrontendUtils.getVaadinHomeDirectory();
            Assert.assertTrue(vaadinHomeDirectory.exists());
            Assert.assertTrue(vaadinHomeDirectory.isDirectory());

            // access it one more time
            vaadinHomeDirectory = FrontendUtils.getVaadinHomeDirectory();
            Assert.assertEquals(".vaadin", vaadinDir.getName());
        } finally {
            System.setProperty(USER_HOME, originalHome);
        }
    }

    @Test(expected = IllegalStateException.class)
    public synchronized void getVaadinHomeDirectory_vaadinFolderIsAFile_throws()
            throws IOException {
        String originalHome = System.getProperty(USER_HOME);
        File home = tmpDir.newFolder();
        System.setProperty(USER_HOME, home.getPath());
        try {
            File vaadinDir = new File(home, ".vaadin");
            if (vaadinDir.exists()) {
                FileUtils.deleteDirectory(vaadinDir);
            }
            vaadinDir.createNewFile();
            FrontendUtils.getVaadinHomeDirectory();
        } finally {
            System.setProperty(USER_HOME, originalHome);
        }
    }

    @Test
    public void commandToString_longCommand_resultIsWrapped() {
        List<String> command = Arrays.asList("./node/node",
                "./node_modules/webpack-dev-server/bin/webpack-dev-server.js",
                "--config", "./webpack.config.js", "--port 57799",
                "--env watchDogPort=57798", "-d", "--inline=false");
        String wrappedCommand = FrontendUtils.commandToString(".", command);
        Assert.assertEquals("\n" + "./node/node \\ \n"
                + "    ./node_modules/webpack-dev-server/bin/webpack-dev-server.js \\ \n"
                + "    --config ./webpack.config.js --port 57799 \\ \n"
                + "    --env watchDogPort=57798 -d --inline=false \n",
                wrappedCommand);
    }

    @Test
    public void commandToString_commandContainsBaseDir_baseDirIsReplaced() {
        List<String> command = Arrays.asList("./node/node",
                "/somewhere/not/disclosable/node_modules/webpack-dev-server/bin/webpack-dev-server.js");
        String wrappedCommand = FrontendUtils
                .commandToString("/somewhere/not/disclosable", command);
        Assert.assertEquals("\n" + "./node/node \\ \n"
                + "    ./node_modules/webpack-dev-server/bin/webpack-dev-server.js \n",
                wrappedCommand);
    }

    @Test
<<<<<<< HEAD
    public void getStatsContent_getStatsFromClassPath_delegateToGetApplicationResource()
            throws IOException {
        VaadinServletService service = mockServletService();

        ResourceProvider provider = mockResourceProvider(service);

        FrontendUtils.getStatsContent(service);

        Mockito.verify(provider).getApplicationResource("foo");
    }

    @Test
    public void getStatsContent_getStatsFromDevServerWithNoImplementation_throwsException() {
        VaadinServletService service = mockServletService();

        DeploymentConfiguration config = Mockito
                .mock(DeploymentConfiguration.class);

        Mockito.when(service.getDeploymentConfiguration()).thenReturn(config);

        Mockito.when(config.isProductionMode()).thenReturn(false);
        Mockito.when(config.enableDevServer()).thenReturn(true);

        WebpackConnectionException exception = Assert.assertThrows(
                WebpackConnectionException.class,
                () -> FrontendUtils.getStatsContent(service));

        Assert.assertEquals(
                "DevModeHandlerManager implementation missing. Include "
                        + "the com.vaadin:vaadin-dev-server dependency.",
                exception.getMessage());
=======
    public void parseManifestJson_returnsValidPaths() {
        String manifestJson = "{\"index.html\": \"index.html\", \"sw.js\": "
                + "\"sw.js\", \"favicon.ico\": \"favicon.ico\", \"index.ts\": "
                + "\"VAADIN/build/vaadin-bundle-index.js\"}";
        List<String> manifestPaths = FrontendUtils
                .parseManifestPaths(manifestJson);
        Assert.assertTrue("Should list bundle path",
                manifestPaths.contains("/VAADIN/build/vaadin-bundle-index.js"));
        Assert.assertTrue("Should list /sw.js",
                manifestPaths.contains("/sw.js"));
        Assert.assertTrue("Should list /favicon.ico",
                manifestPaths.contains("/favicon.ico"));
        Assert.assertFalse("Should not list /index.html",
                manifestPaths.contains("/index.html"));
>>>>>>> e4e67717
    }

    @Test
    public void getStatsAssetsByChunkName_getStatsFromClassPath_delegateToGetApplicationResource()
            throws IOException {
        VaadinServletService service = mockServletService();

        ResourceProvider provider = mockResourceProvider(service);

        FrontendUtils.getStatsAssetsByChunkName(service);

        Mockito.verify(provider).getApplicationResource("foo");
    }

    @Test
    public void getStatsAssetsByChunkName_getStatsFromClassPath_populatesStatsCache()
            throws IOException, ServiceException {
        VaadinService service = setupStatsAssetMocks("ValidStats.json");

        assertNull("Stats cache should not be present",
                service.getContext().getAttribute(CACHE_KEY));

        // Populates cache
        FrontendUtils.getStatsAssetsByChunkName(service);

        assertNotNull("Stats cache should be created",
                service.getContext().getAttribute(CACHE_KEY));
    }

    @Test
    public void clearCachedStatsContent_clearsCache()
            throws IOException, ServiceException {
        VaadinService service = setupStatsAssetMocks("ValidStats.json");

        assertNull("Stats cache should not be present",
                service.getContext().getAttribute(CACHE_KEY));
        // Can be invoked without cache - throws no exception
        FrontendUtils.clearCachedStatsContent(service);

        // Populates cache
        FrontendUtils.getStatsAssetsByChunkName(service);

        // Clears cache
        FrontendUtils.clearCachedStatsContent(service);

        assertNull("Stats cache should not be present",
                service.getContext().getAttribute(CACHE_KEY));
    }

    private ResourceProvider mockResourceProvider(VaadinService service) {
        DeploymentConfiguration config = Mockito
                .mock(DeploymentConfiguration.class);

        VaadinContext context = Mockito.mock(VaadinContext.class);
        Lookup lookup = Mockito.mock(Lookup.class);
        Mockito.when(context.getAttribute(Lookup.class)).thenReturn(lookup);

        ResourceProvider provider = Mockito.mock(ResourceProvider.class);
        Mockito.when(lookup.lookup(ResourceProvider.class))
                .thenReturn(provider);

        Mockito.when(service.getDeploymentConfiguration()).thenReturn(config);
        Mockito.when(service.getContext()).thenReturn(context);

        Mockito.when(config.isProductionMode()).thenReturn(true);

        Mockito.when(config.getStringProperty(SERVLET_PARAMETER_STATISTICS_JSON,
                VAADIN_SERVLET_RESOURCES + STATISTICS_JSON_DEFAULT))
                .thenReturn("foo");
        return provider;
    }

    private VaadinService setupStatsAssetMocks(String statsFile)
            throws IOException, ServiceException {
        String stats = IOUtils.toString(FrontendUtilsTest.class.getClassLoader()
                .getResourceAsStream(statsFile), StandardCharsets.UTF_8);

        return getServiceWithResource(stats);
    }

    private VaadinService getServiceWithResource(String content)
            throws ServiceException, IOException {
        MockDeploymentConfiguration configuration = new MockDeploymentConfiguration();
        configuration.setProductionMode(true);
        MockVaadinServletService service = new MockVaadinServletService(
                configuration);

        VaadinContext context = service.getContext();

        Lookup lookup = Mockito.mock(Lookup.class);
        context.setAttribute(Lookup.class, lookup);

        ResourceProvider provider = Mockito.mock(ResourceProvider.class);

        Mockito.when(lookup.lookup(ResourceProvider.class))
                .thenReturn(provider);

        if (content != null) {
            File tmpFile = tmpDir.newFile();
            try (FileOutputStream outputStream = new FileOutputStream(
                    tmpFile)) {
                IOUtils.write(content, outputStream, StandardCharsets.UTF_8);
            }
            Mockito.when(provider.getApplicationResource(
                    VAADIN_SERVLET_RESOURCES + STATISTICS_JSON_DEFAULT))
                    .thenReturn(tmpFile.toURI().toURL());
        }

        return service;
    }

    private VaadinServletService mockServletService() {
        VaadinServletService service = Mockito.mock(VaadinServletService.class);

        VaadinServlet servlet = Mockito.mock(VaadinServlet.class);
        Mockito.when(service.getServlet()).thenReturn(servlet);
        return service;
    }

}<|MERGE_RESOLUTION|>--- conflicted
+++ resolved
@@ -273,57 +273,6 @@
     }
 
     @Test
-<<<<<<< HEAD
-    public void getStatsContent_getStatsFromClassPath_delegateToGetApplicationResource()
-            throws IOException {
-        VaadinServletService service = mockServletService();
-
-        ResourceProvider provider = mockResourceProvider(service);
-
-        FrontendUtils.getStatsContent(service);
-
-        Mockito.verify(provider).getApplicationResource("foo");
-    }
-
-    @Test
-    public void getStatsContent_getStatsFromDevServerWithNoImplementation_throwsException() {
-        VaadinServletService service = mockServletService();
-
-        DeploymentConfiguration config = Mockito
-                .mock(DeploymentConfiguration.class);
-
-        Mockito.when(service.getDeploymentConfiguration()).thenReturn(config);
-
-        Mockito.when(config.isProductionMode()).thenReturn(false);
-        Mockito.when(config.enableDevServer()).thenReturn(true);
-
-        WebpackConnectionException exception = Assert.assertThrows(
-                WebpackConnectionException.class,
-                () -> FrontendUtils.getStatsContent(service));
-
-        Assert.assertEquals(
-                "DevModeHandlerManager implementation missing. Include "
-                        + "the com.vaadin:vaadin-dev-server dependency.",
-                exception.getMessage());
-=======
-    public void parseManifestJson_returnsValidPaths() {
-        String manifestJson = "{\"index.html\": \"index.html\", \"sw.js\": "
-                + "\"sw.js\", \"favicon.ico\": \"favicon.ico\", \"index.ts\": "
-                + "\"VAADIN/build/vaadin-bundle-index.js\"}";
-        List<String> manifestPaths = FrontendUtils
-                .parseManifestPaths(manifestJson);
-        Assert.assertTrue("Should list bundle path",
-                manifestPaths.contains("/VAADIN/build/vaadin-bundle-index.js"));
-        Assert.assertTrue("Should list /sw.js",
-                manifestPaths.contains("/sw.js"));
-        Assert.assertTrue("Should list /favicon.ico",
-                manifestPaths.contains("/favicon.ico"));
-        Assert.assertFalse("Should not list /index.html",
-                manifestPaths.contains("/index.html"));
->>>>>>> e4e67717
-    }
-
-    @Test
     public void getStatsAssetsByChunkName_getStatsFromClassPath_delegateToGetApplicationResource()
             throws IOException {
         VaadinServletService service = mockServletService();
