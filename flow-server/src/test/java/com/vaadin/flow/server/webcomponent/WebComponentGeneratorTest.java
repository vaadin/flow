--- conflicted
+++ resolved
@@ -22,14 +22,8 @@
 import org.junit.Test;
 
 import com.vaadin.flow.component.Component;
-<<<<<<< HEAD
-import com.vaadin.flow.component.Tag;
-import com.vaadin.flow.component.WebComponentExporterAdapter;
-import com.vaadin.flow.component.webcomponent.WebComponentDefinition;
-=======
 import com.vaadin.flow.component.WebComponentExporter;
 import com.vaadin.flow.component.webcomponent.WebComponent;
->>>>>>> 1e95910b
 
 public class WebComponentGeneratorTest {
 
@@ -45,14 +39,6 @@
 
     public void assertGeneratedReplacementMapContainsExpectedEntries(
             boolean generateUi) {
-<<<<<<< HEAD
-        WebComponentConfigurationImpl<MyComponent> builder = new WebComponentConfigurationImpl<>(
-                new MyComponentExporter());
-
-        Map<String, String> replacementsMap = WebComponentGenerator
-                .getReplacementsMap("document.body", "my-component",
-                        builder.getPropertyDataSet(), "/foo", generateUi, "/foo");
-=======
         MyComponentExporter exporter = new MyComponentExporter();
 
         Map<String, String> replacementsMap = WebComponentGenerator
@@ -60,7 +46,6 @@
                         new WebComponentExporter.WebComponentConfigurationFactory().create(exporter)
                                 .getPropertyDataSet(),
                         "/foo", generateUi);
->>>>>>> 1e95910b
 
         Assert.assertTrue("Missing dashed tag name",
                 replacementsMap.containsKey("TagDash"));
@@ -70,13 +55,6 @@
                 replacementsMap.containsKey("PropertyMethods"));
         Assert.assertTrue("Missing 'Properties'",
                 replacementsMap.containsKey("Properties"));
-<<<<<<< HEAD
-        Assert.assertTrue("No 'RootElement' specified",
-            replacementsMap.containsKey("RootElement"));
-        Assert.assertTrue("Missing servlet context path",
-            replacementsMap.containsKey("servlet_context"));
-=======
->>>>>>> 1e95910b
         Assert.assertTrue("Missing frontend resources path",
                 replacementsMap.containsKey("frontend_resources"));
         Assert.assertTrue("Missing ui import",
@@ -85,11 +63,6 @@
         Assert.assertEquals("my-component", replacementsMap.get("TagDash"));
         Assert.assertEquals("MyComponent", replacementsMap.get("TagCamel"));
 
-<<<<<<< HEAD
-        Assert.assertEquals("document.body", replacementsMap.get("RootElement"));
-
-=======
->>>>>>> 1e95910b
         Assert.assertEquals("/foo", replacementsMap.get("frontend_resources"));
 
         if (generateUi) {
@@ -99,11 +72,6 @@
         } else {
             Assert.assertEquals("", replacementsMap.get("ui_import"));
         }
-<<<<<<< HEAD
-
-        Assert.assertEquals("/foo", replacementsMap.get("servlet_context"));
-=======
->>>>>>> 1e95910b
 
         String propertyMethods = replacementsMap.get("PropertyMethods");
         Assert.assertTrue(propertyMethods.contains("_sync_message"));
@@ -140,19 +108,6 @@
         }
     }
 
-<<<<<<< HEAD
-    @Tag("tag")
-    public static class MyComponentExporter
-            extends WebComponentExporterAdapter<MyComponent> {
-        @Override
-        public void define(WebComponentDefinition<MyComponent> definition) {
-            definition.addProperty("response", "hello")
-                    .onChange(MyComponent::setMessage);
-            definition.addProperty("integer-value", 0)
-                    .onChange(MyComponent::setIntegerValue);
-            definition.addProperty("message", "")
-                    .onChange(MyComponent::setMessage);
-=======
     private static class MyComponentExporter
             extends WebComponentExporter<MyComponent> {
 
@@ -169,7 +124,6 @@
         @Override
         public void configureInstance(WebComponent<MyComponent> webComponent, MyComponent component) {
 
->>>>>>> 1e95910b
         }
     }
 }