/*
 * Copyright 2000-2018 Vaadin Ltd.
 *
 * Licensed under the Apache License, Version 2.0 (the "License"); you may not
 * use this file except in compliance with the License. You may obtain a copy of
 * the License at
 *
 * http://www.apache.org/licenses/LICENSE-2.0
 *
 * Unless required by applicable law or agreed to in writing, software
 * distributed under the License is distributed on an "AS IS" BASIS, WITHOUT
 * WARRANTIES OR CONDITIONS OF ANY KIND, either express or implied. See the
 * License for the specific language governing permissions and limitations under
 * the License.
 */

package com.vaadin.flow.server.webcomponent;

import java.util.Map;

import org.junit.Assert;
import org.junit.Test;

import com.vaadin.flow.component.Component;
import com.vaadin.flow.component.Tag;
<<<<<<< HEAD
import com.vaadin.flow.component.WebComponentExporter;
=======
import com.vaadin.flow.component.WebComponentExporterAdapter;
>>>>>>> 365f79c1
import com.vaadin.flow.component.webcomponent.WebComponentDefinition;

public class WebComponentGeneratorTest {

    @Test
<<<<<<< HEAD
    public void generatedReplacementMapContainsExpectedEntries() {
        WebComponentConfigurationImpl<MyComponent> builder =
                new WebComponentConfigurationImpl<>("tag", new MyComponentExporter());


        Map<String, String> replacementsMap = WebComponentGenerator
                .getReplacementsMap("document.body", "my-component",
                        builder.getPropertyDataSet(), "/foo");
=======
    public void generatedReplacementMapContainsExpectedEntriesIncludingUi() {
        assertGeneratedReplacementMapContainsExpectedEntries(true);
    }

    @Test
    public void generatedReplacementMapContainsExpectedEntriesExcludingUi() {
        assertGeneratedReplacementMapContainsExpectedEntries(false);
    }

    public void assertGeneratedReplacementMapContainsExpectedEntries(
            boolean generateUi) {
        WebComponentConfigurationImpl<MyComponent> builder = new WebComponentConfigurationImpl<>(
                new MyComponentExporter());

        Map<String, String> replacementsMap = WebComponentGenerator
                .getReplacementsMap("my-component",
                        builder.getPropertyDataSet(), "/foo", generateUi);
>>>>>>> 365f79c1

        Assert.assertTrue("Missing dashed tag name",
                replacementsMap.containsKey("TagDash"));
        Assert.assertTrue("Missing camel cased tag name",
                replacementsMap.containsKey("TagCamel"));
        Assert.assertTrue("Missing 'PropertyMethods'",
                replacementsMap.containsKey("PropertyMethods"));
        Assert.assertTrue("Missing 'Properties'",
                replacementsMap.containsKey("Properties"));
<<<<<<< HEAD
        Assert.assertTrue("No 'RootElement' specified",
                replacementsMap.containsKey("RootElement"));
        Assert.assertTrue("Missing servlet context path",
                replacementsMap.containsKey("servlet_context"));
=======
        Assert.assertTrue("Missing frontend resources path",
                replacementsMap.containsKey("frontend_resources"));
        Assert.assertTrue("Missing ui import",
                replacementsMap.containsKey("ui_import"));
>>>>>>> 365f79c1

        Assert.assertEquals("my-component", replacementsMap.get("TagDash"));
        Assert.assertEquals("MyComponent", replacementsMap.get("TagCamel"));

        Assert.assertEquals("/foo", replacementsMap.get("frontend_resources"));

        if (generateUi) {
            Assert.assertEquals(
                    "<link rel='import' href='web-component-ui.html'>",
                    replacementsMap.get("ui_import"));
        } else {
            Assert.assertEquals("", replacementsMap.get("ui_import"));
        }

        Assert.assertEquals("/foo", replacementsMap.get("servlet_context"));

        String propertyMethods = replacementsMap.get("PropertyMethods");
        Assert.assertTrue(propertyMethods.contains("_sync_message"));
        Assert.assertTrue(propertyMethods.contains("_sync_integerValue"));
        Assert.assertTrue(propertyMethods.contains("_sync_response"));

        String properties = replacementsMap.get("Properties");
        Assert.assertTrue(properties
                .contains("\"message\":{\"type\":\"String\",\"value\":\"\""));
<<<<<<< HEAD
        Assert.assertTrue(properties.contains(
                "\"integerValue\":{\"type\":\"Integer\",\"value\":0," +
                        "\"observer\""));
=======
        Assert.assertTrue(properties
                .contains("\"integer-value\":{\"type\":\"Integer\",\"value\":0,"
                        + "\"observer\""));
>>>>>>> 365f79c1
        Assert.assertTrue(properties.contains(
                "\"response\":{\"type\":\"String\",\"value\":\"hello\""));
    }

    public static class MyComponent extends Component {
        // these will be initialized by the callbacks (if this was the real
        // world)
        private String response;
        private int integerValue;
        private String message;
<<<<<<< HEAD


        public void setResponse(String response) {
            this.response = response;
        }

=======

        public void setResponse(String response) {
            this.response = response;
        }

>>>>>>> 365f79c1
        public void setIntegerValue(int integerValue) {
            this.integerValue = integerValue;
        }

        public void setMessage(String message) {
            this.message = message;
        }
    }

    @Tag("tag")
<<<<<<< HEAD
    public static class MyComponentExporter implements WebComponentExporter<MyComponent> {
=======
    public static class MyComponentExporter
            extends WebComponentExporterAdapter<MyComponent> {
>>>>>>> 365f79c1
        @Override
        public void define(WebComponentDefinition<MyComponent> definition) {
            definition.addProperty("response", "hello")
                    .onChange(MyComponent::setMessage);
<<<<<<< HEAD
            definition.addProperty("integerValue", 0)
=======
            definition.addProperty("integer-value", 0)
>>>>>>> 365f79c1
                    .onChange(MyComponent::setIntegerValue);
            definition.addProperty("message", "")
                    .onChange(MyComponent::setMessage);
        }
    }
}<|MERGE_RESOLUTION|>--- conflicted
+++ resolved
@@ -23,26 +23,12 @@
 
 import com.vaadin.flow.component.Component;
 import com.vaadin.flow.component.Tag;
-<<<<<<< HEAD
-import com.vaadin.flow.component.WebComponentExporter;
-=======
 import com.vaadin.flow.component.WebComponentExporterAdapter;
->>>>>>> 365f79c1
 import com.vaadin.flow.component.webcomponent.WebComponentDefinition;
 
 public class WebComponentGeneratorTest {
 
     @Test
-<<<<<<< HEAD
-    public void generatedReplacementMapContainsExpectedEntries() {
-        WebComponentConfigurationImpl<MyComponent> builder =
-                new WebComponentConfigurationImpl<>("tag", new MyComponentExporter());
-
-
-        Map<String, String> replacementsMap = WebComponentGenerator
-                .getReplacementsMap("document.body", "my-component",
-                        builder.getPropertyDataSet(), "/foo");
-=======
     public void generatedReplacementMapContainsExpectedEntriesIncludingUi() {
         assertGeneratedReplacementMapContainsExpectedEntries(true);
     }
@@ -58,9 +44,8 @@
                 new MyComponentExporter());
 
         Map<String, String> replacementsMap = WebComponentGenerator
-                .getReplacementsMap("my-component",
-                        builder.getPropertyDataSet(), "/foo", generateUi);
->>>>>>> 365f79c1
+                .getReplacementsMap("document.body", "my-component",
+                        builder.getPropertyDataSet(), "/foo", generateUi, "/foo");
 
         Assert.assertTrue("Missing dashed tag name",
                 replacementsMap.containsKey("TagDash"));
@@ -70,20 +55,19 @@
                 replacementsMap.containsKey("PropertyMethods"));
         Assert.assertTrue("Missing 'Properties'",
                 replacementsMap.containsKey("Properties"));
-<<<<<<< HEAD
         Assert.assertTrue("No 'RootElement' specified",
-                replacementsMap.containsKey("RootElement"));
+            replacementsMap.containsKey("RootElement"));
         Assert.assertTrue("Missing servlet context path",
-                replacementsMap.containsKey("servlet_context"));
-=======
+            replacementsMap.containsKey("servlet_context"));
         Assert.assertTrue("Missing frontend resources path",
                 replacementsMap.containsKey("frontend_resources"));
         Assert.assertTrue("Missing ui import",
                 replacementsMap.containsKey("ui_import"));
->>>>>>> 365f79c1
 
         Assert.assertEquals("my-component", replacementsMap.get("TagDash"));
         Assert.assertEquals("MyComponent", replacementsMap.get("TagCamel"));
+
+        Assert.assertEquals("document.body", replacementsMap.get("RootElement"));
 
         Assert.assertEquals("/foo", replacementsMap.get("frontend_resources"));
 
@@ -105,15 +89,9 @@
         String properties = replacementsMap.get("Properties");
         Assert.assertTrue(properties
                 .contains("\"message\":{\"type\":\"String\",\"value\":\"\""));
-<<<<<<< HEAD
-        Assert.assertTrue(properties.contains(
-                "\"integerValue\":{\"type\":\"Integer\",\"value\":0," +
-                        "\"observer\""));
-=======
         Assert.assertTrue(properties
                 .contains("\"integer-value\":{\"type\":\"Integer\",\"value\":0,"
                         + "\"observer\""));
->>>>>>> 365f79c1
         Assert.assertTrue(properties.contains(
                 "\"response\":{\"type\":\"String\",\"value\":\"hello\""));
     }
@@ -124,20 +102,11 @@
         private String response;
         private int integerValue;
         private String message;
-<<<<<<< HEAD
-
 
         public void setResponse(String response) {
             this.response = response;
         }
 
-=======
-
-        public void setResponse(String response) {
-            this.response = response;
-        }
-
->>>>>>> 365f79c1
         public void setIntegerValue(int integerValue) {
             this.integerValue = integerValue;
         }
@@ -148,21 +117,13 @@
     }
 
     @Tag("tag")
-<<<<<<< HEAD
-    public static class MyComponentExporter implements WebComponentExporter<MyComponent> {
-=======
     public static class MyComponentExporter
             extends WebComponentExporterAdapter<MyComponent> {
->>>>>>> 365f79c1
         @Override
         public void define(WebComponentDefinition<MyComponent> definition) {
             definition.addProperty("response", "hello")
                     .onChange(MyComponent::setMessage);
-<<<<<<< HEAD
-            definition.addProperty("integerValue", 0)
-=======
             definition.addProperty("integer-value", 0)
->>>>>>> 365f79c1
                     .onChange(MyComponent::setIntegerValue);
             definition.addProperty("message", "")
                     .onChange(MyComponent::setMessage);
