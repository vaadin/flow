--- conflicted
+++ resolved
@@ -28,16 +28,6 @@
 public class WebComponentGeneratorTest {
 
     @Test
-<<<<<<< HEAD
-    public void generatedReplacementMapContainsExpectedEntries() {
-        MyComponentExporter exporter = new MyComponentExporter();
-
-        Map<String, String> replacementsMap = WebComponentGenerator
-                .getReplacementsMap("my-component",
-                        new WebComponentExporter.WebComponentConfigurationFactory().create(exporter)
-                                .getPropertyDataSet(),
-                        "/foo");
-=======
     public void generatedReplacementMapContainsExpectedEntriesIncludingUi() {
         assertGeneratedReplacementMapContainsExpectedEntries(true);
     }
@@ -49,13 +39,13 @@
 
     public void assertGeneratedReplacementMapContainsExpectedEntries(
             boolean generateUi) {
-        WebComponentConfigurationImpl<MyComponent> builder = new WebComponentConfigurationImpl<>(
-                new MyComponentExporter());
+        MyComponentExporter exporter = new MyComponentExporter();
 
         Map<String, String> replacementsMap = WebComponentGenerator
                 .getReplacementsMap("my-component",
-                        builder.getPropertyDataSet(), "/foo", generateUi);
->>>>>>> 365f79c1
+                        new WebComponentExporter.WebComponentConfigurationFactory().create(exporter)
+                                .getPropertyDataSet(),
+                        "/foo", generateUi);
 
         Assert.assertTrue("Missing dashed tag name",
                 replacementsMap.containsKey("TagDash"));
