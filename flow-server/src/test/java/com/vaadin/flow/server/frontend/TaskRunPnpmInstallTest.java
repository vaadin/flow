--- conflicted
+++ resolved
@@ -631,24 +631,7 @@
         return new TaskRunNpmInstall(getNodeUpdater(), true, false,
                 FrontendTools.DEFAULT_NODE_VERSION,
                 URI.create(NodeInstaller.DEFAULT_NODEJS_DOWNLOAD_ROOT), false,
-<<<<<<< HEAD
-                false);
-=======
-                false, new ArrayList<>()) {
-            @Override
-            protected String generateVersionsJson() {
-                try {
-                    FileUtils.write(
-                            new File(getNodeUpdater().npmFolder,
-                                    "versions.json"),
-                            versionsContent, StandardCharsets.UTF_8);
-                } catch (IOException e) {
-                    throw new RuntimeException(e);
-                }
-                return "./versions.json";
-            }
-        };
->>>>>>> 06c92481
+                false, new ArrayList<>());
     }
 
     private JsonObject getGeneratedVersionsContent(File versions)
