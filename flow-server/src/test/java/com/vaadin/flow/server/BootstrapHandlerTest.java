--- conflicted
+++ resolved
@@ -386,11 +386,7 @@
 
         ui.doInit(request, 0);
         ui.getInternals().getRouter().initializeUI(ui,
-<<<<<<< HEAD
-                BootstrapHandler.requestToLocation(request));
-=======
                 requestToLocation(request));
->>>>>>> cd722be6
         context = new BootstrapContext(request, null, session, ui,
                 this::contextRootRelativePath);
         ui.getInternals().setContextRoot(contextRootRelativePath(request));
@@ -437,11 +433,7 @@
         VaadinRequest vaadinRequest = createVaadinRequest();
         anotherUI.doInit(vaadinRequest, 0);
         anotherUI.getInternals().getRouter().initializeUI(anotherUI,
-<<<<<<< HEAD
-                BootstrapHandler.requestToLocation(request));
-=======
                 requestToLocation(request));
->>>>>>> cd722be6
         anotherUI.getInternals()
                 .setContextRoot(contextRootRelativePath(request));
         BootstrapContext bootstrapContext = new BootstrapContext(vaadinRequest,
@@ -1151,11 +1143,7 @@
         VaadinRequest vaadinRequest = createVaadinRequest();
         anotherUI.doInit(vaadinRequest, 0);
         anotherUI.getInternals().getRouter().initializeUI(anotherUI,
-<<<<<<< HEAD
-                BootstrapHandler.requestToLocation(request));
-=======
                 requestToLocation(request));
->>>>>>> cd722be6
         BootstrapContext bootstrapContext = new BootstrapContext(vaadinRequest,
                 null, session, anotherUI, this::contextRootRelativePath);
         anotherUI.getInternals()
@@ -1239,11 +1227,7 @@
         VaadinRequest vaadinRequest = createVaadinRequest();
         anotherUI.doInit(vaadinRequest, 0);
         anotherUI.getInternals().getRouter().initializeUI(anotherUI,
-<<<<<<< HEAD
-                BootstrapHandler.requestToLocation(request));
-=======
                 requestToLocation(request));
->>>>>>> cd722be6
         BootstrapContext bootstrapContext = new BootstrapContext(vaadinRequest,
                 null, session, anotherUI, this::contextRootRelativePath);
         anotherUI.getInternals()
@@ -1444,11 +1428,7 @@
         VaadinServletRequest vaadinRequest = createVaadinRequest();
         anotherUI.doInit(vaadinRequest, 0);
         anotherUI.getInternals().getRouter().initializeUI(anotherUI,
-<<<<<<< HEAD
-                BootstrapHandler.requestToLocation(request));
-=======
                 requestToLocation(request));
->>>>>>> cd722be6
         BootstrapContext bootstrapContext = new BootstrapContext(vaadinRequest,
                 null, session, anotherUI, this::contextRootRelativePath);
         anotherUI.getInternals()
