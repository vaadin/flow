package com.vaadin.flow.server;

import javax.servlet.http.HttpServletRequest;

import java.io.File;
import java.io.FileOutputStream;
import java.io.IOException;
import java.io.InputStream;
import java.nio.charset.StandardCharsets;
import java.util.Arrays;
import java.util.Collections;
import java.util.LinkedHashMap;
import java.util.List;
import java.util.Locale;
import java.util.Optional;
import java.util.Set;
import java.util.concurrent.atomic.AtomicReference;

import org.apache.commons.io.IOUtils;
import org.hamcrest.CoreMatchers;
import org.jsoup.nodes.Document;
import org.jsoup.nodes.Element;
import org.jsoup.select.Elements;
import org.junit.After;
import org.junit.Assert;
import org.junit.Before;
import org.junit.Rule;
import org.junit.Test;
import org.junit.rules.TemporaryFolder;
import org.mockito.Mockito;

import com.vaadin.flow.component.Component;
import com.vaadin.flow.component.Html;
import com.vaadin.flow.component.Tag;
import com.vaadin.flow.component.Text;
import com.vaadin.flow.component.UI;
import com.vaadin.flow.component.dependency.JavaScript;
import com.vaadin.flow.component.dependency.StyleSheet;
import com.vaadin.flow.component.page.BodySize;
import com.vaadin.flow.component.page.Inline;
import com.vaadin.flow.component.page.Meta;
import com.vaadin.flow.component.page.TargetElement;
import com.vaadin.flow.component.page.Viewport;
import com.vaadin.flow.di.Lookup;
import com.vaadin.flow.di.ResourceProvider;
import com.vaadin.flow.router.Location;
import com.vaadin.flow.router.PageTitle;
import com.vaadin.flow.router.ParentLayout;
import com.vaadin.flow.router.QueryParameters;
import com.vaadin.flow.router.Route;
import com.vaadin.flow.router.RouteAlias;
import com.vaadin.flow.router.RouteConfiguration;
import com.vaadin.flow.router.Router;
import com.vaadin.flow.router.RouterLayout;
import com.vaadin.flow.router.TestRouteRegistry;
import com.vaadin.flow.server.BootstrapHandler.BootstrapContext;
import com.vaadin.flow.server.MockServletServiceSessionSetup.TestVaadinServletService;
import com.vaadin.flow.shared.Registration;
import com.vaadin.flow.shared.VaadinUriResolver;
import com.vaadin.flow.shared.communication.PushMode;
import com.vaadin.flow.shared.ui.Dependency;
import com.vaadin.flow.shared.ui.LoadMode;
import com.vaadin.tests.util.MockDeploymentConfiguration;

import static com.vaadin.flow.server.Constants.VAADIN_MAPPING;
import static org.junit.Assert.assertEquals;
import static org.junit.Assert.assertFalse;
import static org.junit.Assert.assertTrue;

public class BootstrapHandlerTest {

    static final String UI_TITLE = "UI_TITLE";

    private static final String EXPECTED_THEME_CONTENTS = "<script id=\"_theme-header-injection\">\n"
            + "function _inlineHeader(tag, content){\n"
            + "var customStyle = document.createElement(tag);\n"
            + "customStyle.innerHTML= content;\n"
            + "var firstScript=document.head.querySelector('script');\n"
            + "document.head.insertBefore(customStyle,firstScript);\n" + "}\n"
            + "_inlineHeader('custom-style','<style include=\"lumo-typography\"></style>');\n"
            + "var script = document.getElementById('_theme-header-injection');"
            + "if ( script ) { document.head.removeChild(script);}\n"
            + "</script>";

    @PageTitle(UI_TITLE)
    @JavaScript(value = "lazy.js", loadMode = LoadMode.LAZY)
    @StyleSheet(value = "lazy.css", loadMode = LoadMode.LAZY)
    @JavaScript("eager.js")
    @StyleSheet("context://eager-relative.css")
    @StyleSheet("eager.css")
    protected static class TestUI extends UI {

        public TestUI() {
        }

        @Override
        protected void init(VaadinRequest request) {
            super.init(request);
            add(new Html("<div foo=bar>foobar</div>"));
            add(new Text("Hello world"));
        }

    }

    @Route("")
    @Tag(Tag.DIV)
    @Viewport("width=device-width")
    public static class InitialPageConfiguratorViewportOverride
            extends Component implements PageConfigurator {
        @Override
        public void configurePage(InitialPageSettings settings) {
            settings.setViewport("width=100");
        }
    }

    @Route("")
    @Tag(Tag.DIV)
    public static class InitialPageConfiguratorPrependContents extends Component
            implements PageConfigurator {
        @Override
        public void configurePage(InitialPageSettings settings) {
            settings.addInlineWithContents(InitialPageSettings.Position.PREPEND,
                    "window.messages = window.messages || [];\n"
                            + "window.messages.push(\"content script\");",
                    InitialPageSettings.WrapMode.JAVASCRIPT);
        }
    }

    @Route("")
    @Tag(Tag.DIV)
    public static class InitialPageConfiguratorPrependFile extends Component
            implements PageConfigurator {
        @Override
        public void configurePage(InitialPageSettings settings) {
            settings.addInlineFromFile(InitialPageSettings.Position.PREPEND,
                    "inline.js", InitialPageSettings.WrapMode.JAVASCRIPT);
        }
    }

    @Route("")
    @Tag(Tag.DIV)
    public static class InitialPageConfiguratorAppendFiles extends Component
            implements PageConfigurator {
        @Override
        public void configurePage(InitialPageSettings settings) {
            settings.addInlineFromFile("inline.js",
                    InitialPageSettings.WrapMode.JAVASCRIPT);
            settings.addInlineFromFile("inline.html",
                    InitialPageSettings.WrapMode.NONE);
            settings.addInlineFromFile("inline.css",
                    InitialPageSettings.WrapMode.STYLESHEET);
        }
    }

    @Route("")
    @Tag(Tag.DIV)
    public static class InitialPageConfiguratorLinks extends Component
            implements PageConfigurator {
        @Override
        public void configurePage(InitialPageSettings settings) {
            settings.addLink("icons/favicon.ico",
                    new LinkedHashMap<String, String>() {
                        {
                            put("rel", "shortcut icon");
                        }
                    });
            settings.addLink("icons/icon-192.png",
                    new LinkedHashMap<String, String>() {
                        {
                            put("rel", "icon");
                            put("sizes", "192x192");
                        }
                    });
        }
    }

    @Route("")
    @Tag(Tag.DIV)
    public static class InitialPageConfiguratorLinkShorthands extends Component
            implements PageConfigurator {
        @Override
        public void configurePage(InitialPageSettings settings) {
            settings.addLink("shortcut icon", "icons/favicon.ico");
            settings.addFavIcon("icon", "icons/icon-192.png", "192x192");
        }
    }

    @Route("")
    @Tag(Tag.DIV)
    public static class InitialPageConfiguratorMetaTag extends Component
            implements PageConfigurator {
        @Override
        public void configurePage(InitialPageSettings settings) {
            settings.addMetaTag(InitialPageSettings.Position.PREPEND,
                    "theme-color", "#227aef");
        }
    }

    @Route("")
    @Tag(Tag.DIV)
    public static class InitialPageConfiguratorBodyStyle extends Component
            implements PageConfigurator {
        @Override
        public void configurePage(InitialPageSettings settings) {
            settings.addInlineWithContents(
                    "body {width: 100%; height:100vh; margin:0;}",
                    InitialPageSettings.WrapMode.STYLESHEET);
        }
    }

    @Route("")
    @Tag(Tag.DIV)
    @BodySize(height = "10px", width = "20px")
    public static class BodySizeAnnotated extends Component {
    }

    @Route("")
    @Tag(Tag.DIV)
    @BodySize
    public static class EmptyBodySizeAnnotated extends Component {
    }

    @Route("")
    @Tag(Tag.DIV)
    @BodySize(height = "10px", width = "20px")
    @StyleSheet("bodysize.css")
    public static class BodySizeAnnotatedAndCss extends Component {
    }

    @Route("")
    @Tag(Tag.DIV)
    @Viewport("width=device-width")
    public static class RootNavigationTarget extends Component {
    }

    @Tag(Tag.DIV)
    @Viewport("width=device-width")
    public static class Parent extends Component implements RouterLayout {
    }

    @Tag(Tag.DIV)
    @ParentLayout(Parent.class)
    public static class MiddleParent extends Component implements RouterLayout {
    }

    @Route(value = "", layout = Parent.class)
    @Tag(Tag.DIV)
    public static class RootWithParent extends Component {
    }

    @Route(value = "", layout = MiddleParent.class)
    @Tag(Tag.DIV)
    public static class RootWithParents extends Component {
    }

    @Route("")
    @RouteAlias(value = "alias", layout = Parent.class)
    @Tag(Tag.DIV)
    public static class AliasLayout extends Component {
    }

    @Route("")
    @Tag(Tag.DIV)
    @Inline("inline.js")
    @Inline("inline.html")
    @Inline("inline.css")
    public static class InlineAnnotations extends Component {
    }

    @Route("")
    @Tag(Tag.DIV)
    @Inline(value = "inline.css", position = Inline.Position.PREPEND)
    @Inline(value = "inline.html", position = Inline.Position.PREPEND)
    @Inline(value = "inline.js", position = Inline.Position.PREPEND)
    public static class PrependInlineAnnotations extends Component {
    }

    @Route("")
    @Tag(Tag.DIV)
    @Inline(value = "inline.css", target = TargetElement.BODY)
    @Inline(value = "inline.html", target = TargetElement.BODY)
    @Inline(value = "inline.js", target = TargetElement.BODY)
    public static class InlineAnnotationsBodyTarget extends Component {
    }

    @Route("")
    @Tag(Tag.DIV)
    @Inline(value = "inline.css", target = TargetElement.BODY, position = Inline.Position.PREPEND)
    @Inline(value = "inline.html", target = TargetElement.BODY, position = Inline.Position.PREPEND)
    @Inline(value = "inline.js", target = TargetElement.BODY, position = Inline.Position.PREPEND)
    public static class PrependInlineAnnotationsBodyTarget extends Component {
    }

    @Route("")
    @Tag(Tag.DIV)
    @Inline(value = "inline.js", wrapping = Inline.Wrapping.STYLESHEET)
    public static class ForcedWrapping extends Component {
    }

    @Tag(Tag.DIV)
    public static abstract class AbstractMain extends Component {
    }

    @Route("")
    @Tag(Tag.DIV)
    public static class ExtendingView extends AbstractMain {
    }

    @Route("")
    @Tag(Tag.DIV)
    public static class InitialPageConfiguratorRoute extends Component
            implements PageConfigurator {

        public static final int SECOND_DELAY = 700000;

        @Override
        public void configurePage(InitialPageSettings settings) {
            settings.getLoadingIndicatorConfiguration()
                    .setApplyDefaultTheme(false);
            settings.getLoadingIndicatorConfiguration()
                    .setSecondDelay(SECOND_DELAY);

            settings.getPushConfiguration().setPushMode(PushMode.MANUAL);
        }
    }

    private TestUI testUI;
    private BootstrapContext context;
    private VaadinRequest request;
    private VaadinSession session;
    private TestVaadinServletService service;
    private MockDeploymentConfiguration deploymentConfiguration;
    private MockServletServiceSessionSetup mocks;
    private BootstrapHandler.BootstrapPageBuilder pageBuilder = new BootstrapHandler.BootstrapPageBuilder();

    @Rule
    public final TemporaryFolder tmpDir = new TemporaryFolder();

    @Before
    public void setup() throws Exception {
        mocks = new MockServletServiceSessionSetup();
        TestRouteRegistry routeRegistry = new TestRouteRegistry();

        testUI = new TestUI();

        deploymentConfiguration = mocks.getDeploymentConfiguration();
        deploymentConfiguration.setEnableDevServer(false);

        service = mocks.getService();
        service.setRouteRegistry(routeRegistry);
        service.setRouter(new Router(routeRegistry) {
            @Override
            public void initializeUI(UI ui, Location location) {
                // Skip initial navigation during UI.init if no routes have been
                // injected
                if (routeRegistry.hasNavigationTargets()) {
                    super.initializeUI(ui, location);
                }
            }
        });

        session = mocks.getSession();

        // Update sessionRegistry due to after init change of global registry
        SessionRouteRegistry sessionRegistry = new SessionRouteRegistry(
                session);
        Mockito.when(session.getAttribute(SessionRouteRegistry.class))
                .thenReturn(sessionRegistry);

        testUI.getInternals().setSession(session);
    }

    @After
    public void tearDown() {
        service.setDependencyFilters(null); // Reset to default
        session.unlock();
        mocks.cleanup();
    }

    private void initUI(UI ui) {
        initUI(ui, createVaadinRequest());
    }

    private void initUI(UI ui, VaadinRequest request) {
        this.request = request;

        ui.doInit(request, 0);
        ui.getInternals().getRouter().initializeUI(ui,
                requestToLocation(request));
        context = new BootstrapContext(request, null, session, ui,
                this::contextRootRelativePath);
        ui.getInternals().setContextRoot(contextRootRelativePath(request));
    }

    private void initUI(UI ui, VaadinRequest request,
            Set<Class<? extends Component>> navigationTargets)
            throws InvalidRouteConfigurationException {

        RouteConfiguration routeConfiguration = RouteConfiguration
                .forRegistry(service.getRouteRegistry());
        routeConfiguration.update(() -> {
            routeConfiguration.getHandledRegistry().clean();
            navigationTargets.forEach(routeConfiguration::setAnnotatedRoute);
        });

        initUI(ui, request);
    }

    @Test
    public void testInitialPageTitle_pageSetTitle_noExecuteJavascript() {
        initUI(testUI, createVaadinRequest());
        String overriddenPageTitle = "overridden";
        testUI.getPage().setTitle(overriddenPageTitle);

        assertEquals(overriddenPageTitle,
                BootstrapHandler.resolvePageTitle(context).get());

        assertEquals(0, testUI.getInternals().dumpPendingJavaScriptInvocations()
                .size());
    }

    @Test
    public void testInitialPageTitle_nullTitle_noTitle() {
        initUI(testUI, createVaadinRequest());
        assertFalse(BootstrapHandler.resolvePageTitle(context).isPresent());
    }

    @Test
    public void renderUI() throws IOException {
        TestUI anotherUI = new TestUI();
        initUI(testUI);
        anotherUI.getInternals().setSession(session);
        VaadinRequest vaadinRequest = createVaadinRequest();
        anotherUI.doInit(vaadinRequest, 0);
        anotherUI.getInternals().getRouter().initializeUI(anotherUI,
                requestToLocation(request));
        anotherUI.getInternals()
                .setContextRoot(contextRootRelativePath(request));
        BootstrapContext bootstrapContext = new BootstrapContext(vaadinRequest,
                null, session, anotherUI, this::contextRootRelativePath);

        Document page = pageBuilder.getBootstrapPage(bootstrapContext);
        Element body = page.body();

        assertEquals(2, body.childNodeSize());
        assertEquals("noscript", body.child(0).tagName());
    }

    @Test // #1134
    public void testBody() throws Exception {
        initUI(testUI, createVaadinRequest());

        Document page = pageBuilder.getBootstrapPage(new BootstrapContext(
                request, null, session, testUI, this::contextRootRelativePath));

        Element body = page.head().nextElementSibling();

        assertEquals("body", body.tagName());
        assertEquals("html", body.parent().tagName());
        assertEquals(2, body.parent().childNodeSize());
    }

    @Test // #2956
    public void head_has_ui_lang() throws Exception {
        initUI(testUI, createVaadinRequest());
        testUI.setLocale(Locale.FRENCH);

        Document page = pageBuilder.getBootstrapPage(new BootstrapContext(
                request, null, session, testUI, this::contextRootRelativePath));

        Element body = page.head().nextElementSibling();

        assertEquals("Expected body element", "body", body.tagName());
        assertEquals("Expected html element as parent to body element", "html",
                body.parent().tagName());

        assertTrue("Html tag was missing lang attribute",
                body.parent().hasAttr("lang"));
        assertEquals("Lang did not have UI defined language",
                testUI.getLocale().getLanguage(), body.parent().attr("lang"));
    }

    @Test // #3008
    public void bootstrap_page_has_viewport_for_route()
            throws InvalidRouteConfigurationException {

        initUI(testUI, createVaadinRequest(),
                Collections.singleton(RootNavigationTarget.class));

        Document page = pageBuilder.getBootstrapPage(new BootstrapContext(
                request, null, session, testUI, this::contextRootRelativePath));

        Assert.assertTrue("Viewport meta tag was missing",
                page.toString().contains(
                        "<meta name=\"viewport\" content=\"width=device-width\">"));
    }

    @Test // #3008
    public void bootstrap_page_has_viewport_for_route_parent()
            throws InvalidRouteConfigurationException {

        initUI(testUI, createVaadinRequest(),
                Collections.singleton(RootWithParent.class));

        Document page = pageBuilder.getBootstrapPage(new BootstrapContext(
                request, null, session, testUI, this::contextRootRelativePath));

        Assert.assertTrue("Viewport meta tag was missing",
                page.toString().contains(
                        "<meta name=\"viewport\" content=\"width=device-width\">"));
    }

    @Test // #3008
    public void bootstrap_page_has_viewport_for_route_top_parent()
            throws InvalidRouteConfigurationException {

        initUI(testUI, createVaadinRequest(),
                Collections.singleton(RootWithParents.class));

        Document page = pageBuilder.getBootstrapPage(new BootstrapContext(
                request, null, session, testUI, this::contextRootRelativePath));

        Assert.assertTrue("Viewport meta tag was missing",
                page.toString().contains(
                        "<meta name=\"viewport\" content=\"width=device-width\">"));
    }

    @Test // #3008
    public void bootstrap_page_has_viewport_for_route_alias_parent()
            throws InvalidRouteConfigurationException {
        HttpServletRequest httpRequest = Mockito.mock(HttpServletRequest.class);
        Mockito.doAnswer(invocation -> "").when(httpRequest).getServletPath();
        VaadinServletRequest vaadinRequest = new VaadinServletRequest(
                httpRequest, service);

        initUI(testUI, vaadinRequest, Collections.singleton(AliasLayout.class));

        Document page = pageBuilder
                .getBootstrapPage(new BootstrapContext(vaadinRequest, null,
                        session, testUI, this::contextRootRelativePath));

        Assert.assertFalse("Viewport found even though not part of Route",
                page.toString().contains(
                        "<meta name=\"viewport\" content=\"width=device-width\">"));

        Mockito.doAnswer(invocation -> "/alias").when(httpRequest)
                .getPathInfo();

        page = pageBuilder.getBootstrapPage(new BootstrapContext(vaadinRequest,
                null, session, testUI, this::contextRootRelativePath));

        Assert.assertTrue(
                "Viewport meta tag was missing even tough alias route parent has annotation",
                page.toString().contains(
                        "<meta name=\"viewport\" content=\"width=device-width\">"));
    }

    @Test // 3036
    public void page_configurator_overrides_viewport()
            throws InvalidRouteConfigurationException {

        initUI(testUI, createVaadinRequest(), Collections
                .singleton(InitialPageConfiguratorViewportOverride.class));

        Document page = pageBuilder.getBootstrapPage(new BootstrapContext(
                request, null, session, testUI, this::contextRootRelativePath));

        Assert.assertFalse(
                "Viewport annotation value found even if it should be overridden.",
                page.toString().contains(
                        "<meta name=\"viewport\" content=\"width=device-width\">"));

        Assert.assertTrue("Viewport annotation value not the expected one.",
                page.toString().contains(
                        "<meta name=\"viewport\" content=\"width=100\">"));
    }

    @Test // 3036
    public void page_configurator_inlines_javascript_from_content()
            throws InvalidRouteConfigurationException {

        initUI(testUI, createVaadinRequest(), Collections
                .singleton(InitialPageConfiguratorPrependContents.class));

        Document page = pageBuilder.getBootstrapPage(new BootstrapContext(
                request, null, session, testUI, this::contextRootRelativePath));

        Elements allElements = page.head().getAllElements();
        // Note element 0 is the full head element.
        assertStringEquals(
                "Content javascript should have been prepended to head element",
                "<script type=\"text/javascript\">window.messages = window.messages || [];\n"
                        + "window.messages.push(\"content script\");</script>",
                allElements.get(1).toString());
    }

    @Test // 3036
    public void page_configurator_inlines_prepend_javascript_from_file()
            throws InvalidRouteConfigurationException {

        initUI(testUI, createVaadinRequest(), Collections
                .singleton(InitialPageConfiguratorPrependFile.class));

        Document page = pageBuilder.getBootstrapPage(new BootstrapContext(
                request, null, session, testUI, this::contextRootRelativePath));

        Elements allElements = page.head().getAllElements();
        // Note element 0 is the full head element.
        assertStringEquals(
                "Content javascript should have been prepended to head element",
                "<script type=\"text/javascript\">window.messages = window.messages || [];\n"
                        + "window.messages.push(\"inline.js\");</script>",
                allElements.get(1).toString());
    }

    @Test // 3036
    public void page_configurator_append_inline_form_files()
            throws InvalidRouteConfigurationException {

        initUI(testUI, createVaadinRequest(), Collections
                .singleton(InitialPageConfiguratorAppendFiles.class));

        Document page = pageBuilder.getBootstrapPage(new BootstrapContext(
                request, null, session, testUI, this::contextRootRelativePath));

        Elements allElements = page.head().getAllElements();
        // Note element 0 is the full head element.
        assertStringEquals(
                "File javascript should have been appended to head element",
                "<script type=\"text/javascript\">window.messages = window.messages || [];\n"
                        + "window.messages.push(\"inline.js\");</script>",
                allElements.get(allElements.size() - 3).toString());
        assertStringEquals(
                "File html should have been appended to head element",
                "<script type=\"text/javascript\">\n"
                        + "    // document.body might not yet be accessible, so just leave a message\n"
                        + "    window.messages = window.messages || [];\n"
                        + "    window.messages.push(\"inline.html\");\n"
                        + "</script>",
                allElements.get(allElements.size() - 2).toString());
        assertStringEquals("File css should have been appended to head element",
                "<style type=\"text/css\">/* inline.css */\n" + "\n"
                        + "#preloadedDiv {\n"
                        + "    color: rgba(255, 255, 0, 1);\n" + "}\n" + "\n"
                        + "#inlineCssTestDiv {\n"
                        + "    color: rgba(255, 255, 0, 1);\n" + "}</style>",
                allElements.get(allElements.size() - 1).toString());
    }

    @Test // 3036
    public void page_configurator_adds_link()
            throws InvalidRouteConfigurationException {

        initUI(testUI, createVaadinRequest(),
                Collections.singleton(InitialPageConfiguratorLinks.class));

        Document page = pageBuilder.getBootstrapPage(new BootstrapContext(
                request, null, session, testUI, this::contextRootRelativePath));

        Elements allElements = page.head().getAllElements();

        Assert.assertEquals(
                "<link href=\"icons/favicon.ico\" rel=\"shortcut icon\">",
                allElements.get(allElements.size() - 2).toString());
        Assert.assertEquals(
                "<link href=\"icons/icon-192.png\" rel=\"icon\" sizes=\"192x192\">",
                allElements.get(allElements.size() - 1).toString());
    }

    @Test // 3036
    public void page_configurator_adds_meta_tags()
            throws InvalidRouteConfigurationException {

        initUI(testUI, createVaadinRequest(),
                Collections.singleton(InitialPageConfiguratorMetaTag.class));

        Document page = pageBuilder.getBootstrapPage(new BootstrapContext(
                request, null, session, testUI, this::contextRootRelativePath));

        Elements allElements = page.head().getAllElements();

        Assert.assertEquals("<meta name=\"theme-color\" content=\"#227aef\">",
                allElements.get(1).toString());
    }

    @Test // 3203
    public void page_configurator_link_shorthands_are_added_correctly()
            throws InvalidRouteConfigurationException {

        initUI(testUI, createVaadinRequest(), Collections
                .singleton(InitialPageConfiguratorLinkShorthands.class));

        Document page = pageBuilder.getBootstrapPage(new BootstrapContext(
                request, null, session, testUI, this::contextRootRelativePath));

        Elements allElements = page.head().getAllElements();

        Assert.assertEquals(
                "<link href=\"icons/favicon.ico\" rel=\"shortcut icon\">",
                allElements.get(allElements.size() - 2).toString());
        Assert.assertEquals(
                "<link href=\"icons/icon-192.png\" rel=\"icon\" sizes=\"192x192\">",
                allElements.get(allElements.size() - 1).toString());
    }

    @Test // 2344
    public void page_configurator_adds_styles_for_body()
            throws InvalidRouteConfigurationException {

        initUI(testUI, createVaadinRequest(),
                Collections.singleton(InitialPageConfiguratorBodyStyle.class));

        Document page = pageBuilder.getBootstrapPage(new BootstrapContext(
                request, null, session, testUI, this::contextRootRelativePath));

        Elements allElements = page.head().getAllElements();

        Assert.assertEquals(
                "<style type=\"text/css\">body {width: 100%; height:100vh; margin:0;}</style>",
                allElements.get(allElements.size() - 1).toString());
    }

    @Test // 2344
    public void body_size_adds_styles_for_body()
            throws InvalidRouteConfigurationException {

        initUI(testUI, createVaadinRequest(),
                Collections.singleton(BodySizeAnnotated.class));

        Document page = pageBuilder.getBootstrapPage(new BootstrapContext(
                request, null, session, testUI, this::contextRootRelativePath));

        Elements allElements = page.head().getAllElements();

        Optional<Element> styleTag = allElements.stream()
                .filter(element -> element.tagName().equals("style"))
                .findFirst();

        Assert.assertTrue("Expected a style element in head.",
                styleTag.isPresent());

        Assert.assertTrue(
                "The first style tag should start with body style from @BodySize",
                styleTag.get().toString().startsWith(
                        "<style type=\"text/css\">body {height:10px;width:20px;margin:0;}"));
    }

    @Test
    public void css_body_size_overrides_annotated_body_size()
            throws InvalidRouteConfigurationException {

        initUI(testUI, createVaadinRequest(),
                Collections.singleton(BodySizeAnnotatedAndCss.class));

        Document page = pageBuilder.getBootstrapPage(new BootstrapContext(
                request, null, session, testUI, this::contextRootRelativePath));

        Elements allElements = page.head().getAllElements();

        Optional<Element> styleTag = allElements.stream()
                .filter(element -> element.tagName().equals("style"))
                .findFirst();

        Assert.assertTrue("Expected a style element in head.",
                styleTag.isPresent());

        Assert.assertTrue(
                "The first style tag should start with body style from @BodySize",
                styleTag.get().toString().startsWith(
                        "<style type=\"text/css\">body {height:10px;width:20px;margin:0;}"));

        Optional<Element> cssImportTag = allElements.stream().filter(
                element -> element.attr("href").contains("bodysize.css"))
                .findFirst();

        Assert.assertTrue("Expected import for bodysize.css in head.",
                cssImportTag.isPresent());

        Assert.assertTrue(
                "Styles defined with @BodySize should be imported before css-files in the head,"
                        + " so that body size defined in css overrides the annotated values.",
                allElements.indexOf(styleTag.get()) < allElements
                        .indexOf(cssImportTag.get()));
    }

    @Test // 3749
    public void no_body_size_or_page_configurator_adds_margin_and_full_size_for_body()
            throws InvalidRouteConfigurationException {

        initUI(testUI, createVaadinRequest(),
                Collections.singleton(RootNavigationTarget.class));

        Document page = pageBuilder.getBootstrapPage(new BootstrapContext(
                request, null, session, testUI, this::contextRootRelativePath));

        Elements allElements = page.head().getAllElements();

        Optional<Element> styleTag = allElements.stream()
                .filter(element -> element.tagName().equals("style"))
                .findFirst();

        Assert.assertTrue("Expected a style element in head.",
                styleTag.isPresent());

        Assert.assertTrue(
                "The first style tag should start with body style containing default body size and margin",
                styleTag.get().toString().startsWith(
                        "<style type=\"text/css\">body {height:100vh;width:100%;margin:0;}"));
    }

    @Test // 3749
    public void empty_body_size_adds_margin_but_no_size_for_body()
            throws InvalidRouteConfigurationException {

        initUI(testUI, createVaadinRequest(),
                Collections.singleton(EmptyBodySizeAnnotated.class));

        Document page = pageBuilder.getBootstrapPage(new BootstrapContext(
                request, null, session, testUI, this::contextRootRelativePath));

        Elements allElements = page.head().getAllElements();

        Optional<Element> styleTag = allElements.stream()
                .filter(element -> element.tagName().equals("style"))
                .findFirst();

        Assert.assertTrue("Expected a style element in head.",
                styleTag.isPresent());

        Assert.assertTrue(
                "The first style tag should start with body style containing only margin",
                styleTag.get().toString().startsWith(
                        "<style type=\"text/css\">body {margin:0;}"));
    }

    @Test // 3010
    public void use_inline_to_append_files_to_head()
            throws InvalidRouteConfigurationException {
        initUI(testUI, createVaadinRequest(),
                Collections.singleton(InlineAnnotations.class));

        Document page = pageBuilder.getBootstrapPage(new BootstrapContext(
                request, null, session, testUI, this::contextRootRelativePath));

        Elements allElements = page.head().getAllElements();
        assertStringEquals(
                "File javascript should have been appended to head element",
                "<script type=\"text/javascript\">window.messages = window.messages || [];\n"
                        + "window.messages.push(\"inline.js\");</script>",
                allElements.get(allElements.size() - 3).toString());
        assertStringEquals(
                "File html should have been appended to head element",
                "<script type=\"text/javascript\">\n"
                        + "    // document.body might not yet be accessible, so just leave a message\n"
                        + "    window.messages = window.messages || [];\n"
                        + "    window.messages.push(\"inline.html\");\n"
                        + "</script>",
                allElements.get(allElements.size() - 2).toString());
        assertStringEquals("File css should have been appended to head element",
                "<style type=\"text/css\">/* inline.css */\n" + "\n"
                        + "#preloadedDiv {\n"
                        + "    color: rgba(255, 255, 0, 1);\n" + "}\n" + "\n"
                        + "#inlineCssTestDiv {\n"
                        + "    color: rgba(255, 255, 0, 1);\n" + "}</style>",
                allElements.get(allElements.size() - 1).toString());
    }

    @Test // 3010
    public void use_inline_to_prepend_files_to_head()
            throws InvalidRouteConfigurationException {
        initUI(testUI, createVaadinRequest(),
                Collections.singleton(PrependInlineAnnotations.class));

        Document page = pageBuilder.getBootstrapPage(new BootstrapContext(
                request, null, session, testUI, this::contextRootRelativePath));

        Elements allElements = page.head().getAllElements();
        // Note element 0 is the full head element.
        assertStringEquals(
                "File javascript should have been prepended to head element",
                "<script type=\"text/javascript\">window.messages = window.messages || [];\n"
                        + "window.messages.push(\"inline.js\");</script>",
                allElements.get(1).toString());
        assertStringEquals(
                "File html should have been prepended to head element",
                "<script type=\"text/javascript\">\n"
                        + "    // document.body might not yet be accessible, so just leave a message\n"
                        + "    window.messages = window.messages || [];\n"
                        + "    window.messages.push(\"inline.html\");\n"
                        + "</script>",
                allElements.get(2).toString());
        assertStringEquals(
                "File css should have been prepended to head element",
                "<style type=\"text/css\">/* inline.css */\n" + "\n"
                        + "#preloadedDiv {\n"
                        + "    color: rgba(255, 255, 0, 1);\n" + "}\n" + "\n"
                        + "#inlineCssTestDiv {\n"
                        + "    color: rgba(255, 255, 0, 1);\n" + "}</style>",
                allElements.get(3).toString());
    }

    @Test // 3010
    public void use_inline_to_append_files_to_body()
            throws InvalidRouteConfigurationException {
        initUI(testUI, createVaadinRequest(),
                Collections.singleton(InlineAnnotationsBodyTarget.class));

        Document page = pageBuilder.getBootstrapPage(new BootstrapContext(
                request, null, session, testUI, this::contextRootRelativePath));

        Elements allElements = page.body().getAllElements();
        assertStringEquals("File css should have been appended to body element",
                "<style type=\"text/css\">/* inline.css */\n" + "\n"
                        + "#preloadedDiv {\n"
                        + "    color: rgba(255, 255, 0, 1);\n" + "}\n" + "\n"
                        + "#inlineCssTestDiv {\n"
                        + "    color: rgba(255, 255, 0, 1);\n" + "}</style>",
                allElements.get(allElements.size() - 4).toString());
        assertStringEquals(
                "File html should have been appended to body element",
                "<script type=\"text/javascript\">\n"
                        + "    // document.body might not yet be accessible, so just leave a message\n"
                        + "    window.messages = window.messages || [];\n"
                        + "    window.messages.push(\"inline.html\");\n"
                        + "</script>",
                allElements.get(allElements.size() - 3).toString());
        assertStringEquals(
                "File javascript should have been appended to body element",
                "<script type=\"text/javascript\">window.messages = window.messages || [];\n"
                        + "window.messages.push(\"inline.js\");</script>",
                allElements.get(allElements.size() - 2).toString());
    }

    @Test // 3010
    public void use_inline_to_prepend_files_to_body()
            throws InvalidRouteConfigurationException {
        initUI(testUI, createVaadinRequest(), Collections
                .singleton(PrependInlineAnnotationsBodyTarget.class));

        Document page = pageBuilder.getBootstrapPage(new BootstrapContext(
                request, null, session, testUI, this::contextRootRelativePath));

        Elements allElements = page.body().getAllElements();
        // Note element 0 is the full head element.
        assertStringEquals(
                "File javascript should have been prepended to body element",
                "<script type=\"text/javascript\">window.messages = window.messages || [];\n"
                        + "window.messages.push(\"inline.js\");</script>",
                allElements.get(1).toString());
        assertStringEquals(
                "File html should have been prepended to body element",
                "<script type=\"text/javascript\">\n"
                        + "    // document.body might not yet be accessible, so just leave a message\n"
                        + "    window.messages = window.messages || [];\n"
                        + "    window.messages.push(\"inline.html\");\n"
                        + "</script>",
                allElements.get(2).toString());
        assertStringEquals(
                "File css should have been prepended to body element",
                "<style type=\"text/css\">/* inline.css */\n" + "\n"
                        + "#preloadedDiv {\n"
                        + "    color: rgba(255, 255, 0, 1);\n" + "}\n" + "\n"
                        + "#inlineCssTestDiv {\n"
                        + "    color: rgba(255, 255, 0, 1);\n" + "}</style>",
                allElements.get(3).toString());
    }

    @Test // 3010
    public void force_wrapping_of_file()
            throws InvalidRouteConfigurationException {
        initUI(testUI, createVaadinRequest(),
                Collections.singleton(ForcedWrapping.class));

        Document page = pageBuilder.getBootstrapPage(new BootstrapContext(
                request, null, session, testUI, this::contextRootRelativePath));

        Elements allElements = page.head().getAllElements();

        assertStringEquals(
                "File css should have been prepended to body element",
                "<style type=\"text/css\">window.messages = window.messages || [];\n"
                        + "window.messages.push(\"inline.js\");</style>",
                allElements.get(allElements.size() - 1).toString());
    }

    @Test
    public void index_appended_to_head_in_npm()
            throws InvalidRouteConfigurationException {

        initUI(testUI, createVaadinRequest(),
                Collections.singleton(AliasLayout.class));

        Document page = pageBuilder.getBootstrapPage(new BootstrapContext(
                request, null, session, testUI, this::contextRootRelativePath));

        Elements allElements = page.head().getAllElements();

        Assert.assertTrue(
                "index.js should be added to head for ES6 browsers. (type module with crossorigin)",
                allElements.stream().map(Object::toString)
                        .anyMatch(element -> element
                                .equals("<script type=\"module\" src=\"./"
                                        + VAADIN_MAPPING
                                        + "build/vaadin-bundle-1111.cache.js\" data-app-id=\""
                                        + testUI.getInternals().getAppId()
                                        + "\" crossorigin></script>")));
    }

    @Test
    public void headHasMetaTags() throws Exception {
        initUI(testUI, createVaadinRequest());

        Document page = pageBuilder.getBootstrapPage(new BootstrapContext(
                request, null, session, testUI, this::contextRootRelativePath));

        Element head = page.head();
        Elements metas = head.getElementsByTag("meta");

        Assert.assertEquals(3, metas.size());
        Element meta = metas.get(0);
        assertEquals("Content-Type", meta.attr("http-equiv"));
        assertEquals("text/html; charset=utf-8", meta.attr("content"));

        meta = metas.get(1);
        assertEquals("X-UA-Compatible", meta.attr("http-equiv"));
        assertEquals("IE=edge", meta.attr("content"));

        meta = metas.get(2);
        assertEquals(BootstrapHandler.VIEWPORT, meta.attr("name"));
        assertEquals(Viewport.DEFAULT,
                meta.attr(BootstrapHandler.CONTENT_ATTRIBUTE));
    }

    @Test
    public void bootstrapListener_isInvokedInServerSideMode()
            throws ServiceException {
        AtomicReference<VaadinUriResolver> resolver = new AtomicReference<>();
        service.addBootstrapListener(evt -> evt.getDocument().head()
                .getElementsByTag("script").remove());
        service.addBootstrapListener(evt -> {
            resolver.set(evt.getUriResolver());
            evt.getDocument().head().appendElement("script").attr("src",
                    "testing.1");
        });
        service.addBootstrapListener(evt -> evt.getDocument().head()
                .appendElement("script").attr("src", "testing.2"));

        initUI(testUI);

        BootstrapContext bootstrapContext = new BootstrapContext(request, null,
                session, testUI, this::contextRootRelativePath);
        Document page = pageBuilder.getBootstrapPage(bootstrapContext);

        Elements scripts = page.head().getElementsByTag("script");
        assertEquals(2, scripts.size());
        assertEquals("testing.1", scripts.get(0).attr("src"));
        assertEquals("testing.2", scripts.get(1).attr("src"));

        Assert.assertNotNull(resolver.get());
        Assert.assertEquals(bootstrapContext.getUriResolver(), resolver.get());
    }

    @Test(expected = IllegalStateException.class)
    public void bootstrapListener_throwsInClientSideMode()
            throws ServiceException {
        deploymentConfiguration.useDeprecatedV14Bootstrapping(false);

        ServiceInitEvent event = new ServiceInitEvent(service);
        event.addBootstrapListener(evt -> {
        });
    }

    @Test
    public void useDependencyFilters_removeDependenciesAndAddNewOnes()
            throws ServiceException {
        List<DependencyFilter> filters = Arrays.asList((list, context) -> {
            list.clear(); // remove everything
            return list;
        }, (list, context) -> {
            list.add(new Dependency(Dependency.Type.JAVASCRIPT,
                    "imported-by-filter.js", LoadMode.EAGER));
            list.add(new Dependency(Dependency.Type.JAVASCRIPT,
                    "imported-by-filter2.js", LoadMode.EAGER));
            return list;
        }, (list, context) -> {
            list.remove(1); // removes the imported-by-filter2.js
            return list;
        }, (list, context) -> {
            list.add(new Dependency(Dependency.Type.STYLESHEET,
                    "imported-by-filter.css", LoadMode.EAGER));
            return list;
        });
        service.setDependencyFilters(filters);

        initUI(testUI);

        BootstrapContext bootstrapContext = new BootstrapContext(request, null,
                session, testUI, this::contextRootRelativePath);
        Document page = pageBuilder.getBootstrapPage(bootstrapContext);

        Elements scripts = page.head().getElementsByTag("script");
        boolean found = scripts.stream().anyMatch(
                element -> element.attr("src").equals("imported-by-filter.js"));
        Assert.assertTrue(
                "imported-by-filter.js should be in the head of the page",
                found);

        found = scripts.stream().anyMatch(element -> element.attr("src")
                .equals("imported-by-filter2.js"));
        Assert.assertFalse(
                "imported-by-filter2.js shouldn't be in the head of the page",
                found);

        found = scripts.stream()
                .anyMatch(element -> element.attr("src").equals("./eager.js"));
        Assert.assertFalse("eager.js shouldn't be in the head of the page",
                found);

        Elements links = page.head().getElementsByTag("link");
        found = links.stream().anyMatch(element -> element.attr("href")
                .equals("imported-by-filter.css"));
        Assert.assertTrue(
                "imported-by-filter.css should be in the head of the page",
                found);
    }

    @Test
    public void bootstrapPage_configJsonPatternIsReplacedBeforeInitialUidl() {
        TestUI anotherUI = new TestUI();
        initUI(testUI);

        SystemMessages messages = Mockito.mock(SystemMessages.class);
        service.setSystemMessagesProvider(info -> messages);
        Mockito.when(messages.isSessionExpiredNotificationEnabled())
                .thenReturn(true);
        Mockito.when(session.getSession())
                .thenReturn(Mockito.mock(WrappedSession.class));

        String url = "http://{{CONFIG_JSON}}/file";
        Mockito.when(messages.getSessionExpiredURL()).thenReturn(url);

        anotherUI.getInternals().setSession(session);
        VaadinRequest vaadinRequest = createVaadinRequest();
        anotherUI.doInit(vaadinRequest, 0);
        anotherUI.getInternals().getRouter().initializeUI(anotherUI,
                requestToLocation(request));
        BootstrapContext bootstrapContext = new BootstrapContext(vaadinRequest,
                null, session, anotherUI, this::contextRootRelativePath);
        anotherUI.getInternals()
                .setContextRoot(contextRootRelativePath(request));

        Document page = pageBuilder.getBootstrapPage(bootstrapContext);
        Element head = page.head();
        Assert.assertTrue(head.outerHtml().contains(url));
    }

    @Test // UIInitListeners
    public void uiInitialization_allRegisteredListenersAreNotified() {
        BootstrapHandler bootstrapHandler = new BootstrapHandler();
        VaadinResponse response = Mockito.mock(VaadinResponse.class);
        AtomicReference<UI> uiReference = new AtomicReference<>();

        Registration registration = service.addUIInitListener(
                event -> Assert.assertTrue("Atomic reference was not empty.",
                        uiReference.compareAndSet(null, event.getUI())));
        final BootstrapContext context = bootstrapHandler.createAndInitUI(
                TestUI.class, createVaadinRequest(), response, session);

        Assert.assertEquals("Event UI didn't match initialized UI instance.",
                context.getUI(), uiReference.get());

        // unregister listener
        registration.remove();

        AtomicReference<UI> secondListenerReference = new AtomicReference<>();
        service.addUIInitListener(event -> Assert.assertTrue(
                "Atomic reference did not contain previous UI.",
                uiReference.compareAndSet(context.getUI(), event.getUI())));
        service.addUIInitListener(event -> Assert.assertTrue(
                "Atomic reference was not empty.",
                secondListenerReference.compareAndSet(null, event.getUI())));

        final BootstrapContext secondInit = bootstrapHandler.createAndInitUI(
                TestUI.class, createVaadinRequest(), response, session);

        Assert.assertEquals("Event UI didn't match initialized UI instance.",
                secondInit.getUI(), uiReference.get());
        Assert.assertEquals(
                "Second event UI didn't match initialized UI instance.",
                secondInit.getUI(), secondListenerReference.get());
    }

    @Test // UIInitListeners
    public void uiInitialization_changingListenersOnEventWorks() {
        BootstrapHandler bootstrapHandler = new BootstrapHandler();
        VaadinResponse response = Mockito.mock(VaadinResponse.class);

        AtomicReference<UI> uiReference = new AtomicReference<>();

        Registration registration = service.addUIInitListener(
                event -> service.addUIInitListener(laterEvent -> uiReference
                        .compareAndSet(null, laterEvent.getUI())));
        bootstrapHandler.createAndInitUI(TestUI.class, createVaadinRequest(),
                response, session);

        Assert.assertEquals("Event UI didn't match initialized UI instance.",
                null, uiReference.get());

        // unregister listener
        registration.remove();

        service.addUIInitListener(event -> registration.remove());

        final BootstrapContext secondInit = bootstrapHandler.createAndInitUI(
                TestUI.class, createVaadinRequest(), response, session);

        Assert.assertEquals("Event UI didn't match initialized UI instance.",
                secondInit.getUI(), uiReference.get());
    }

    private void bootstrapPage_productionModeTest(boolean productionMode) {
        mocks.setProductionMode(productionMode);
        TestUI anotherUI = new TestUI();
        initUI(testUI);

        anotherUI.getInternals().setSession(session);
        VaadinRequest vaadinRequest = createVaadinRequest();
        anotherUI.doInit(vaadinRequest, 0);
        anotherUI.getInternals().getRouter().initializeUI(anotherUI,
                requestToLocation(request));
        BootstrapContext bootstrapContext = new BootstrapContext(vaadinRequest,
                null, session, anotherUI, this::contextRootRelativePath);
        anotherUI.getInternals()
                .setContextRoot(contextRootRelativePath(request));

        Document page = pageBuilder.getBootstrapPage(bootstrapContext);

        Element head = page.head();
        Assert.assertTrue(
                head.outerHtml().contains("mode = " + productionMode));
    }

    @Test
    public void bootstrapPage_productionModeTrueIsReplaced() {
        bootstrapPage_productionModeTest(true);
    }

    @Test
    public void bootstrapPage_productionModeFalseIsReplaced() {
        bootstrapPage_productionModeTest(false);
    }

    @Route("")
    @Tag(Tag.DIV)
    @Meta(name = "apple-mobile-web-app-capable", content = "yes")
    @Meta(name = "apple-mobile-web-app-status-bar-style", content = "black")
    public static class MetaAnnotations extends Component {
    }

    @Test
    public void addMultiMetaTagViaMetaAnnotation_MetaSizeCorrect_ContentCorrect()
            throws InvalidRouteConfigurationException {
        initUI(testUI, createVaadinRequest(),
                Collections.singleton(MetaAnnotations.class));

        Document page = pageBuilder.getBootstrapPage(new BootstrapContext(
                request, null, session, testUI, this::contextRootRelativePath));

        Element head = page.head();
        Elements metas = head.getElementsByTag("meta");

        Assert.assertEquals(5, metas.size());
        Element meta = metas.get(0);
        assertEquals("Content-Type", meta.attr("http-equiv"));
        assertEquals("text/html; charset=utf-8", meta.attr("content"));

        meta = metas.get(1);
        assertEquals("X-UA-Compatible", meta.attr("http-equiv"));
        assertEquals("IE=edge", meta.attr("content"));

        meta = metas.get(2);
        assertEquals(BootstrapHandler.VIEWPORT, meta.attr("name"));
        assertEquals(Viewport.DEFAULT,
                meta.attr(BootstrapHandler.CONTENT_ATTRIBUTE));

        meta = metas.get(3);
        assertEquals("apple-mobile-web-app-status-bar-style",
                meta.attr("name"));
        assertEquals("black", meta.attr(BootstrapHandler.CONTENT_ATTRIBUTE));

        meta = metas.get(4);
        assertEquals("apple-mobile-web-app-capable", meta.attr("name"));
        assertEquals("yes", meta.attr(BootstrapHandler.CONTENT_ATTRIBUTE));
    }

    @Route("")
    @Tag(Tag.DIV)
    @Meta(name = "", content = "yes")
    public static class MetaAnnotationsContainsNull extends Component {
    }

    @Test(expected = IllegalStateException.class)
    public void AnnotationContainsNullValue_ExceptionThrown()
            throws InvalidRouteConfigurationException {
        initUI(testUI, createVaadinRequest(),
                Collections.singleton(MetaAnnotationsContainsNull.class));

        pageBuilder.getBootstrapPage(new BootstrapContext(request, null,
                session, testUI, this::contextRootRelativePath));
    }

    @Tag(Tag.DIV)
    @Meta(name = "apple-mobile-web-app-capable", content = "yes")
    public static class MetaAnnotationsWithoutRoute extends Component {
    }

    @Test(expected = InvalidRouteConfigurationException.class)
    public void AnnotationsWithoutRoute_ExceptionThrown()
            throws InvalidRouteConfigurationException {
        initUI(testUI, createVaadinRequest(),
                Collections.singleton(MetaAnnotationsWithoutRoute.class));

        pageBuilder.getBootstrapPage(new BootstrapContext(request, null,
                session, testUI, this::contextRootRelativePath));
    }

    @Test
    public void getBootstrapPage_jsModulesDoNotContainDeferAttribute()
            throws ServiceException {
        List<DependencyFilter> filters = Arrays.asList((list, context) -> {
            list.clear(); // remove everything
            return list;
        }, (list, context) -> {
            list.add(new Dependency(Dependency.Type.JS_MODULE, "//module.js",
                    LoadMode.EAGER));
            return list;
        });
        service.setDependencyFilters(filters);

        initUI(testUI);

        BootstrapContext bootstrapContext = new BootstrapContext(request, null,
                session, testUI, this::contextRootRelativePath);
        Document page = pageBuilder.getBootstrapPage(bootstrapContext);

        Elements scripts = page.head().getElementsByTag("script");
        scripts.forEach(s -> System.err.println(s.outerHtml()));

        Element element = scripts.stream()
                .filter(elem -> elem.attr("src").equals("//module.js"))
                .findFirst().get();
        Assert.assertFalse(element.hasAttr("defer"));

        Element bundle = scripts.stream()
                .filter(el -> el.attr("src")
                        .equals("./VAADIN/build/vaadin-bundle-1111.cache.js"))
                .findFirst().get();
        Assert.assertFalse(bundle.hasAttr("defer"));
    }

    @Test
    public void getBootstrapPage_removesExportScript() throws ServiceException {
        initUI(testUI);

        BootstrapContext bootstrapContext = new BootstrapContext(request, null,
                session, testUI, this::contextRootRelativePath);
        Document page = pageBuilder.getBootstrapPage(bootstrapContext);

        Elements scripts = page.head().getElementsByTag("script");

        Assert.assertTrue(scripts.stream()
                .filter(el -> el.attr("src")
                        .equals("./VAADIN/build/vaadin-bundle-1111.cache.js"))
                .findFirst().isPresent());
        Assert.assertFalse(scripts.stream()
                .filter(el -> el.attr("src")
                        .equals("./VAADIN/build/vaadin-export-2222.cache.js"))
                .findFirst().isPresent());
    }

    @Test // #7158
    public void getBootstrapPage_assetChunksIsAnARRAY_bootstrapParsesOk()
            throws ServiceException, IOException {

        initUI(testUI);

        String statsJson = "{\n" + " \"errors\": [],\n" + " \"warnings\": [],\n"
                + " \"assetsByChunkName\": {\n" + "  \"bundle\": [\n"
                + "    \"VAADIN/build/vaadin-bundle-e77008557c8d410bf0dc"
                + ".cache.js\",\n"
                + "    \"VAADIN/build/vaadin-bundle-e77008557c8d410bf0dc"
                + ".cache.js.map\"\n" + "  ],\n" + " }" + "}";

        File tmpFile = tmpDir.newFile();
        try (FileOutputStream stream = new FileOutputStream(tmpFile)) {
            IOUtils.write(statsJson, stream, StandardCharsets.UTF_8);
        }

        Lookup lookup = testUI.getSession().getService().getContext()
                .getAttribute(Lookup.class);
        ResourceProvider provider = lookup.lookup(ResourceProvider.class);
        Mockito.when(provider.getApplicationResource(Mockito.anyString()))
                .thenReturn(tmpFile.toURI().toURL());

        BootstrapContext bootstrapContext = new BootstrapContext(request, null,
                session, testUI, this::contextRootRelativePath);
        Document page = pageBuilder.getBootstrapPage(bootstrapContext);

        Elements scripts = page.head().getElementsByTag("script");

        Element bundle = scripts.stream().filter(el -> el.attr("src").equals(
                "./VAADIN/build/vaadin-bundle-e77008557c8d410bf0dc.cache.js"))
                .findFirst().get();
        Assert.assertFalse(bundle.hasAttr("defer"));
    }

    private void assertStringEquals(String message, String expected,
            String actual) {
        Assert.assertThat(message,
                actual.replaceAll(System.getProperty("line.separator"), "\n"),
                CoreMatchers.equalTo(expected));
    }

    private Element initTestUI() {
        TestUI anotherUI = new TestUI();
        initUI(testUI);
        anotherUI.getInternals().setSession(session);
        VaadinServletRequest vaadinRequest = createVaadinRequest();
        anotherUI.doInit(vaadinRequest, 0);
        anotherUI.getInternals().getRouter().initializeUI(anotherUI,
                requestToLocation(request));
        BootstrapContext bootstrapContext = new BootstrapContext(vaadinRequest,
                null, session, anotherUI, this::contextRootRelativePath);
        anotherUI.getInternals()
                .setContextRoot(contextRootRelativePath(vaadinRequest));
        return pageBuilder.getBootstrapPage(bootstrapContext).head();
    }

    private String contextRootRelativePath(VaadinRequest request) {
        VaadinServletService service = Mockito.mock(VaadinServletService.class);
        Mockito.doCallRealMethod().when(service)
                .getContextRootRelativePath(Mockito.any());
        return service.getContextRootRelativePath(request);
    }

    private VaadinServletRequest createVaadinRequest() {
        HttpServletRequest request = createRequest();
        return new VaadinServletRequest(request, service);
    }

    private HttpServletRequest createRequest() {
        HttpServletRequest request = Mockito.mock(HttpServletRequest.class);
        Mockito.doAnswer(invocation -> "").when(request).getServletPath();
        return request;
    }

    private void checkInlinedScript(Element head, String scriptName,
            boolean shouldBeInlined) {
        StringBuilder builder = new StringBuilder();
        try (InputStream stream = getClass().getResourceAsStream(scriptName)) {

            IOUtils.readLines(stream, StandardCharsets.UTF_8)
                    .forEach(builder::append);
        } catch (IOException ioe) {
            throw new AssertionError(ioe);
        }

        boolean inlined = head.getElementsByTag("script").stream()
                .anyMatch(script -> script.data().contains(builder.toString()));
        if (shouldBeInlined) {
            assertTrue(String.format(
                    "Expect the script '%s' to be inlined in document head",
                    scriptName), inlined);
        } else {
            assertFalse(String.format(
                    "Expect document head NOT to contain script '%s'",
                    scriptName), inlined);
        }
    }

    @Test
    public void defaultViewport() {
        initUI(testUI);
        Document page = pageBuilder.getBootstrapPage(context);
        Element head = page.head();
        Elements viewports = head.getElementsByAttributeValue("name",
                BootstrapHandler.VIEWPORT);
        Assert.assertEquals(1, viewports.size());
        Element viewport = viewports.get(0);
        Assert.assertEquals(Viewport.DEFAULT,
                viewport.attr(BootstrapHandler.CONTENT_ATTRIBUTE));

    }

    @Viewport("viewport-annotation-value")
    @Tag("div")
    @Route("")
    public static class RouteWithViewport extends Component {

    }

    @Test
    public void viewportAnnotationOverridesDefault() throws Exception {
        initUI(testUI, createVaadinRequest(),
                Collections.singleton(RouteWithViewport.class));
        Document page = pageBuilder.getBootstrapPage(context);
        Element head = page.head();
        Elements viewports = head.getElementsByAttributeValue("name",
                BootstrapHandler.VIEWPORT);
        Assert.assertEquals(1, viewports.size());
        Element viewport = viewports.get(0);
        Assert.assertEquals("viewport-annotation-value",
                viewport.attr(BootstrapHandler.CONTENT_ATTRIBUTE));

    }

    @Test
    public void testUIConfiguration_usingPageSettings() throws Exception {
        Assert.assertTrue("By default loading indicator is themed", testUI
                .getLoadingIndicatorConfiguration().isApplyDefaultTheme());

        initUI(testUI, createVaadinRequest(),
                Collections.singleton(InitialPageConfiguratorRoute.class));
        pageBuilder.getBootstrapPage(new BootstrapContext(request, null,
                session, testUI, this::contextRootRelativePath));

        Assert.assertFalse("Default indicator theme is not themed anymore",
                testUI.getLoadingIndicatorConfiguration()
                        .isApplyDefaultTheme());

        Assert.assertEquals(InitialPageConfiguratorRoute.SECOND_DELAY,
                testUI.getLoadingIndicatorConfiguration().getSecondDelay());

        Assert.assertEquals(PushMode.MANUAL,
                testUI.getPushConfiguration().getPushMode());
    }

<<<<<<< HEAD
    @Test
    public void internal_request_no_bootstrap_page() {
        BootstrapHandler bootstrapHandler = new BootstrapHandler();
        VaadinServletRequest request = Mockito.mock(VaadinServletRequest.class);
        Mockito.when(request.getPathInfo()).thenReturn(null);
        Mockito.when(request.getParameter("v-r")).thenReturn("hello-foo-bar");
        Assert.assertTrue(HandlerHelper.isFrameworkInternalRequest(request));
        Assert.assertFalse(bootstrapHandler.canHandleRequest(request));

        Mockito.when(request.getParameter("v-r")).thenReturn("init");
        Assert.assertTrue(HandlerHelper.isFrameworkInternalRequest(request));
        Assert.assertFalse(bootstrapHandler.canHandleRequest(request));
=======
    public static Location requestToLocation(VaadinRequest request) {
        return new Location(request.getPathInfo(),
                QueryParameters.full(request.getParameterMap()));
>>>>>>> fd470592
    }

}<|MERGE_RESOLUTION|>--- conflicted
+++ resolved
@@ -1535,7 +1535,6 @@
                 testUI.getPushConfiguration().getPushMode());
     }
 
-<<<<<<< HEAD
     @Test
     public void internal_request_no_bootstrap_page() {
         BootstrapHandler bootstrapHandler = new BootstrapHandler();
@@ -1548,11 +1547,11 @@
         Mockito.when(request.getParameter("v-r")).thenReturn("init");
         Assert.assertTrue(HandlerHelper.isFrameworkInternalRequest(request));
         Assert.assertFalse(bootstrapHandler.canHandleRequest(request));
-=======
+    }
+    
     public static Location requestToLocation(VaadinRequest request) {
         return new Location(request.getPathInfo(),
                 QueryParameters.full(request.getParameterMap()));
->>>>>>> fd470592
     }
 
 }