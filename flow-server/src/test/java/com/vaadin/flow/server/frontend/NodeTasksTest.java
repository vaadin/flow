--- conflicted
+++ resolved
@@ -1,3 +1,18 @@
+/*
+ * Copyright 2000-2020 Vaadin Ltd.
+ *
+ * Licensed under the Apache License, Version 2.0 (the "License"); you may not
+ * use this file except in compliance with the License. You may obtain a copy of
+ * the License at
+ *
+ * http://www.apache.org/licenses/LICENSE-2.0
+ *
+ * Unless required by applicable law or agreed to in writing, software
+ * distributed under the License is distributed on an "AS IS" BASIS, WITHOUT
+ * WARRANTIES OR CONDITIONS OF ANY KIND, either express or implied. See the
+ * License for the specific language governing permissions and limitations under
+ * the License.
+ */
 package com.vaadin.flow.server.frontend;
 
 import java.io.File;
@@ -28,11 +43,6 @@
 import static com.vaadin.flow.server.frontend.FrontendUtils.TARGET;
 import static com.vaadin.flow.server.frontend.FrontendUtils.WEBPACK_CONFIG;
 import static com.vaadin.flow.server.frontend.FrontendUtils.WEBPACK_GENERATED;
-<<<<<<< HEAD
-import static org.junit.Assert.assertTrue;
-=======
-
->>>>>>> 6e30cf11
 public class NodeTasksTest {
 
     @Rule
@@ -48,15 +58,7 @@
     }
 
     @Test
-<<<<<<< HEAD
     public void should_UseDefaultFolders() throws Exception {
-        Builder builder = new Builder(
-                new DefaultClassFinder(this.getClass().getClassLoader()),
-                new File(userDir)).enablePackagesUpdate(false)
-                        .enableImportsUpdate(true).runNpmInstall(false)
-                        .withEmbeddableWebComponents(false);
-=======
-    public void should_UseDefaultFolders()throws Exception {
         Lookup mockedLookup = Mockito.mock(Lookup.class);
         Mockito.doReturn(new DefaultClassFinder(this.getClass().getClassLoader()))
                 .when(mockedLookup).lookup(ClassFinder.class);
@@ -66,7 +68,6 @@
             .enableImportsUpdate(true)
             .runNpmInstall(false)
             .withEmbeddableWebComponents(false);
->>>>>>> 6e30cf11
 
         Assert.assertEquals(
                 new File(userDir, DEFAULT_FRONTEND_DIR).getAbsolutePath(),
@@ -85,8 +86,11 @@
 
     @Test
     public void should_generateServiceWorkerWhenPwa() throws Exception {
+        Lookup mockedLookup = Mockito.mock(Lookup.class);
+        Mockito.doReturn(new DefaultClassFinder(this.getClass().getClassLoader()))
+                .when(mockedLookup).lookup(ClassFinder.class);
         Builder builder = new Builder(
-                new DefaultClassFinder(this.getClass().getClassLoader()),
+                mockedLookup,
                 new File(userDir)).enablePackagesUpdate(false)
                         .enableImportsUpdate(true).runNpmInstall(false)
                         .withEmbeddableWebComponents(false);
@@ -111,23 +115,6 @@
         System.setProperty(PARAM_FRONTEND_DIR, "my_custom_sources_folder");
         System.setProperty(PARAM_GENERATED_DIR, "my/custom/generated/folder");
 
-<<<<<<< HEAD
-        Builder builder = new Builder(
-                new DefaultClassFinder(this.getClass().getClassLoader()),
-                new File(userDir)).enablePackagesUpdate(false)
-                        .enableImportsUpdate(true).runNpmInstall(false)
-                        .withEmbeddableWebComponents(false);
-
-        Assert.assertEquals(
-                new File(userDir, "my_custom_sources_folder").getAbsolutePath(),
-                ((File) getFieldValue(builder, "frontendDirectory"))
-                        .getAbsolutePath());
-        Assert.assertEquals(
-                new File(userDir, "my/custom/generated/folder")
-                        .getAbsolutePath(),
-                ((File) getFieldValue(builder, "generatedFolder"))
-                        .getAbsolutePath());
-=======
         Lookup mockedLookup = Mockito.mock(Lookup.class);
         Mockito.doReturn(new DefaultClassFinder(this.getClass().getClassLoader()))
                 .when(mockedLookup).lookup(ClassFinder.class);
@@ -142,7 +129,6 @@
                 ((File)getFieldValue(builder, "frontendDirectory")).getAbsolutePath());
         Assert.assertEquals(new File(userDir, "my/custom/generated/folder").getAbsolutePath(),
                 ((File)getFieldValue(builder, "generatedFolder")).getAbsolutePath());
->>>>>>> 6e30cf11
 
         builder.build().execute();
         Assert.assertTrue(
@@ -176,45 +162,9 @@
                         "const useClientSideIndexFileForBootstrapping = true;"));
     }
 
-<<<<<<< HEAD
-    @Test
-    public void should_Generate_Connect_Files() throws Exception {
-        File src = new File(
-                getClass().getClassLoader().getResource("java").getFile());
-        File dir = new File(userDir);
-        File json = new File(dir, "api-file.json");
-
-        Builder builder = new Builder(new DefaultClassFinder(
-                Collections.singleton(ConnectEndpointsForTesting.class)), dir)
-                        .enablePackagesUpdate(false).enableImportsUpdate(false)
-                        .withEmbeddableWebComponents(false)
-                        .withConnectJavaSourceFolder(src)
-                        .withConnectGeneratedOpenApiJson(json)
-                        .withConnectClientTsApiFolder(new File(dir, "api"));
-
-        builder.build().execute();
-
-        Arrays.asList(
-                // enableClientSide
-                "target/index.html", "target/index.ts",
-                // withConnectJavaSourceFolder and
-                // withConnectGeneratedOpenApiJson
-                "api-file.json",
-                // withConnectClientTsApiFolder
-                "api/connect-client.default.ts", "api/MyEndpoint.ts")
-                .forEach(name -> assertTrue(name + " not created.",
-                        new File(dir, name).exists()));
-    }
-
-=======
->>>>>>> 6e30cf11
     private Object getFieldValue(Object obj, String name) throws Exception {
         Field field = obj.getClass().getDeclaredField(name);
         field.setAccessible(true);
         return field.get(obj);
     }
-
-    @Endpoint
-    public static class ConnectEndpointsForTesting {
-    }
 }