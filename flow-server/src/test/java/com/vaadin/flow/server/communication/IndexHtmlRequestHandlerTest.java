/*
 * Copyright 2000-2023 Vaadin Ltd.
 *
 * Licensed under the Apache License, Version 2.0 (the "License"); you may not
 * use this file except in compliance with the License. You may obtain a copy of
 * the License at
 *
 * http://www.apache.org/licenses/LICENSE-2.0
 *
 * Unless required by applicable law or agreed to in writing, software
 * distributed under the License is distributed on an "AS IS" BASIS, WITHOUT
 * WARRANTIES OR CONDITIONS OF ANY KIND, either express or implied. See the
 * License for the specific language governing permissions and limitations under
 * the License.
 */
package com.vaadin.flow.server.communication;

import static com.vaadin.flow.component.UI.SERVER_ROUTING;
import static com.vaadin.flow.server.Constants.DEV_BUNDLE_LOCATION;
import static com.vaadin.flow.server.Constants.VAADIN_WEBAPP_RESOURCES;
import static com.vaadin.flow.server.frontend.FrontendUtils.FRONTEND;
import static com.vaadin.flow.server.frontend.FrontendUtils.INDEX_HTML;
import static org.junit.Assert.assertEquals;
import static org.junit.Assert.assertThrows;
import static org.junit.Assert.assertTrue;
import static org.mockito.Mockito.verify;
import static org.mockito.Mockito.when;

import java.io.ByteArrayOutputStream;
import java.io.File;
import java.io.IOException;
import java.io.UncheckedIOException;
import java.net.URL;
import java.nio.charset.StandardCharsets;
import java.util.HashMap;
import java.util.Map;
import java.util.Optional;
import java.util.UUID;
import java.util.stream.Collectors;

import org.apache.commons.io.FileUtils;
import org.jsoup.Jsoup;
import org.jsoup.internal.StringUtil;
import org.jsoup.nodes.Document;
import org.jsoup.nodes.Element;
import org.jsoup.select.Elements;
import org.junit.After;
import org.junit.Assert;
import org.junit.Before;
import org.junit.Rule;
import org.junit.Test;
import org.junit.rules.TemporaryFolder;
import org.mockito.ArgumentCaptor;
import org.mockito.Mockito;

import com.vaadin.flow.component.UI;
import com.vaadin.flow.di.Lookup;
import com.vaadin.flow.di.ResourceProvider;
import com.vaadin.flow.internal.UsageStatistics;
import com.vaadin.flow.server.AppShellRegistry;
import com.vaadin.flow.server.BootstrapHandler;
import com.vaadin.flow.server.Constants;
import com.vaadin.flow.server.MockServletServiceSessionSetup;
import com.vaadin.flow.server.VaadinRequest;
import com.vaadin.flow.server.VaadinResponse;
import com.vaadin.flow.server.VaadinServletContext;
import com.vaadin.flow.server.VaadinServletRequest;
import com.vaadin.flow.server.VaadinServletService;
import com.vaadin.flow.server.VaadinSession;
import com.vaadin.flow.server.frontend.FrontendUtils;
import com.vaadin.flow.server.startup.VaadinAppShellInitializerTest.AppShellWithPWA;
import com.vaadin.flow.server.startup.VaadinAppShellInitializerTest.MyAppShellWithConfigurator;
import com.vaadin.tests.util.MockDeploymentConfiguration;
import com.vaadin.tests.util.TestUtil;

import elemental.json.Json;
import elemental.json.JsonObject;
import jakarta.servlet.ServletContext;
import jakarta.servlet.http.HttpServletRequest;

public class IndexHtmlRequestHandlerTest {
    private static final String SPRING_CSRF_ATTRIBUTE_IN_SESSION = "org.springframework.security.web.csrf.CsrfToken";
    private static final String SPRING_CSRF_ATTRIBUTE = "_csrf";
    private MockServletServiceSessionSetup mocks;
    private MockServletServiceSessionSetup.TestVaadinServletService service;
    private VaadinSession session;
    private IndexHtmlRequestHandler indexHtmlRequestHandler;
    private VaadinResponse response;
    private ByteArrayOutputStream responseOutput;
    private MockDeploymentConfiguration deploymentConfiguration;
    private VaadinServletContext context;

    private String springTokenString;
    private String springTokenHeaderName = "x-CSRF-TOKEN";
    private String springTokenParamName = SPRING_CSRF_ATTRIBUTE_IN_SESSION;

    private int expectedScriptsTagsOnBootstrapPage = 4;

    @Rule
    public TemporaryFolder temporaryFolder = new TemporaryFolder();

    @Before
    public void setUp() throws Exception {

        mocks = new MockServletServiceSessionSetup();
        service = mocks.getService();
        session = mocks.getSession();
        response = Mockito.mock(VaadinResponse.class);
        responseOutput = new ByteArrayOutputStream();
        Mockito.when(response.getOutputStream()).thenReturn(responseOutput);
        deploymentConfiguration = mocks.getDeploymentConfiguration();
        deploymentConfiguration.setFrontendHotdeploy(false);
        deploymentConfiguration.setProductionMode(true);
        indexHtmlRequestHandler = new IndexHtmlRequestHandler();
        context = Mockito.mock(VaadinServletContext.class);
        ServletContext servletContext = Mockito.mock(ServletContext.class);
        Mockito.when(context.getContext()).thenReturn(servletContext);
        Mockito.when(context.getAttribute(Mockito.any(), Mockito.any()))
                .thenCallRealMethod();
        springTokenString = UUID.randomUUID().toString();
    }

    @Test
    public void serveIndexHtml_requestWithRootPath_serveContentFromTemplate()
            throws IOException {
        indexHtmlRequestHandler.synchronizedHandleRequest(session,
                createVaadinRequest("/"), response);
        String indexHtml = responseOutput
                .toString(StandardCharsets.UTF_8.name());
        Assert.assertTrue(
                "Response should have content from the index.html template",
                indexHtml.contains("index.html template content"));
        Assert.assertTrue(
                "Response should have styles for the system-error dialogs",
                indexHtml.contains(".v-system-error"));
    }

    @Test
    public void serveNotFoundIndexHtml_requestWithRootPath_failsWithIOException()
            throws IOException {
        VaadinServletService vaadinService = Mockito
                .mock(VaadinServletService.class);
        Mockito.when(vaadinService.getDeploymentConfiguration())
                .thenReturn(deploymentConfiguration);

        Mockito.when(vaadinService.getContext()).thenReturn(context);
        final Lookup lookup = Mockito.mock(Lookup.class);
        ResourceProvider resourceProvider = Mockito
                .mock(ResourceProvider.class);
        Mockito.when(context.getAttribute(Lookup.class)).thenReturn(lookup);
        Mockito.when(lookup.lookup(ResourceProvider.class))
                .thenReturn(resourceProvider);
        URL resource = Mockito.mock(URL.class);
        Mockito.when(resourceProvider
                .getApplicationResource(VAADIN_WEBAPP_RESOURCES + INDEX_HTML))
                .thenReturn(resource);
        when(resource.openStream()).thenReturn(null);

        VaadinServletRequest vaadinRequest = Mockito
                .mock(VaadinServletRequest.class);
        Mockito.when(vaadinRequest.getService()).thenReturn(vaadinService);

        String expectedError = "java.io.IOException: Unable to find index.html. "
                + "It should be available on the classpath when running in production mode";

        UncheckedIOException expectedException = assertThrows(
                UncheckedIOException.class,
                () -> indexHtmlRequestHandler.synchronizedHandleRequest(session,
                        vaadinRequest, response));
        Assert.assertEquals(expectedError, expectedException.getMessage());
    }

    @Test
    public void serveIndexHtml_requestWithRootPath_hasBaseHrefElement()
            throws IOException {
        indexHtmlRequestHandler.synchronizedHandleRequest(session,
                createVaadinRequest("/"), response);
        String indexHtml = responseOutput
                .toString(StandardCharsets.UTF_8.name());
        Assert.assertTrue("Response should have correct base href",
                indexHtml.contains("<base href=\".\""));
    }

    @Test
    public void serveIndexHtml_requestWithSomePath_hasBaseHrefElement()
            throws IOException {
        indexHtmlRequestHandler.synchronizedHandleRequest(session,
                createVaadinRequest("/some/path"), response);
        String indexHtml = responseOutput
                .toString(StandardCharsets.UTF_8.name());
        Assert.assertTrue("Response should have correct base href",
                indexHtml.contains("<base href=\"./..\""));
    }

    @Test
    public void canHandleRequest_requestWithRootPath_handleRequest() {
        boolean canHandleRequest = indexHtmlRequestHandler
                .canHandleRequest(createVaadinRequest("/"));
        Assert.assertTrue("The handler should handle a root path request",
                canHandleRequest);
    }

    @Test
    public void canHandleRequest_withoutBootstrapUrlPredicate() {
        Assert.assertTrue(indexHtmlRequestHandler
                .canHandleRequest(createVaadinRequest("/nested/picture.png")));
        Assert.assertTrue(indexHtmlRequestHandler
                .canHandleRequest(createVaadinRequest("/nested/CAPITAL.PNG")));
        Assert.assertTrue(indexHtmlRequestHandler
                .canHandleRequest(createVaadinRequest("com.foo.MyTest")));
    }

    @Test
    public void canHandleRequest_withBootstrapUrlPredicate() {

        service.setBootstrapUrlPredicate(req -> {
            // refuse any request with extension
            return !req.getPathInfo().matches(".+\\.[A-z][A-z\\d]+$");
        });

        Assert.assertTrue(
                "The handler should handle a route with " + "parameter",
                indexHtmlRequestHandler
                        .canHandleRequest(createVaadinRequest("/some/route")));
        Assert.assertTrue("The handler should handle a normal route",
                indexHtmlRequestHandler
                        .canHandleRequest(createVaadinRequest("/myroute")));
        Assert.assertTrue("The handler should handle a directory request",
                indexHtmlRequestHandler.canHandleRequest(
                        createVaadinRequest("/myroute/ends/withslash/")));
        Assert.assertTrue(
                "The handler should handle a request if it has "
                        + "extension pattern in the middle of the path",
                indexHtmlRequestHandler.canHandleRequest(
                        createVaadinRequest("/documentation/10.0.x1/flow")));

        Assert.assertFalse(
                "The handler should not handle request with extension",
                indexHtmlRequestHandler.canHandleRequest(
                        createVaadinRequest("/nested/picture.png")));
        Assert.assertFalse(
                "The handler should not handle request with capital extension",
                indexHtmlRequestHandler.canHandleRequest(
                        createVaadinRequest("/nested/CAPITAL.PNG")));
        Assert.assertFalse(
                "The handler should not handle request with extension",
                indexHtmlRequestHandler
                        .canHandleRequest(createVaadinRequest("/script.js")));

        Assert.assertFalse(
                "The handler should not handle request with extension",
                indexHtmlRequestHandler
                        .canHandleRequest(createVaadinRequest("/music.mp3")));
        Assert.assertFalse(
                "The handler should not handle request with only extension",
                indexHtmlRequestHandler
                        .canHandleRequest(createVaadinRequest("/.htaccess")));
    }

    @Test
    public void canHandleRequest_allow_oldBrowser() {
        Assert.assertTrue(indexHtmlRequestHandler.canHandleRequest(
                createRequestWithDestination("/", null, null)));
    }

    @Test
    public void canHandleRequest_handle_indexHtmlRequest() {
        Assert.assertTrue(indexHtmlRequestHandler.canHandleRequest(
                createRequestWithDestination("/", "document", "navigate")));
    }

    @Test
    public void canHandleRequest_doNotHandle_scriptRequest() {
        Assert.assertFalse(indexHtmlRequestHandler.canHandleRequest(
                createRequestWithDestination("/", "script", "no-cors")));
    }

    @Test
    public void canHandleRequest_doNotHandle_imageRequest() {
        Assert.assertFalse(indexHtmlRequestHandler.canHandleRequest(
                createRequestWithDestination("/", "image", "no-cors")));
    }

    @Test
    public void canHandleRequest_doNotHandle_vaadinStaticResources() {
        Assert.assertFalse(indexHtmlRequestHandler.canHandleRequest(
                createRequestWithDestination("/VAADIN/foo.js", null, null)));
    }

    @Test
    public void canHandleRequest_handle_serviceWorkerDocumentRequest() {
        Assert.assertTrue(indexHtmlRequestHandler.canHandleRequest(
                createRequestWithDestination("/", "empty", "same-origin")));
    }

    @Test
    public void bootstrapListener_addListener_responseIsModified()
            throws IOException {
        service.addIndexHtmlRequestListener(evt -> evt.getDocument().head()
                .getElementsByTag("script").remove());
        service.addIndexHtmlRequestListener(evt -> {
            evt.getDocument().head().appendElement("script").attr("src",
                    "testing.1");
        });
        service.addIndexHtmlRequestListener(evt -> evt.getDocument().head()
                .appendElement("script").attr("src", "testing.2"));

        indexHtmlRequestHandler.synchronizedHandleRequest(session,
                createVaadinRequest("/"), response);
        String indexHtml = responseOutput
                .toString(StandardCharsets.UTF_8.name());
        Document document = Jsoup.parse(indexHtml);
        Elements scripts = document.head().getElementsByTag("script");
        int expectedScripts = 4;
        Assert.assertEquals(expectedScripts, scripts.size());
        Assert.assertEquals("testing.1",
                scripts.get(expectedScripts - 2).attr("src"));
        Assert.assertEquals("testing.2",
                scripts.get(expectedScripts - 1).attr("src"));
    }

    @Test
    public void should_add_initialUidl_when_includeInitialBootstrapUidl()
            throws IOException {
        deploymentConfiguration.setEagerServerLoad(true);

        indexHtmlRequestHandler.synchronizedHandleRequest(session,
                createVaadinRequest("/"), response);
        String indexHtml = responseOutput
                .toString(StandardCharsets.UTF_8.name());
        Document document = Jsoup.parse(indexHtml);

        Elements scripts = document.head().getElementsByTag("script");
        Assert.assertEquals(expectedScriptsTagsOnBootstrapPage, scripts.size());
        Element initialUidlScript = scripts
                .get(expectedScriptsTagsOnBootstrapPage - 2);
        Assert.assertEquals("", initialUidlScript.attr("initial"));
        Assert.assertTrue(
                initialUidlScript.toString().contains("Could not navigate"));

        Mockito.verify(session, Mockito.times(1)).setAttribute(SERVER_ROUTING,
                Boolean.TRUE);
    }

    @Test
    public void should_not_add_initialUidl_when_not_includeInitialBootstrapUidl()
            throws IOException {
        indexHtmlRequestHandler.synchronizedHandleRequest(session,
                createVaadinRequest("/"), response);
        String indexHtml = responseOutput
                .toString(StandardCharsets.UTF_8.name());
        Document document = Jsoup.parse(indexHtml);

        Elements scripts = document.head().getElementsByTag("script");
        Assert.assertEquals(expectedScriptsTagsOnBootstrapPage, scripts.size());
        Element initialUidlScript = scripts
                .get(expectedScriptsTagsOnBootstrapPage - 2);

        Assert.assertEquals(
                "window.Vaadin = window.Vaadin || {};window.Vaadin.TypeScript= {};",
                initialUidlScript.childNode(0).toString());
        Assert.assertEquals("", initialUidlScript.attr("initial"));

        Mockito.verify(session, Mockito.times(0)).setAttribute(SERVER_ROUTING,
                Boolean.TRUE);
    }

    @Test
    public void should_initialize_UI_and_add_initialUidl_when_valid_route()
            throws IOException {
        deploymentConfiguration.setEagerServerLoad(true);

        service.setBootstrapInitialPredicate(request -> {
            return request.getPathInfo().equals("/");
        });

        indexHtmlRequestHandler.synchronizedHandleRequest(session,
                createVaadinRequest("/"), response);
        String indexHtml = responseOutput
                .toString(StandardCharsets.UTF_8.name());
        Document document = Jsoup.parse(indexHtml);

        Elements scripts = document.head().getElementsByTag("script");
        Assert.assertEquals(expectedScriptsTagsOnBootstrapPage, scripts.size());
        Element initialUidlScript = scripts
                .get(expectedScriptsTagsOnBootstrapPage - 2);
        Assert.assertEquals("", initialUidlScript.attr("initial"));
        String scriptContent = initialUidlScript.toString();
        Assert.assertTrue(scriptContent.contains("Could not navigate"));
        Assert.assertFalse("Initial object content should not be escaped",
                scriptContent.contains("&lt;")
                        || scriptContent.contains("&gt;"));
        Assert.assertNotNull(UI.getCurrent());
    }

    @Test
    public void should_not_initialize_UI_and_add_initialUidl_when_invalid_route()
            throws IOException {
        deploymentConfiguration.setEagerServerLoad(true);

        service.setBootstrapInitialPredicate(request -> {
            return request.getPathInfo().equals("/");
        });

        indexHtmlRequestHandler.synchronizedHandleRequest(session,
                createVaadinRequest("/foo"), response);
        String indexHtml = responseOutput
                .toString(StandardCharsets.UTF_8.name());
        Document document = Jsoup.parse(indexHtml);

        Elements scripts = document.head().getElementsByTag("script");
        Assert.assertEquals(expectedScriptsTagsOnBootstrapPage, scripts.size());
        Element initialUidlScript = scripts
                .get(expectedScriptsTagsOnBootstrapPage - 2);
        Assert.assertEquals(
                "window.Vaadin = window.Vaadin || {};window.Vaadin.TypeScript= {};",
                initialUidlScript.childNode(0).toString());
        Assert.assertEquals("", initialUidlScript.attr("initial"));
        Assert.assertNull(UI.getCurrent());
    }

    @Test
    public void should_getter_UI_return_not_empty_when_includeInitialBootstrapUidl()
            throws IOException {
        deploymentConfiguration.setEagerServerLoad(true);

        VaadinRequest request = createVaadinRequest("/");

        indexHtmlRequestHandler.synchronizedHandleRequest(session,

                request, response);

        ArgumentCaptor<IndexHtmlResponse> captor = ArgumentCaptor
                .forClass(IndexHtmlResponse.class);

        verify(request.getService()).modifyIndexHtmlResponse(captor.capture());

        Assert.assertNotNull(captor.getValue().getUI());
    }

    @Test
    public void should_getter_UI_return_empty_when_not_includeInitialBootstrapUidl()
            throws IOException {
        VaadinRequest request = createVaadinRequest("/");

        indexHtmlRequestHandler.synchronizedHandleRequest(session, request,
                response);

        ArgumentCaptor<IndexHtmlResponse> captor = ArgumentCaptor
                .forClass(IndexHtmlResponse.class);

        verify(request.getService()).modifyIndexHtmlResponse(captor.capture());

        Assert.assertEquals(Optional.empty(), captor.getValue().getUI());
    }

    @Test
    public void should_include_spring_csrf_token_in_meta_tags_when_return_not_null_spring_csrf_in_request()
            throws IOException {
        VaadinRequest request = createVaadinRequestWithSpringCsrfToken();
        indexHtmlRequestHandler.synchronizedHandleRequest(session, request,
                response);
        assertSpringCsrfTokenIsAvailableAsMetaTagsInDom();
    }

    @Test
    public void should_not_include_token_in_dom_when_return_null_csrfToken_in_session()
            throws IOException {
        indexHtmlRequestHandler.synchronizedHandleRequest(session,
                createVaadinRequest("/"), response);

        String indexHtml = responseOutput
                .toString(StandardCharsets.UTF_8.name());
        Document document = Jsoup.parse(indexHtml);

        Elements scripts = document.head().getElementsByTag("script");
        Assert.assertEquals(expectedScriptsTagsOnBootstrapPage, scripts.size());
        Element initialUidlScript = scripts
                .get(expectedScriptsTagsOnBootstrapPage - 2);
        Assert.assertFalse(initialUidlScript.childNode(0).toString()
                .contains("window.Vaadin = {Flow: {\"csrfToken\":"));
        Assert.assertEquals("", initialUidlScript.attr("initial"));
    }

    @Test
    public void should_not_include_spring_csrf_token_in_meta_tags_when_return_null_spring_csrf_in_request()
            throws IOException {
        VaadinRequest request = createVaadinRequest("/");
        indexHtmlRequestHandler.synchronizedHandleRequest(session, request,
                response);

        String indexHtml = responseOutput
                .toString(StandardCharsets.UTF_8.name());
        Document document = Jsoup.parse(indexHtml);

        Assert.assertEquals(0, document.head()
                .getElementsByAttribute(SPRING_CSRF_ATTRIBUTE).size());
        Assert.assertEquals(0,
                document.head().getElementsByAttribute("_csrf_header").size());
    }

    @Test
    public void should_include_spring_token_in_dom_when_referer_is_service_worker()
            throws IOException {
        VaadinRequest request = createVaadinRequestWithSpringCsrfToken();
        Mockito.when(request.getHeader("referer"))
                .thenReturn("http://somewhere.test/sw.js");
        indexHtmlRequestHandler.synchronizedHandleRequest(session, request,
                response);
        assertSpringCsrfTokenIsAvailableAsMetaTagsInDom();
    }

    @Test
    public void should_use_client_routing_when_there_is_a_router_call()
            throws IOException {

        deploymentConfiguration.setEagerServerLoad(true);

        indexHtmlRequestHandler.synchronizedHandleRequest(session,
                createVaadinRequest("/"), response);

        Mockito.verify(session, Mockito.times(1)).setAttribute(SERVER_ROUTING,
                Boolean.TRUE);
        Mockito.verify(session, Mockito.times(0)).setAttribute(SERVER_ROUTING,
                Boolean.FALSE);

        UI.getCurrent().connectClient("foo", "bar", "/foo", "", "", null);

        Mockito.verify(session, Mockito.times(1)).setAttribute(SERVER_ROUTING,
                Boolean.FALSE);
    }

    @Test
    public void should_not_add_metaElements_when_not_appShellPresent()
            throws Exception {
        indexHtmlRequestHandler.synchronizedHandleRequest(session,
                createVaadinRequest("/"), response);

        String indexHtml = responseOutput
                .toString(StandardCharsets.UTF_8.name());
        Document document = Jsoup.parse(indexHtml);

        // the template used in clientSide mode already has two metas
        // see: src/main/resources/com/vaadin/flow/server/frontend/index.html
        Elements elements = document.head().getElementsByTag("meta");
        assertEquals(2, elements.size());
    }

    @Test
    public void should_add_metaAndPwa_Inline_Elements_when_appShellPresent()
            throws Exception {
        // Set class in context and do not call initializer
        AppShellRegistry registry = AppShellRegistry.getInstance(context);
        registry.setShell(AppShellWithPWA.class);
        mocks.setAppShellRegistry(registry);

        indexHtmlRequestHandler.synchronizedHandleRequest(session,
                createVaadinRequest("/"), response);

        String indexHtml = responseOutput
                .toString(StandardCharsets.UTF_8.name());
        Document document = Jsoup.parse(indexHtml);

        Elements elements = document.head().getElementsByTag("meta");
        assertEquals(8, elements.size());

        Optional<Element> viewPort = findFirstElementByNameAttrEqualTo(elements,
                "viewport");
        assertTrue("'viewport' meta link should exist.", viewPort.isPresent());
        assertEquals("my-viewport", viewPort.get().attr("content"));

        Optional<Element> appleMobileWebAppCapable = findFirstElementByNameAttrEqualTo(
                elements, "apple-mobile-web-app-capable");
        assertTrue("'apple-mobile-web-app-capable' meta link should exist.",
                appleMobileWebAppCapable.isPresent());
        assertEquals("yes", appleMobileWebAppCapable.get().attr("content"));

        Optional<Element> themeColor = findFirstElementByNameAttrEqualTo(
                elements, "theme-color");
        assertTrue("'theme-color' meta link should exists.",
                themeColor.isPresent());
        assertEquals("#ffffff", themeColor.get().attr("content"));

        Optional<Element> appleMobileWebAppStatusBar = findFirstElementByNameAttrEqualTo(
                elements, "apple-mobile-web-app-status-bar-style");
        assertTrue(
                "'apple-mobile-web-app-status-bar-style' meta link should exists.",
                appleMobileWebAppStatusBar.isPresent());
        assertEquals("#ffffff",
                appleMobileWebAppStatusBar.get().attr("content"));

        Optional<Element> mobileWebAppCapableElements = findFirstElementByNameAttrEqualTo(
                elements, "mobile-web-app-capable");
        assertTrue("'mobile-web-app-capable' meta link should exists.",
                mobileWebAppCapableElements.isPresent());
        assertEquals("yes", mobileWebAppCapableElements.get().attr("content"));

        Optional<Element> appleTouchFullScreenElements = findFirstElementByNameAttrEqualTo(
                elements, "apple-touch-fullscreen");
        assertTrue("'apple-touch-fullscreen' meta link should exist.",
                appleTouchFullScreenElements.isPresent());
        assertEquals("yes", appleTouchFullScreenElements.get().attr("content"));

        Optional<Element> appleMobileWebAppTitleElements = findFirstElementByNameAttrEqualTo(
                elements, "apple-mobile-web-app-title");
        assertTrue("'apple-mobile-web-app-title' should exist.",
                appleMobileWebAppTitleElements.isPresent());
        assertEquals("n", appleMobileWebAppTitleElements.get().attr("content"));

        Elements headInlineAndStyleElements = document.head()
                .getElementsByTag("style");
        assertEquals(3, headInlineAndStyleElements.size());

        assertEquals("[hidden] { display: none !important; }",
                headInlineAndStyleElements.get(1).childNode(0).toString());

        assertEquals("text/css",
                headInlineAndStyleElements.get(2).attr("type"));
        assertEquals("body,#outlet{width:my-width;height:my-height;}",
                headInlineAndStyleElements.get(2).childNode(0).toString());
    }

    @Test
    public void should_add_elements_when_appShellWithConfigurator()
            throws Exception {
        File projectRootFolder = temporaryFolder.newFolder();
        TestUtil.createIndexHtmlStub(projectRootFolder);
        TestUtil.createStatsJsonStub(projectRootFolder);
        deploymentConfiguration.setProductionMode(false);
        deploymentConfiguration.setProjectFolder(projectRootFolder);
        // Set class in context and do not call initializer
        AppShellRegistry registry = AppShellRegistry.getInstance(context);
        registry.setShell(MyAppShellWithConfigurator.class);
        mocks.setAppShellRegistry(registry);

        indexHtmlRequestHandler.synchronizedHandleRequest(session,
                createVaadinRequest("/"), response);

        String indexHtml = responseOutput
                .toString(StandardCharsets.UTF_8.name());
        Document document = Jsoup.parse(indexHtml);

        Elements elements = document.head().getElementsByTag("meta");
        assertEquals(4, elements.size());
        // already in the index.html used as template
        assertEquals("UTF-8", elements.get(0).attr("charset"));

        // replaced ones in the index.html template by configurator ones
        assertEquals("viewport", elements.get(1).attr("name"));
        assertEquals("my-viewport", elements.get(1).attr("content"));

        // added by configurator
        assertEquals("foo", elements.get(2).attr("name"));
        assertEquals("bar", elements.get(2).attr("content"));
        assertEquals("lorem", elements.get(3).attr("name"));
        assertEquals("ipsum", elements.get(3).attr("content"));

        assertEquals("my-title", document.head().getElementsByTag("title")
                .get(0).childNode(0).toString());

        Elements headInlineAndStyleElements = document.head()
                .getElementsByTag("style");
        assertEquals(4, headInlineAndStyleElements.size());

        assertEquals("[hidden] { display: none !important; }",
                headInlineAndStyleElements.get(2).childNode(0).toString());

        assertEquals("text/css",
                headInlineAndStyleElements.get(3).attr("type"));
        assertEquals("body,#outlet{width:my-width;height:my-height;}",
                headInlineAndStyleElements.get(3).childNode(0).toString());

        Elements bodyInlineElements = document.body()
                .getElementsByTag("script");
        // <script>window.Vaadin = window.Vaadin || {};window.Vaadin
        // .registrations = window.Vaadin.registrations ||
        // [];window.Vaadin.registrations.push({"is":"java","version":"17.0.2"});
        // </script>"
        // <script type="text/javascript">window.messages = window.messages
        // || [];window.messages.push("inline.js");
        // </script>"
        assertEquals(2, bodyInlineElements.size());
    }

    @Test
    public void should_export_usage_statistics_in_development_mode()
            throws IOException {
        File projectRootFolder = temporaryFolder.newFolder();
        TestUtil.createIndexHtmlStub(projectRootFolder);
        TestUtil.createStatsJsonStub(projectRootFolder);
        deploymentConfiguration.setProductionMode(false);
        deploymentConfiguration.setProjectFolder(projectRootFolder);

        indexHtmlRequestHandler.synchronizedHandleRequest(session,
                createVaadinRequest("/"), response);

        String indexHtml = responseOutput
                .toString(StandardCharsets.UTF_8.name());
        Document document = Jsoup.parse(indexHtml);

        Elements bodyInlineElements = document.body()
                .getElementsByTag("script");
        // <script>window.Vaadin = window.Vaadin || {};
        // window.Vaadin.registrations = window.Vaadin.registrations || [];
        // window.Vaadin.registrations.push({"is":"java","version":"17.0.2"});
        // </script>
        assertEquals(1, bodyInlineElements.size());

        String entries = UsageStatistics.getEntries().map(entry -> {
            JsonObject json = Json.createObject();

            json.put("is", entry.getName());
            json.put("version", entry.getVersion());

            return json.toString();
        }).collect(Collectors.joining(","));

        String expected = StringUtil
                .normaliseWhitespace("window.Vaadin = window.Vaadin || {}; "
                        + "window.Vaadin.registrations = window.Vaadin.registrations || [];\n"
                        + "window.Vaadin.registrations.push(" + entries + ");");

        String htmlContent = bodyInlineElements.get(0).childNode(0).outerHtml();
        htmlContent = htmlContent.replace("\r", "");
        htmlContent = htmlContent.replace("\n", " ");
        assertEquals(StringUtil.normaliseWhitespace(expected), htmlContent);
    }

    @Test
    public void should_NOT_export_usage_statistics_in_production_mode()
            throws IOException {
        deploymentConfiguration.setProductionMode(true);

        indexHtmlRequestHandler.synchronizedHandleRequest(session,
                createVaadinRequest("/"), response);

        String indexHtml = responseOutput
                .toString(StandardCharsets.UTF_8.name());
        Document document = Jsoup.parse(indexHtml);

        Elements bodyInlineElements = document.body()
                .getElementsByTag("script");
        assertEquals(1, bodyInlineElements.size());
    }

    @Test
    public void should_store_IndexHtmltitleToUI_When_LoadingServerEagerly()
            throws IOException {
        deploymentConfiguration.setEagerServerLoad(true);
        indexHtmlRequestHandler.synchronizedHandleRequest(session,
                createVaadinRequest("/"), response);
        assertEquals("Flow Test CCDM",
                UI.getCurrent().getInternals().getAppShellTitle());
    }

    @After
    public void tearDown() throws Exception {
        session.unlock();
        mocks.cleanup();
    }

    private Optional<Element> findFirstElementByNameAttrEqualTo(
            Elements elements, String name) {
        return elements.stream()
                .filter(element -> name.equals(element.attr("name")))
                .findFirst();
    }

    private VaadinServletRequest createRequestWithDestination(String pathInfo,
            String fetchDest, String fetchMode) {
        VaadinServletRequest req = createVaadinRequest(pathInfo);
        Mockito.when(req.getHeader(Mockito.anyString())).thenAnswer(arg -> {
            if ("Sec-Fetch-Dest".equals(arg.getArgument(0))) {
                return fetchDest;
            } else if ("Sec-Fetch-Mode".equals(arg.getArgument(0))) {
                return fetchMode;
            }
            return null;
        });

        return req;
    }

    private VaadinServletRequest createVaadinRequest(String pathInfo) {
        HttpServletRequest request = createRequest(pathInfo);
        return new VaadinServletRequest(request, Mockito.spy(service));
    }

    private HttpServletRequest createRequest(String pathInfo) {
        HttpServletRequest request = Mockito.mock(HttpServletRequest.class);
        Mockito.doAnswer(invocation -> "").when(request).getServletPath();
        Mockito.doAnswer(invocation -> pathInfo).when(request).getPathInfo();
        Mockito.doAnswer(invocation -> new StringBuffer(pathInfo)).when(request)
                .getRequestURL();
        return request;
    }

    @Test
    public void internal_request_no_bootstrap_page() {
        VaadinServletRequest request = Mockito.mock(VaadinServletRequest.class);
        Mockito.when(request.getPathInfo()).thenReturn(null);
        Mockito.when(request.getParameter("v-r")).thenReturn("hello-foo-bar");
        Assert.assertTrue(BootstrapHandler.isFrameworkInternalRequest(request));
        Assert.assertFalse(indexHtmlRequestHandler.canHandleRequest(request));

        Mockito.when(request.getParameter("v-r")).thenReturn("init");
        Assert.assertTrue(BootstrapHandler.isFrameworkInternalRequest(request));
        Assert.assertFalse(indexHtmlRequestHandler.canHandleRequest(request));
    }

    @Test
    public void synchronizedHandleRequest_badLocation_noUiCreated()
            throws IOException {
        final IndexHtmlRequestHandler bootstrapHandler = new IndexHtmlRequestHandler();

        final VaadinServletRequest request = Mockito
                .mock(VaadinServletRequest.class);
        Mockito.doAnswer(invocation -> "..**").when(request).getPathInfo();

        final MockServletServiceSessionSetup.TestVaadinServletResponse response = mocks
                .createResponse();

        final boolean value = bootstrapHandler.synchronizedHandleRequest(
                mocks.getSession(), request, response);
        Assert.assertTrue("No further request handlers should be called",
                value);

        Assert.assertEquals("Invalid status code reported", 400,
                response.getErrorCode());
        Assert.assertEquals("Invalid message reported",
                "Invalid location: Relative path cannot contain .. segments",
                response.getErrorMessage());
    }

    @Test
    public void serviceWorkerRequest_canNotHandleRequest() {
        IndexHtmlRequestHandler bootstrapHandler = new IndexHtmlRequestHandler();

        VaadinServletRequest request = Mockito.mock(VaadinServletRequest.class);

        Mockito.when(request.getHeader(BootstrapHandler.SERVICE_WORKER_HEADER))
                .thenReturn("script");

        Assert.assertFalse(bootstrapHandler.canHandleRequest(request));
    }

    @Test
    public void servingStylesCss_expressBuildMode_addsLinkTagWithStylesCssUrl()
            throws IOException {
        File projectRootFolder = temporaryFolder.newFolder();
        TestUtil.createThemeJs(projectRootFolder);
<<<<<<< HEAD
        File indexHtmlFile = new File(projectRootFolder,
                FrontendUtils.FRONTEND + FrontendUtils.INDEX_HTML);
        FileUtils.write(indexHtmlFile,
                "<html><head></head><body></body></html>",
                StandardCharsets.UTF_8);
        File devBundlePath = new File(projectRootFolder,
                Constants.DEV_BUNDLE_LOCATION);
=======
        File indexHtmlFile = new File(projectRootFolder, FRONTEND + INDEX_HTML);
        FileUtils.write(indexHtmlFile,
                "<html><head></head><body></body></html>",
                StandardCharsets.UTF_8);
        File devBundlePath = new File(projectRootFolder, DEV_BUNDLE_LOCATION);
>>>>>>> c859d5e5
        File statsJson = new File(devBundlePath, "config/stats.json");
        String content = "{" + " \"npmModules\": {},"
                + " \"packageJsonDependencies\": {},"
                + " \"bundleImports\": []," + " \"frontendHashes\": {},"
                + " \"themeJsonHashes\": {}," + " \"entryScripts\": [],"
                + " \"webComponents\": []," + " \"packageJsonHash\": \"hash\""
                + "}";
        FileUtils.forceMkdirParent(statsJson);
        FileUtils.write(statsJson, content, StandardCharsets.UTF_8);
        deploymentConfiguration.setProductionMode(false);
        deploymentConfiguration.setProjectFolder(projectRootFolder);

        indexHtmlRequestHandler.synchronizedHandleRequest(session,
                createVaadinRequest("/"), response);

        String indexHtml = responseOutput.toString(StandardCharsets.UTF_8);
        Document document = Jsoup.parse(indexHtml);

        Elements linkElements = document.head().getElementsByTag("link");
        assertEquals(1, linkElements.size());
        assertEquals("stylesheet", linkElements.get(0).attr("rel"));
        assertEquals("themes/my-theme/styles.css",
                linkElements.get(0).attr("href"));
    }

    @Test
    public void servingStylesCss_productionMode_noLinkTagAdded()
            throws IOException {
        File projectRootFolder = temporaryFolder.newFolder();
        deploymentConfiguration.setProductionMode(true);
        deploymentConfiguration.setProjectFolder(projectRootFolder);

        indexHtmlRequestHandler.synchronizedHandleRequest(session,
                createVaadinRequest("/"), response);

        String indexHtml = responseOutput.toString(StandardCharsets.UTF_8);
        Document document = Jsoup.parse(indexHtml);

        Elements linkElements = document.head().getElementsByTag("link");
        assertEquals(0, linkElements.size());
    }

    private VaadinRequest createVaadinRequestWithSpringCsrfToken() {
        VaadinRequest request = Mockito.spy(createVaadinRequest("/"));
        Map<String, String> csrfJsonMap = new HashMap<>();
        csrfJsonMap.put("token", springTokenString);
        csrfJsonMap.put("headerName", springTokenHeaderName);
        csrfJsonMap.put("parameterName", springTokenParamName);
        Mockito.when(request.getAttribute(SPRING_CSRF_ATTRIBUTE_IN_SESSION))
                .thenReturn(csrfJsonMap);
        return request;
    }

    private void assertSpringCsrfTokenIsAvailableAsMetaTagsInDom() {
        try {
            String indexHtml = responseOutput
                    .toString(StandardCharsets.UTF_8.name());
            Document document = Jsoup.parse(indexHtml);

            Elements csrfMetaEelement = document.head()
                    .getElementsByAttributeValue("name", SPRING_CSRF_ATTRIBUTE);
            Assert.assertEquals(1, csrfMetaEelement.size());
            Assert.assertEquals(springTokenString,
                    csrfMetaEelement.first().attr("content"));

            Elements csrfHeaderMetaElement = document.head()
                    .getElementsByAttributeValue("name", "_csrf_header");
            Assert.assertEquals(1, csrfHeaderMetaElement.size());
            Assert.assertEquals(springTokenHeaderName,
                    csrfHeaderMetaElement.first().attr("content"));

            Elements csrfParameterMetaElement = document.head()
                    .getElementsByAttributeValue("name", "_csrf_parameter");
            Assert.assertEquals(1, csrfParameterMetaElement.size());
            Assert.assertEquals(springTokenParamName,
                    csrfParameterMetaElement.first().attr("content"));
        } catch (Exception e) {
            Assert.fail("Unable to parse the index html page");
        }
    }
}<|MERGE_RESOLUTION|>--- conflicted
+++ resolved
@@ -16,9 +16,7 @@
 package com.vaadin.flow.server.communication;
 
 import static com.vaadin.flow.component.UI.SERVER_ROUTING;
-import static com.vaadin.flow.server.Constants.DEV_BUNDLE_LOCATION;
 import static com.vaadin.flow.server.Constants.VAADIN_WEBAPP_RESOURCES;
-import static com.vaadin.flow.server.frontend.FrontendUtils.FRONTEND;
 import static com.vaadin.flow.server.frontend.FrontendUtils.INDEX_HTML;
 import static org.junit.Assert.assertEquals;
 import static org.junit.Assert.assertThrows;
@@ -849,7 +847,6 @@
             throws IOException {
         File projectRootFolder = temporaryFolder.newFolder();
         TestUtil.createThemeJs(projectRootFolder);
-<<<<<<< HEAD
         File indexHtmlFile = new File(projectRootFolder,
                 FrontendUtils.FRONTEND + FrontendUtils.INDEX_HTML);
         FileUtils.write(indexHtmlFile,
@@ -857,13 +854,6 @@
                 StandardCharsets.UTF_8);
         File devBundlePath = new File(projectRootFolder,
                 Constants.DEV_BUNDLE_LOCATION);
-=======
-        File indexHtmlFile = new File(projectRootFolder, FRONTEND + INDEX_HTML);
-        FileUtils.write(indexHtmlFile,
-                "<html><head></head><body></body></html>",
-                StandardCharsets.UTF_8);
-        File devBundlePath = new File(projectRootFolder, DEV_BUNDLE_LOCATION);
->>>>>>> c859d5e5
         File statsJson = new File(devBundlePath, "config/stats.json");
         String content = "{" + " \"npmModules\": {},"
                 + " \"packageJsonDependencies\": {},"
