/*
 * Copyright 2000-2019 Vaadin Ltd.
 *
 * Licensed under the Apache License, Version 2.0 (the "License"); you may not
 * use this file except in compliance with the License. You may obtain a copy of
 * the License at
 *
 * http://www.apache.org/licenses/LICENSE-2.0
 *
 * Unless required by applicable law or agreed to in writing, software
 * distributed under the License is distributed on an "AS IS" BASIS, WITHOUT
 * WARRANTIES OR CONDITIONS OF ANY KIND, either express or implied. See the
 * License for the specific language governing permissions and limitations under
 * the License.
 */
package com.vaadin.flow.server.communication;

import java.io.ByteArrayOutputStream;
import java.io.IOException;
<<<<<<< HEAD
import java.util.function.Supplier;
=======
import java.nio.charset.StandardCharsets;
import java.util.Collections;
>>>>>>> b0bb13d6

import org.hamcrest.CoreMatchers;
import org.jsoup.nodes.Document;
import org.jsoup.nodes.Element;
import org.junit.Assert;
import org.junit.Test;
import org.mockito.Mockito;

<<<<<<< HEAD
import com.vaadin.flow.server.VaadinContext;
import com.vaadin.flow.server.VaadinResponse;
import com.vaadin.flow.server.VaadinService;
import com.vaadin.flow.server.startup.WebComponentConfigurationRegistryInitializer;
import com.vaadin.flow.server.webcomponent.WebComponentConfigurationRegistry;

import static org.mockito.Matchers.any;
import static org.mockito.Matchers.eq;
=======
import com.vaadin.flow.server.MockVaadinServletService;
import com.vaadin.flow.server.MockVaadinSession;
import com.vaadin.flow.server.PwaConfiguration;
import com.vaadin.flow.server.PwaIcon;
import com.vaadin.flow.server.PwaRegistry;
import com.vaadin.flow.server.ServiceException;
import com.vaadin.flow.server.VaadinRequest;
import com.vaadin.flow.server.VaadinResponse;
import com.vaadin.flow.server.VaadinServletRequest;
import com.vaadin.flow.server.VaadinServletService;
import com.vaadin.flow.server.VaadinSession;
import com.vaadin.tests.util.MockDeploymentConfiguration;
>>>>>>> b0bb13d6

public class WebComponentBootstrapHandlerTest {

    private static class TestWebComponentBootstrapHandler
            extends WebComponentBootstrapHandler {
        @Override
        protected boolean canHandleRequest(VaadinRequest request) {
            return true;
        }

        @Override
        protected String getServiceUrl(VaadinRequest request,
                VaadinResponse response) {
            return "/";
        }
    }

    @Test
    public void writeBootstrapPage_skipMetaAndStyleHeaderElements()
            throws IOException {
        WebComponentBootstrapHandler handler = new WebComponentBootstrapHandler();

        ByteArrayOutputStream stream = new ByteArrayOutputStream();

        Element head = new Document("").normalise().head();
        Element meta = head.ownerDocument().createElement("meta");
        head.appendChild(meta);
        meta.attr("http-equiv", "Content-Type");

        Element style = head.ownerDocument().createElement("style");
        head.appendChild(style);
        style.attr("type", "text/css");
        style.text("body {height:100vh;width:100vw;margin:0;}");

        Element script = head.ownerDocument().createElement("script");
        head.appendChild(script);
        script.text("var i=1;");

        VaadinResponse response = getMockResponse(stream);
        handler.writeBootstrapPage("", response, head, "");

        String resultingScript = stream.toString(StandardCharsets.UTF_8.name());

        Assert.assertThat(resultingScript,
                CoreMatchers.containsString("var i=1;"));
        Assert.assertThat(resultingScript, CoreMatchers.not(CoreMatchers
                .containsString("body {height:100vh;width:100vw;margin:0;}")));
        Assert.assertThat(resultingScript,
                CoreMatchers.not(CoreMatchers.containsString("http-equiv")));
    }
<<<<<<< HEAD
    
    private VaadinResponse getMockResponse(ByteArrayOutputStream stream) throws IOException {
        VaadinResponse response = Mockito.mock(VaadinResponse.class);
        VaadinService service = Mockito.mock(VaadinService.class);
        VaadinContext context = Mockito.mock(VaadinContext.class);
        Mockito.when(response.getOutputStream()).thenReturn(stream);
        Mockito.when(response.getService()).thenReturn(service);
        Mockito.when(service.getContext()).thenReturn(context);
        Mockito.when(context.getAttribute(
                eq(WebComponentConfigurationRegistry.class), any())).thenReturn(
                        Mockito.mock(WebComponentConfigurationRegistry.class));
        return response;
    }
=======

    @Test
    public void writeBootstrapPage_noPWA()
            throws IOException, ServiceException {
        TestWebComponentBootstrapHandler handler = new TestWebComponentBootstrapHandler();

        PwaRegistry registry = Mockito.mock(PwaRegistry.class);

        PwaConfiguration conf = Mockito.mock(PwaConfiguration.class);

        Mockito.when(registry.getPwaConfiguration()).thenReturn(conf);

        Mockito.when(conf.isEnabled()).thenReturn(true);

        Mockito.when(conf.getManifestPath()).thenReturn("bar");

        PwaIcon icon = Mockito.mock(PwaIcon.class);
        Mockito.when(icon.asElement()).thenReturn(new Element("h1"));

        Mockito.when(registry.getHeaderIcons())
                .thenReturn(Collections.singletonList(icon));

        Mockito.when(conf.isInstallPromptEnabled()).thenReturn(true);

        Mockito.when(registry.getInstallPrompt()).thenReturn("baz");

        VaadinServletService service = new MockVaadinServletService() {
            @Override
            protected PwaRegistry getPwaRegistry() {
                return registry;
            };
        };
        service.init();
        VaadinSession session = new MockVaadinSession(service);
        session.lock();
        session.setConfiguration(service.getDeploymentConfiguration());
        MockDeploymentConfiguration config = (MockDeploymentConfiguration) service
                .getDeploymentConfiguration();
        config.setEnableDevServer(false);

        VaadinServletRequest request = Mockito.mock(VaadinServletRequest.class);
        Mockito.when(request.getService()).thenReturn(service);
        Mockito.when(request.getServletPath()).thenReturn("/");
        VaadinResponse response = Mockito.mock(VaadinResponse.class);

        ByteArrayOutputStream stream = new ByteArrayOutputStream();
        Mockito.when(response.getOutputStream()).thenReturn(stream);

        handler.synchronizedHandleRequest(session, request, response);

        String result = stream.toString(StandardCharsets.UTF_8.name());
        Assert.assertThat(result,
                CoreMatchers.not(CoreMatchers.containsString("bar")));
        Assert.assertThat(result,
                CoreMatchers.not(CoreMatchers.containsString("h1")));
        Assert.assertThat(result,
                CoreMatchers.not(CoreMatchers.containsString("baz")));
    }

>>>>>>> b0bb13d6
}<|MERGE_RESOLUTION|>--- conflicted
+++ resolved
@@ -17,12 +17,8 @@
 
 import java.io.ByteArrayOutputStream;
 import java.io.IOException;
-<<<<<<< HEAD
-import java.util.function.Supplier;
-=======
 import java.nio.charset.StandardCharsets;
 import java.util.Collections;
->>>>>>> b0bb13d6
 
 import org.hamcrest.CoreMatchers;
 import org.jsoup.nodes.Document;
@@ -31,29 +27,24 @@
 import org.junit.Test;
 import org.mockito.Mockito;
 
-<<<<<<< HEAD
-import com.vaadin.flow.server.VaadinContext;
-import com.vaadin.flow.server.VaadinResponse;
-import com.vaadin.flow.server.VaadinService;
-import com.vaadin.flow.server.startup.WebComponentConfigurationRegistryInitializer;
-import com.vaadin.flow.server.webcomponent.WebComponentConfigurationRegistry;
-
-import static org.mockito.Matchers.any;
-import static org.mockito.Matchers.eq;
-=======
 import com.vaadin.flow.server.MockVaadinServletService;
 import com.vaadin.flow.server.MockVaadinSession;
 import com.vaadin.flow.server.PwaConfiguration;
 import com.vaadin.flow.server.PwaIcon;
 import com.vaadin.flow.server.PwaRegistry;
 import com.vaadin.flow.server.ServiceException;
+import com.vaadin.flow.server.VaadinContext;
 import com.vaadin.flow.server.VaadinRequest;
 import com.vaadin.flow.server.VaadinResponse;
+import com.vaadin.flow.server.VaadinService;
 import com.vaadin.flow.server.VaadinServletRequest;
 import com.vaadin.flow.server.VaadinServletService;
 import com.vaadin.flow.server.VaadinSession;
+import com.vaadin.flow.server.webcomponent.WebComponentConfigurationRegistry;
 import com.vaadin.tests.util.MockDeploymentConfiguration;
->>>>>>> b0bb13d6
+
+import static org.mockito.Matchers.any;
+import static org.mockito.Matchers.eq;
 
 public class WebComponentBootstrapHandlerTest {
 
@@ -104,21 +95,6 @@
         Assert.assertThat(resultingScript,
                 CoreMatchers.not(CoreMatchers.containsString("http-equiv")));
     }
-<<<<<<< HEAD
-    
-    private VaadinResponse getMockResponse(ByteArrayOutputStream stream) throws IOException {
-        VaadinResponse response = Mockito.mock(VaadinResponse.class);
-        VaadinService service = Mockito.mock(VaadinService.class);
-        VaadinContext context = Mockito.mock(VaadinContext.class);
-        Mockito.when(response.getOutputStream()).thenReturn(stream);
-        Mockito.when(response.getService()).thenReturn(service);
-        Mockito.when(service.getContext()).thenReturn(context);
-        Mockito.when(context.getAttribute(
-                eq(WebComponentConfigurationRegistry.class), any())).thenReturn(
-                        Mockito.mock(WebComponentConfigurationRegistry.class));
-        return response;
-    }
-=======
 
     @Test
     public void writeBootstrapPage_noPWA()
@@ -178,5 +154,17 @@
                 CoreMatchers.not(CoreMatchers.containsString("baz")));
     }
 
->>>>>>> b0bb13d6
+    private VaadinResponse getMockResponse(ByteArrayOutputStream stream) throws IOException {
+        VaadinResponse response = Mockito.mock(VaadinResponse.class);
+        VaadinService service = Mockito.mock(VaadinService.class);
+        VaadinContext context = Mockito.mock(VaadinContext.class);
+        Mockito.when(response.getOutputStream()).thenReturn(stream);
+        Mockito.when(response.getService()).thenReturn(service);
+        Mockito.when(service.getContext()).thenReturn(context);
+        Mockito.when(context.getAttribute(
+                eq(WebComponentConfigurationRegistry.class), any())).thenReturn(
+                Mockito.mock(WebComponentConfigurationRegistry.class));
+        return response;
+    }
+
 }