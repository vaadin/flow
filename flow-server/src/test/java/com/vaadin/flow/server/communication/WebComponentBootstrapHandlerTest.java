/*
 * Copyright 2000-2022 Vaadin Ltd.
 *
 * Licensed under the Apache License, Version 2.0 (the "License"); you may not
 * use this file except in compliance with the License. You may obtain a copy of
 * the License at
 *
 * http://www.apache.org/licenses/LICENSE-2.0
 *
 * Unless required by applicable law or agreed to in writing, software
 * distributed under the License is distributed on an "AS IS" BASIS, WITHOUT
 * WARRANTIES OR CONDITIONS OF ANY KIND, either express or implied. See the
 * License for the specific language governing permissions and limitations under
 * the License.
 */
package com.vaadin.flow.server.communication;

import java.io.ByteArrayInputStream;
import java.io.ByteArrayOutputStream;
import java.io.IOException;
import java.nio.charset.StandardCharsets;
import java.util.Collections;

import org.apache.commons.lang3.StringUtils;
import org.hamcrest.CoreMatchers;
import org.hamcrest.MatcherAssert;
import org.jsoup.nodes.Document;
import org.jsoup.nodes.Element;
import org.junit.Assert;
import org.junit.Ignore;
import org.junit.Test;
import org.mockito.Mockito;

import com.vaadin.flow.di.Lookup;
import com.vaadin.flow.di.ResourceProvider;
import com.vaadin.flow.server.MockVaadinServletService;
import com.vaadin.flow.server.MockVaadinSession;
import com.vaadin.flow.server.PwaConfiguration;
import com.vaadin.flow.server.PwaIcon;
import com.vaadin.flow.server.PwaRegistry;
import com.vaadin.flow.server.VaadinContext;
import com.vaadin.flow.server.VaadinRequest;
import com.vaadin.flow.server.VaadinResponse;
import com.vaadin.flow.server.VaadinService;
import com.vaadin.flow.server.VaadinServletRequest;
import com.vaadin.flow.server.VaadinServletService;
import com.vaadin.flow.server.VaadinSession;
import com.vaadin.flow.server.webcomponent.WebComponentConfigurationRegistry;
import com.vaadin.flow.shared.ApplicationConstants;
import com.vaadin.tests.util.MockDeploymentConfiguration;

import static com.vaadin.flow.server.Constants.VAADIN_SERVLET_RESOURCES;
import static com.vaadin.flow.server.InitParameters.SERVLET_PARAMETER_STATISTICS_JSON;
import static org.mockito.ArgumentMatchers.any;
import static org.mockito.ArgumentMatchers.eq;

public class WebComponentBootstrapHandlerTest {

    private static class TestWebComponentBootstrapHandler
            extends WebComponentBootstrapHandler {
        @Override
        protected boolean canHandleRequest(VaadinRequest request) {
            return true;
        }

        @Override
        protected String getServiceUrl(VaadinRequest request,
                VaadinResponse response) {
            return "/";
        }
    }

    @Test
    public void writeBootstrapPage_skipMetaAndStyleHeaderElements()
            throws IOException {
        WebComponentBootstrapHandler handler = new WebComponentBootstrapHandler();

        ByteArrayOutputStream stream = new ByteArrayOutputStream();

        Element head = new Document("").normalise().head();
        Element meta = head.ownerDocument().createElement("meta");
        head.appendChild(meta);
        meta.attr("http-equiv", "Content-Type");

        Element style = head.ownerDocument().createElement("style");
        head.appendChild(style);
        style.attr("type", "text/css");
        style.text("body {height:100vh;width:100vw;margin:0;}");

        Element script = head.ownerDocument().createElement("script");
        head.appendChild(script);
        script.text("var i=1;");

        VaadinResponse response = getMockResponse(stream);
        handler.writeBootstrapPage("", response, head, "");

        String resultingScript = stream.toString(StandardCharsets.UTF_8.name());

        MatcherAssert.assertThat(resultingScript,
                CoreMatchers.containsString("var i=1;"));
        MatcherAssert.assertThat(resultingScript, CoreMatchers.not(CoreMatchers
                .containsString("body {height:100vh;width:100vw;margin:0;}")));
        MatcherAssert.assertThat(resultingScript,
                CoreMatchers.not(CoreMatchers.containsString("http-equiv")));
    }

    @Test
    public void writeBootstrapPage_scriptSrcHasNoDoubleQuotes_attributeIsTransferred()
            throws IOException {
        WebComponentBootstrapHandler handler = new WebComponentBootstrapHandler();

        ByteArrayOutputStream stream = new ByteArrayOutputStream();

        Element head = new Document("").normalise().head();

        Element script = head.ownerDocument().createElement("script");
        head.appendChild(script);
        script.attr("src", "foo'bar%20%27?baz%22");

        VaadinResponse response = getMockResponse(stream);
        handler.writeBootstrapPage("", response, head, "");

        String resultingScript = stream.toString(StandardCharsets.UTF_8.name());
        MatcherAssert.assertThat(resultingScript,
                CoreMatchers.containsString("foo'bar%20%27?baz%22"));
    }

    @Test(expected = IllegalStateException.class)
    public void writeBootstrapPage_scriptSrcHasDoubleQuotes_throws()
            throws IOException {
        WebComponentBootstrapHandler handler = new WebComponentBootstrapHandler();

        ByteArrayOutputStream stream = new ByteArrayOutputStream();

        Element head = new Document("").normalise().head();

        Element script = head.ownerDocument().createElement("script");
        head.appendChild(script);
        script.attr("src", "foo\"");

        VaadinResponse response = getMockResponse(stream);
        handler.writeBootstrapPage("", response, head, "");
    }

    @Test
    public void writeBootstrapPage_noPWA() throws IOException {
        TestWebComponentBootstrapHandler handler = new TestWebComponentBootstrapHandler();

        PwaRegistry registry = Mockito.mock(PwaRegistry.class);

        PwaConfiguration conf = Mockito.mock(PwaConfiguration.class);

        Mockito.when(registry.getPwaConfiguration()).thenReturn(conf);

        Mockito.when(conf.isEnabled()).thenReturn(true);

        Mockito.when(conf.getManifestPath()).thenReturn("bar");

        PwaIcon icon = Mockito.mock(PwaIcon.class);
        Mockito.when(icon.asElement()).thenReturn(new Element("h1"));

        Mockito.when(registry.getHeaderIcons())
                .thenReturn(Collections.singletonList(icon));

        VaadinServletService service = new MockVaadinServletService() {
            @Override
            protected PwaRegistry getPwaRegistry() {
                return registry;
            };
        };

        initLookup(service);

        VaadinSession session = new MockVaadinSession(service);
        session.lock();
        session.setConfiguration(service.getDeploymentConfiguration());
        MockDeploymentConfiguration config = (MockDeploymentConfiguration) service
                .getDeploymentConfiguration();
        config.setEnableDevServer(false);

        VaadinServletRequest request = Mockito.mock(VaadinServletRequest.class);
        Mockito.when(request.getService()).thenReturn(service);
        Mockito.when(request.getServletPath()).thenReturn("/");
        VaadinResponse response = getMockResponse(null);

        ByteArrayOutputStream stream = new ByteArrayOutputStream();
        Mockito.when(response.getOutputStream()).thenReturn(stream);

        handler.synchronizedHandleRequest(session, request, response);

        String result = stream.toString(StandardCharsets.UTF_8.name());
        MatcherAssert.assertThat(result,
                CoreMatchers.not(CoreMatchers.containsString("bar")));
        MatcherAssert.assertThat(result,
                CoreMatchers.not(CoreMatchers.containsString("h1")));
        MatcherAssert.assertThat(result,
                CoreMatchers.not(CoreMatchers.containsString("baz")));
    }

    @Test
<<<<<<< HEAD
    public void writeBootstrapPage_scriptGuadedAndGizmoDisabled()
            throws IOException {
=======
    public void writeBootstrapPage_scriptGuardedAndDevToolsDisabled()
            throws IOException, ServiceException {
>>>>>>> b182ea8e
        TestWebComponentBootstrapHandler handler = new TestWebComponentBootstrapHandler();
        VaadinServletService service = new MockVaadinServletService();

        initLookup(service);

        VaadinSession session = new MockVaadinSession(service);
        session.lock();
        session.setConfiguration(service.getDeploymentConfiguration());
        MockDeploymentConfiguration config = (MockDeploymentConfiguration) service
                .getDeploymentConfiguration();
        config.setEnableDevServer(false);

        VaadinServletRequest request = Mockito.mock(VaadinServletRequest.class);
        Mockito.when(request.getService()).thenReturn(service);
        Mockito.when(request.getServletPath()).thenReturn("/");
        VaadinResponse response = getMockResponse(null);

        ByteArrayOutputStream stream = new ByteArrayOutputStream();
        Mockito.when(response.getOutputStream()).thenReturn(stream);

        handler.synchronizedHandleRequest(session, request, response);

        String result = stream.toString(StandardCharsets.UTF_8.name());

        int scriptIndex = result.indexOf("var hasScript = function(src)");
        Assert.assertTrue(scriptIndex >= 0);

        int guardIndex = result.indexOf(
                "if (!hasScript(\"/VAADIN/build/vaadin-export-2222.cache.js\")) {");
        Assert.assertTrue(guardIndex > scriptIndex);

        int createScriptIndex = result
                .lastIndexOf("document.createElement('script')");
        Assert.assertTrue(createScriptIndex > guardIndex);
        Assert.assertEquals("expected  script creation for head and export", 2,
                StringUtils.countMatches(result,
                        "document.createElement('script')"));

        Assert.assertTrue(result.contains("\\\"devToolsEnabled\\\": false"));
    }

    @Test
    public void writeBootstrapPage_spepe() throws Exception {
        WebComponentBootstrapHandler handler = new WebComponentBootstrapHandler();

        ByteArrayOutputStream stream = new ByteArrayOutputStream();

        Element head = new Document("").normalise().head();

        VaadinResponse response = getMockResponse(stream);
        handler.writeBootstrapPage("", response, head, "");

        stream.toString(StandardCharsets.UTF_8.name());
    }

    @Test
    public void canHandleRequest_hasNoWebComponentConfigPathIsWebComponentUI_returnsFalse() {
        WebComponentBootstrapHandler handler = new WebComponentBootstrapHandler();

        VaadinRequest request = mockRequest(false);
        Assert.assertFalse(handler.canHandleRequest(request));
    }

    @Test
    public void canHandleRequest_hasWebComponentConfigPathIsWebComponentUI_returnsTrue() {
        WebComponentBootstrapHandler handler = new WebComponentBootstrapHandler();

        VaadinRequest request = mockRequest(true);
        Assert.assertTrue(handler.canHandleRequest(request));
    }

    @Test
    public void writeBootstrapPage_withExportChunk() throws IOException {
        TestWebComponentBootstrapHandler handler = new TestWebComponentBootstrapHandler();
        VaadinServletService service = new MockVaadinServletService();

        initLookup(service);

        VaadinSession session = new MockVaadinSession(service);
        session.lock();
        session.setConfiguration(service.getDeploymentConfiguration());
        MockDeploymentConfiguration config = (MockDeploymentConfiguration) service
                .getDeploymentConfiguration();
        config.setEnableDevServer(false);

        VaadinServletRequest request = Mockito.mock(VaadinServletRequest.class);
        Mockito.when(request.getService()).thenReturn(service);
        Mockito.when(request.getServletPath()).thenReturn("/");
        VaadinResponse response = getMockResponse(null);

        ByteArrayOutputStream stream = new ByteArrayOutputStream();
        Mockito.when(response.getOutputStream()).thenReturn(stream);

        handler.synchronizedHandleRequest(session, request, response);

        String result = stream.toString(StandardCharsets.UTF_8.name());
        Assert.assertTrue(
                result.contains("VAADIN/build/vaadin-export-2222.cache.js"));
        Assert.assertFalse(
                result.contains("VAADIN/build/vaadin-bundle-1111.cache.js"));
    }

    @Test
    @Ignore("Ignored until it is known how the bootstrap is compiled in ts mode")
    public void writeBootstrapPage_noExportChunk() throws IOException {
        TestWebComponentBootstrapHandler handler = new TestWebComponentBootstrapHandler();
        VaadinServletService service = new MockVaadinServletService();

        initLookup(service);

        VaadinSession session = new MockVaadinSession(service);
        session.lock();
        session.setConfiguration(service.getDeploymentConfiguration());
        MockDeploymentConfiguration config = (MockDeploymentConfiguration) service
                .getDeploymentConfiguration();
        config.setApplicationOrSystemProperty(SERVLET_PARAMETER_STATISTICS_JSON,
                VAADIN_SERVLET_RESOURCES + "config/stats_no_export.json");
        config.setEnableDevServer(false);

        VaadinServletRequest request = Mockito.mock(VaadinServletRequest.class);
        Mockito.when(request.getService()).thenReturn(service);
        Mockito.when(request.getServletPath()).thenReturn("/");
        VaadinResponse response = getMockResponse(null);

        ByteArrayOutputStream stream = new ByteArrayOutputStream();
        Mockito.when(response.getOutputStream()).thenReturn(stream);

        handler.synchronizedHandleRequest(session, request, response);

        // no "export" chunk, expect "bundle" in result instead
        String result = stream.toString(StandardCharsets.UTF_8.name());
        Assert.assertTrue(
                result.contains("VAADIN/build/vaadin-bundle-1111.cache.js"));
    }

    private VaadinRequest mockRequest(boolean hasConfig) {
        VaadinContext context = Mockito.mock(VaadinContext.class);
        VaadinService service = Mockito.mock(VaadinService.class);
        VaadinRequest request = Mockito.mock(VaadinRequest.class);
        Mockito.when(request.getService()).thenReturn(service);
        Mockito.when(service.getContext()).thenReturn(context);

        WebComponentConfigurationRegistry registry = Mockito
                .mock(WebComponentConfigurationRegistry.class);
        Mockito.when(context.getAttribute(
                Mockito.eq(WebComponentConfigurationRegistry.class),
                Mockito.any())).thenReturn(registry);
        Mockito.when(registry.hasConfigurations()).thenReturn(hasConfig);

        Mockito.when(request.getPathInfo())
                .thenReturn("/web-component/web-component-ui.js");

        return request;
    }

    private void initLookup(VaadinServletService service) throws IOException {
        VaadinContext context = service.getContext();
        Lookup lookup = Mockito.mock(Lookup.class);
        context.setAttribute(Lookup.class, lookup);

        ResourceProvider provider = Mockito.mock(ResourceProvider.class);

        Mockito.when(lookup.lookup(ResourceProvider.class))
                .thenReturn(provider);

        Mockito.when(provider.getApplicationResource(Mockito.anyString()))
                .thenAnswer(answer -> WebComponentBootstrapHandlerTest.class
                        .getClassLoader().getResource(answer.getArgument(0)));

        Mockito.when(provider.getClientResourceAsStream(
                "META-INF/resources/" + ApplicationConstants.CLIENT_ENGINE_PATH
                        + "/compile.properties"))
                .thenAnswer(invocation -> new ByteArrayInputStream(
                        "jsFile=foo".getBytes(StandardCharsets.UTF_8)));
    }

    private VaadinResponse getMockResponse(ByteArrayOutputStream stream)
            throws IOException {
        VaadinResponse response = Mockito.mock(VaadinResponse.class);
        VaadinService service = Mockito.mock(VaadinService.class);
        VaadinContext context = Mockito.mock(VaadinContext.class);
        Mockito.when(response.getOutputStream()).thenReturn(stream);
        Mockito.when(response.getService()).thenReturn(service);
        Mockito.when(service.getContext()).thenReturn(context);
        Mockito.when(context.getAttribute(
                eq(WebComponentConfigurationRegistry.class), any())).thenReturn(
                        Mockito.mock(WebComponentConfigurationRegistry.class));
        return response;
    }

}<|MERGE_RESOLUTION|>--- conflicted
+++ resolved
@@ -198,13 +198,8 @@
     }
 
     @Test
-<<<<<<< HEAD
-    public void writeBootstrapPage_scriptGuadedAndGizmoDisabled()
-            throws IOException {
-=======
     public void writeBootstrapPage_scriptGuardedAndDevToolsDisabled()
-            throws IOException, ServiceException {
->>>>>>> b182ea8e
+            throws IOException {
         TestWebComponentBootstrapHandler handler = new TestWebComponentBootstrapHandler();
         VaadinServletService service = new MockVaadinServletService();
 
