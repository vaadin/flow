--- conflicted
+++ resolved
@@ -144,13 +144,8 @@
                 "v-r=init&foo&location=");
         jsInitHandler.handleRequest(session, request, response);
 
-<<<<<<< HEAD
         UI ui = UI.getCurrent();
-        ui.connectClient("a-tag", "an-id", "a-route", "", null);
-=======
-        JavaScriptBootstrapUI ui = (JavaScriptBootstrapUI) UI.getCurrent();
         ui.connectClient("a-tag", "an-id", "a-route", "", "", null);
->>>>>>> 92a8cc8f
 
         TestNodeVisitor visitor = new TestNodeVisitor(true);
         BasicElementStateProvider.get().visit(ui.getElement().getNode(),
