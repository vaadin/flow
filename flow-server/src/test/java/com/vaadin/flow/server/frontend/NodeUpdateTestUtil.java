--- conflicted
+++ resolved
@@ -26,6 +26,7 @@
 import java.util.Arrays;
 import java.util.List;
 
+import com.vaadin.flow.server.Command;
 import org.apache.commons.io.FileUtils;
 import org.junit.Assert;
 import org.mockito.Mockito;
@@ -126,15 +127,8 @@
         // Create a spy version of the updater instance
         NodeUpdatePackages spy = Mockito.spy(
                 new NodeUpdatePackages(
-<<<<<<< HEAD
                         getClassFinder(),
                             tmpRoot, modules, true));
-=======
-                        NodeUpdateTestUtil.getClassFinder(),
-                        tmpRoot, WEBPACK_CONFIG,
-                        new File(tmpRoot, FLOW_IMPORTS_FILE), tmpRoot, modules,
-                        true));
->>>>>>> ae56dac6
 
         // Override the `updateDependencies` method
         Mockito.doAnswer(new Answer<Void>() {
@@ -155,6 +149,7 @@
                 return null;
             }})
         .when(spy).updateDependencies(Mockito.anyList(), Mockito.anyVararg());
+
         return spy;
     }
 
@@ -185,9 +180,11 @@
                 "@vaadin/vaadin-mixed-component/theme/lumo/vaadin-mixed-component.js",
                 "@vaadin/vaadin-mixed-component/theme/lumo/vaadin-something-else.js",
                 "@vaadin/flow-frontend/ExampleConnector.js",
-                "./local-p3-template.js", "./foo.js",
+                "./local-p3-template.js",
+                "./foo.js",
                 "./vaadin-mixed-component/theme/lumo/vaadin-mixed-component.js",
-                "./local-p2-template.js", "./foo-dir/vaadin-npm-component.js");
+                "./local-p2-template.js",
+                "./foo-dir/vaadin-npm-component.js");
     }
 
     void createExpectedImports(File directoryWithImportsJs,
