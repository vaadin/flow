/*
 * Copyright 2000-2025 Vaadin Ltd.
 *
 * Licensed under the Apache License, Version 2.0 (the "License"); you may not
 * use this file except in compliance with the License. You may obtain a copy of
 * the License at
 *
 * http://www.apache.org/licenses/LICENSE-2.0
 *
 * Unless required by applicable law or agreed to in writing, software
 * distributed under the License is distributed on an "AS IS" BASIS, WITHOUT
 * WARRANTIES OR CONDITIONS OF ANY KIND, either express or implied. See the
 * License for the specific language governing permissions and limitations under
 * the License.
 */

package com.vaadin.flow.server.streams;

import java.io.ByteArrayInputStream;
import java.io.ByteArrayOutputStream;
import java.io.File;
import java.io.FileInputStream;
import java.io.IOException;
import java.io.OutputStream;
import java.nio.charset.StandardCharsets;
import java.util.ArrayList;
import java.util.Collection;
import java.util.List;
import java.util.Optional;
import java.util.concurrent.atomic.AtomicBoolean;

import org.junit.Assert;
import org.junit.Before;
import org.junit.Test;
import org.mockito.Mockito;

import com.vaadin.flow.component.Component;
import com.vaadin.flow.component.UI;
import com.vaadin.flow.dom.Element;
import com.vaadin.flow.function.SerializableBiConsumer;
import com.vaadin.flow.function.SerializableConsumer;
import com.vaadin.flow.function.SerializableRunnable;
import com.vaadin.flow.server.Command;
import com.vaadin.flow.server.VaadinRequest;
import com.vaadin.flow.server.VaadinResponse;
import com.vaadin.flow.server.VaadinSession;
import com.vaadin.flow.shared.Registration;

public class AbstractDownloadHandlerTest {
    private static final long TOTAL_BYTES = 100L;
    private static final long TRANSFERRED_BYTES = 42L;
    private static final IOException EXCEPTION = new IOException("Test error");

    private AbstractDownloadHandler<?> handler;
    private TransferContext mockContext;
    private TransferProgressListener listener;

    private VaadinRequest request;
    private VaadinResponse response;
    private VaadinSession session;
    private DownloadEvent downloadEvent;
    private ByteArrayOutputStream outputStream;
    private Element owner;

    @Before
    public void setUp() throws IOException {
        request = Mockito.mock(VaadinRequest.class);
        response = Mockito.mock(VaadinResponse.class);
        session = Mockito.mock(VaadinSession.class);

        UI ui = Mockito.mock(UI.class);
        // run the command immediately
        Mockito.doAnswer(invocation -> {
            Command command = invocation.getArgument(0);
            command.execute();
            return null;
        }).when(ui).access(Mockito.any(Command.class));

        owner = Mockito.mock(Element.class);
        Component componentOwner = Mockito.mock(Component.class);
        Mockito.when(owner.getComponent())
                .thenReturn(Optional.of(componentOwner));
        Mockito.when(componentOwner.getUI()).thenReturn(Optional.of(ui));

        downloadEvent = new DownloadEvent(request, response, session, owner);

        handler = new AbstractDownloadHandler<>() {
            @Override
            public void handleDownloadRequest(DownloadEvent event) {
            }
        };
        mockContext = Mockito.mock(TransferContext.class);
        Mockito.when(mockContext.contentLength()).thenReturn(TOTAL_BYTES);
        listener = Mockito.mock(TransferProgressListener.class);

        Mockito.when(mockContext.owningElement()).thenReturn(owner);
        Mockito.when(mockContext.getUI()).thenReturn(ui);

        outputStream = new ByteArrayOutputStream();
        Mockito.when(response.getOutputStream()).thenReturn(outputStream);
    }

    @Test
    public void addTransferProgressListener_listenerAdded_listenerInvoked_listenerRemoved_listenerNotInvoked() {
        Registration registration = handler
                .addTransferProgressListener(listener);
        handler.getListeners().forEach(l -> l.onStart(mockContext));
        Mockito.verify(listener).onStart(mockContext);

        Mockito.reset(listener);
        registration.remove();
        handler.getListeners().forEach(l -> l.onStart(mockContext));
        Mockito.verify(listener, Mockito.times(0)).onStart(mockContext);
    }

    @Test
    public void whenStart_onStartCalled() {
        SerializableRunnable startHandler = Mockito
                .mock(SerializableRunnable.class);
        handler.whenStart(startHandler);
        handler.getListeners()
                .forEach(listener -> listener.onStart(mockContext));
        Mockito.verify(startHandler).run();
    }

    @Test
    public void whenProgress_onProgressCalled() {
        SerializableBiConsumer<Long, Long> onProgressHandler = Mockito
                .mock(SerializableBiConsumer.class);
        handler.onProgress(onProgressHandler);
        handler.getListeners().forEach(listener -> listener
                .onProgress(mockContext, TRANSFERRED_BYTES, TOTAL_BYTES));
        Mockito.verify(onProgressHandler).accept(TRANSFERRED_BYTES,
                TOTAL_BYTES);
    }

    @Test
    public void multipleHooks_multipleListenersAdded_InvokedInOrder() {
        List<String> executionOrder = new ArrayList<>();
        handler.whenStart(() -> executionOrder.add("first"));
        handler.whenStart(() -> executionOrder.add("second"));
        handler.getListeners()
                .forEach(listener -> listener.onStart(mockContext));
        List<String> expectedOrder = List.of("first", "second");
        Assert.assertEquals(expectedOrder, executionOrder);
    }

    @Test
    public void whenComplete() {
        SerializableConsumer<Boolean> completeHandler = Mockito
                .mock(SerializableConsumer.class);
        handler.whenComplete(completeHandler);
        handler.getListeners().forEach(listener -> {
            listener.onComplete(mockContext, TRANSFERRED_BYTES);
            listener.onError(mockContext, EXCEPTION);
        });
        Mockito.verify(completeHandler).accept(true);
        Mockito.verify(completeHandler).accept(false);
    }

    @Test
    public void transferProgressListener_transfer_sessionNotLocked()
            throws IOException {
        ByteArrayInputStream inputStream = new ByteArrayInputStream(
                "Hello".getBytes(StandardCharsets.UTF_8));
        VaadinSession session = Mockito.mock(VaadinSession.class);
        TransferContext context = Mockito.mock(TransferContext.class);
        Mockito.when(context.session()).thenReturn(session);
        OutputStream outputStream = Mockito.mock(OutputStream.class);
        Collection<TransferProgressListener> listeners = new ArrayList<>();
        TransferProgressListener.transfer(inputStream, outputStream, context,
                listeners);
        Mockito.verify(session, Mockito.times(0)).lock();
    }

    @Test
    public void customHandlerWithShorthandCompleteListener_noErrorInTransfer_success_errorInTransfer_failure()
            throws IOException {
        AtomicBoolean successAtomic = new AtomicBoolean(false);
        AbstractDownloadHandler customHandler = new AbstractDownloadHandler<>() {
            @Override
            public void handleDownloadRequest(DownloadEvent event) {
                ByteArrayInputStream inputStream = new ByteArrayInputStream(
                        "Hello".getBytes(StandardCharsets.UTF_8));
                TransferContext context = getTransferContext(event);
                try {
                    TransferProgressListener.transfer(inputStream,
                            event.getOutputStream(), context, getListeners());
                } catch (IOException e) {
                    getListeners()
                            .forEach(listener -> listener.onError(context, e));
                }
            }
        }.whenComplete(success -> {
            successAtomic.set(success);
        });

        customHandler.handleDownloadRequest(downloadEvent);

        Assert.assertTrue(successAtomic.get());
        Assert.assertEquals("Hello",
                outputStream.toString(StandardCharsets.UTF_8));

        OutputStream outputStreamError = Mockito.mock(OutputStream.class);
        Mockito.doThrow(new IOException("Test error")).when(outputStreamError)
                .write(Mockito.any(byte[].class), Mockito.anyInt(),
                        Mockito.anyInt());
        Mockito.when(downloadEvent.getOutputStream())
                .thenReturn(outputStreamError);

        customHandler.handleDownloadRequest(downloadEvent);
        Assert.assertFalse(successAtomic.get());
    }

    @Test
<<<<<<< HEAD
    public void inline_attachmentUsedByDefault() {
        Assert.assertFalse(handler.isInline());
    }

    @Test
    public void inline_inlinedWhenExplicitlyCalled() {
        handler.inline();
        Assert.assertTrue(handler.isInline());
=======
    public void doesNotRequireToCatchIOException() {
        DownloadHandler handler = event -> {
            new FileInputStream(new File("foo"));
        };
>>>>>>> a1a49439
    }
}<|MERGE_RESOLUTION|>--- conflicted
+++ resolved
@@ -213,20 +213,20 @@
     }
 
     @Test
-<<<<<<< HEAD
-    public void inline_attachmentUsedByDefault() {
-        Assert.assertFalse(handler.isInline());
-    }
-
-    @Test
-    public void inline_inlinedWhenExplicitlyCalled() {
-        handler.inline();
-        Assert.assertTrue(handler.isInline());
-=======
     public void doesNotRequireToCatchIOException() {
         DownloadHandler handler = event -> {
             new FileInputStream(new File("foo"));
         };
->>>>>>> a1a49439
+    }
+
+    @Test
+    public void inline_attachmentUsedByDefault() {
+        Assert.assertFalse(handler.isInline());
+    }
+
+    @Test
+    public void inline_inlinedWhenExplicitlyCalled() {
+        handler.inline();
+        Assert.assertTrue(handler.isInline());
     }
 }