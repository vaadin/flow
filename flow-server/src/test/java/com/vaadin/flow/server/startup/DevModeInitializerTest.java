--- conflicted
+++ resolved
@@ -338,19 +338,11 @@
         File generatedOpenApiJson = Paths
                 .get(baseDir, DEFAULT_CONNECT_OPENAPI_JSON_FILE).toFile();
         try {
-<<<<<<< HEAD
-            originalJavaSourceFolder = System.getProperty("vaadin." 
-                + CONNECT_JAVA_SOURCE_FOLDER_TOKEN);
-            System.clearProperty("vaadin." 
-                + CONNECT_JAVA_SOURCE_FOLDER_TOKEN);
-            Mockito.doReturn(null).when(lookup).lookup(EndpointGeneratorTaskFactory.class);
-=======
             originalJavaSourceFolder = System
                     .getProperty("vaadin." + CONNECT_JAVA_SOURCE_FOLDER_TOKEN);
             System.clearProperty("vaadin." + CONNECT_JAVA_SOURCE_FOLDER_TOKEN);
             Mockito.doReturn(null).when(lookup)
                     .lookup(EndpointGeneratorTaskFactory.class);
->>>>>>> 30e51d17
 
             Assert.assertFalse(generatedOpenApiJson.exists());
             devModeInitializer.onStartup(classes, servletContext);
