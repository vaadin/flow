package com.vaadin.flow.server.startup;

import javax.servlet.ServletContext;
import javax.servlet.ServletRegistration;

import java.io.File;
import java.lang.reflect.Field;
import java.util.Arrays;
import java.util.Collections;
import java.util.HashMap;
import java.util.HashSet;
import java.util.Map;
import java.util.Set;
import java.util.concurrent.atomic.AtomicReference;

import com.vaadin.flow.function.DeploymentConfiguration;
import com.vaadin.tests.util.MockDeploymentConfiguration;
import net.jcip.annotations.NotThreadSafe;
import org.apache.commons.io.FileUtils;
import org.junit.After;
import org.junit.Before;
import org.junit.Rule;
import org.junit.Test;
import org.junit.rules.ExpectedException;
import org.junit.rules.TemporaryFolder;
import org.mockito.Mockito;

import com.vaadin.flow.component.dependency.JsModule;
import com.vaadin.flow.server.DevModeHandler;
import com.vaadin.flow.server.startup.DevModeInitializer.VisitedClasses;

import static com.vaadin.flow.server.Constants.PACKAGE_JSON;
import static com.vaadin.flow.server.Constants.SERVLET_PARAMETER_COMPATIBILITY_MODE;
import static com.vaadin.flow.server.Constants.SERVLET_PARAMETER_DEVMODE_WEBPACK_RUNNING_PORT;
import static com.vaadin.flow.server.Constants.SERVLET_PARAMETER_PRODUCTION_MODE;
import static com.vaadin.flow.server.frontend.FrontendUtils.DEFAULT_GENERATED_DIR;
import static com.vaadin.flow.server.frontend.FrontendUtils.WEBPACK_CONFIG;
import static com.vaadin.flow.server.frontend.NodeUpdateTestUtil.createStubNode;
import static com.vaadin.flow.server.frontend.NodeUpdateTestUtil.createStubWebpackServer;
import static org.junit.Assert.assertFalse;
import static org.junit.Assert.assertNotNull;
import static org.junit.Assert.assertNull;
import static org.junit.Assert.assertTrue;

@NotThreadSafe
public class DevModeInitializerTest {

    @Rule
    public ExpectedException exception = ExpectedException.none();

    private ServletContext servletContext;
    private DeploymentConfiguration config;
    private DevModeInitializer devModeInitializer;
    private Set<Class<?>> classes;

    private File mainPackageFile;
    private File appPackageFile;
    private File webpackFile;

    @JsModule("foo")
    public static class Visited {
    }

    public static class NotVisitedWithoutDeps {
    }

    @JsModule("foo")
    public static class NotVisitedWithDeps {
    }

    public static class WithoutDepsSubclass extends NotVisitedWithoutDeps {
    }

    public static class WithDepsSubclass extends NotVisitedWithDeps {
    }

    public static class VisitedSubclass extends Visited {
    }

    @Rule
    public final TemporaryFolder temporaryFolder = new TemporaryFolder();

    @Before
    @SuppressWarnings({ "unchecked", "rawtypes" })
    public void setup() throws Exception {

        System.setProperty("user.dir", temporaryFolder.getRoot().getPath());

        config = new MockDeploymentConfiguration();

        createStubNode(false, true, config);
        createStubWebpackServer("Compiled", 0, config);

        servletContext = Mockito.mock(ServletContext.class);
        ServletRegistration registration = Mockito
                .mock(ServletRegistration.class);
        classes = new HashSet<>();

        Map registry = new HashMap();
        registry.put("foo", registration);
        Mockito.when(servletContext.getServletRegistrations())
                .thenReturn(registry);
        Mockito.when(servletContext.getInitParameterNames())
                .thenReturn(Collections.emptyEnumeration());
        Mockito.when(servletContext.getClassLoader())
                .thenReturn(this.getClass().getClassLoader());

<<<<<<< HEAD
        mainPackageFile = new File(config.getBaseDir(), PACKAGE_JSON);
        appPackageFile = new File(config.getBaseDir(), DEFAULT_GENERATED_DIR + PACKAGE_JSON);
        webpackFile = new File(config.getBaseDir(), WEBPACK_CONFIG);
=======
        mainPackageFile = new File(getBaseDir(), PACKAGE_JSON);
        appPackageFile = new File(getBaseDir(),
                DEFAULT_GENERATED_DIR + PACKAGE_JSON);
        webpackFile = new File(getBaseDir(), WEBPACK_CONFIG);
>>>>>>> f06f95d1
        appPackageFile.getParentFile().mkdirs();

        FileUtils.write(mainPackageFile, "{}", "UTF-8");
        FileUtils.write(appPackageFile, "{}", "UTF-8");
        webpackFile.createNewFile();
        devModeInitializer = new DevModeInitializer();

        // Default is Bower Mode, change to Npm Mode
        System.setProperty("vaadin." + SERVLET_PARAMETER_COMPATIBILITY_MODE,
                "false");
    }

    @After
    public void teardown() throws Exception, SecurityException {
        System.clearProperty(
                "vaadin." + SERVLET_PARAMETER_DEVMODE_WEBPACK_RUNNING_PORT);
        System.clearProperty("vaadin." + SERVLET_PARAMETER_PRODUCTION_MODE);
        System.clearProperty("vaadin." + SERVLET_PARAMETER_COMPATIBILITY_MODE);

        webpackFile.delete();
        mainPackageFile.delete();
        appPackageFile.delete();

        // Reset unique instance in DevModeHandler
        Field atomicHandler = DevModeHandler.class
                .getDeclaredField("atomicHandler");
        atomicHandler.setAccessible(true);
        atomicHandler.set(null, new AtomicReference<>());
    }

    @Test
    public void should_Run_Updaters() throws Exception {
        devModeInitializer.onStartup(classes, servletContext);
        assertNotNull(DevModeHandler.getDevModeHandler());
    }

    @Test
    public void should_Not_Run_Updaters_when_NoNodeConfFiles()
            throws Exception {
        webpackFile.delete();
        mainPackageFile.delete();
        appPackageFile.delete();
        devModeInitializer.onStartup(classes, servletContext);
        assertNull(DevModeHandler.getDevModeHandler());
    }

    @Test
    public void should_Not_Run_Updaters_when_NoMainPackageFile()
            throws Exception {
        mainPackageFile.delete();
        assertNull(DevModeHandler.getDevModeHandler());
    }

    @Test
    public void should_Not_Run_Updaters_when_NoAppPackageFile()
            throws Exception {
        appPackageFile.delete();
        devModeInitializer.onStartup(classes, servletContext);
        assertNull(DevModeHandler.getDevModeHandler());
    }

    @Test
    public void should_Not_Run_Updaters_when_NoWebpackFile() throws Exception {
        webpackFile.delete();
        devModeInitializer.onStartup(classes, servletContext);
        assertNull(DevModeHandler.getDevModeHandler());
    }

    @Test
    public void should_Not_Run_Updaters_inBowerMode() throws Exception {
        System.clearProperty("vaadin." + SERVLET_PARAMETER_COMPATIBILITY_MODE);
        devModeInitializer = new DevModeInitializer();
        devModeInitializer.onStartup(classes, servletContext);
        assertNull(DevModeHandler.getDevModeHandler());
    }

    @Test
    public void should_Not_Run_Updaters_inProductionMode() throws Exception {
        System.setProperty("vaadin." + SERVLET_PARAMETER_PRODUCTION_MODE,
                "true");
        devModeInitializer = new DevModeInitializer();
        devModeInitializer.onStartup(classes, servletContext);
        assertNull(DevModeHandler.getDevModeHandler());
    }

    @Test
    public void visitedDependencies() {
        VisitedClasses visited = new VisitedClasses(new HashSet<>(Arrays
                .asList(Object.class.getName(), Visited.class.getName())));

        assertTrue("Dependencies are ok for a visited class",
                visited.allDependenciesVisited(Visited.class));

        assertTrue(
                "Dependencies are ok for an unvisited class without dependencies",
                visited.allDependenciesVisited(NotVisitedWithoutDeps.class));
        assertFalse(
                "Dependnecies are not ok for an unvisited class with dependencies",
                visited.allDependenciesVisited(NotVisitedWithDeps.class));

        assertTrue(
                "Dependencies are ok for an unvisited class without dependencies if super class is ok",
                visited.allDependenciesVisited(VisitedSubclass.class));
        assertTrue(
                "Dependencies are ok for an unvisited class without dependencies if super class is ok",
                visited.allDependenciesVisited(WithoutDepsSubclass.class));
        assertFalse(
                "Dependencies are  not ok for an unvisited class without dependencies if super class is not ok",
                visited.allDependenciesVisited(WithDepsSubclass.class));
    }

}<|MERGE_RESOLUTION|>--- conflicted
+++ resolved
@@ -105,16 +105,10 @@
         Mockito.when(servletContext.getClassLoader())
                 .thenReturn(this.getClass().getClassLoader());
 
-<<<<<<< HEAD
         mainPackageFile = new File(config.getBaseDir(), PACKAGE_JSON);
-        appPackageFile = new File(config.getBaseDir(), DEFAULT_GENERATED_DIR + PACKAGE_JSON);
+        appPackageFile = new File(config.getBaseDir(),
+                DEFAULT_GENERATED_DIR + PACKAGE_JSON);
         webpackFile = new File(config.getBaseDir(), WEBPACK_CONFIG);
-=======
-        mainPackageFile = new File(getBaseDir(), PACKAGE_JSON);
-        appPackageFile = new File(getBaseDir(),
-                DEFAULT_GENERATED_DIR + PACKAGE_JSON);
-        webpackFile = new File(getBaseDir(), WEBPACK_CONFIG);
->>>>>>> f06f95d1
         appPackageFile.getParentFile().mkdirs();
 
         FileUtils.write(mainPackageFile, "{}", "UTF-8");
