--- conflicted
+++ resolved
@@ -262,11 +262,7 @@
     }
 
     private void loadingFsResources_allFilesExist(String resourcesRoot,
-<<<<<<< HEAD
             String resourcesFolder) throws IOException, ServletException {
-=======
-                                                  String resourcesFolder) throws IOException {
->>>>>>> 49f69bec
         List<URL> urls = Collections.singletonList(
                 getClass().getResource(resourcesRoot + resourcesFolder));
 
