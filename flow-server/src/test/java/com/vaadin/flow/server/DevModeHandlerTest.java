/*
 * Copyright 2000-2018 Vaadin Ltd.
 *
 * Licensed under the Apache License, Version 2.0 (the "License"); you may not
 * use this file except in compliance with the License. You may obtain a copy of
 * the License at
 *
 * http://www.apache.org/licenses/LICENSE-2.0
 *
 * Unless required by applicable law or agreed to in writing, software
 * distributed under the License is distributed on an "AS IS" BASIS, WITHOUT
 * WARRANTIES OR CONDITIONS OF ANY KIND, either express or implied. See the
 * License for the specific language governing permissions and limitations under
 * the License.
 */
package com.vaadin.flow.server;

import javax.servlet.ServletConfig;
import javax.servlet.ServletContext;
import javax.servlet.ServletException;
import javax.servlet.ServletOutputStream;
import javax.servlet.http.HttpServletRequest;
import javax.servlet.http.HttpServletResponse;
import java.io.File;
import java.io.IOException;
import java.lang.reflect.Field;
import java.net.ConnectException;
import java.net.InetSocketAddress;
import java.util.Arrays;
import java.util.Collections;
import java.util.concurrent.atomic.AtomicReference;

import com.sun.net.httpserver.HttpServer;
import net.jcip.annotations.NotThreadSafe;
import org.junit.After;
import org.junit.Before;
import org.junit.Ignore;
import org.junit.Rule;
import org.junit.Test;
import org.junit.rules.ExpectedException;
import org.junit.rules.TemporaryFolder;
import org.mockito.Mockito;

import com.vaadin.flow.server.frontend.WebpackDevServerPort;
import com.vaadin.flow.server.frontend.FrontendUtils;
import com.vaadin.tests.util.MockDeploymentConfiguration;

import static com.vaadin.flow.server.Constants.SERVLET_PARAMETER_DEVMODE_WEBPACK_TIMEOUT;
import static com.vaadin.flow.server.DevModeHandler.WEBPACK_SERVER;
import static com.vaadin.flow.server.frontend.NodeUpdateTestUtil.WEBPACK_TEST_OUT_FILE;
import static com.vaadin.flow.server.frontend.NodeUpdateTestUtil.createStubWebpackServer;
import static java.net.HttpURLConnection.HTTP_NOT_FOUND;
import static java.net.HttpURLConnection.HTTP_OK;
import static java.net.HttpURLConnection.HTTP_UNAUTHORIZED;
import static org.junit.Assert.assertEquals;
import static org.junit.Assert.assertFalse;
import static org.junit.Assert.assertNotNull;
import static org.junit.Assert.assertNull;
import static org.junit.Assert.assertTrue;
import static org.mockito.Mockito.mock;

@NotThreadSafe
@SuppressWarnings("restriction")
public class DevModeHandlerTest {

    private MockDeploymentConfiguration configuration;

    private MockServletContext servletContext;
    private VaadinContext vaadinContext;
    private HttpServer httpServer;
    private int responseStatus;
    private File npmFolder;

    @Rule
    public ExpectedException exception = ExpectedException.none();

    @Rule
    public final TemporaryFolder temporaryFolder = new TemporaryFolder();

    @Before
    public void setup() throws Exception {
        npmFolder = temporaryFolder.getRoot();
        System.setProperty("user.dir", npmFolder.getAbsolutePath());
        servletContext = new MockServletContext();
        vaadinContext = new VaadinServletContext(servletContext);
        configuration = new MockDeploymentConfiguration();
        configuration.setProductionMode(false);

<<<<<<< HEAD
        new File(configuration.getBaseDir(), FrontendUtils.WEBPACK_CONFIG)
                .createNewFile();
        createStubWebpackServer("Compiled", 100, configuration);
        System.clearProperty(
                "vaadin." + SERVLET_PARAMETER_DEVMODE_WEBPACK_RUNNING_PORT);
=======
        new File(getBaseDir(), FrontendUtils.WEBPACK_CONFIG).createNewFile();
        createStubWebpackServer("Compiled", 100);
>>>>>>> ac5cd985
    }

    @After
    public void teardown() throws Exception {
        if (httpServer != null) {
            httpServer.stop(0);
        }

        // Reset unique instance in DevModeHandler
        Field atomicHandler = DevModeHandler.class
                .getDeclaredField("atomicHandler");
        atomicHandler.setAccessible(true);
        atomicHandler.set(null, new AtomicReference<>());
    }

    @Test
    public void should_CreateInstanceAndRunWebPack_When_DevModeAndNpmInstalled()
            throws Exception {
<<<<<<< HEAD
        assertNotNull(DevModeHandler.start(configuration, npmFolder));
        assertTrue(new File(configuration.getBaseDir(),
=======
        assertNotNull(DevModeHandler.start(vaadinContext, configuration, npmFolder));
        assertTrue(new File(getBaseDir(),
>>>>>>> ac5cd985
                FrontendUtils.DEFAULT_NODE_DIR + WEBPACK_TEST_OUT_FILE)
                        .canRead());
        assertNull(DevModeHandler.getDevModeHandler().getFailedOutput());
        Thread.sleep(150); // NOSONAR
    }

    @Test
    @Ignore("Ignored due to failing rate on CI")
    public void should_Fail_When_WebpackPrematurelyExit() throws Exception {
        exception.expect(IllegalStateException.class);
        exception.expectMessage("Webpack exited prematurely");

<<<<<<< HEAD
        createStubWebpackServer("Foo", 0, configuration);
        DevModeHandler.start(configuration, npmFolder);
=======
        createStubWebpackServer("Foo", 0);
        DevModeHandler.start(vaadinContext, configuration, npmFolder);
>>>>>>> ac5cd985
    }

    @Test
    public void should_CreateInstance_After_TimeoutWaitingForPattern()
            throws Exception {
        configuration.setApplicationOrSystemProperty(
                SERVLET_PARAMETER_DEVMODE_WEBPACK_TIMEOUT, "100");
<<<<<<< HEAD
        createStubWebpackServer("Foo", 300, configuration);
        assertNotNull(DevModeHandler.start(configuration, npmFolder));
        assertTrue(Integer.getInteger(
                "vaadin." + SERVLET_PARAMETER_DEVMODE_WEBPACK_RUNNING_PORT,
                0) > 0);
=======
        createStubWebpackServer("Foo", 300);
        assertNotNull(DevModeHandler.start(vaadinContext, configuration, npmFolder));
        WebpackDevServerPort port = vaadinContext.getAttribute(WebpackDevServerPort.class);
        assertNotNull(port);
        assertTrue(port.getPort() > 0);
>>>>>>> ac5cd985
        Thread.sleep(350); // NOSONAR
    }

    @Test
    public void should_CaptureWebpackOutput_When_Failed() throws Exception {
        configuration.setApplicationOrSystemProperty(
                SERVLET_PARAMETER_DEVMODE_WEBPACK_TIMEOUT, "100");
<<<<<<< HEAD
        createStubWebpackServer("Failed to compile", 300, configuration);
        assertNotNull(DevModeHandler.start(configuration, npmFolder));
=======
        createStubWebpackServer("Failed to compile", 300);
        assertNotNull(DevModeHandler.start(vaadinContext, configuration, npmFolder));
>>>>>>> ac5cd985
        // Wait for server to stop running before checking the output stream
        Thread.sleep(350); // NOSONAR
        assertNotNull(
                "Got no output for the failed output even though expected output.",
                DevModeHandler.getDevModeHandler().getFailedOutput());
    }

    @Test
    public void shouldNot_CreateInstance_When_ProductionMode()
            throws Exception {
        configuration.setProductionMode(true);
        assertNull(DevModeHandler.start(vaadinContext, configuration, npmFolder));
    }

    @Test
    public void shouldNot_CreateInstance_When_BowerMode() throws Exception {
        configuration.setProductionMode(true);
        assertNull(DevModeHandler.start(vaadinContext, configuration, npmFolder));
        Thread.sleep(150); // NOSONAR
    }

    @Test
    public void should_RunWebpack_When_WebpackNotListening() throws Exception {
<<<<<<< HEAD
        DevModeHandler.start(configuration, npmFolder);
        assertTrue(new File(configuration.getBaseDir(),
=======
        DevModeHandler.start(vaadinContext, configuration, npmFolder);
        assertTrue(new File(getBaseDir(),
>>>>>>> ac5cd985
                FrontendUtils.DEFAULT_NODE_DIR + WEBPACK_TEST_OUT_FILE)
                        .canRead());
        Thread.sleep(150); // NOSONAR
    }

    @Test
    public void shouldNot_RunWebpack_When_WebpackRunning() throws Exception {
        prepareHttpServer(HTTP_OK, "bar");
<<<<<<< HEAD
        DevModeHandler.start(configuration, npmFolder);
        assertFalse(new File(configuration.getBaseDir(),
=======
        DevModeHandler.start(vaadinContext, configuration, npmFolder);
        assertFalse(new File(getBaseDir(),
>>>>>>> ac5cd985
                FrontendUtils.DEFAULT_NODE_DIR + WEBPACK_TEST_OUT_FILE)
                        .canRead());
    }

    @Test
    public void shouldNot_CreateInstance_When_WebpackNotInstalled()
            throws Exception {
<<<<<<< HEAD
        new File(configuration.getBaseDir(), WEBPACK_SERVER).delete();
        assertNull(DevModeHandler.start(configuration, npmFolder));
=======
        new File(getBaseDir(), WEBPACK_SERVER).delete();
        assertNull(DevModeHandler.start(vaadinContext, configuration, npmFolder));
>>>>>>> ac5cd985
    }

    @Test
    public void shouldNot_CreateInstance_When_WebpackIsNotExecutable() {
        // The set executable doesn't work in Windows and will always return
        // false
        boolean systemImplementsExecutable = new File(configuration.getBaseDir(),
                WEBPACK_SERVER).setExecutable(false);
        if (systemImplementsExecutable) {
            assertNull(DevModeHandler.start(vaadinContext, configuration, npmFolder));
        }
    }

    @Test
    public void shouldNot_CreateInstance_When_WebpackNotConfigured() {
<<<<<<< HEAD
        new File(configuration.getBaseDir(), FrontendUtils.WEBPACK_CONFIG)
                .delete();
        assertNull(DevModeHandler.start(configuration, npmFolder));
=======
        new File(getBaseDir(), FrontendUtils.WEBPACK_CONFIG).delete();
        assertNull(DevModeHandler.start(vaadinContext, configuration, npmFolder));
>>>>>>> ac5cd985
    }

    @Test
    public void should_HandleJavaScriptRequests() {
        HttpServletRequest request = prepareRequest("/foo.js");
        assertTrue(new DevModeHandler(0).isDevModeRequest(request));
    }

    @Test
    public void shouldNot_HandleOtherRequests() {
        HttpServletRequest request = prepareRequest("/foo.bar");
        assertFalse(new DevModeHandler(0).isDevModeRequest(request));
    }

    @Test(expected = ConnectException.class)
    public void should_ThrowAnException_When_WebpackNotListening()
            throws IOException {
        HttpServletRequest request = prepareRequest("/foo.js");
        new DevModeHandler(0).serveDevModeRequest(request, null);
    }

    @Test
    public void should_ReturnTrue_When_WebpackResponseOK() throws Exception {
        HttpServletRequest request = prepareRequest("/foo.js");
        HttpServletResponse response = prepareResponse();
        int port = prepareHttpServer(HTTP_OK, "bar");

        assertTrue(new DevModeHandler(port).serveDevModeRequest(request,
                response));
        assertEquals(HTTP_OK, responseStatus);
    }

    @Test
    public void should_ReturnFalse_When_WebpackResponseNotFound()
            throws Exception {
        HttpServletRequest request = prepareRequest("/foo.js");
        HttpServletResponse response = prepareResponse();
        int port = prepareHttpServer(HTTP_NOT_FOUND, "");

        assertFalse(new DevModeHandler(port).serveDevModeRequest(request,
                response));
        assertEquals(200, responseStatus);
    }

    @Test
    public void should_ReturnTrue_When_OtherResponseCodes() throws Exception {
        HttpServletRequest request = prepareRequest("/foo.js");
        HttpServletResponse response = prepareResponse();
        int port = prepareHttpServer(HTTP_UNAUTHORIZED, "");

        assertTrue(new DevModeHandler(port).serveDevModeRequest(request,
                response));
        assertEquals(HTTP_UNAUTHORIZED, responseStatus);
    }

    @Test(expected = ConnectException.class)
    public void servlet_should_ThrowAnException_When_WebpackNotListening()
            throws Exception {
        VaadinServlet servlet = prepareServlet();
        HttpServletRequest request = prepareRequest("/foo.js");
        HttpServletResponse response = prepareResponse();
        servlet.service(request, response);
        Thread.sleep(150); // NOSONAR
    }

    @Test
    public void servlet_should_GetValidResponse_When_WebpackListening()
            throws Exception {
        HttpServletRequest request = prepareRequest("/foo.js");
        HttpServletResponse response = prepareResponse();
        prepareHttpServer(HTTP_OK, "");

        prepareServlet().service(request, response);
        assertEquals(HTTP_OK, responseStatus);
    }

    @Test
    public void stopDevMode_devModeHanlderNull() throws InterruptedException {
        DevModeHandler handler = DevModeHandler.start(vaadinContext, configuration, npmFolder);
        handler.stop();
        assertNull(DevModeHandler.getDevModeHandler());
        Thread.sleep(150); // NOSONAR
    }

    private VaadinServlet prepareServlet() throws ServletException {
        DevModeHandler.start(vaadinContext, configuration, npmFolder);
        VaadinServlet servlet = new VaadinServlet();
        ServletConfig cfg = mock(ServletConfig.class);
        ServletContext ctx = mock(ServletContext.class);
        Mockito.doAnswer(invocation -> ctx.getClass().getClassLoader()).when(ctx).getClassLoader();
        Mockito.doAnswer(invocation -> ctx).when(cfg).getServletContext();
        Mockito.doAnswer(
                invocation -> Collections.enumeration(Collections.emptyList()))
                .when(cfg).getInitParameterNames();
        Mockito.doAnswer(
                invocation -> Collections.enumeration(Collections.emptyList()))
                .when(ctx).getInitParameterNames();
        servlet.init(cfg);
        return servlet;
    }

    private HttpServletRequest prepareRequest(String uri) {
        HttpServletRequest request = mock(HttpServletRequest.class);
        Mockito.doAnswer(invocation -> uri).when(request).getPathInfo();
        Mockito.doAnswer(invocation -> uri).when(request).getRequestURI();
        Mockito.doAnswer(invocation -> "/app").when(request).getServletPath();
        Mockito.doAnswer(invocation -> "GET").when(request).getMethod();
        Mockito.doAnswer(
                invocation -> Collections.enumeration(Arrays.asList("foo")))
                .when(request).getHeaderNames();
        Mockito.doAnswer(invocation -> "bar").when(request).getHeader("foo");
        return request;
    }

    private HttpServletResponse prepareResponse() throws IOException {
        responseStatus = 200; // The default response code is 200
        HttpServletResponse response = mock(HttpServletResponse.class);
        ServletOutputStream output = mock(ServletOutputStream.class);
        Mockito.doAnswer(invocation -> output).when(response).getOutputStream();
        Mockito.doAnswer(invocation -> responseStatus = (int) invocation
                .getArguments()[0]).when(response).sendError(Mockito.anyInt());
        return response;
    }

    private int prepareHttpServer(int status, String response)
            throws Exception {
        int port = DevModeHandler.getFreePort();
        httpServer = HttpServer.create(new InetSocketAddress(port), 0);
        httpServer.createContext("/", exchange -> {
            exchange.sendResponseHeaders(status, response.length());
            exchange.getResponseBody().write(response.getBytes());
            exchange.close();
        });
        httpServer.start();
        vaadinContext.setAttribute(new WebpackDevServerPort(port));
        return port;
    }
}<|MERGE_RESOLUTION|>--- conflicted
+++ resolved
@@ -86,16 +86,9 @@
         configuration = new MockDeploymentConfiguration();
         configuration.setProductionMode(false);
 
-<<<<<<< HEAD
         new File(configuration.getBaseDir(), FrontendUtils.WEBPACK_CONFIG)
                 .createNewFile();
         createStubWebpackServer("Compiled", 100, configuration);
-        System.clearProperty(
-                "vaadin." + SERVLET_PARAMETER_DEVMODE_WEBPACK_RUNNING_PORT);
-=======
-        new File(getBaseDir(), FrontendUtils.WEBPACK_CONFIG).createNewFile();
-        createStubWebpackServer("Compiled", 100);
->>>>>>> ac5cd985
     }
 
     @After
@@ -114,13 +107,8 @@
     @Test
     public void should_CreateInstanceAndRunWebPack_When_DevModeAndNpmInstalled()
             throws Exception {
-<<<<<<< HEAD
-        assertNotNull(DevModeHandler.start(configuration, npmFolder));
+        assertNotNull(DevModeHandler.start(vaadinContext, configuration, npmFolder));
         assertTrue(new File(configuration.getBaseDir(),
-=======
-        assertNotNull(DevModeHandler.start(vaadinContext, configuration, npmFolder));
-        assertTrue(new File(getBaseDir(),
->>>>>>> ac5cd985
                 FrontendUtils.DEFAULT_NODE_DIR + WEBPACK_TEST_OUT_FILE)
                         .canRead());
         assertNull(DevModeHandler.getDevModeHandler().getFailedOutput());
@@ -133,13 +121,8 @@
         exception.expect(IllegalStateException.class);
         exception.expectMessage("Webpack exited prematurely");
 
-<<<<<<< HEAD
         createStubWebpackServer("Foo", 0, configuration);
-        DevModeHandler.start(configuration, npmFolder);
-=======
-        createStubWebpackServer("Foo", 0);
         DevModeHandler.start(vaadinContext, configuration, npmFolder);
->>>>>>> ac5cd985
     }
 
     @Test
@@ -147,19 +130,11 @@
             throws Exception {
         configuration.setApplicationOrSystemProperty(
                 SERVLET_PARAMETER_DEVMODE_WEBPACK_TIMEOUT, "100");
-<<<<<<< HEAD
         createStubWebpackServer("Foo", 300, configuration);
-        assertNotNull(DevModeHandler.start(configuration, npmFolder));
-        assertTrue(Integer.getInteger(
-                "vaadin." + SERVLET_PARAMETER_DEVMODE_WEBPACK_RUNNING_PORT,
-                0) > 0);
-=======
-        createStubWebpackServer("Foo", 300);
         assertNotNull(DevModeHandler.start(vaadinContext, configuration, npmFolder));
         WebpackDevServerPort port = vaadinContext.getAttribute(WebpackDevServerPort.class);
         assertNotNull(port);
         assertTrue(port.getPort() > 0);
->>>>>>> ac5cd985
         Thread.sleep(350); // NOSONAR
     }
 
@@ -167,13 +142,8 @@
     public void should_CaptureWebpackOutput_When_Failed() throws Exception {
         configuration.setApplicationOrSystemProperty(
                 SERVLET_PARAMETER_DEVMODE_WEBPACK_TIMEOUT, "100");
-<<<<<<< HEAD
         createStubWebpackServer("Failed to compile", 300, configuration);
-        assertNotNull(DevModeHandler.start(configuration, npmFolder));
-=======
-        createStubWebpackServer("Failed to compile", 300);
         assertNotNull(DevModeHandler.start(vaadinContext, configuration, npmFolder));
->>>>>>> ac5cd985
         // Wait for server to stop running before checking the output stream
         Thread.sleep(350); // NOSONAR
         assertNotNull(
@@ -197,13 +167,8 @@
 
     @Test
     public void should_RunWebpack_When_WebpackNotListening() throws Exception {
-<<<<<<< HEAD
-        DevModeHandler.start(configuration, npmFolder);
+        DevModeHandler.start(vaadinContext, configuration, npmFolder);
         assertTrue(new File(configuration.getBaseDir(),
-=======
-        DevModeHandler.start(vaadinContext, configuration, npmFolder);
-        assertTrue(new File(getBaseDir(),
->>>>>>> ac5cd985
                 FrontendUtils.DEFAULT_NODE_DIR + WEBPACK_TEST_OUT_FILE)
                         .canRead());
         Thread.sleep(150); // NOSONAR
@@ -212,13 +177,8 @@
     @Test
     public void shouldNot_RunWebpack_When_WebpackRunning() throws Exception {
         prepareHttpServer(HTTP_OK, "bar");
-<<<<<<< HEAD
-        DevModeHandler.start(configuration, npmFolder);
+        DevModeHandler.start(vaadinContext, configuration, npmFolder);
         assertFalse(new File(configuration.getBaseDir(),
-=======
-        DevModeHandler.start(vaadinContext, configuration, npmFolder);
-        assertFalse(new File(getBaseDir(),
->>>>>>> ac5cd985
                 FrontendUtils.DEFAULT_NODE_DIR + WEBPACK_TEST_OUT_FILE)
                         .canRead());
     }
@@ -226,13 +186,8 @@
     @Test
     public void shouldNot_CreateInstance_When_WebpackNotInstalled()
             throws Exception {
-<<<<<<< HEAD
         new File(configuration.getBaseDir(), WEBPACK_SERVER).delete();
-        assertNull(DevModeHandler.start(configuration, npmFolder));
-=======
-        new File(getBaseDir(), WEBPACK_SERVER).delete();
         assertNull(DevModeHandler.start(vaadinContext, configuration, npmFolder));
->>>>>>> ac5cd985
     }
 
     @Test
@@ -248,14 +203,9 @@
 
     @Test
     public void shouldNot_CreateInstance_When_WebpackNotConfigured() {
-<<<<<<< HEAD
         new File(configuration.getBaseDir(), FrontendUtils.WEBPACK_CONFIG)
                 .delete();
-        assertNull(DevModeHandler.start(configuration, npmFolder));
-=======
-        new File(getBaseDir(), FrontendUtils.WEBPACK_CONFIG).delete();
         assertNull(DevModeHandler.start(vaadinContext, configuration, npmFolder));
->>>>>>> ac5cd985
     }
 
     @Test
