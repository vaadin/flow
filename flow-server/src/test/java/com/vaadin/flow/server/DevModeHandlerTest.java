/*
 * Copyright 2000-2020 Vaadin Ltd.
 *
 * Licensed under the Apache License, Version 2.0 (the "License"); you may not
 * use this file except in compliance with the License. You may obtain a copy of
 * the License at
 *
 * http://www.apache.org/licenses/LICENSE-2.0
 *
 * Unless required by applicable law or agreed to in writing, software
 * distributed under the License is distributed on an "AS IS" BASIS, WITHOUT
 * WARRANTIES OR CONDITIONS OF ANY KIND, either express or implied. See the
 * License for the specific language governing permissions and limitations under
 * the License.
 */
package com.vaadin.flow.server;

import javax.servlet.ServletConfig;
import javax.servlet.ServletContext;
import javax.servlet.ServletException;
import javax.servlet.ServletOutputStream;
import javax.servlet.http.HttpServletRequest;
import javax.servlet.http.HttpServletResponse;

import java.io.ByteArrayOutputStream;
import java.io.File;
import java.io.IOException;
import java.lang.reflect.Field;
import java.net.ConnectException;
import java.net.InetSocketAddress;
import java.nio.charset.StandardCharsets;
import java.util.ArrayList;
import java.util.Arrays;
import java.util.Collections;
import java.util.List;
import java.util.UUID;
import java.util.concurrent.CompletableFuture;
import java.util.concurrent.CompletionException;
import java.util.concurrent.atomic.AtomicReference;

import com.sun.net.httpserver.HttpServer;
import net.jcip.annotations.NotThreadSafe;
import org.apache.commons.io.FileUtils;
import org.hamcrest.CoreMatchers;
import org.hamcrest.Matchers;
import org.jsoup.Jsoup;
import org.jsoup.nodes.Document;
import org.junit.After;
import org.junit.Assert;
import org.junit.Before;
import org.junit.Ignore;
import org.junit.Rule;
import org.junit.Test;
import org.junit.rules.ExpectedException;
import org.junit.rules.TemporaryFolder;
import org.mockito.Mockito;

import com.vaadin.flow.di.Lookup;
import com.vaadin.flow.function.DeploymentConfiguration;
import com.vaadin.flow.server.communication.StreamRequestHandler;
import com.vaadin.flow.server.frontend.FrontendUtils;
import com.vaadin.tests.util.MockDeploymentConfiguration;

import static com.vaadin.flow.server.DevModeHandler.WEBPACK_SERVER;
import static com.vaadin.flow.server.InitParameters.SERVLET_PARAMETER_DEVMODE_WEBPACK_TIMEOUT;
import static com.vaadin.flow.server.frontend.NodeUpdateTestUtil.WEBPACK_TEST_OUT_FILE;
import static com.vaadin.flow.server.frontend.NodeUpdateTestUtil.createStubWebpackServer;
import static java.net.HttpURLConnection.HTTP_FORBIDDEN;
import static java.net.HttpURLConnection.HTTP_NOT_FOUND;
import static java.net.HttpURLConnection.HTTP_NOT_MODIFIED;
import static java.net.HttpURLConnection.HTTP_OK;
import static java.net.HttpURLConnection.HTTP_UNAUTHORIZED;
import static org.junit.Assert.assertEquals;
import static org.junit.Assert.assertFalse;
import static org.junit.Assert.assertNotNull;
import static org.junit.Assert.assertNull;
import static org.junit.Assert.assertTrue;
import static org.mockito.Mockito.mock;

@NotThreadSafe
@SuppressWarnings("restriction")
public class DevModeHandlerTest {

    private MockDeploymentConfiguration configuration;

    private HttpServer httpServer;
    private int responseStatus;
    private int responseError;
    private File npmFolder;

    @Rule
    public ExpectedException exception = ExpectedException.none();

    @Rule
    public final TemporaryFolder temporaryFolder = new TemporaryFolder();

    private static class CustomRuntimeException extends RuntimeException {

    }

    private String baseDir;

    @Before
    public void setup() throws Exception {
        baseDir = temporaryFolder.getRoot().getAbsolutePath();

        npmFolder = temporaryFolder.getRoot();
        configuration = new MockDeploymentConfiguration();
        configuration.setProductionMode(false);

        new File(baseDir, FrontendUtils.WEBPACK_CONFIG).createNewFile();
        createStubWebpackServer("Compiled", 100, baseDir);
    }

    @After
    public void teardown() throws Exception {
        if (httpServer != null) {
            httpServer.stop(0);
        }
        DevModeHandler handler = DevModeHandler.getDevModeHandler();
        if (handler != null) {
            handler.stop();
        }
    }

    public static void removeDevModeHandlerInstance() throws Exception {
        // Reset unique instance of DevModeHandler
        Field atomicHandler = DevModeHandler.class
                .getDeclaredField("atomicHandler");
        atomicHandler.setAccessible(true);
        AtomicReference<?> reference = (AtomicReference<?>) atomicHandler
                .get(null);
        reference.set(null);
    }

    @Test
    public void should_CreateInstanceAndRunWebPack_When_DevModeAndNpmInstalled()
            throws Exception {
        DevModeHandler handler = DevModeHandler.start(createDevModeLookup(),
                npmFolder, CompletableFuture.completedFuture(null));
        assertNotNull(handler);
        handler.join();
        assertTrue(new File(baseDir,
                FrontendUtils.DEFAULT_NODE_DIR + WEBPACK_TEST_OUT_FILE)
                        .canRead());
        assertNull(DevModeHandler.getDevModeHandler().getFailedOutput());
        assertTrue(0 < DevModeHandler.getDevModeHandler().getPort());
        Thread.sleep(150); // NOSONAR
    }

    @Test
    public void avoidStoringPortOfFailingWebPackDevServer_failWebpackStart_startWebPackSucessfullyAfter()
            throws Exception {
        MockDeploymentConfiguration config = new MockDeploymentConfiguration() {
            @Override
            public boolean getBooleanProperty(String propertyName,
                    boolean defaultValue) throws IllegalArgumentException {
                if (propertyName
                        .equals(InitParameters.REQUIRE_HOME_NODE_EXECUTABLE)) {
                    try {
                        // remove npmFolder on the property read which happens
                        // after folder validation has happened
                        FileUtils.deleteDirectory(npmFolder);
                    } catch (IOException e) {
                        e.printStackTrace();
                    }
                }
                return super.getBooleanProperty(propertyName, defaultValue);
            }
        };

        DevModeHandler handler = DevModeHandler.start(createDevModeLookup(),
                npmFolder, CompletableFuture.completedFuture(null));

        handler.join();

        removeDevModeHandlerInstance();
        // dev mode handler should fail because of non-existent npm folder: it
        // means the port number should not have been written

        // use non-existent folder for as npmFolder, it should fail the
        // validation (which means server instance won't be reused)
        DevModeHandler newhHandler = DevModeHandler.start(createDevModeLookup(),
                new File(npmFolder, UUID.randomUUID().toString()),
                CompletableFuture.completedFuture(null));

        VaadinResponse response = Mockito.mock(VaadinResponse.class);
        Mockito.when(response.getOutputStream())
                .thenReturn(new ByteArrayOutputStream());
        boolean proceed = true;
        Throwable cause = null;
        while (proceed) {
            try {
                proceed = newhHandler.handleRequest(
                        Mockito.mock(VaadinSession.class),
                        Mockito.mock(VaadinRequest.class), response);
            } catch (IllegalStateException ise) {
                proceed = false;
                cause = ise.getCause();
            }
        }
        Assert.assertNotNull(cause);
        Assert.assertTrue(cause instanceof ExecutionFailedException);
    }

    @Test
    @Ignore("Ignored due to failing rate on CI")
    public void should_Fail_When_WebpackPrematurelyExit() throws Exception {
        exception.expect(IllegalStateException.class);
        exception.expectMessage("Webpack exited prematurely");

        createStubWebpackServer("Foo", 0, baseDir);
        DevModeHandler.start(createDevModeLookup(), npmFolder,
                CompletableFuture.completedFuture(null));
    }

    @Test
    public void should_CaptureWebpackOutput_When_Failed() throws Exception {
        configuration.setApplicationOrSystemProperty(
                SERVLET_PARAMETER_DEVMODE_WEBPACK_TIMEOUT, "100");
        createStubWebpackServer("Failed to compile", 300, baseDir);
        DevModeHandler handler = DevModeHandler.start(createDevModeLookup(),
                npmFolder, CompletableFuture.completedFuture(null));
        assertNotNull(handler);
        handler.join();
        int port = DevModeHandler.getDevModeHandler().getPort();
        assertTrue(port > 0);

        // Wait for server to stop running before checking the output stream
        Thread.sleep(350); // NOSONAR
        assertNotNull(
                "Got no output for the failed output even though expected output.",
                DevModeHandler.getDevModeHandler().getFailedOutput());
    }

    @Test
    public void shouldNot_CreateInstance_When_ProductionMode()
            throws Exception {
        configuration.setProductionMode(true);
        DevModeHandler handler = DevModeHandler.start(createDevModeLookup(),
                npmFolder, CompletableFuture.completedFuture(null));
        assertNull(handler);
    }

    @Test
    public void enableDevServerFalse_shouldNotCreateInstance()
            throws Exception {
        configuration.setEnableDevServer(false);
        DevModeHandler handler = DevModeHandler.start(createDevModeLookup(),
                npmFolder, CompletableFuture.completedFuture(null));
        assertNull(handler);
    }

    @Test
    public void shouldNot_RunWebpack_When_WebpackRunning() throws Exception {
<<<<<<< HEAD
        final String manifestJsonResponse = "{}";
        int port = prepareHttpServer(0, HTTP_OK, manifestJsonResponse);
        DevModeHandler handler = DevModeHandler.start(port, configuration,
                npmFolder, CompletableFuture.completedFuture(null));
=======
        int port = prepareHttpServer(0, HTTP_OK, "bar");
        DevModeHandler handler = DevModeHandler.start(port,
                createDevModeLookup(), npmFolder,
                CompletableFuture.completedFuture(null));
>>>>>>> 6e30cf11
        handler.join();
        assertFalse(new File(baseDir,
                FrontendUtils.DEFAULT_NODE_DIR + WEBPACK_TEST_OUT_FILE)
                        .canRead());
    }

    @Test
    public void webpackNotInstalled_throws() throws Exception {
        exception.expectCause(CoreMatchers.isA(ExecutionFailedException.class));
        new File(baseDir, WEBPACK_SERVER).delete();
        DevModeHandler.start(createDevModeLookup(), npmFolder,
                CompletableFuture.completedFuture(null)).join();
    }

    @Test
    public void webpackIsNotExecutable_throws() {
        // The set executable doesn't work in Windows and will always return
        // false
        boolean systemImplementsExecutable = new File(baseDir, WEBPACK_SERVER)
                .setExecutable(false);
        if (systemImplementsExecutable) {
            exception.expectCause(
                    CoreMatchers.isA(ExecutionFailedException.class));
            DevModeHandler.start(createDevModeLookup(), npmFolder,
                    CompletableFuture.completedFuture(null)).join();
        }
    }

    @Test
    public void webpackNotConfigured_throws() {
        exception.expectCause(CoreMatchers.isA(ExecutionFailedException.class));
        new File(baseDir, FrontendUtils.WEBPACK_CONFIG).delete();
        DevModeHandler.start(createDevModeLookup(), npmFolder,
                CompletableFuture.completedFuture(null)).join();
    }

    @Test
    public void should_HandleJavaScriptRequests() {
        HttpServletRequest request = prepareRequest("/VAADIN/foo.js");
        DevModeHandler handler = DevModeHandler.start(createDevModeLookup(),
                npmFolder, CompletableFuture.completedFuture(null));
        assertTrue(handler.isDevModeRequest(request));
    }

    @Test
    public void shouldNot_HandleNonVaadinRequests() {
        HttpServletRequest request = prepareRequest("/foo.js");
        DevModeHandler handler = DevModeHandler.start(createDevModeLookup(),
                npmFolder, CompletableFuture.completedFuture(null));
        assertFalse(handler.isDevModeRequest(request));
    }

    @Test
    public void shouldNot_HandleOtherRequests() {
        HttpServletRequest request = prepareRequest("/foo/VAADIN//foo.bar");
        DevModeHandler handler = DevModeHandler.start(createDevModeLookup(),
                npmFolder, CompletableFuture.completedFuture(null));
        assertFalse(handler.isDevModeRequest(request));
    }

    @Test
    public void isDevModeRequest_dynamicResourcesAreNotDevModeRequest() {
        HttpServletRequest request = prepareRequest(
                "/" + StreamRequestHandler.DYN_RES_PREFIX + "foo");
        DevModeHandler handler = DevModeHandler.start(createDevModeLookup(),
                npmFolder, CompletableFuture.completedFuture(null));
        assertFalse(handler.isDevModeRequest(request));
    }

    @Test
    public void should_HandleAnyAssetInVaadin() {
        HttpServletRequest request = prepareRequest("/VAADIN/foo.bar");
        DevModeHandler handler = DevModeHandler.start(createDevModeLookup(),
                npmFolder, CompletableFuture.completedFuture(null));
        assertTrue(handler.isDevModeRequest(request));
    }

    @Test
    public void should_HandleAnyAssetInManifestPaths() throws Exception {
        final String manifestJsonResponse = "{ \"sw.js\": " +
                "\"sw.js\", \"index.html\": \"index.html\" }";
        int port = prepareHttpServer(0, HTTP_OK, manifestJsonResponse);

        DevModeHandler devModeHandler = DevModeHandler.start(port,
                configuration, npmFolder,
                CompletableFuture.completedFuture(null));
        devModeHandler.join();

        HttpServletRequest request = prepareRequest("/sw.js");
        assertTrue(devModeHandler.isDevModeRequest(request));
    }

    @Test
    public void shouldNot_Handle_IndexHtmlInManifestPaths() throws Exception {
        final String manifestJsonResponse = "{ \"sw.js\": " +
                "\"sw.js\", \"index.html\": \"index.html\" }";
        int port = prepareHttpServer(0, HTTP_OK, manifestJsonResponse);

        DevModeHandler devModeHandler = DevModeHandler.start(port,
                configuration, npmFolder,
                CompletableFuture.completedFuture(null));
        devModeHandler.join();

        HttpServletRequest request = prepareRequest("/index.html");
        assertFalse(devModeHandler.isDevModeRequest(request));
    }

    @Test(expected = ConnectException.class)
    public void should_ThrowAnException_When_WebpackNotListening()
            throws IOException {
        HttpServletRequest request = prepareRequest("/VAADIN//foo.js");
        DevModeHandler handler = DevModeHandler.start(0, createDevModeLookup(),
                npmFolder, CompletableFuture.completedFuture(null));
        handler.join();
        handler.serveDevModeRequest(request, null);
    }

    @Test
    public void webpack_forDifferentRequests_shouldHaveCorrectResponse()
            throws Exception {
        HttpServletRequest request = prepareRequest("/VAADIN//foo.js");
        HttpServletResponse response = prepareResponse();
        final String manifestJsonResponse = "{ \"VAADIN//foo.js\": " +
                "\"VAADIN//foo.js\" }";
        int port = prepareHttpServer(0, HTTP_OK, manifestJsonResponse);

        DevModeHandler devModeHandler = DevModeHandler.start(port,
                createDevModeLookup(), npmFolder,
                CompletableFuture.completedFuture(null));
        devModeHandler.join();
        assertTrue(devModeHandler.serveDevModeRequest(request, response));
        assertEquals(HTTP_OK, responseStatus);

        httpServer.stop(0);
        prepareHttpServer(port, HTTP_NOT_FOUND, "");
        assertFalse(devModeHandler.serveDevModeRequest(request, response));
        assertEquals(200, responseStatus);

        httpServer.stop(0);
        prepareHttpServer(port, HTTP_UNAUTHORIZED, "");
        assertTrue(devModeHandler.serveDevModeRequest(request, response));
        assertEquals(HTTP_UNAUTHORIZED, responseError);

        httpServer.stop(0);
        exception.expect(ConnectException.class);
        devModeHandler.serveDevModeRequest(request, null);
    }

    @Test
    public void vaadinServlet_forDifferentRequests_shouldHaveCorrectResponse()
            throws Exception {
        HttpServletRequest request = prepareRequest("/VAADIN/foo.js");
        HttpServletResponse response = prepareResponse();
        final String manifestJsonResponse = "{ \"VAADIN/foo.js\": " +
                "\"VAADIN/foo.js\" }";
        int port = prepareHttpServer(0, HTTP_OK, manifestJsonResponse);

        VaadinServlet servlet = prepareServlet(port);
        servlet.service(request, response);
        assertEquals(HTTP_OK, responseStatus);

        httpServer.stop(0);
        prepareHttpServer(port, HTTP_NOT_MODIFIED, "");
        servlet.service(request, response);
        assertEquals(HTTP_NOT_MODIFIED, responseStatus);

        httpServer.stop(0);
        exception.expect(ConnectException.class);
        servlet.service(request, response);
    }

    @Test
    public void should_GetStatsJson_From_Webpack() throws Exception {
        VaadinService vaadinService = mock(VaadinService.class);
        Mockito.when(vaadinService.getDeploymentConfiguration())
                .thenReturn(configuration);

        String statsContent = "{}";
        int port = prepareHttpServer(0, HTTP_OK, statsContent);
        DevModeHandler.start(port, createDevModeLookup(), npmFolder,
                CompletableFuture.completedFuture(null)).join();

        assertEquals(statsContent,
                FrontendUtils.getStatsContent(vaadinService));
    }

    @Test
    public void should_reuseWebpackPort_AfterRestart() throws Exception {
        final String manifestJsonContents = "{}";
        int port = prepareHttpServer(0, HTTP_OK, manifestJsonContents);

        DevModeHandler.start(port, createDevModeLookup(), npmFolder,
                CompletableFuture.completedFuture(null)).join();
        assertNotNull(DevModeHandler.getDevModeHandler());
        assertEquals(port, DevModeHandler.getDevModeHandler().getPort());

        removeDevModeHandlerInstance();
        assertNull(DevModeHandler.getDevModeHandler());

        DevModeHandler.start(createDevModeLookup(), npmFolder,
                CompletableFuture.completedFuture(null)).join();
        assertNotNull(DevModeHandler.getDevModeHandler());
        assertEquals(port, DevModeHandler.getDevModeHandler().getPort());
    }

    @Test
    public void startDevModeHandler_vaadinHomeNodeIsAFolder_throws()
            throws IOException {
        exception.expectCause(CoreMatchers.isA(IllegalStateException.class));
        String userHome = "user.home";
        String originalHome = System.getProperty(userHome);
        File home = temporaryFolder.newFolder();
        System.setProperty(userHome, home.getPath());
        try {
            File homeDir = new File(home, ".vaadin");
            File node = new File(homeDir,
                    FrontendUtils.isWindows() ? "node/node.exe" : "node/node");
            FileUtils.forceMkdir(node);

            configuration.setApplicationOrSystemProperty(
                    InitParameters.REQUIRE_HOME_NODE_EXECUTABLE,
                    Boolean.TRUE.toString());
            DevModeHandler.start(createDevModeLookup(), npmFolder,
                    CompletableFuture.completedFuture(null)).join();
        } finally {
            System.setProperty(userHome, originalHome);
        }
    }

    @Test(expected = CustomRuntimeException.class)
    public void startDevModeHandler_prepareTasksThrows_handleThrows()
            throws Exception {
        CompletableFuture<Void> throwFuture = new CompletableFuture<>();
        throwFuture.completeExceptionally(new CustomRuntimeException());
<<<<<<< HEAD
        final String manifestJsonResponse = "{}";
        int port = prepareHttpServer(0, HTTP_OK, manifestJsonResponse);
        DevModeHandler handler = DevModeHandler.start(port, configuration,
=======
        DevModeHandler handler = DevModeHandler.start(0, createDevModeLookup(),
>>>>>>> 6e30cf11
                npmFolder, throwFuture);
        try {
            handler.join();
        } catch (CompletionException ignore) {
            // this is an expected exception thrown on join for the handler

        }
        handler.handleRequest(Mockito.mock(VaadinSession.class),
                Mockito.mock(VaadinRequest.class),
                Mockito.mock(VaadinResponse.class));
    }

    @Test
    public void serveDevModeRequest_prepareTasksThrows_serveDevModeReturnsFalseAndDoesNotThrow()
            throws IOException {
        CompletableFuture<Void> throwFuture = new CompletableFuture<>();
        throwFuture.completeExceptionally(new CustomRuntimeException());
        DevModeHandler handler = DevModeHandler.start(0, createDevModeLookup(),
                npmFolder, throwFuture);
        try {
            handler.handleRequest(Mockito.mock(VaadinSession.class),
                    Mockito.mock(VaadinRequest.class),
                    Mockito.mock(VaadinResponse.class));
        } catch (CustomRuntimeException ignore) {
            // this is expected and we just ignore it
        }
        HttpServletRequest request = Mockito.mock(HttpServletRequest.class);
        HttpServletResponse response = Mockito.mock(HttpServletResponse.class);
        // The following throws an exception without considering the
        // fact that dev mode start was unsuccessful and there is no need to
        // serve requests via serveDevModeRequest. In the current impl it
        // doesn't throw and just return false
        Assert.assertFalse(handler.serveDevModeRequest(request, response));
    }

    @Test
    public void start_twoTimes_onlyOneHandlerInstanceIsCreated() {
        MockDeploymentConfiguration configuration = Mockito
                .spy(MockDeploymentConfiguration.class);
        DevModeHandler handler = DevModeHandler.start(0,
                createDevModeLookup(configuration), npmFolder,
                CompletableFuture.completedFuture(null));
        handler.join();

        // This is how new server handler instantiation checked:
        Mockito.verify(configuration).reuseDevServer();

        // "start" one more time: there should not be another instance of dev
        // mode handler created
        DevModeHandler anotherHandler = DevModeHandler.start(0,
                createDevModeLookup(), npmFolder,
                CompletableFuture.completedFuture(null));
        anotherHandler.join();

        // The handler instances are the same but there should be no attempt to
        // create another instance (which won't be stored anywhere), see below
        Assert.assertSame(handler, anotherHandler);

        // No more "reuseDevServer" calls are done: see above, it has been
        // already called one time
        Mockito.verify(configuration).reuseDevServer();
    }

    @Test
    public void start_twoInstances_secondInstanceUsesAnotherPort()
            throws Exception {

        // start the first instance
        DevModeHandler handler = DevModeHandler.start(0, createDevModeLookup(),
                npmFolder, CompletableFuture.completedFuture(null));

        // remove the "singleton" instance to be able to start another one
        removeDevModeHandlerInstance();

        // since the timeout is quite big the server port still should be
        // available and the second instance should try to reuse it

        DevModeHandler.start(0, createDevModeLookup(), npmFolder,
                CompletableFuture.completedFuture(null));

        // make checks only if webpack has not yet completed

        DevModeHandler anotherHandler = DevModeHandler.start(0,
                createDevModeLookup(), npmFolder,
                CompletableFuture.completedFuture(null));

        while (handler.getPort() == 0) {
            Thread.sleep(100);
        }

        int firstPort = handler.getPort();

        anotherHandler.join();

        int secondPort = anotherHandler.getPort();

        // the second instance was able to start with another port value
        // even though the first port number is not bound to webpack server
        // instance
        Assert.assertNotEquals(firstPort, secondPort);
    }

    @Test
    public void start_serverPortDoesNotWork_throws() throws Exception {
        exception.expect(CompletionException.class);
        exception.expectCause(Matchers.instanceOf(IllegalStateException.class));
        int port = DevModeHandler.getFreePort();
        DevModeHandler handler = DevModeHandler.start(port,
                createDevModeLookup(), npmFolder,
                CompletableFuture.completedFuture(null));
        handler.join();
    }

    @Test
    public void devModeNotReady_handleRequest_returnsHtml() throws Exception {
        DevModeHandler handler = DevModeHandler.start(createDevModeLookup(),
                npmFolder, CompletableFuture.completedFuture(null));
        VaadinResponse response = Mockito.mock(VaadinResponse.class);
        ByteArrayOutputStream stream = new ByteArrayOutputStream();
        Mockito.when(response.getOutputStream()).thenReturn(stream);
        handler.handleRequest(Mockito.mock(VaadinSession.class),
                Mockito.mock(VaadinRequest.class), response);
        String devModeNotReadyContents = stream.toString("UTF-8");
        Document document = Jsoup.parse(devModeNotReadyContents);
        Assert.assertTrue("expected a head child",
                document.head().children().size() > 0);
        Assert.assertTrue("expected a body child",
                document.body().children().size() > 0);
        Mockito.verify(response).setContentType("text/html;charset=utf-8");
    }

    @Test
    public void serveDevModeRequest_uriWithDirectoryChangeWithSlash_returnsImmediatelyAndSetsForbiddenStatus()
            throws IOException {
        verifyServeDevModeRequestReturnsTrueAndSetsProperStatusCode(
                "/VAADIN/build/../vaadin-bundle-1234.cache.js");
    }

    @Test
    public void serveDevModeRequest_uriWithDirectoryChangeWithBackslash_returnsImmediatelyAndSetsForbiddenStatus()
            throws IOException {
        verifyServeDevModeRequestReturnsTrueAndSetsProperStatusCode(
                "/VAADIN/build/something\\..\\vaadin-bundle-1234.cache.js");
    }

    @Test
    public void serveDevModeRequest_uriWithDirectoryChangeWithEncodedBackslashUpperCase_returnsImmediatelyAndSetsForbiddenStatus()
            throws IOException {
        verifyServeDevModeRequestReturnsTrueAndSetsProperStatusCode(
                "/VAADIN/build/something%5C..%5Cvaadin-bundle-1234.cache.js");
    }

    @Test
    public void serveDevModeRequest_uriWithDirectoryChangeWithEncodedBackslashLowerCase_returnsImmediatelyAndSetsForbiddenStatus()
            throws IOException {
        verifyServeDevModeRequestReturnsTrueAndSetsProperStatusCode(
                "/VAADIN/build/something%5c..%5cvaadin-bundle-1234.cache.js");
    }

    @Test
    public void serveDevModeRequest_uriWithDirectoryChangeInTheEndWithSlash_returnsImmediatelyAndSetsForbiddenStatus()
            throws IOException {
        verifyServeDevModeRequestReturnsTrueAndSetsProperStatusCode(
                "/VAADIN/build/..");
    }

    @Test
    public void serveDevModeRequest_uriWithDirectoryChangeInTheEndWithBackslash_returnsImmediatelyAndSetsForbiddenStatus()
            throws IOException {
        verifyServeDevModeRequestReturnsTrueAndSetsProperStatusCode(
                "/VAADIN/build/something\\..");
    }

    @Test
    public void serveDevModeRequest_uriWithDirectoryChangeInTheEndWithEncodedBackslashUpperCase_returnsImmediatelyAndSetsForbiddenStatus()
            throws IOException {
        verifyServeDevModeRequestReturnsTrueAndSetsProperStatusCode(
                "/VAADIN/build/something%5C..");
    }

    @Test
    public void serveDevModeRequest_uriWithDirectoryChangeInTheEndWithEncodedBackslashLowerCase_returnsImmediatelyAndSetsForbiddenStatus()
            throws IOException {
        verifyServeDevModeRequestReturnsTrueAndSetsProperStatusCode(
                "/VAADIN/build/something%5c..");
    }

    private void verifyServeDevModeRequestReturnsTrueAndSetsProperStatusCode(
            String uri) throws IOException {
        HttpServletRequest request = prepareRequest(uri);
        HttpServletResponse response = prepareResponse();
        DevModeHandler handler = DevModeHandler.start(createDevModeLookup(),
                npmFolder, CompletableFuture.completedFuture(null));
        handler.join();
        assertTrue(handler.serveDevModeRequest(request, response));

        Assert.assertEquals(HTTP_FORBIDDEN, responseStatus);
    }

    private VaadinServlet prepareServlet(int port)
            throws ServletException, IOException {
        DevModeHandler.start(port, createDevModeLookup(), npmFolder,
                CompletableFuture.completedFuture(null)).join();
        VaadinServlet servlet = new VaadinServlet();
        ServletConfig cfg = mock(ServletConfig.class);
        ServletContext ctx = mock(ServletContext.class);
        Mockito.doAnswer(invocation -> ctx.getClass().getClassLoader())
                .when(ctx).getClassLoader();
        Mockito.doAnswer(invocation -> ctx).when(cfg).getServletContext();

        List<String> paramNames = new ArrayList<>();
        paramNames.add(FrontendUtils.PARAM_TOKEN_FILE);

        Mockito.doAnswer(invocation -> Collections.enumeration(paramNames))
                .when(cfg).getInitParameterNames();

        File tokenFile = new File(temporaryFolder.getRoot(),
                "flow-build-info.json");
        FileUtils.write(tokenFile, "{}", StandardCharsets.UTF_8);
        Mockito.doAnswer(invocation -> tokenFile.getPath()).when(cfg)
                .getInitParameter(FrontendUtils.PARAM_TOKEN_FILE);

        Mockito.doAnswer(
                invocation -> Collections.enumeration(Collections.emptyList()))
                .when(ctx).getInitParameterNames();
        servlet.init(cfg);
        return servlet;
    }

    private HttpServletRequest prepareRequest(String uri) {
        HttpServletRequest request = mock(HttpServletRequest.class);
        Mockito.doAnswer(invocation -> uri).when(request).getPathInfo();
        Mockito.doAnswer(invocation -> uri).when(request).getRequestURI();
        Mockito.doAnswer(invocation -> "/app").when(request).getServletPath();
        Mockito.doAnswer(invocation -> "GET").when(request).getMethod();
        Mockito.doAnswer(
                invocation -> Collections.enumeration(Arrays.asList("foo")))
                .when(request).getHeaderNames();
        Mockito.doAnswer(invocation -> "bar").when(request).getHeader("foo");
        return request;
    }

    private HttpServletResponse prepareResponse() throws IOException {
        responseStatus = 200; // The default response code is 200
        HttpServletResponse response = mock(HttpServletResponse.class);
        ServletOutputStream output = mock(ServletOutputStream.class);
        Mockito.doAnswer(invocation -> output).when(response).getOutputStream();
        Mockito.doAnswer(invocation -> responseStatus = (int) invocation
                .getArguments()[0]).when(response).setStatus(Mockito.anyInt());
        Mockito.doAnswer(invocation -> responseError = (int) invocation
                .getArguments()[0]).when(response).sendError(Mockito.anyInt());
        return response;
    }

    private int prepareHttpServer(int port, int status, String response)
            throws Exception {
        if (port == 0) {
            port = DevModeHandler.getFreePort();
        }
        httpServer = createStubWebpackTcpListener(port, status, response);
        return port;
    }

    private Lookup createDevModeLookup() {
        return createDevModeLookup(configuration);
    }

    private Lookup createDevModeLookup(DeploymentConfiguration config) {
        return Lookup.of(config, DeploymentConfiguration.class);
    }

    public static HttpServer createStubWebpackTcpListener(int port, int status,
            String response) throws Exception {
        HttpServer httpServer = HttpServer.create(new InetSocketAddress(port),
                0);
        httpServer.createContext("/", exchange -> {
            exchange.sendResponseHeaders(status, response.length());
            exchange.getResponseBody().write(response.getBytes());
            exchange.close();
        });
        httpServer.start();
        return httpServer;
    }
}<|MERGE_RESOLUTION|>--- conflicted
+++ resolved
@@ -253,17 +253,10 @@
 
     @Test
     public void shouldNot_RunWebpack_When_WebpackRunning() throws Exception {
-<<<<<<< HEAD
         final String manifestJsonResponse = "{}";
         int port = prepareHttpServer(0, HTTP_OK, manifestJsonResponse);
-        DevModeHandler handler = DevModeHandler.start(port, configuration,
-                npmFolder, CompletableFuture.completedFuture(null));
-=======
-        int port = prepareHttpServer(0, HTTP_OK, "bar");
-        DevModeHandler handler = DevModeHandler.start(port,
-                createDevModeLookup(), npmFolder,
-                CompletableFuture.completedFuture(null));
->>>>>>> 6e30cf11
+        DevModeHandler handler = DevModeHandler.start(port, createDevModeLookup(),
+                npmFolder, CompletableFuture.completedFuture(null));
         handler.join();
         assertFalse(new File(baseDir,
                 FrontendUtils.DEFAULT_NODE_DIR + WEBPACK_TEST_OUT_FILE)
@@ -348,7 +341,7 @@
         int port = prepareHttpServer(0, HTTP_OK, manifestJsonResponse);
 
         DevModeHandler devModeHandler = DevModeHandler.start(port,
-                configuration, npmFolder,
+                createDevModeLookup(), npmFolder,
                 CompletableFuture.completedFuture(null));
         devModeHandler.join();
 
@@ -363,7 +356,7 @@
         int port = prepareHttpServer(0, HTTP_OK, manifestJsonResponse);
 
         DevModeHandler devModeHandler = DevModeHandler.start(port,
-                configuration, npmFolder,
+                createDevModeLookup(), npmFolder,
                 CompletableFuture.completedFuture(null));
         devModeHandler.join();
 
@@ -498,13 +491,9 @@
             throws Exception {
         CompletableFuture<Void> throwFuture = new CompletableFuture<>();
         throwFuture.completeExceptionally(new CustomRuntimeException());
-<<<<<<< HEAD
         final String manifestJsonResponse = "{}";
         int port = prepareHttpServer(0, HTTP_OK, manifestJsonResponse);
-        DevModeHandler handler = DevModeHandler.start(port, configuration,
-=======
-        DevModeHandler handler = DevModeHandler.start(0, createDevModeLookup(),
->>>>>>> 6e30cf11
+        DevModeHandler handler = DevModeHandler.start(port, createDevModeLookup(),
                 npmFolder, throwFuture);
         try {
             handler.join();
