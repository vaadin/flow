/*
 * Copyright 2000-2018 Vaadin Ltd.
 *
 * Licensed under the Apache License, Version 2.0 (the "License"); you may not
 * use this file except in compliance with the License. You may obtain a copy of
 * the License at
 *
 * http://www.apache.org/licenses/LICENSE-2.0
 *
 * Unless required by applicable law or agreed to in writing, software
 * distributed under the License is distributed on an "AS IS" BASIS, WITHOUT
 * WARRANTIES OR CONDITIONS OF ANY KIND, either express or implied. See the
 * License for the specific language governing permissions and limitations under
 * the License.
 */
package com.vaadin.flow.server;

import javax.servlet.ServletConfig;
import javax.servlet.ServletContext;
import javax.servlet.ServletException;
import javax.servlet.ServletOutputStream;
import javax.servlet.http.HttpServletRequest;
import javax.servlet.http.HttpServletResponse;

import java.io.File;
import java.io.IOException;
import java.lang.reflect.Field;
import java.net.ConnectException;
import java.net.InetSocketAddress;
import java.util.Arrays;
import java.util.Collections;
import java.util.concurrent.atomic.AtomicReference;

import com.sun.net.httpserver.HttpServer;
import net.jcip.annotations.NotThreadSafe;
import org.junit.After;
import org.junit.Before;
import org.junit.Ignore;
import org.junit.Rule;
import org.junit.Test;
import org.junit.rules.ExpectedException;
import org.junit.rules.TemporaryFolder;
import org.mockito.Mockito;

import com.vaadin.flow.server.frontend.FrontendUtils;
import com.vaadin.tests.util.MockDeploymentConfiguration;

import static com.vaadin.flow.server.Constants.SERVLET_PARAMETER_DEVMODE_WEBPACK_RUNNING_PORT;
import static com.vaadin.flow.server.Constants.SERVLET_PARAMETER_DEVMODE_WEBPACK_TIMEOUT;
import static com.vaadin.flow.server.DevModeHandler.WEBPACK_SERVER;
import static com.vaadin.flow.server.frontend.FrontendUtils.getBaseDir;
import static com.vaadin.flow.server.frontend.NodeUpdateTestUtil.WEBPACK_TEST_OUT_FILE;
import static com.vaadin.flow.server.frontend.NodeUpdateTestUtil.createStubWebpackServer;
import static java.net.HttpURLConnection.HTTP_NOT_FOUND;
import static java.net.HttpURLConnection.HTTP_OK;
import static java.net.HttpURLConnection.HTTP_UNAUTHORIZED;
import static org.junit.Assert.assertEquals;
import static org.junit.Assert.assertFalse;
import static org.junit.Assert.assertNotNull;
import static org.junit.Assert.assertNull;
import static org.junit.Assert.assertTrue;
import static org.mockito.Mockito.mock;

@NotThreadSafe
@SuppressWarnings("restriction")
public class DevModeHandlerTest {

    private MockDeploymentConfiguration configuration;

    private HttpServer httpServer;
    private int responseStatus;
    private File npmFolder;

    @Rule
    public ExpectedException exception = ExpectedException.none();

    @Rule
    public final TemporaryFolder temporaryFolder = new TemporaryFolder();

    @Before
    public void setup() throws Exception {
        npmFolder = temporaryFolder.getRoot();
        System.setProperty("user.dir", npmFolder.getAbsolutePath());

        configuration = new MockDeploymentConfiguration();
        configuration.setProductionMode(false);

        new File(getBaseDir(), FrontendUtils.WEBPACK_CONFIG).createNewFile();
        createStubWebpackServer("Compiled", 100);
        System.clearProperty(
                "vaadin." + SERVLET_PARAMETER_DEVMODE_WEBPACK_RUNNING_PORT);
    }

    @After
    public void teardown() throws Exception {
        if (httpServer != null) {
            httpServer.stop(0);
        }

        // Reset unique instance in DevModeHandler
        Field atomicHandler = DevModeHandler.class
                .getDeclaredField("atomicHandler");
        atomicHandler.setAccessible(true);
        atomicHandler.set(null, new AtomicReference<>());
    }

    @Test
    public void should_CreateInstanceAndRunWebPack_When_DevModeAndNpmInstalled()
            throws Exception {
        assertNotNull(DevModeHandler.start(configuration, npmFolder));
        assertTrue(new File(getBaseDir(),
                FrontendUtils.DEFAULT_NODE_DIR + WEBPACK_TEST_OUT_FILE)
                        .canRead());
        assertNull(DevModeHandler.getDevModeHandler().getFailedOutput());
        Thread.sleep(150); // NOSONAR
    }

    @Test
    @Ignore("Ignored due to failing rate on CI")
    public void should_Fail_When_WebpackPrematurelyExit() throws Exception {
        exception.expect(IllegalStateException.class);
        exception.expectMessage("Webpack exited prematurely");

        createStubWebpackServer("Foo", 0);
        DevModeHandler.start(configuration, npmFolder);
    }

    @Test
    public void should_CreateInstance_After_TimeoutWaitingForPattern()
            throws Exception {
        configuration.setApplicationOrSystemProperty(
                SERVLET_PARAMETER_DEVMODE_WEBPACK_TIMEOUT, "100");
        createStubWebpackServer("Foo", 300);
        assertNotNull(DevModeHandler.start(configuration, npmFolder));
        assertTrue(Integer.getInteger(
                "vaadin." + SERVLET_PARAMETER_DEVMODE_WEBPACK_RUNNING_PORT,
                0) > 0);
        Thread.sleep(350); // NOSONAR
    }

    @Test
    public void should_CaptureWebpackOutput_When_Failed() throws Exception {
        configuration.setApplicationOrSystemProperty(
                SERVLET_PARAMETER_DEVMODE_WEBPACK_TIMEOUT, "100");
        createStubWebpackServer("Failed to compile", 300);
        assertNotNull(DevModeHandler.start(configuration, npmFolder));
        // Wait for server to stop running before checking the output stream
        Thread.sleep(350); // NOSONAR
        assertNotNull(
                "Got no output for the failed output even though expected output.",
                DevModeHandler.getDevModeHandler().getFailedOutput());
    }

    @Test
    public void shouldNot_CreateInstance_When_ProductionMode()
            throws Exception {
        configuration.setProductionMode(true);
        assertNull(DevModeHandler.start(configuration, npmFolder));
    }

    @Test
    public void shouldNot_CreateInstance_When_BowerMode() throws Exception {
        configuration.setProductionMode(true);
        assertNull(DevModeHandler.start(configuration, npmFolder));
        Thread.sleep(150); // NOSONAR
    }

    @Test
    public void should_RunWebpack_When_WebpackNotListening() throws Exception {
        DevModeHandler.start(configuration, npmFolder);
        assertTrue(new File(getBaseDir(),
                FrontendUtils.DEFAULT_NODE_DIR + WEBPACK_TEST_OUT_FILE)
                        .canRead());
        Thread.sleep(150); // NOSONAR
    }

    @Test
    public void shouldNot_RunWebpack_When_WebpackRunning() throws Exception {
        prepareHttpServer(HTTP_OK, "bar");
        DevModeHandler.start(configuration, npmFolder);
        assertFalse(new File(getBaseDir(),
                FrontendUtils.DEFAULT_NODE_DIR + WEBPACK_TEST_OUT_FILE)
                        .canRead());
    }

    @Test
    public void shouldNot_CreateInstance_When_WebpackNotInstalled()
            throws Exception {
        new File(getBaseDir(), WEBPACK_SERVER).delete();
        assertNull(DevModeHandler.start(configuration, npmFolder));
    }

    @Test
    public void shouldNot_CreateInstance_When_WebpackIsNotExecutable() {
        // The set executable doesn't work in Windows and will always return
        // false
        boolean systemImplementsExecutable = new File(getBaseDir(),
                WEBPACK_SERVER).setExecutable(false);
        if (systemImplementsExecutable) {
            assertNull(DevModeHandler.start(configuration, npmFolder));
        }
    }

    @Test
    public void shouldNot_CreateInstance_When_WebpackNotConfigured() {
        new File(getBaseDir(), FrontendUtils.WEBPACK_CONFIG).delete();
        assertNull(DevModeHandler.start(configuration, npmFolder));
    }

    @Test
    public void should_HandleJavaScriptRequests() {
        HttpServletRequest request = prepareRequest("/foo.js");
        assertTrue(new DevModeHandler(0).isDevModeRequest(request));
    }

    @Test
    public void shouldNot_HandleOtherRequests() {
        HttpServletRequest request = prepareRequest("/foo.bar");
        assertFalse(new DevModeHandler(0).isDevModeRequest(request));
    }

<<<<<<< HEAD
    @Test(expected = IllegalStateException.class)
    public void should_ThrowAnException_When_WebpackNotListening() throws IOException {
=======
    @Test(expected = ConnectException.class)
    public void should_ThrowAnException_When_WebpackNotListening()
            throws IOException {
>>>>>>> b0cde6db
        HttpServletRequest request = prepareRequest("/foo.js");
        new DevModeHandler(0).serveDevModeRequest(request, null);
    }

    @Test
    public void should_ReturnTrue_When_WebpackResponseOK() throws Exception {
        HttpServletRequest request = prepareRequest("/foo.js");
        HttpServletResponse response = prepareResponse();
        int port = prepareHttpServer(HTTP_OK, "bar");

        assertTrue(new DevModeHandler(port).serveDevModeRequest(request,
                response));
        assertEquals(HTTP_OK, responseStatus);
    }

    @Test
    public void should_ReturnFalse_When_WebpackResponseNotFound()
            throws Exception {
        HttpServletRequest request = prepareRequest("/foo.js");
        HttpServletResponse response = prepareResponse();
        int port = prepareHttpServer(HTTP_NOT_FOUND, "");

        assertFalse(new DevModeHandler(port).serveDevModeRequest(request,
                response));
        assertEquals(200, responseStatus);
    }

    @Test
    public void should_ReturnTrue_When_OtherResponseCodes() throws Exception {
        HttpServletRequest request = prepareRequest("/foo.js");
        HttpServletResponse response = prepareResponse();
        int port = prepareHttpServer(HTTP_UNAUTHORIZED, "");

        assertTrue(new DevModeHandler(port).serveDevModeRequest(request,
                response));
        assertEquals(HTTP_UNAUTHORIZED, responseStatus);
    }

<<<<<<< HEAD
    @Test(expected = IllegalStateException.class)
    public void servlet_should_ThrowAnException_When_WebpackNotListening() throws Exception {
=======
    @Test(expected = ConnectException.class)
    public void servlet_should_ThrowAnException_When_WebpackNotListening()
            throws Exception {
>>>>>>> b0cde6db
        VaadinServlet servlet = prepareServlet();
        HttpServletRequest request = prepareRequest("/foo.js");
        HttpServletResponse response = prepareResponse();
        servlet.service(request, response);
        Thread.sleep(150); // NOSONAR
    }

    @Test
    public void servlet_should_GetValidResponse_When_WebpackListening()
            throws Exception {
        HttpServletRequest request = prepareRequest("/foo.js");
        HttpServletResponse response = prepareResponse();
        prepareHttpServer(HTTP_OK, "");

        prepareServlet().service(request, response);
        assertEquals(HTTP_OK, responseStatus);
    }

    @Test
    public void stopDevMode_devModeHanlderNull() throws InterruptedException {
        DevModeHandler handler = DevModeHandler.start(configuration, npmFolder);
        handler.stop();
        assertNull(DevModeHandler.getDevModeHandler());
        Thread.sleep(150); // NOSONAR
    }

    private VaadinServlet prepareServlet() throws ServletException {
        DevModeHandler.start(configuration, npmFolder);
        VaadinServlet servlet = new VaadinServlet();
        ServletConfig cfg = mock(ServletConfig.class);
        ServletContext ctx = mock(ServletContext.class);
        Mockito.doAnswer(invocation -> ctx.getClass().getClassLoader()).when(ctx).getClassLoader();
        Mockito.doAnswer(invocation -> ctx).when(cfg).getServletContext();
        Mockito.doAnswer(
                invocation -> Collections.enumeration(Collections.emptyList()))
                .when(cfg).getInitParameterNames();
        Mockito.doAnswer(
                invocation -> Collections.enumeration(Collections.emptyList()))
                .when(ctx).getInitParameterNames();
        servlet.init(cfg);
        return servlet;
    }

    private HttpServletRequest prepareRequest(String uri) {
        HttpServletRequest request = mock(HttpServletRequest.class);
        Mockito.doAnswer(invocation -> uri).when(request).getPathInfo();
        Mockito.doAnswer(invocation -> uri).when(request).getRequestURI();
        Mockito.doAnswer(invocation -> "/app").when(request).getServletPath();
        Mockito.doAnswer(invocation -> "GET").when(request).getMethod();
        Mockito.doAnswer(
                invocation -> Collections.enumeration(Arrays.asList("foo")))
                .when(request).getHeaderNames();
        Mockito.doAnswer(invocation -> "bar").when(request).getHeader("foo");
        return request;
    }

    private HttpServletResponse prepareResponse() throws IOException {
        responseStatus = 200; // The default response code is 200
        HttpServletResponse response = mock(HttpServletResponse.class);
        ServletOutputStream output = mock(ServletOutputStream.class);
        Mockito.doAnswer(invocation -> output).when(response).getOutputStream();
        Mockito.doAnswer(invocation -> responseStatus = (int) invocation
                .getArguments()[0]).when(response).sendError(Mockito.anyInt());
        return response;
    }

    private int prepareHttpServer(int status, String response)
            throws Exception {
        int port = DevModeHandler.getFreePort();
        httpServer = HttpServer.create(new InetSocketAddress(port), 0);
        httpServer.createContext("/", exchange -> {
            exchange.sendResponseHeaders(status, response.length());
            exchange.getResponseBody().write(response.getBytes());
            exchange.close();
        });
        httpServer.start();
        configuration.setApplicationOrSystemProperty(
                SERVLET_PARAMETER_DEVMODE_WEBPACK_RUNNING_PORT,
                String.valueOf(port));
        return port;
    }
}<|MERGE_RESOLUTION|>--- conflicted
+++ resolved
@@ -219,14 +219,9 @@
         assertFalse(new DevModeHandler(0).isDevModeRequest(request));
     }
 
-<<<<<<< HEAD
-    @Test(expected = IllegalStateException.class)
-    public void should_ThrowAnException_When_WebpackNotListening() throws IOException {
-=======
     @Test(expected = ConnectException.class)
     public void should_ThrowAnException_When_WebpackNotListening()
             throws IOException {
->>>>>>> b0cde6db
         HttpServletRequest request = prepareRequest("/foo.js");
         new DevModeHandler(0).serveDevModeRequest(request, null);
     }
@@ -265,14 +260,9 @@
         assertEquals(HTTP_UNAUTHORIZED, responseStatus);
     }
 
-<<<<<<< HEAD
-    @Test(expected = IllegalStateException.class)
-    public void servlet_should_ThrowAnException_When_WebpackNotListening() throws Exception {
-=======
     @Test(expected = ConnectException.class)
     public void servlet_should_ThrowAnException_When_WebpackNotListening()
             throws Exception {
->>>>>>> b0cde6db
         VaadinServlet servlet = prepareServlet();
         HttpServletRequest request = prepareRequest("/foo.js");
         HttpServletResponse response = prepareResponse();
