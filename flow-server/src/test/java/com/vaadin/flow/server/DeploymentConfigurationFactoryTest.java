--- conflicted
+++ resolved
@@ -339,7 +339,6 @@
             throws Exception {
         DeploymentConfigurationFactory factory = new DeploymentConfigurationFactory();
 
-<<<<<<< HEAD
         Set<String> stringParams = new HashSet<>(Arrays.asList(
                 InitParameters.UI_PARAMETER,
                 InitParameters.SERVLET_PARAMETER_REQUEST_TIMING,
@@ -391,33 +390,10 @@
         allParamsList.add(FrontendUtils.PARAM_TOKEN_FILE);
         Mockito.when(config.getConfigParameterNames())
                 .thenReturn(Collections.enumeration(allParamsList));
-=======
-        VaadinConfig config = mockTokenFileViaContextParam("{ '"
-                + SERVLET_PARAMETER_PRODUCTION_MODE + "': true, " + "'"
-                + InitParameters.SERVLET_PARAMETER_ENABLE_PNPM + "': true,"
-                + "'" + Constants.PROJECT_FRONTEND_GENERATED_DIR_TOKEN
-                + "': 'baz'," + "'" + InitParameters.BUILD_FOLDER
-                + "': 'foo' } ");
-        Mockito.when(config.getConfigParameterNames())
-                .thenReturn(Collections.enumeration(
-                        Arrays.asList(SERVLET_PARAMETER_PRODUCTION_MODE,
-                                FrontendUtils.PARAM_TOKEN_FILE,
-                                InitParameters.SERVLET_PARAMETER_ENABLE_PNPM,
-                                InitParameters.BUILD_FOLDER)));
-        Mockito.when(
-                config.getConfigParameter(SERVLET_PARAMETER_PRODUCTION_MODE))
-                .thenReturn("false");
-        Mockito.when(config.getConfigParameter(
-                InitParameters.SERVLET_PARAMETER_ENABLE_PNPM))
-                .thenReturn("false");
-        Mockito.when(config.getConfigParameter(InitParameters.BUILD_FOLDER))
-                .thenReturn("bar");
->>>>>>> ed081d94
 
         Properties parameters = factory.createInitParameters(Object.class,
                 config);
 
-<<<<<<< HEAD
         for (int i = 0; i < initParamFields.length; i++) {
             String paramName = (String) initParamFields[i]
                     .get(new InitParameters());
@@ -434,16 +410,6 @@
                 Assert.assertEquals("foo", parameters.get(paramName));
             }
         }
-=======
-        Assert.assertEquals("false",
-                parameters.get(SERVLET_PARAMETER_PRODUCTION_MODE));
-        Assert.assertEquals("false",
-                parameters.get(InitParameters.SERVLET_PARAMETER_ENABLE_PNPM));
-        Assert.assertEquals("bar", parameters.get(InitParameters.BUILD_FOLDER));
-        Assert.assertFalse(parameters.containsValue("foo"));
-        Assert.assertEquals("baz",
-                parameters.get(Constants.PROJECT_FRONTEND_GENERATED_DIR_TOKEN));
->>>>>>> ed081d94
     }
 
     @Test
