--- conflicted
+++ resolved
@@ -1703,56 +1703,62 @@
     }
 
     @Test
-<<<<<<< HEAD
     public void cssImport_cssInMetaInfResources_notThrow_bundleRequired()
             throws IOException {
         createPackageJsonStub(BLANK_PACKAGE_JSON_WITH_HASH);
-=======
+
+        final FrontendDependenciesScanner depScanner = Mockito
+                .mock(FrontendDependenciesScanner.class);
+
+        CssData cssData = new CssData("./addons-styles/my-styles.css", null,
+                null, null);
+
+        Mockito.when(depScanner.getCss())
+                .thenReturn(Collections.singleton(cssData));
+
+        JsonObject stats = getBasicStats();
+
+        try (MockedStatic<FrontendUtils> utils = Mockito
+                .mockStatic(FrontendUtils.class)) {
+            utils.when(() -> FrontendUtils.getDevBundleFolder(Mockito.any()))
+                    .thenReturn(temporaryFolder.getRoot());
+            utils.when(() -> FrontendUtils
+                    .findBundleStatsJson(temporaryFolder.getRoot()))
+                    .thenReturn(stats.toJson());
+
+            // Should not throw an IllegalStateException:
+            // "Failed to find the following css files in the...."
+            boolean needsBuild = TaskRunDevBundleBuild
+                    .needsBuildInternal(options, depScanner, finder);
+            Assert.assertTrue(
+                    "Should re-bundle if CSS is imported from META-INF/resources",
+                    needsBuild);
+        }
+    }
+
+    @Test
     public void flowFrontendPackageInPackageJson_noBundleRebuild()
             throws IOException {
         createPackageJsonStub(
                 "{\"dependencies\": {\"@vaadin/flow-frontend\": \"./target/flow-frontend\"}, \"vaadin\": { \"hash\": \"aHash\"} }");
->>>>>>> c49006e8
-
-        final FrontendDependenciesScanner depScanner = Mockito
-                .mock(FrontendDependenciesScanner.class);
-
-<<<<<<< HEAD
-        CssData cssData = new CssData("./addons-styles/my-styles.css", null,
-                null, null);
-
-        Mockito.when(depScanner.getCss())
-                .thenReturn(Collections.singleton(cssData));
-
-        JsonObject stats = getBasicStats();
-
-        try (MockedStatic<FrontendUtils> utils = Mockito
-                .mockStatic(FrontendUtils.class)) {
-=======
+
+        final FrontendDependenciesScanner depScanner = Mockito
+                .mock(FrontendDependenciesScanner.class);
+
         try (MockedStatic<FrontendUtils> utils = Mockito
                 .mockStatic(FrontendUtils.class)) {
             JsonObject stats = getBasicStats();
 
->>>>>>> c49006e8
-            utils.when(() -> FrontendUtils.getDevBundleFolder(Mockito.any()))
-                    .thenReturn(temporaryFolder.getRoot());
-            utils.when(() -> FrontendUtils
-                    .findBundleStatsJson(temporaryFolder.getRoot()))
-                    .thenReturn(stats.toJson());
-
-<<<<<<< HEAD
-            // Should not throw an IllegalStateException:
-            // "Failed to find the following css files in the...."
-            boolean needsBuild = TaskRunDevBundleBuild
-                    .needsBuildInternal(options, depScanner, finder);
-            Assert.assertTrue(
-                    "Should re-bundle if CSS is imported from META-INF/resources",
-=======
+            utils.when(() -> FrontendUtils.getDevBundleFolder(Mockito.any()))
+                    .thenReturn(temporaryFolder.getRoot());
+            utils.when(() -> FrontendUtils
+                    .findBundleStatsJson(temporaryFolder.getRoot()))
+                    .thenReturn(stats.toJson());
+
             boolean needsBuild = TaskRunDevBundleBuild
                     .needsBuildInternal(options, depScanner, finder);
             Assert.assertFalse(
                     "Shouldn't re-bundle when old @vaadin/flow-frontend package is in package.json",
->>>>>>> c49006e8
                     needsBuild);
         }
     }
