package com.vaadin.flow.server.frontend;

import java.io.File;
import java.io.IOException;
import java.nio.charset.StandardCharsets;
import java.util.Collections;
import java.util.HashMap;
import java.util.Map;

import org.apache.commons.io.FileUtils;
import org.junit.Assert;
import org.junit.Before;
import org.junit.Rule;
import org.junit.Test;
import org.junit.rules.TemporaryFolder;
import org.mockito.MockedStatic;
import org.mockito.Mockito;

import com.vaadin.flow.di.Lookup;
import com.vaadin.flow.server.Constants;
import com.vaadin.flow.server.frontend.scanner.ClassFinder;
import com.vaadin.flow.server.frontend.scanner.FrontendDependenciesScanner;
import com.vaadin.flow.testutil.TestUtils;
import com.vaadin.flow.theme.ThemeDefinition;

import elemental.json.Json;
import elemental.json.JsonArray;
import elemental.json.JsonObject;

public class TaskRunDevBundleBuildTest {

    public static final String BLANK_PACKAGE_JSON_WITH_HASH = "{\n \"dependencies\": {},"
            + "\"vaadin\": { \"hash\": \"a5\"} \n}";

    public static final String PACKAGE_JSON_DEPENDENCIES = "packageJsonDependencies";
    public static final String ENTRY_SCRIPTS = "entryScripts";
    public static final String BUNDLE_IMPORTS = "bundleImports";
    public static final String FRONTEND_HASHES = "frontendHashes";
    public static final String THEME_JSON_HASHES = "themeJsonHashes";
    public static final String PACKAGE_JSON_HASH = "packageJsonHash";
    @Rule
    public TemporaryFolder temporaryFolder = new TemporaryFolder();

    private Options options;

    ClassFinder finder;

    @Before
    public void init() {
        options = new Options(Mockito.mock(Lookup.class),
                temporaryFolder.getRoot()).withBuildDirectory("target");
        options.copyResources(Collections.emptySet());
        finder = Mockito.mock(ClassFinder.class);
    }

    private JsonObject getBasicStats() {
        JsonObject stats = Json.createObject();

        JsonObject packageJsonDependencies = Json.createObject();
        JsonObject frontendHashes = Json.createObject();
        JsonObject themeJsonHashes = Json.createObject();

        JsonArray entryScripts = Json.createArray();
        JsonArray bundleImports = Json.createArray();

        stats.put(PACKAGE_JSON_DEPENDENCIES, packageJsonDependencies);
        stats.put(ENTRY_SCRIPTS, entryScripts);
        stats.put(BUNDLE_IMPORTS, bundleImports);
        stats.put(FRONTEND_HASHES, frontendHashes);
        stats.put(THEME_JSON_HASHES, themeJsonHashes);
        stats.put(PACKAGE_JSON_HASH, "aHash");

        // Add default packageJson dependencies
        for (Map.Entry<String, String> dependency : NodeUpdater
                .getDefaultDependencies().entrySet()) {
            packageJsonDependencies.put(dependency.getKey(),
                    dependency.getValue());
        }

        return stats;
    }

    @Test
    public void noDevBundle_bundleCompilationRequires() throws IOException {
        final boolean needsBuild = TaskRunDevBundleBuild.needsBuildInternal(
                options, Mockito.mock(FrontendDependenciesScanner.class),
                finder);
        Assert.assertTrue("Bundle should require creation if not available",
                needsBuild);
    }

    @Test
    public void devBundleStatsJsonMissing_bundleCompilationRequires()
            throws IOException {
        try (MockedStatic<FrontendUtils> utils = Mockito
                .mockStatic(FrontendUtils.class)) {
            utils.when(() -> FrontendUtils.getDevBundleFolder(Mockito.any()))
                    .thenReturn(temporaryFolder.getRoot());
            utils.when(() -> FrontendUtils
                    .findBundleStatsJson(temporaryFolder.getRoot()))
                    .thenReturn(null);

            final boolean needsBuild = TaskRunDevBundleBuild.needsBuildInternal(
                    options, Mockito.mock(FrontendDependenciesScanner.class),
                    finder);
            Assert.assertTrue("Missing stats.json should require bundling",
                    needsBuild);
        }
    }

    @Test
    public void hashesMatch_noNpmPackages_noCompilationRequired()
            throws IOException {

        File packageJson = new File(temporaryFolder.getRoot(), "package.json");
        packageJson.createNewFile();

        FileUtils.write(packageJson,
                "{\"dependencies\": {" + "\"@vaadin/router\": \"1.7.4\"}, "
                        + "\"vaadin\": { \"hash\": \"aHash\"} }",
                StandardCharsets.UTF_8);

        final FrontendDependenciesScanner depScanner = Mockito
                .mock(FrontendDependenciesScanner.class);
        Mockito.when(depScanner.getPackages())
                .thenReturn(Collections.emptyMap());

        JsonObject stats = getBasicStats();
        stats.getObject(PACKAGE_JSON_DEPENDENCIES).put("@vaadin/router",
                "1.7.4");

        try (MockedStatic<FrontendUtils> utils = Mockito
                .mockStatic(FrontendUtils.class)) {
            utils.when(() -> FrontendUtils.getDevBundleFolder(Mockito.any()))
                    .thenReturn(temporaryFolder.getRoot());
            utils.when(() -> FrontendUtils
                    .findBundleStatsJson(temporaryFolder.getRoot()))
                    .thenReturn(stats.toJson());

            final boolean needsBuild = TaskRunDevBundleBuild
                    .needsBuildInternal(options, depScanner, finder);
            Assert.assertFalse("Missing stats.json should require bundling",
                    needsBuild);
        }
    }

    @Test
    public void hashesMatch_statsMissingNpmPackages_compilationRequired()
            throws IOException {

        File packageJson = new File(temporaryFolder.getRoot(), "package.json");
        packageJson.createNewFile();

        FileUtils.write(packageJson,
                "{\"dependencies\": {" + "\"@vaadin/router\": \"1.7.4\"}, "
                        + "\"vaadin\": { \"hash\": \"aHash\"} }",
                StandardCharsets.UTF_8);

        final FrontendDependenciesScanner depScanner = Mockito
                .mock(FrontendDependenciesScanner.class);
        Map<String, String> packages = new HashMap<>();
        packages.put("@vaadin/router", "1.7.4");
        packages.put("@vaadin/text", "1.0.0");
        Mockito.when(depScanner.getPackages()).thenReturn(packages);

        JsonObject stats = getBasicStats();
        stats.getObject(PACKAGE_JSON_DEPENDENCIES).put("@vaadin/router",
                "1.7.4");

        try (MockedStatic<FrontendUtils> utils = Mockito
                .mockStatic(FrontendUtils.class)) {
            utils.when(() -> FrontendUtils.getDevBundleFolder(Mockito.any()))
                    .thenReturn(temporaryFolder.getRoot());
            utils.when(() -> FrontendUtils
                    .findBundleStatsJson(temporaryFolder.getRoot()))
                    .thenReturn(stats.toJson());

            final boolean needsBuild = TaskRunDevBundleBuild
                    .needsBuildInternal(options, depScanner, finder);
            Assert.assertTrue("Missing npmPackage should require bundling",
                    needsBuild);
        }
    }

    @Test
    public void hashesMatch_statsMissingPackageJsonPackage_compilationRequired()
            throws IOException {

        File packageJson = new File(temporaryFolder.getRoot(), "package.json");
        packageJson.createNewFile();

        FileUtils.write(packageJson, "{\"dependencies\": {"
                + "\"@vaadin/router\": \"1.7.4\", \"@vaadin/text\":\"1.0.0\"}, "
                + "\"vaadin\": { \"hash\": \"aHash\"} }",
                StandardCharsets.UTF_8);

        final FrontendDependenciesScanner depScanner = Mockito
                .mock(FrontendDependenciesScanner.class);
        Mockito.when(depScanner.getPackages())
                .thenReturn(Collections.emptyMap());

        JsonObject stats = getBasicStats();
        stats.getObject(PACKAGE_JSON_DEPENDENCIES).put("@vaadin/router",
                "1.7.4");

        try (MockedStatic<FrontendUtils> utils = Mockito
                .mockStatic(FrontendUtils.class)) {
            utils.when(() -> FrontendUtils.getDevBundleFolder(Mockito.any()))
                    .thenReturn(temporaryFolder.getRoot());
            utils.when(() -> FrontendUtils
                    .findBundleStatsJson(temporaryFolder.getRoot()))
                    .thenReturn(stats.toJson());

            final boolean needsBuild = TaskRunDevBundleBuild
                    .needsBuildInternal(options, depScanner, finder);
            Assert.assertTrue("Bundle missing module dependency should rebuild",
                    needsBuild);
        }
    }

    @Test
    public void hashesMatch_packageJsonMissingNpmPackages_statsHasJsonPackages_noCompilationRequired()
            throws IOException {

        File packageJson = new File(temporaryFolder.getRoot(), "package.json");
        packageJson.createNewFile();

        FileUtils.write(packageJson,
                "{\"dependencies\": {" + "\"@vaadin/router\": \"1.7.4\"}, "
                        + "\"vaadin\": { \"hash\": \"aHash\"} }",
                StandardCharsets.UTF_8);

        final FrontendDependenciesScanner depScanner = Mockito
                .mock(FrontendDependenciesScanner.class);
        Mockito.when(depScanner.getPackages())
                .thenReturn(Collections.singletonMap("@vaadin/text", "1.0.0"));

        JsonObject stats = getBasicStats();
        stats.getObject(PACKAGE_JSON_DEPENDENCIES).put("@vaadin/router",
                "1.7.4");
        stats.getObject(PACKAGE_JSON_DEPENDENCIES).put("@vaadin/text", "1.0.0");

        try (MockedStatic<FrontendUtils> utils = Mockito
                .mockStatic(FrontendUtils.class)) {
            utils.when(() -> FrontendUtils.getDevBundleFolder(Mockito.any()))
                    .thenReturn(temporaryFolder.getRoot());
            utils.when(() -> FrontendUtils
                    .findBundleStatsJson(temporaryFolder.getRoot()))
                    .thenReturn(stats.toJson());

            final boolean needsBuild = TaskRunDevBundleBuild
                    .needsBuildInternal(options, depScanner, finder);
            Assert.assertFalse(
                    "Not missing npmPackage in stats.json should not require compilation",
                    needsBuild);
        }
    }

    @Test
    public void packageJsonContainsOldVersion_versionsJsonUpdates_noCompilation()
            throws IOException {

        File packageJson = new File(temporaryFolder.getRoot(), "package.json");
        packageJson.createNewFile();

        FileUtils.write(packageJson,
                "{\"dependencies\": {" + "\"@vaadin/router\": \"1.7.4\"}, "
                        + "\"vaadin\": { \"hash\": \"aHash\"} }",
                StandardCharsets.UTF_8);

        final FrontendDependenciesScanner depScanner = Mockito
                .mock(FrontendDependenciesScanner.class);

        File versions = new File(temporaryFolder.getRoot(),
                Constants.VAADIN_CORE_VERSIONS_JSON);
        versions.createNewFile();
        // @formatter:off
        FileUtils.write(versions, "{"
                + "  \"core\": {\n"
                + "    \"vaadin-router\": {\n"
                + "      \"jsVersion\": \"2.0.3\",\n"
                + "      \"npmName\": \"@vaadin/router\",\n"
                + "      \"releasenotes\": true\n"
                + "    },"
                + "  },"
                + "  \"platform\": \"123-SNAPSHOT\""
                + "}");
        // @formatter:on

        Mockito.when(finder.getResource(Constants.VAADIN_CORE_VERSIONS_JSON))
                .thenReturn(versions.toURI().toURL());

        JsonObject stats = getBasicStats();
        stats.getObject(PACKAGE_JSON_DEPENDENCIES).put("@vaadin/router",
                "2.0.3");

        try (MockedStatic<FrontendUtils> utils = Mockito
                .mockStatic(FrontendUtils.class, Mockito.CALLS_REAL_METHODS)) {
            utils.when(() -> FrontendUtils.getDevBundleFolder(Mockito.any()))
                    .thenReturn(temporaryFolder.getRoot());
            utils.when(() -> FrontendUtils
                    .findBundleStatsJson(temporaryFolder.getRoot()))
                    .thenReturn(stats.toJson());

            final boolean needsBuild = TaskRunDevBundleBuild
                    .needsBuildInternal(options, depScanner, finder);
            Assert.assertFalse(
                    "vaadin-core-versions.json should have updated version to expected.",
                    needsBuild);
        }
    }

    @Test
    public void packageJsonContainsOldVersionsAfterVersionUpdate_updatedStatsMatches_noCompilationRequired()
            throws IOException {

        File packageJson = new File(temporaryFolder.getRoot(), "package.json");
        packageJson.createNewFile();

        FileUtils.write(packageJson,
                "{\"dependencies\": {" + "\"@vaadin/router\": \"1.7.4\",\n"
                        + "\"@vaadin/text\": \"1.0.0\"}, "
                        + "\"vaadin\": { \"hash\": \"aHash\"} }",
                StandardCharsets.UTF_8);

        final FrontendDependenciesScanner depScanner = Mockito
                .mock(FrontendDependenciesScanner.class);
        Map<String, String> packages = new HashMap<>();
        packages.put("@vaadin/router", "1.9.2");
        packages.put("@vaadin/text", "2.1.0");
        Mockito.when(depScanner.getPackages()).thenReturn(packages);

        JsonObject stats = getBasicStats();
        stats.getObject(PACKAGE_JSON_DEPENDENCIES).put("@vaadin/router",
                "1.9.2");
        stats.getObject(PACKAGE_JSON_DEPENDENCIES).put("@vaadin/text", "2.1.0");

        try (MockedStatic<FrontendUtils> utils = Mockito
                .mockStatic(FrontendUtils.class)) {
            utils.when(() -> FrontendUtils.getDevBundleFolder(Mockito.any()))
                    .thenReturn(temporaryFolder.getRoot());
            utils.when(() -> FrontendUtils
                    .findBundleStatsJson(temporaryFolder.getRoot()))
                    .thenReturn(stats.toJson());

            final boolean needsBuild = TaskRunDevBundleBuild
                    .needsBuildInternal(options, depScanner, finder);
            Assert.assertFalse(
                    "Not missing npmPackage in stats.json should not require compilation",
                    needsBuild);
        }
    }

    @Test
    public void noPackageJsonHashAfterCleanFrontend_statsHasDefaultJsonPackages_noCompilationRequired()
            throws IOException {

        File packageJson = new File(temporaryFolder.getRoot(), "package.json");
        packageJson.createNewFile();

        FileUtils.write(packageJson, "{\n" + "  \"name\": \"no-name\",\n"
                + "  \"license\": \"UNLICENSED\",\n" + "  \"dependencies\": {\n"
                + "    \"@vaadin/router\": \"1.7.4\"" + "  },\n"
                + "  \"devDependencies\": {\n" + "  }\n" + "}",
                StandardCharsets.UTF_8);

        final FrontendDependenciesScanner depScanner = Mockito
                .mock(FrontendDependenciesScanner.class);
        Mockito.when(depScanner.getPackages())
                .thenReturn(Collections.singletonMap("@vaadin/text", "1.0.0"));

        JsonObject stats = getBasicStats();
        stats.getObject(PACKAGE_JSON_DEPENDENCIES).put("@vaadin/router",
                "1.7.4");
        stats.getObject(PACKAGE_JSON_DEPENDENCIES).put("@vaadin/text", "1.0.0");
        stats.put(PACKAGE_JSON_HASH,
                "af45419b27dcb44b875197df4347b97316cc8fa6055458223a73aedddcfe7cc6");
        stats.getArray(ENTRY_SCRIPTS).set(0,
                "VAADIN/build/indexhtml-aa31f040.js");

        try (MockedStatic<FrontendUtils> utils = Mockito
                .mockStatic(FrontendUtils.class)) {
            utils.when(() -> FrontendUtils.getDevBundleFolder(Mockito.any()))
                    .thenReturn(temporaryFolder.getRoot());
            utils.when(() -> FrontendUtils
                    .findBundleStatsJson(temporaryFolder.getRoot()))
                    .thenReturn(stats.toJson());

            final boolean needsBuild = TaskRunDevBundleBuild
                    .needsBuildInternal(options, depScanner, finder);
            Assert.assertFalse(
                    "Not missing npmPackage in stats.json should not require compilation",
                    needsBuild);
        }
    }

    @Test
    public void noPackageJsonHashAfterCleanFrontend_statsMissingDefaultJsonPackages_compilationRequired()
            throws IOException {

        File packageJson = new File(temporaryFolder.getRoot(), "package.json");
        packageJson.createNewFile();

        FileUtils.write(packageJson, "{\n" + "  \"name\": \"no-name\",\n"
                + "  \"license\": \"UNLICENSED\",\n" + "  \"dependencies\": {\n"
                + "    \"@vaadin/router\": \"1.7.4\"" + "  },\n"
                + "  \"devDependencies\": {\n" + "  }\n" + "}",
                StandardCharsets.UTF_8);

        final FrontendDependenciesScanner depScanner = Mockito
                .mock(FrontendDependenciesScanner.class);
        Mockito.when(depScanner.getPackages())
                .thenReturn(Collections.singletonMap("@vaadin/text", "1.0.0"));

        JsonObject stats = getBasicStats();
        stats.getObject(PACKAGE_JSON_DEPENDENCIES).put("@vaadin/router",
                "1.7.4");

        try (MockedStatic<FrontendUtils> utils = Mockito
                .mockStatic(FrontendUtils.class)) {
            utils.when(() -> FrontendUtils.getDevBundleFolder(Mockito.any()))
                    .thenReturn(temporaryFolder.getRoot());
            utils.when(() -> FrontendUtils
                    .findBundleStatsJson(temporaryFolder.getRoot()))
                    .thenReturn(stats.toJson());

            final boolean needsBuild = TaskRunDevBundleBuild
                    .needsBuildInternal(options, depScanner, finder);
            Assert.assertTrue(
                    "Missing npmPackage in stats.json should require compilation",
                    needsBuild);
        }
    }

    @Test
    public void hashesMatch_packageJsonHasRange_statsHasFixed_noCompilationRequired()
            throws IOException {

        File packageJson = new File(temporaryFolder.getRoot(), "package.json");
        packageJson.createNewFile();

        FileUtils.write(packageJson,
                "{\"dependencies\": {" + "\"@vaadin/router\": \"^1.7.4\"}, "
                        + "\"vaadin\": { \"hash\": \"aHash\"} }",
                StandardCharsets.UTF_8);

        final FrontendDependenciesScanner depScanner = Mockito
                .mock(FrontendDependenciesScanner.class);
        Mockito.when(depScanner.getPackages())
                .thenReturn(Collections.emptyMap());

        JsonObject stats = getBasicStats();
        stats.getObject(PACKAGE_JSON_DEPENDENCIES).put("@vaadin/router",
                "1.7.4");

        try (MockedStatic<FrontendUtils> utils = Mockito
                .mockStatic(FrontendUtils.class)) {
            utils.when(() -> FrontendUtils.getDevBundleFolder(Mockito.any()))
                    .thenReturn(temporaryFolder.getRoot());
            utils.when(() -> FrontendUtils
                    .findBundleStatsJson(temporaryFolder.getRoot()))
                    .thenReturn(stats.toJson());

            final boolean needsBuild = TaskRunDevBundleBuild
                    .needsBuildInternal(options, depScanner, finder);
            Assert.assertFalse(
                    "Not missing npmPackage in stats.json should not require compilation",
                    needsBuild);
        }
    }

    @Test
    public void hashesMatch_packageJsonHasTildeRange_statsHasNewerFixed_noCompilationRequired()
            throws IOException {

        File packageJson = new File(temporaryFolder.getRoot(), "package.json");
        packageJson.createNewFile();

        FileUtils.write(packageJson,
                "{\"dependencies\": {" + "\"@vaadin/router\": \"~1.7.4\"}, "
                        + "\"vaadin\": { \"hash\": \"aHash\"} }",
                StandardCharsets.UTF_8);

        final FrontendDependenciesScanner depScanner = Mockito
                .mock(FrontendDependenciesScanner.class);
        Mockito.when(depScanner.getPackages())
                .thenReturn(Collections.emptyMap());

        JsonObject stats = getBasicStats();
        stats.getObject(PACKAGE_JSON_DEPENDENCIES).put("@vaadin/router",
                "1.7.6");

        try (MockedStatic<FrontendUtils> utils = Mockito
                .mockStatic(FrontendUtils.class)) {
            utils.when(() -> FrontendUtils.getDevBundleFolder(Mockito.any()))
                    .thenReturn(temporaryFolder.getRoot());
            utils.when(() -> FrontendUtils
                    .findBundleStatsJson(temporaryFolder.getRoot()))
                    .thenReturn(stats.toJson());

            boolean needsBuild = TaskRunDevBundleBuild
                    .needsBuildInternal(options, depScanner, finder);
            Assert.assertFalse(
                    "No compilation if tilde range only patch update",
                    needsBuild);

            stats.getObject(PACKAGE_JSON_DEPENDENCIES).put("@vaadin/router",
                    "1.8.1");
            utils.when(() -> FrontendUtils
                    .findBundleStatsJson(temporaryFolder.getRoot()))
                    .thenReturn(stats.toJson());

            needsBuild = TaskRunDevBundleBuild.needsBuildInternal(options,
                    depScanner, finder);
            Assert.assertTrue(
                    "Compilation required if minor version change for tilde range",
                    needsBuild);
        }
    }

    @Test
    public void hashesMatch_packageJsonHasCaretRange_statsHasNewerFixed_noCompilationRequired()
            throws IOException {

        File packageJson = new File(temporaryFolder.getRoot(), "package.json");
        packageJson.createNewFile();

        FileUtils.write(packageJson,
                "{\"dependencies\": {" + "\"@vaadin/router\": \"^1.7.4\"}, "
                        + "\"vaadin\": { \"hash\": \"aHash\"} }",
                StandardCharsets.UTF_8);

        final FrontendDependenciesScanner depScanner = Mockito
                .mock(FrontendDependenciesScanner.class);
        Mockito.when(depScanner.getPackages())
                .thenReturn(Collections.emptyMap());

        JsonObject stats = getBasicStats();
        stats.getObject(PACKAGE_JSON_DEPENDENCIES).put("@vaadin/router",
                "1.8.6");

        try (MockedStatic<FrontendUtils> utils = Mockito
                .mockStatic(FrontendUtils.class)) {
            utils.when(() -> FrontendUtils.getDevBundleFolder(Mockito.any()))
                    .thenReturn(temporaryFolder.getRoot());
            utils.when(() -> FrontendUtils
                    .findBundleStatsJson(temporaryFolder.getRoot()))
                    .thenReturn(stats.toJson());

            boolean needsBuild = TaskRunDevBundleBuild
                    .needsBuildInternal(options, depScanner, finder);
            Assert.assertFalse(
                    "No compilation if caret range only minor version update",
                    needsBuild);

            stats.getObject(PACKAGE_JSON_DEPENDENCIES).put("@vaadin/router",
                    "2.0.0");
            utils.when(() -> FrontendUtils
                    .findBundleStatsJson(temporaryFolder.getRoot()))
                    .thenReturn(stats.toJson());

            needsBuild = TaskRunDevBundleBuild.needsBuildInternal(options,
                    depScanner, finder);
            Assert.assertTrue(
                    "Compilation required if major version change for caret range",
                    needsBuild);
        }
    }

    @Test
    public void packageJsonHasOldPlatformDependencies_statsDoesNotHaveThem_noCompilationRequired()
            throws IOException {

        File packageJson = new File(temporaryFolder.getRoot(), "package.json");
        packageJson.createNewFile();

        FileUtils.write(packageJson,
                "{\"dependencies\": {\"@polymer/iron-list\": \"3.1.0\", "
                        + "\"@vaadin/vaadin-accordion\": \"23.3.7\"}, "
                        + "\"vaadin\": { \"dependencies\": {"
                        + "\"@polymer/iron-list\": \"3.1.0\", "
                        + "\"@vaadin/vaadin-accordion\": \"23.3.7\"}, "
                        + "\"hash\": \"aHash\"} }",
                StandardCharsets.UTF_8);

        final FrontendDependenciesScanner depScanner = Mockito
                .mock(FrontendDependenciesScanner.class);
        Mockito.when(depScanner.getPackages())
                .thenReturn(Collections.emptyMap());

        JsonObject stats = getBasicStats();
        stats.getObject(PACKAGE_JSON_DEPENDENCIES).put("@vaadin/accordion",
                "24.0.0.beta2");

        try (MockedStatic<FrontendUtils> utils = Mockito
                .mockStatic(FrontendUtils.class)) {
            utils.when(() -> FrontendUtils.getDevBundleFolder(Mockito.any()))
                    .thenReturn(temporaryFolder.getRoot());
            utils.when(() -> FrontendUtils
                    .findBundleStatsJson(temporaryFolder.getRoot()))
                    .thenReturn(stats.toJson());

            boolean needsBuild = TaskRunDevBundleBuild
                    .needsBuildInternal(options, depScanner, finder);
            Assert.assertFalse("No compilation expected if package.json has "
                    + "only dependencies from older Vaadin version not "
                    + "presenting in a newer version", needsBuild);
        }
    }

    @Test
    public void noPackageJson_defaultPackagesAndModulesInStats_noBuildNeeded()
            throws IOException {
        final FrontendDependenciesScanner depScanner = Mockito
                .mock(FrontendDependenciesScanner.class);
        Mockito.when(depScanner.getPackages())
                .thenReturn(Collections.singletonMap("@vaadin/text", "1.0.0"));

        String defaultHash = TaskRunDevBundleBuild
                .getDefaultPackageJson(options, depScanner, finder, null)
                .getObject(NodeUpdater.VAADIN_DEP_KEY)
                .getString(NodeUpdater.HASH_KEY);

        JsonObject stats = getBasicStats();
        stats.getObject(PACKAGE_JSON_DEPENDENCIES).put("@vaadin/router",
                "1.7.4");
        stats.getObject(PACKAGE_JSON_DEPENDENCIES).put("@vaadin/text", "1.0.0");
        stats.put(PACKAGE_JSON_HASH, defaultHash);

        try (MockedStatic<FrontendUtils> utils = Mockito
                .mockStatic(FrontendUtils.class)) {
            utils.when(() -> FrontendUtils.getDevBundleFolder(Mockito.any()))
                    .thenReturn(temporaryFolder.getRoot());
            utils.when(() -> FrontendUtils
                    .findBundleStatsJson(temporaryFolder.getRoot()))
                    .thenReturn(stats.toJson());

            final boolean needsBuild = TaskRunDevBundleBuild
                    .needsBuildInternal(options, depScanner, finder);
            Assert.assertFalse(
                    "Default package.json should be built and validated",
                    needsBuild);
        }
    }

    @Test
    public void noPackageJson_defaultPackagesInStats_missingNpmModules_buildNeeded()
            throws IOException {
        final FrontendDependenciesScanner depScanner = Mockito
                .mock(FrontendDependenciesScanner.class);
        Mockito.when(depScanner.getPackages())
                .thenReturn(Collections.singletonMap("@vaadin/text", "1.0.0"));

        String defaultHash = TaskRunDevBundleBuild
                .getDefaultPackageJson(options, depScanner, finder, null)
                .getObject(NodeUpdater.VAADIN_DEP_KEY)
                .getString(NodeUpdater.HASH_KEY);

        JsonObject stats = getBasicStats();
        stats.getObject(PACKAGE_JSON_DEPENDENCIES).put("@vaadin/router",
                "1.7.4");
        stats.put(PACKAGE_JSON_HASH, defaultHash);

        try (MockedStatic<FrontendUtils> utils = Mockito
                .mockStatic(FrontendUtils.class)) {
            utils.when(() -> FrontendUtils.getDevBundleFolder(Mockito.any()))
                    .thenReturn(temporaryFolder.getRoot());
            utils.when(() -> FrontendUtils
                    .findBundleStatsJson(temporaryFolder.getRoot()))
                    .thenReturn(stats.toJson());

            final boolean needsBuild = TaskRunDevBundleBuild
                    .needsBuildInternal(options, depScanner, finder);
            Assert.assertTrue(
                    "Missing NpmPackage with default bundle should require rebuild",
                    needsBuild);
        }
    }

    @Test
    public void noPackageJson_defaultPackagesInStats_noBuildNeeded()
            throws IOException {
        final FrontendDependenciesScanner depScanner = Mockito
                .mock(FrontendDependenciesScanner.class);
        Mockito.when(depScanner.getPackages())
                .thenReturn(Collections.emptyMap());

        String defaultHash = TaskRunDevBundleBuild
                .getDefaultPackageJson(options, depScanner, finder, null)
                .getObject(NodeUpdater.VAADIN_DEP_KEY)
                .getString(NodeUpdater.HASH_KEY);

        JsonObject stats = getBasicStats();
        stats.getObject(PACKAGE_JSON_DEPENDENCIES).put("@vaadin/router",
                "1.7.4");
        stats.put(PACKAGE_JSON_HASH, defaultHash);

        try (MockedStatic<FrontendUtils> utils = Mockito
                .mockStatic(FrontendUtils.class)) {
            utils.when(() -> FrontendUtils.getDevBundleFolder(Mockito.any()))
                    .thenReturn(temporaryFolder.getRoot());
            utils.when(() -> FrontendUtils
                    .findBundleStatsJson(temporaryFolder.getRoot()))
                    .thenReturn(stats.toJson());

            final boolean needsBuild = TaskRunDevBundleBuild
                    .needsBuildInternal(options, depScanner, finder);
            Assert.assertFalse(
                    "Default package.json should be built and validated",
                    needsBuild);
        }
    }

    @Test
    public void generatedFlowImports_bundleMissingImports_buildRequired()
            throws IOException {

        File packageJson = new File(temporaryFolder.getRoot(), "package.json");
        packageJson.createNewFile();

        FileUtils.write(packageJson,
                "{\"dependencies\": {" + "\"@vaadin/router\": \"^1.7.4\"}, "
                        + "\"vaadin\": { \"hash\": \"aHash\"} }",
                StandardCharsets.UTF_8);

        final FrontendDependenciesScanner depScanner = Mockito
                .mock(FrontendDependenciesScanner.class);
        Mockito.when(depScanner.getPackages())
                .thenReturn(Collections.emptyMap());
        Mockito.when(depScanner.getModules()).thenReturn(Collections
                .singletonList("@polymer/paper-checkbox/paper-checkbox.js"));

        JsonObject stats = getBasicStats();
        stats.getObject(PACKAGE_JSON_DEPENDENCIES).put("@vaadin/router",
                "1.8.6");
        JsonArray bundleImports = stats.getArray(BUNDLE_IMPORTS);
        bundleImports.set(0,
                "@Frontend/generated/jar-resources/dndConnector-es6.js");
        bundleImports.set(1, "@polymer/paper-input/paper-input.js");
        bundleImports.set(2, "@vaadin/common-frontend/ConnectionIndicator.js");

        try (MockedStatic<FrontendUtils> utils = Mockito
                .mockStatic(FrontendUtils.class)) {
            utils.when(() -> FrontendUtils.getDevBundleFolder(Mockito.any()))
                    .thenReturn(temporaryFolder.getRoot());
            utils.when(() -> FrontendUtils
                    .findBundleStatsJson(temporaryFolder.getRoot()))
                    .thenReturn(stats.toJson());

            boolean needsBuild = TaskRunDevBundleBuild
                    .needsBuildInternal(options, depScanner, finder);
            Assert.assertTrue(
                    "Compilation required as stats.json missing import",
                    needsBuild);
        }

    }

    @Test
    public void generatedFlowImports_bundleHasAllImports_noBuildRequired()
            throws IOException {

        File packageJson = new File(temporaryFolder.getRoot(), "package.json");
        packageJson.createNewFile();

        FileUtils.write(packageJson,
                "{\"dependencies\": {" + "\"@vaadin/router\": \"^1.7.4\"}, "
                        + "\"vaadin\": { \"hash\": \"aHash\"} }",
                StandardCharsets.UTF_8);

        final FrontendDependenciesScanner depScanner = Mockito
                .mock(FrontendDependenciesScanner.class);
        Mockito.when(depScanner.getPackages())
                .thenReturn(Collections.emptyMap());
        Mockito.when(depScanner.getModules()).thenReturn(Collections
                .singletonList("@polymer/paper-checkbox/paper-checkbox.js"));

        JsonObject stats = getBasicStats();
        stats.getObject(PACKAGE_JSON_DEPENDENCIES).put("@vaadin/router",
                "1.8.6");
        JsonArray bundleImports = stats.getArray(BUNDLE_IMPORTS);
        bundleImports.set(0, "@polymer/paper-checkbox/paper-checkbox.js");
        bundleImports.set(1, "@polymer/paper-input/paper-input.js");
        bundleImports.set(2, "@vaadin/grid/theme/lumo/vaadin-grid.js");
        bundleImports.set(3,
                "Frontend/generated/jar-resources/dndConnector-es6.js");

        try (MockedStatic<FrontendUtils> utils = Mockito
                .mockStatic(FrontendUtils.class)) {
            utils.when(() -> FrontendUtils.getDevBundleFolder(Mockito.any()))
                    .thenReturn(temporaryFolder.getRoot());
            utils.when(() -> FrontendUtils
                    .findBundleStatsJson(temporaryFolder.getRoot()))
                    .thenReturn(stats.toJson());

            boolean needsBuild = TaskRunDevBundleBuild
                    .needsBuildInternal(options, depScanner, finder);
            Assert.assertFalse("All imports in stats, no compilation required",
                    needsBuild);
        }

    }

    @Test
    public void themedGeneratedFlowImports_bundleUsesTheme_noBuildRequired()
            throws IOException {

        File packageJson = new File(temporaryFolder.getRoot(), "package.json");
        packageJson.createNewFile();

        FileUtils.write(packageJson,
                "{\"dependencies\": {" + "\"@vaadin/router\": \"^1.7.4\"}, "
                        + "\"vaadin\": { \"hash\": \"aHash\"} }",
                StandardCharsets.UTF_8);

        final FrontendDependenciesScanner depScanner = Mockito
                .mock(FrontendDependenciesScanner.class);
        Mockito.when(depScanner.getPackages())
                .thenReturn(Collections.emptyMap());
        Mockito.when(depScanner.getModules()).thenReturn(
                Collections.singletonList("@vaadin/grid/src/vaadin-grid.js"));
        Mockito.when(depScanner.getTheme())
                .thenReturn(new NodeTestComponents.LumoTest());

        JsonObject stats = getBasicStats();
        stats.getObject(PACKAGE_JSON_DEPENDENCIES).put("@vaadin/router",
                "1.8.6");
        JsonArray bundleImports = stats.getArray(BUNDLE_IMPORTS);
        bundleImports.set(0, "@polymer/paper-checkbox/paper-checkbox.js");
        bundleImports.set(1, "@polymer/paper-input/paper-input.js");
        bundleImports.set(2, "@vaadin/grid/theme/lumo/vaadin-grid.js");
        bundleImports.set(3,
                "Frontend/generated/jar-resources/dndConnector-es6.js");

        try (MockedStatic<FrontendUtils> utils = Mockito
                .mockStatic(FrontendUtils.class)) {
            utils.when(() -> FrontendUtils.getDevBundleFolder(Mockito.any()))
                    .thenReturn(temporaryFolder.getRoot());
            utils.when(() -> FrontendUtils
                    .findBundleStatsJson(temporaryFolder.getRoot()))
                    .thenReturn(stats.toJson());

            boolean needsBuild = TaskRunDevBundleBuild
                    .needsBuildInternal(options, depScanner, finder);
            Assert.assertFalse(
                    "All themed imports in stats, no compilation required",
                    needsBuild);
        }

    }

    @Test
    public void frontendFileHashMatches_noBundleRebuild() throws IOException {
        String fileContent = "TodoContent";

        File packageJson = new File(temporaryFolder.getRoot(), "package.json");
        packageJson.createNewFile();

        FileUtils.write(packageJson,
                "{\"dependencies\": {" + "\"@vaadin/router\": \"^1.7.4\"}, "
                        + "\"vaadin\": { \"hash\": \"aHash\"} }",
                StandardCharsets.UTF_8);

        final FrontendDependenciesScanner depScanner = Mockito
                .mock(FrontendDependenciesScanner.class);
        Mockito.when(depScanner.getModules())
                .thenReturn(Collections.singletonList(
                        "Frontend/generated/jar-resources/TodoTemplate.js"));

        JsonObject stats = getBasicStats();
        stats.getObject(PACKAGE_JSON_DEPENDENCIES).put("@vaadin/router",
                "1.8.6");
        stats.getArray(BUNDLE_IMPORTS).set(0,
                "Frontend/generated/jar-resources/TodoTemplate.js");
        stats.getObject(FRONTEND_HASHES).put("TodoTemplate.js",
                "dea5180dd21d2f18d1472074cd5305f60b824e557dae480fb66cdf3ea73edc65");

        try (MockedStatic<FrontendUtils> utils = Mockito
                .mockStatic(FrontendUtils.class)) {
            utils.when(() -> FrontendUtils.getDevBundleFolder(Mockito.any()))
                    .thenReturn(temporaryFolder.getRoot());
            utils.when(
                    () -> FrontendUtils.getJarResourceString("TodoTemplate.js"))
                    .thenReturn(fileContent);
            utils.when(() -> FrontendUtils
                    .findBundleStatsJson(temporaryFolder.getRoot()))
                    .thenReturn(stats.toJson());

            boolean needsBuild = TaskRunDevBundleBuild
                    .needsBuildInternal(options, depScanner, finder);
            Assert.assertFalse("Jar fronted file content hash should match.",
                    needsBuild);
        }

    }

    @Test
    public void noFrontendFileHash_bundleRebuild() throws IOException {
        String fileContent = "TodoContent";

        File packageJson = new File(temporaryFolder.getRoot(), "package.json");
        packageJson.createNewFile();

        FileUtils.write(packageJson,
                "{\"dependencies\": {" + "\"@vaadin/router\": \"^1.7.4\"}, "
                        + "\"vaadin\": { \"hash\": \"aHash\"} }",
                StandardCharsets.UTF_8);

        final FrontendDependenciesScanner depScanner = Mockito
                .mock(FrontendDependenciesScanner.class);
        Mockito.when(depScanner.getModules())
                .thenReturn(Collections.singletonList(
                        "Frontend/generated/jar-resources/TodoTemplate.js"));

        JsonObject stats = getBasicStats();
        stats.getObject(PACKAGE_JSON_DEPENDENCIES).put("@vaadin/router",
                "1.8.6");
        stats.getArray(BUNDLE_IMPORTS).set(0,
                "Frontend/generated/jar-resources/TodoTemplate.js");

        try (MockedStatic<FrontendUtils> utils = Mockito
                .mockStatic(FrontendUtils.class)) {
            utils.when(() -> FrontendUtils.getDevBundleFolder(Mockito.any()))
                    .thenReturn(temporaryFolder.getRoot());
            utils.when(
                    () -> FrontendUtils.getJarResourceString("TodoTemplate.js"))
                    .thenReturn(fileContent);
            utils.when(() -> FrontendUtils
                    .findBundleStatsJson(temporaryFolder.getRoot()))
                    .thenReturn(stats.toJson());

            boolean needsBuild = TaskRunDevBundleBuild
                    .needsBuildInternal(options, depScanner, finder);
            Assert.assertTrue("Content should not have been validated.",
                    needsBuild);
        }
    }

    @Test
    public void frontendFileHashMissmatch_bundleRebuild() throws IOException {
        String fileContent = "TodoContent2";

        File packageJson = new File(temporaryFolder.getRoot(), "package.json");
        packageJson.createNewFile();

        FileUtils.write(packageJson,
                "{\"dependencies\": {" + "\"@vaadin/router\": \"^1.7.4\"}, "
                        + "\"vaadin\": { \"hash\": \"aHash\"} }",
                StandardCharsets.UTF_8);

        final FrontendDependenciesScanner depScanner = Mockito
                .mock(FrontendDependenciesScanner.class);
        Mockito.when(depScanner.getModules())
                .thenReturn(Collections.singletonList(
                        "Frontend/generated/jar-resources/TodoTemplate.js"));

        JsonObject stats = getBasicStats();
        stats.getObject(PACKAGE_JSON_DEPENDENCIES).put("@vaadin/router",
                "1.8.6");
        stats.getArray(BUNDLE_IMPORTS).set(0,
                "Frontend/generated/jar-resources/TodoTemplate.js");
        stats.getObject(FRONTEND_HASHES).put("TodoTemplate.js",
                "dea5180dd21d2f18d1472074cd5305f60b824e557dae480fb66cdf3ea73edc65");

        try (MockedStatic<FrontendUtils> utils = Mockito
                .mockStatic(FrontendUtils.class)) {
            utils.when(() -> FrontendUtils.getDevBundleFolder(Mockito.any()))
                    .thenReturn(temporaryFolder.getRoot());
            utils.when(
                    () -> FrontendUtils.getJarResourceString("TodoTemplate.js"))
                    .thenReturn(fileContent);
            utils.when(() -> FrontendUtils
                    .findBundleStatsJson(temporaryFolder.getRoot()))
                    .thenReturn(stats.toJson());

            boolean needsBuild = TaskRunDevBundleBuild
                    .needsBuildInternal(options, depScanner, finder);
            Assert.assertTrue(
                    "Jar fronted file content hash should not be a match.",
                    needsBuild);
        }
    }

    @Test
    public void projectFrontendFileChange_bundleRebuild() throws IOException {
        createPackageJsonStub(BLANK_PACKAGE_JSON_WITH_HASH);
        createProjectFrontendFileStub();

        final FrontendDependenciesScanner depScanner = Mockito
                .mock(FrontendDependenciesScanner.class);
        Mockito.when(depScanner.getModules()).thenReturn(
                Collections.singletonList("Frontend/views/lit-view.ts"));

        JsonObject stats = getBasicStats();
        stats.getArray(BUNDLE_IMPORTS).set(0, "Frontend/views/lit-view.ts");
        stats.getObject(FRONTEND_HASHES).put("views/lit-view.ts", "old_hash");

        try (MockedStatic<FrontendUtils> utils = Mockito
                .mockStatic(FrontendUtils.class)) {
            utils.when(() -> FrontendUtils.getDevBundleFolder(Mockito.any()))
                    .thenReturn(temporaryFolder.getRoot());
            utils.when(() -> FrontendUtils
                    .findBundleStatsJson(temporaryFolder.getRoot()))
                    .thenReturn(stats.toJson());

            boolean needsBuild = TaskRunDevBundleBuild
                    .needsBuildInternal(options, depScanner, finder);
            Assert.assertTrue(
                    "Project frontend file change should trigger rebuild",
                    needsBuild);
        }
    }

    @Test
    public void projectFrontendFileNotChanged_noBundleRebuild()
            throws IOException {
        createPackageJsonStub(BLANK_PACKAGE_JSON_WITH_HASH);
        createProjectFrontendFileStub();

        final FrontendDependenciesScanner depScanner = Mockito
                .mock(FrontendDependenciesScanner.class);
        Mockito.when(depScanner.getModules()).thenReturn(
                Collections.singletonList("Frontend/views/lit-view.ts"));

        JsonObject stats = getBasicStats();
        stats.getArray(BUNDLE_IMPORTS).set(0, "Frontend/views/lit-view.ts");
        stats.getObject(FRONTEND_HASHES).put("views/lit-view.ts",
                "eaf04adbc43cb363f6b58c45c6e0e8151084941247abac9493beed8d29f08add");

        try (MockedStatic<FrontendUtils> utils = Mockito
                .mockStatic(FrontendUtils.class)) {
            utils.when(() -> FrontendUtils.getDevBundleFolder(Mockito.any()))
                    .thenReturn(temporaryFolder.getRoot());
            utils.when(() -> FrontendUtils
                    .findBundleStatsJson(temporaryFolder.getRoot()))
                    .thenReturn(stats.toJson());

            boolean needsBuild = TaskRunDevBundleBuild
                    .needsBuildInternal(options, depScanner, finder);
            Assert.assertFalse(
                    "No bundle rebuild expected when no changes in frontend file",
                    needsBuild);
        }
    }

    @Test
    public void projectFrontendFileDeleted_bundleRebuild() throws IOException {
        createPackageJsonStub(BLANK_PACKAGE_JSON_WITH_HASH);

        final FrontendDependenciesScanner depScanner = Mockito
                .mock(FrontendDependenciesScanner.class);
        Mockito.when(depScanner.getModules()).thenReturn(
                Collections.singletonList("Frontend/views/lit-view.ts"));

        JsonObject stats = getBasicStats();
        stats.getArray(BUNDLE_IMPORTS).set(0, "Frontend/views/lit-view.ts");
        stats.getObject(FRONTEND_HASHES).put("views/lit-view.ts",
                "eaf04adbc43cb363f6b58c45c6e0e8151084941247abac9493beed8d29f08add");

        try (MockedStatic<FrontendUtils> utils = Mockito
                .mockStatic(FrontendUtils.class)) {
            utils.when(() -> FrontendUtils.getDevBundleFolder(Mockito.any()))
                    .thenReturn(temporaryFolder.getRoot());
            utils.when(() -> FrontendUtils
                    .findBundleStatsJson(temporaryFolder.getRoot()))
                    .thenReturn(stats.toJson());

            boolean needsBuild = TaskRunDevBundleBuild
                    .needsBuildInternal(options, depScanner, finder);
            Assert.assertTrue(
                    "Project frontend file delete should trigger rebuild",
                    needsBuild);
        }
    }

    @Test
    public void reusedTheme_noReusedThemes_noBundleRebuild()
            throws IOException {
        createPackageJsonStub(BLANK_PACKAGE_JSON_WITH_HASH);

        final FrontendDependenciesScanner depScanner = Mockito
                .mock(FrontendDependenciesScanner.class);

        JsonObject basicStats = getBasicStats();
        basicStats.remove(THEME_JSON_HASHES);

        try (MockedStatic<FrontendUtils> utils = Mockito
                .mockStatic(FrontendUtils.class)) {
            utils.when(() -> FrontendUtils.getDevBundleFolder(Mockito.any()))
                    .thenReturn(temporaryFolder.getRoot());
            utils.when(() -> FrontendUtils
                    .findBundleStatsJson(temporaryFolder.getRoot()))
                    .thenReturn(basicStats.toJson());

            boolean needsBuild = TaskRunDevBundleBuild
                    .needsBuildInternal(options, depScanner, finder);
            Assert.assertFalse(
                    "Shouldn't rebuild the bundle if no reused themes",
                    needsBuild);
        }
    }

    @Test
    public void reusedTheme_newlyAddedTheme_noThemeJson_noBundleRebuild()
            throws IOException {
        createPackageJsonStub(BLANK_PACKAGE_JSON_WITH_HASH);
        File jarWithTheme = TestUtils.getTestJar("jar-with-no-theme-json.jar");
        options.copyResources(Collections.singleton(jarWithTheme));

        // create custom-theme folder with no theme.json
        File jarResourcesFolder = new File(temporaryFolder.getRoot(),
                "frontend/generated/jar-resources/themes/custom-theme");
        boolean created = jarResourcesFolder.mkdirs();
        Assert.assertTrue(created);

        final FrontendDependenciesScanner depScanner = Mockito
                .mock(FrontendDependenciesScanner.class);

        try (MockedStatic<FrontendUtils> utils = Mockito
                .mockStatic(FrontendUtils.class)) {
            utils.when(() -> FrontendUtils.getDevBundleFolder(Mockito.any()))
                    .thenReturn(temporaryFolder.getRoot());
            utils.when(() -> FrontendUtils
                    .findBundleStatsJson(temporaryFolder.getRoot()))
                    .thenReturn(getBasicStats().toJson());

            boolean needsBuild = TaskRunDevBundleBuild
                    .needsBuildInternal(options, depScanner, finder);
            Assert.assertFalse(
                    "Should not trigger a bundle rebuild when the new theme has no theme.json",
                    needsBuild);
        }
    }

    @Test
    public void reusedTheme_noPreviouslyAddedThemes_justAddedNewTheme_bundleRebuild()
            throws IOException {
        createPackageJsonStub(BLANK_PACKAGE_JSON_WITH_HASH);

        File jarWithTheme = TestUtils
                .getTestJar("jar-with-theme-json-and-assets.jar");
        options.copyResources(Collections.singleton(jarWithTheme));

        final FrontendDependenciesScanner depScanner = Mockito
                .mock(FrontendDependenciesScanner.class);

        try (MockedStatic<FrontendUtils> utils = Mockito
                .mockStatic(FrontendUtils.class)) {
            utils.when(() -> FrontendUtils.getDevBundleFolder(Mockito.any()))
                    .thenReturn(temporaryFolder.getRoot());
            utils.when(() -> FrontendUtils
                    .findBundleStatsJson(temporaryFolder.getRoot()))
                    .thenReturn(getBasicStats().toJson());

            boolean needsBuild = TaskRunDevBundleBuild
                    .needsBuildInternal(options, depScanner, finder);
            Assert.assertTrue(
                    "Should trigger a bundle rebuild when a new reusable theme is added",
                    needsBuild);
        }
    }

    @Test
    public void reusedTheme_previouslyAddedThemes_justAddedNewTheme_bundleRebuild()
            throws IOException {
        createPackageJsonStub(BLANK_PACKAGE_JSON_WITH_HASH);

        File jarWithTheme = TestUtils
                .getTestJar("jar-with-theme-json-and-assets.jar");
        options.copyResources(Collections.singleton(jarWithTheme));

        final FrontendDependenciesScanner depScanner = Mockito
                .mock(FrontendDependenciesScanner.class);
        JsonObject stats = getBasicStats();
        stats.getObject(THEME_JSON_HASHES).put("other-theme",
                "other-theme-hash");

        try (MockedStatic<FrontendUtils> utils = Mockito
                .mockStatic(FrontendUtils.class)) {
            utils.when(() -> FrontendUtils.getDevBundleFolder(Mockito.any()))
                    .thenReturn(temporaryFolder.getRoot());
            utils.when(() -> FrontendUtils
                    .findBundleStatsJson(temporaryFolder.getRoot()))
                    .thenReturn(stats.toJson());

            boolean needsBuild = TaskRunDevBundleBuild
                    .needsBuildInternal(options, depScanner, finder);
            Assert.assertTrue(
                    "Should trigger a bundle rebuild when a new reusable theme is added",
                    needsBuild);
        }
    }

    @Test
    public void reusedTheme_previouslyAddedThemes_assetsUpdate_bundleRebuild()
            throws IOException {
        createPackageJsonStub(BLANK_PACKAGE_JSON_WITH_HASH);

        File jarWithTheme = TestUtils
                .getTestJar("jar-with-theme-json-and-assets.jar");
        options.copyResources(Collections.singleton(jarWithTheme));

        final FrontendDependenciesScanner depScanner = Mockito
                .mock(FrontendDependenciesScanner.class);

        try (MockedStatic<FrontendUtils> utils = Mockito
                .mockStatic(FrontendUtils.class)) {
            JsonObject stats = getBasicStats();
            stats.getObject(THEME_JSON_HASHES).put("reusable-theme",
                    "theme-old-hash");

            utils.when(() -> FrontendUtils.getDevBundleFolder(Mockito.any()))
                    .thenReturn(temporaryFolder.getRoot());
            utils.when(() -> FrontendUtils
                    .findBundleStatsJson(temporaryFolder.getRoot()))
                    .thenReturn(stats.toJson());

            boolean needsBuild = TaskRunDevBundleBuild
                    .needsBuildInternal(options, depScanner, finder);
            Assert.assertTrue(
                    "Should trigger a bundle rebuild when the assets updated",
                    needsBuild);
        }
    }

    @Test
    public void reusedTheme_previouslyAddedThemes_noUpdates_noBundleRebuild()
            throws IOException {
        createPackageJsonStub(BLANK_PACKAGE_JSON_WITH_HASH);

        File jarWithTheme = TestUtils
                .getTestJar("jar-with-theme-json-and-assets.jar");
        options.copyResources(Collections.singleton(jarWithTheme));

        final FrontendDependenciesScanner depScanner = Mockito
                .mock(FrontendDependenciesScanner.class);

        try (MockedStatic<FrontendUtils> utils = Mockito
                .mockStatic(FrontendUtils.class)) {
            JsonObject stats = getBasicStats();
            stats.getObject(THEME_JSON_HASHES).put("reusable-theme",
                    "8a7121398c0c3871458fffcaa62f70f90fdd9714aded63b553ba9068e5fb3b71");

            utils.when(() -> FrontendUtils.getDevBundleFolder(Mockito.any()))
                    .thenReturn(temporaryFolder.getRoot());
            utils.when(() -> FrontendUtils
                    .findBundleStatsJson(temporaryFolder.getRoot()))
                    .thenReturn(stats.toJson());

            boolean needsBuild = TaskRunDevBundleBuild
                    .needsBuildInternal(options, depScanner, finder);
            Assert.assertFalse(
                    "Should not trigger a bundle rebuild when the themes not changed",
                    needsBuild);
        }
    }

    @Test
    public void themeJsonUpdates_statsHasNoThemeJson_projectHasThemeJson_bundleRebuild()
            throws IOException {
        createPackageJsonStub(BLANK_PACKAGE_JSON_WITH_HASH);
        createProjectThemeJsonStub();

        final FrontendDependenciesScanner depScanner = Mockito
                .mock(FrontendDependenciesScanner.class);
        final ThemeDefinition themeDefinition = Mockito
                .mock(ThemeDefinition.class);
        Mockito.when(themeDefinition.getName()).thenReturn("my-theme");
        Mockito.when(depScanner.getThemeDefinition())
                .thenReturn(themeDefinition);

        try (MockedStatic<FrontendUtils> utils = Mockito
                .mockStatic(FrontendUtils.class)) {
            JsonObject stats = getBasicStats();
            stats.remove(THEME_JSON_HASHES);

            utils.when(() -> FrontendUtils.getDevBundleFolder(Mockito.any()))
                    .thenReturn(temporaryFolder.getRoot());
            utils.when(() -> FrontendUtils
                    .findBundleStatsJson(temporaryFolder.getRoot()))
                    .thenReturn(stats.toJson());

            boolean needsBuild = TaskRunDevBundleBuild
                    .needsBuildInternal(options, depScanner, finder);
            Assert.assertTrue(
                    "Should trigger a bundle rebuild when no themeJsonHashes, but project has theme.json",
                    needsBuild);
        }
    }

    @Test
    public void themeJsonUpdates_statsHasThemeJson_projectHasNoThemeJson_noBundleRebuild()
            throws IOException {
        createPackageJsonStub(BLANK_PACKAGE_JSON_WITH_HASH);

        final FrontendDependenciesScanner depScanner = Mockito
                .mock(FrontendDependenciesScanner.class);
        final ThemeDefinition themeDefinition = Mockito
                .mock(ThemeDefinition.class);
        Mockito.when(themeDefinition.getName()).thenReturn("my-theme");
        Mockito.when(depScanner.getThemeDefinition())
                .thenReturn(themeDefinition);

        try (MockedStatic<FrontendUtils> utils = Mockito
                .mockStatic(FrontendUtils.class)) {
            JsonObject stats = getBasicStats();
            stats.getObject(THEME_JSON_HASHES).put("vaadin-dev-bundle",
                    "75a77f2dc1ae20ce16999308bca7ebc41ba972effdcc31339f6f5c03ea2b6a94");

            utils.when(() -> FrontendUtils.getDevBundleFolder(Mockito.any()))
                    .thenReturn(temporaryFolder.getRoot());
            utils.when(() -> FrontendUtils
                    .findBundleStatsJson(temporaryFolder.getRoot()))
                    .thenReturn(stats.toJson());

            boolean needsBuild = TaskRunDevBundleBuild
                    .needsBuildInternal(options, depScanner, finder);
            Assert.assertFalse(
                    "Should not trigger a bundle rebuild when project has no theme.json",
                    needsBuild);
        }
    }

    @Test
    public void themeJsonUpdates_statsAndProjectThemeJsonEquals_noBundleRebuild()
            throws IOException {
        createPackageJsonStub(BLANK_PACKAGE_JSON_WITH_HASH);
        createProjectThemeJsonStub();

        final FrontendDependenciesScanner depScanner = Mockito
                .mock(FrontendDependenciesScanner.class);
        final ThemeDefinition themeDefinition = Mockito
                .mock(ThemeDefinition.class);
        Mockito.when(themeDefinition.getName()).thenReturn("my-theme");
        Mockito.when(depScanner.getThemeDefinition())
                .thenReturn(themeDefinition);

        try (MockedStatic<FrontendUtils> utils = Mockito
                .mockStatic(FrontendUtils.class)) {
            JsonObject stats = getBasicStats();
            stats.getObject(THEME_JSON_HASHES).put("my-theme",
                    "f92e8e5047ba579656d8f46320fe09fc1f3e8dcafeb19a317ad57b7a8c2c2c02");

            utils.when(() -> FrontendUtils.getDevBundleFolder(Mockito.any()))
                    .thenReturn(temporaryFolder.getRoot());
            utils.when(() -> FrontendUtils
                    .findBundleStatsJson(temporaryFolder.getRoot()))
                    .thenReturn(stats.toJson());

            boolean needsBuild = TaskRunDevBundleBuild
                    .needsBuildInternal(options, depScanner, finder);
            Assert.assertFalse(
                    "Should not trigger a bundle rebuild when project theme"
                            + ".json has the same content as in the bundle",
                    needsBuild);
        }
    }

    @Test
    public void themeJsonUpdates_statsAndProjectThemeJsonNotEquals_bundleRebuild()
            throws IOException {
        createPackageJsonStub(BLANK_PACKAGE_JSON_WITH_HASH);
        createProjectThemeJsonStub();

        final FrontendDependenciesScanner depScanner = Mockito
                .mock(FrontendDependenciesScanner.class);
        final ThemeDefinition themeDefinition = Mockito
                .mock(ThemeDefinition.class);
        Mockito.when(themeDefinition.getName()).thenReturn("my-theme");
        Mockito.when(depScanner.getThemeDefinition())
                .thenReturn(themeDefinition);

        try (MockedStatic<FrontendUtils> utils = Mockito
                .mockStatic(FrontendUtils.class)) {
            JsonObject stats = getBasicStats();
            stats.getObject(THEME_JSON_HASHES).put("vaadin-dev-bundle",
                    "75a77f2dc1ae20ce16999308bca7ebc41ba972effdcc31339f6f5c03ea2b6a94");

            utils.when(() -> FrontendUtils.getDevBundleFolder(Mockito.any()))
                    .thenReturn(temporaryFolder.getRoot());
            utils.when(() -> FrontendUtils
                    .findBundleStatsJson(temporaryFolder.getRoot()))
                    .thenReturn(stats.toJson());

            boolean needsBuild = TaskRunDevBundleBuild
                    .needsBuildInternal(options, depScanner, finder);
            Assert.assertTrue(
                    "Should trigger a bundle rebuild when project theme"
                            + ".json has different content with the bundle theme.json",
                    needsBuild);
        }
    }

    @Test
    public void themeJsonUpdates_noProjectThemeHashInStats_bundleRebuild()
            throws IOException {
        createPackageJsonStub(BLANK_PACKAGE_JSON_WITH_HASH);
        createProjectThemeJsonStub();

        final FrontendDependenciesScanner depScanner = Mockito
                .mock(FrontendDependenciesScanner.class);
        final ThemeDefinition themeDefinition = Mockito
                .mock(ThemeDefinition.class);
        Mockito.when(themeDefinition.getName()).thenReturn("my-theme");
        Mockito.when(depScanner.getThemeDefinition())
                .thenReturn(themeDefinition);

        try (MockedStatic<FrontendUtils> utils = Mockito
                .mockStatic(FrontendUtils.class)) {
            JsonObject stats = getBasicStats();

            utils.when(() -> FrontendUtils.getDevBundleFolder(Mockito.any()))
                    .thenReturn(temporaryFolder.getRoot());
            utils.when(() -> FrontendUtils
                    .findBundleStatsJson(temporaryFolder.getRoot()))
                    .thenReturn(stats.toJson());

            boolean needsBuild = TaskRunDevBundleBuild
                    .needsBuildInternal(options, depScanner, finder);
            Assert.assertTrue(
                    "Should trigger a bundle rebuild when project has theme"
                            + ".json but stats doesn't",
                    needsBuild);
        }
    }

    @Test
    public void changeInIndexTs_rebuildRequired() throws IOException {
        createPackageJsonStub("{\"dependencies\": {}, "
                + "\"vaadin\": { \"hash\": \"aHash\"} }");
        File frontendFolder = temporaryFolder.newFolder(FrontendUtils.FRONTEND);

        File indexTs = new File(frontendFolder, FrontendUtils.INDEX_TS);
        indexTs.createNewFile();

        FileUtils.write(indexTs, "window.alert('');", StandardCharsets.UTF_8);

        final FrontendDependenciesScanner depScanner = Mockito
                .mock(FrontendDependenciesScanner.class);

        JsonObject stats = getBasicStats();
        stats.getObject(FRONTEND_HASHES).put(FrontendUtils.INDEX_TS,
                "15931fa8c20e3c060c8ea491831e95cc8463962700a9bfb82c8e3844cf608f04");

        try (MockedStatic<FrontendUtils> utils = Mockito
                .mockStatic(FrontendUtils.class)) {
            utils.when(() -> FrontendUtils.getDevBundleFolder(Mockito.any()))
                    .thenReturn(temporaryFolder.getRoot());
            utils.when(() -> FrontendUtils
                    .findBundleStatsJson(temporaryFolder.getRoot()))
                    .thenReturn(stats.toJson());

            boolean needsBuild = TaskRunDevBundleBuild
                    .needsBuildInternal(options, depScanner, finder);
            Assert.assertFalse(
                    "'index.ts' equal content should not require bundling",
                    needsBuild);

            FileUtils.write(indexTs, "window.alert('hello');",
                    StandardCharsets.UTF_8);

            needsBuild = TaskRunDevBundleBuild.needsBuildInternal(options,
                    depScanner, finder);
            Assert.assertTrue(
                    "changed content for 'index.ts' should require bundling",
                    needsBuild);
        }
    }

    @Test
    public void indexTsDeleted_rebuildRequired() throws IOException {
        createPackageJsonStub(BLANK_PACKAGE_JSON_WITH_HASH);

        final FrontendDependenciesScanner depScanner = Mockito
                .mock(FrontendDependenciesScanner.class);

        JsonObject stats = getBasicStats();
        stats.getObject(FRONTEND_HASHES).put(FrontendUtils.INDEX_TS,
                "15931fa8c20e3c060c8ea491831e95cc8463962700a9bfb82c8e3844cf608f04");

        try (MockedStatic<FrontendUtils> utils = Mockito
                .mockStatic(FrontendUtils.class)) {
            utils.when(() -> FrontendUtils.getDevBundleFolder(Mockito.any()))
                    .thenReturn(temporaryFolder.getRoot());
            utils.when(() -> FrontendUtils
                    .findBundleStatsJson(temporaryFolder.getRoot()))
                    .thenReturn(stats.toJson());

            boolean needsBuild = TaskRunDevBundleBuild
                    .needsBuildInternal(options, depScanner, finder);
            Assert.assertTrue("'index.ts' delete should require re-bundling",
                    needsBuild);
        }
    }

    private void createPackageJsonStub(String content) throws IOException {
        File packageJson = new File(temporaryFolder.getRoot(),
                Constants.PACKAGE_JSON);
        boolean created = packageJson.createNewFile();
        Assert.assertTrue(created);
        FileUtils.write(packageJson, content, StandardCharsets.UTF_8);
    }

<<<<<<< HEAD
    private void createProjectFrontendFileStub() throws IOException {
        File frontendFile = new File(temporaryFolder.getRoot(),
                "frontend/views/lit-view.ts");
        FileUtils.forceMkdir(frontendFile.getParentFile());
        boolean created = frontendFile.createNewFile();
        Assert.assertTrue(created);
        FileUtils.write(frontendFile, "Some codes", StandardCharsets.UTF_8);
=======
    private void createProjectThemeJsonStub() throws IOException {
        File themeJson = new File(temporaryFolder.getRoot(),
                "frontend/themes/my-theme/theme.json");
        FileUtils.forceMkdir(themeJson.getParentFile());
        boolean created = themeJson.createNewFile();
        Assert.assertTrue(created);
        FileUtils.write(themeJson, "{\"lumoImports\": [\"typography\"]}",
                StandardCharsets.UTF_8);
>>>>>>> e892e81c
    }
}<|MERGE_RESOLUTION|>--- conflicted
+++ resolved
@@ -1501,7 +1501,16 @@
         FileUtils.write(packageJson, content, StandardCharsets.UTF_8);
     }
 
-<<<<<<< HEAD
+    private void createProjectThemeJsonStub() throws IOException {
+        File themeJson = new File(temporaryFolder.getRoot(),
+                "frontend/themes/my-theme/theme.json");
+        FileUtils.forceMkdir(themeJson.getParentFile());
+        boolean created = themeJson.createNewFile();
+        Assert.assertTrue(created);
+        FileUtils.write(themeJson, "{\"lumoImports\": [\"typography\"]}",
+                StandardCharsets.UTF_8);
+    }
+
     private void createProjectFrontendFileStub() throws IOException {
         File frontendFile = new File(temporaryFolder.getRoot(),
                 "frontend/views/lit-view.ts");
@@ -1509,15 +1518,5 @@
         boolean created = frontendFile.createNewFile();
         Assert.assertTrue(created);
         FileUtils.write(frontendFile, "Some codes", StandardCharsets.UTF_8);
-=======
-    private void createProjectThemeJsonStub() throws IOException {
-        File themeJson = new File(temporaryFolder.getRoot(),
-                "frontend/themes/my-theme/theme.json");
-        FileUtils.forceMkdir(themeJson.getParentFile());
-        boolean created = themeJson.createNewFile();
-        Assert.assertTrue(created);
-        FileUtils.write(themeJson, "{\"lumoImports\": [\"typography\"]}",
-                StandardCharsets.UTF_8);
->>>>>>> e892e81c
     }
 }