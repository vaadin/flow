--- conflicted
+++ resolved
@@ -1690,16 +1690,11 @@
                 .thenReturn(temporaryFolder.getRoot());
         utils.when(() -> FrontendUtils
                 .findBundleStatsJson(temporaryFolder.getRoot()))
-<<<<<<< HEAD
-                .thenReturn(stats.toJson());
+                .thenAnswer(q -> stats.toJson());
         utils.when(() -> FrontendUtils.getThemeJsonForTheme(
                 Mockito.any(File.class), Mockito.anyString()))
                 .thenCallRealMethod();
         utils.when(() -> FrontendUtils.getThemeJsonForTheme(
-=======
-                .thenAnswer(q -> stats.toJson());
-        utils.when(() -> FrontendUtils.getThemeJsonInFrontend(
->>>>>>> 09ed8054
                 Mockito.any(Options.class), Mockito.any(ThemeDefinition.class)))
                 .thenCallRealMethod();
         utils.when(
