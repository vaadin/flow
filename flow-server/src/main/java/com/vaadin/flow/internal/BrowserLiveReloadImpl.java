/*
 * Copyright 2000-2020 Vaadin Ltd.
 *
 * Licensed under the Apache License, Version 2.0 (the "License"); you may not
 * use this file except in compliance with the License. You may obtain a copy of
 * the License at
 *
 * http://www.apache.org/licenses/LICENSE-2.0
 *
 * Unless required by applicable law or agreed to in writing, software
 * distributed under the License is distributed on an "AS IS" BASIS, WITHOUT
 * WARRANTIES OR CONDITIONS OF ANY KIND, either express or implied. See the
 * License for the specific language governing permissions and limitations under
 * the License.
 */
package com.vaadin.flow.internal;

import java.lang.ref.WeakReference;
import java.util.concurrent.ConcurrentLinkedQueue;

import org.atmosphere.cpr.AtmosphereResource;
import org.slf4j.Logger;
import org.slf4j.LoggerFactory;

import com.vaadin.flow.server.VaadinService;

/**
 * {@link BrowserLiveReload} implementation class.
 *
 * @author Vaadin Ltd
 *
 */
class BrowserLiveReloadImpl implements BrowserLiveReload {

    private final VaadinService service;

    private final ConcurrentLinkedQueue<WeakReference<AtmosphereResource>> atmosphereResources = new ConcurrentLinkedQueue<>();

    BrowserLiveReloadImpl(VaadinService service) {
        this.service = service;
    }

    @Override
    public void onConnect(AtmosphereResource resource) {
        resource.suspend(-1);
<<<<<<< HEAD
        resourceRef.set(resource);
=======
        atmosphereResources.add(new WeakReference<>(resource));
>>>>>>> ec791d30
        resource.getBroadcaster().broadcast("{\"command\": \"hello\"}",
                resource);
    }

    @Override
    public void onDisconnect(AtmosphereResource resource) {
        if (!atmosphereResources
                .removeIf(resourceRef -> resource.equals(resourceRef.get()))) {
            String uuid = resource.uuid();
            getLogger().warn(
                    "Push connection {} is not a live-reload connection or already closed",
                    uuid);
        }
    }

    @Override
    public boolean isLiveReload(AtmosphereResource resource) {
        return atmosphereResources.stream()
                .anyMatch(resourceRef -> resource.equals(resourceRef.get()));
    }

    @Override
    public void reload() {
        atmosphereResources.forEach(resourceRef -> {
            AtmosphereResource resource = resourceRef.get();
            if (resource != null) {
                resource.getBroadcaster().broadcast("{\"command\": \"reload\"}",
                        resource);
            }
        });
    }

    private static Logger getLogger() {
        return LoggerFactory.getLogger(BrowserLiveReloadImpl.class.getName());
    }
}<|MERGE_RESOLUTION|>--- conflicted
+++ resolved
@@ -43,11 +43,7 @@
     @Override
     public void onConnect(AtmosphereResource resource) {
         resource.suspend(-1);
-<<<<<<< HEAD
-        resourceRef.set(resource);
-=======
         atmosphereResources.add(new WeakReference<>(resource));
->>>>>>> ec791d30
         resource.getBroadcaster().broadcast("{\"command\": \"hello\"}",
                 resource);
     }
