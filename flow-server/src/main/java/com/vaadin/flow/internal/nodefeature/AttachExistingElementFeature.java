--- conflicted
+++ resolved
@@ -129,13 +129,9 @@
 
     @Override
     public void forEachChild(Consumer<StateNode> action) {
-<<<<<<< HEAD
-        callbacks.keySet().forEach(action::accept);
-=======
         if (callbacks != null) {
             callbacks.keySet().stream().forEach(action::accept);
         }
->>>>>>> dafdfa1e
     }
 
 }