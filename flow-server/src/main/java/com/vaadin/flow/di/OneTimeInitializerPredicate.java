--- conflicted
+++ resolved
@@ -15,11 +15,8 @@
  */
 package com.vaadin.flow.di;
 
-<<<<<<< HEAD
 import jakarta.servlet.ServletContainerInitializer;
 
-=======
->>>>>>> 864a90ca
 /**
  * The presence of the service implementing this interface with
  * {@link #runOnce()} returning {@code true} means that
@@ -28,15 +25,6 @@
  * based on previous call.
  * <p>
  * In some cases (e.g. OSGi) the
-<<<<<<< HEAD
- * {@link ServletContainerInitializer#onStartup(java.util.Set, jakarta.servlet.ServletContext)}
- * method may be called several times for the application (with different
- * classes provided). In this case the initializer logic should reset the data
- * passed on the previous call and set the new data. To be able to reset the
- * data correctly the {@link ServletContainerInitializer} implementation may
- * need to store additional data between calls which is excessive if the
- * {@link ServletContainerInitializer#onStartup(java.util.Set, jakarta.servlet.ServletContext)}
-=======
  * {@link jakarta.servlet.ServletContainerInitializer#onStartup(java.util.Set, javax.servlet.ServletContext)}
  * method may be called several times for the application (with different
  * classes provided). In this case the initializer logic should reset the data
@@ -45,7 +33,6 @@
  * implementation may need to store additional data between calls which is
  * excessive if the
  * {@link jakarta.servlet.ServletContainerInitializer#onStartup(java.util.Set, javax.servlet.ServletContext)}
->>>>>>> 864a90ca
  * is executed only once.
  *
  * @author Vaadin Ltd
@@ -56,15 +43,9 @@
 public interface OneTimeInitializerPredicate {
 
     /**
-<<<<<<< HEAD
-     * Checks whether the {@link ServletContainerInitializer}s requires reset to
-     * the previous state on
-     * {@link ServletContainerInitializer#onStartup(java.util.Set, jakarta.servlet.ServletContext)}
-=======
      * Checks whether the {@link jakarta.servlet.ServletContainerInitializer}s
      * requires reset to the previous state on
      * {@link jakarta.servlet.ServletContainerInitializer#onStartup(java.util.Set, javax.servlet.ServletContext)}
->>>>>>> 864a90ca
      * call.
      *
      * @return {@code true} if
