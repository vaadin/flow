--- conflicted
+++ resolved
@@ -100,12 +100,8 @@
      * functionality.
      */
     public PolymerTemplate() {
-<<<<<<< HEAD
         this(VaadinService.getCurrent().getInstantiator().getTemplateParser(),
                 VaadinService.getCurrent());
-=======
-        this(NpmTemplateParser.getInstance(), VaadinService.getCurrent());
->>>>>>> 388dcfd1
     }
 
     /**
