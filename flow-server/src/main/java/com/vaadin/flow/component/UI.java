--- conflicted
+++ resolved
@@ -987,52 +987,6 @@
     }
 
     /**
-<<<<<<< HEAD
-=======
-     * Updates this UI to show the view corresponding to the given navigation
-     * target with the specified parameters. The parameters needs to comply with
-     * the ones defined in one of the {@link com.vaadin.flow.router.Route} or
-     * {@link com.vaadin.flow.router.RouteAlias} annotating the navigationTarget
-     * and with any {@link com.vaadin.flow.router.RoutePrefix} annotating the
-     * parent layouts of the navigationTarget.
-     * <p>
-     * Besides the navigation to the {@code location} this method also updates
-     * the browser location (and page history).
-     * <p>
-     * If the view change actually happens (e.g. the view itself doesn't cancel
-     * the navigation), all navigation listeners are notified and a reference of
-     * the new view is returned for additional configuration.
-     *
-     * @param navigationTarget
-     *            navigation target to navigate to.
-     * @param parameters
-     *            parameters to pass to view.
-     * @return the view instance, if navigation actually happened
-     * @throws IllegalArgumentException
-     *             if navigationTarget is a {@link HasUrlParameter} with a
-     *             mandatory parameter, but parameters argument doesn't provide
-     *             {@link HasUrlParameterFormat#PARAMETER_NAME} parameter.
-     * @throws NotFoundException
-     *             in case there is no route defined for the given
-     *             navigationTarget matching the parameters.
-     */
-    public <T extends Component> Optional<T> navigate(Class<T> navigationTarget,
-            RouteParam... parameters) {
-        return navigate(navigationTarget, new RouteParameters(parameters));
-    }
-
-    /**
-     * For backwards compatibility, to be removed in V24
-     *
-     * @hidden
-     */
-    public void navigate$$bridge(Class<? extends Component> navigationTarget,
-            RouteParameters parameters) {
-        navigate(navigationTarget, parameters);
-    }
-
-    /**
->>>>>>> b8325d07
      * Updates this UI to show the view corresponding to the given navigation
      * target with the specified parameter. The parameter needs to be the same
      * as defined in the route target HasUrlParameter.
