--- conflicted
+++ resolved
@@ -17,13 +17,10 @@
 
 import org.jsoup.nodes.Element;
 
-<<<<<<< HEAD
 import com.vaadin.flow.component.template.Id;
-=======
 import com.vaadin.flow.component.Component;
 import com.vaadin.flow.component.template.internal.AbstractInjectableElementInitializer;
 import com.vaadin.flow.internal.AnnotationReader;
->>>>>>> 51d6bd99
 
 /**
  * Collects information of {@link Id @Id} mapped fields in a template class.
@@ -51,160 +48,7 @@
      */
     public IdCollector(Class<?> templateClass, String templateFile,
             Element templateRoot) {
-<<<<<<< HEAD
-        super(templateClass, templateFile, templateRoot);
-=======
-        this.templateClass = templateClass;
-        this.templateFile = templateFile;
-        this.templateRoot = templateRoot;
+      super(templateClass, templateFile, templateRoot);
     }
 
-    /**
-     * Scans the given template class and finds fields mapped using
-     * {@link Id @Id}.
-     *
-     * @param notInjectableElementIds
-     *            ids which cannot be injected
-     */
-    public void collectInjectedIds(Set<String> notInjectableElementIds) {
-        collectInjectedIds(templateClass, notInjectableElementIds);
-    }
-
-    private void collectInjectedIds(Class<?> cls,
-            Set<String> notInjectableElementIds) {
-        if (!Component.class.equals(cls.getSuperclass())) {
-            // Parent fields
-            collectInjectedIds(cls.getSuperclass(), notInjectableElementIds);
-        }
-
-        Stream.of(cls.getDeclaredFields()).filter(field -> !field.isSynthetic())
-                .forEach(field -> collectedInjectedId(field,
-                        notInjectableElementIds));
-    }
-
-    private void collectedInjectedId(Field field,
-            Set<String> notInjectableElementIds) {
-        Optional<Id> idAnnotation = AnnotationReader.getAnnotationFor(field,
-                Id.class);
-        if (!idAnnotation.isPresent()) {
-            return;
-        }
-        String id = idAnnotation.get().value();
-        boolean emptyValue = id.isEmpty();
-        if (emptyValue) {
-            id = field.getName();
-        }
-        if (notInjectableElementIds.contains(id)) {
-            throw new IllegalStateException(String.format(
-                    "Class '%s' contains field '%s' annotated with @Id%s. "
-                            + "Corresponding element was found in a sub template, "
-                            + "for which injection is not supported.",
-                    templateClass.getName(), field.getName(),
-                    emptyValue
-                            ? " without value (so the name of the field should match the id of an element in the template)"
-                            : "(\"" + id + "\")"));
-        }
-
-        if (!collectElementData(id, field)) {
-            throw new IllegalStateException(String.format(
-                    "There is no element with "
-                            + "id='%s' in the template file '%s'. Cannot map it using @%s",
-                    id, templateFile, Id.class.getSimpleName()));
-        }
-    }
-
-    /**
-     * Stores mapping between the given id and field.
-     *
-     * @param id
-     *            the id value
-     * @param field
-     *            the Java field
-     * @return <code>false</code> if the mapping did not pass validation,
-     *         <code>true</code> otherwise
-     */
-    private boolean collectElementData(String id, Field field) {
-        idByField.put(field, id);
-        if (templateRoot != null) {
-            // The template is available for parsing so check up front if the id
-            // exists
-            Optional<Element> element = Optional
-                    .ofNullable(templateRoot.getElementById(id));
-            Optional<String> tagName = element
-                    .map(org.jsoup.nodes.Element::tagName);
-            if (element.isPresent()) {
-                Element domElement = element.get();
-                tagById.put(id, tagName.get());
-                fetchAttributes(id, domElement.attributes());
-                setText(id, domElement);
-            }
-
-            return element.isPresent();
-        }
-
-        return true;
-    }
-
-    /**
-     * Gets a map from fields to their ids.
-     *
-     * @return a map from fields to the ids
-     */
-    public Map<Field, String> getIdByField() {
-        return idByField;
-    }
-
-    /**
-     * Gets a map from field ids to their component tags.
-     *
-     * @return a map from field ids to their component tags
-     */
-    public Map<String, String> getTagById() {
-        return tagById;
-    }
-
-    /**
-     * Gets a map from field ids to their parsed attributes values.
-     *
-     * @return a map from field ids to their parsed attributes values
-     */
-    public Map<String, Map<String, String>> getAttributes() {
-        return Collections.unmodifiableMap(attributesById);
-    }
-
-    private void fetchAttributes(String id, Attributes attributes) {
-        if (attributes.size() == 0) {
-            return;
-        }
-        Map<String, String> data = getAttributeData(id);
-        attributes.forEach(attr -> setAttributeData(attr, data));
-    }
-
-    private void setAttributeData(Attribute attribute,
-            Map<String, String> data) {
-        if (isBooleanAttribute(attribute)) {
-            data.put(attribute.getKey(), Boolean.TRUE.toString());
-        } else {
-            data.put(attribute.getKey(), attribute.getValue());
-        }
-    }
-
-    private boolean isBooleanAttribute(Attribute attribute) {
-        return attribute.getKey().equals(attribute.toString());
->>>>>>> 51d6bd99
-    }
-
-    private Map<String, String> getAttributeData(String id) {
-        return attributesById.computeIfAbsent(id, key -> new HashMap<>());
-    }
-
-    private void setText(String id, Element domElement) {
-        if (domElement.children().isEmpty()) {
-            // the text can be set only if element has no any child except a
-            // text node
-            getAttributeData(id).put(
-                    AbstractInjectableElementInitializer.TEXT_DATA,
-                    domElement.ownText());
-        }
-    }
 }