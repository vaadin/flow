/*
 * Copyright 2000-2018 Vaadin Ltd.
 *
 * Licensed under the Apache License, Version 2.0 (the "License"); you may not
 * use this file except in compliance with the License. You may obtain a copy of
 * the License at
 *
 * http://www.apache.org/licenses/LICENSE-2.0
 *
 * Unless required by applicable law or agreed to in writing, software
 * distributed under the License is distributed on an "AS IS" BASIS, WITHOUT
 * WARRANTIES OR CONDITIONS OF ANY KIND, either express or implied. See the
 * License for the specific language governing permissions and limitations under
 * the License.
 */
package com.vaadin.flow.component.webcomponent;

import java.util.Map;
import java.util.Optional;

import javax.servlet.ServletContext;

import org.slf4j.LoggerFactory;

import com.vaadin.flow.component.ClientCallable;
import com.vaadin.flow.component.Component;
import com.vaadin.flow.component.UI;
import com.vaadin.flow.di.Instantiator;
import com.vaadin.flow.dom.Element;
<<<<<<< HEAD
=======
import com.vaadin.flow.function.DeploymentConfiguration;
>>>>>>> 1e95910b
import com.vaadin.flow.internal.nodefeature.NodeProperties;
import com.vaadin.flow.router.HasUrlParameter;
import com.vaadin.flow.router.QueryParameters;
import com.vaadin.flow.router.Router;
import com.vaadin.flow.server.VaadinRequest;
import com.vaadin.flow.server.VaadinServlet;
<<<<<<< HEAD
import com.vaadin.flow.server.VaadinSession;
import com.vaadin.flow.server.webcomponent.WebComponentConfigurationRegistry;
=======
import com.vaadin.flow.server.VaadinServletService;
import com.vaadin.flow.server.VaadinSession;
import com.vaadin.flow.server.webcomponent.WebComponentBinding;
import com.vaadin.flow.server.webcomponent.WebComponentConfigurationRegistry;
import com.vaadin.flow.theme.AbstractTheme;
>>>>>>> 1e95910b
import com.vaadin.flow.theme.Theme;
import com.vaadin.flow.theme.ThemeDefinition;
import com.vaadin.flow.theme.ThemeUtil;

/**
 * Custom UI for use with WebComponents served from the server.
 *
 * @author Vaadin Ltd.
 */
public class WebComponentUI extends UI {

    public static final String NO_NAVIGATION = "Navigation is not available for WebComponents";

    @Override
    public void doInit(VaadinRequest request, int uiId) {
        super.doInit(request, uiId);
<<<<<<< HEAD
=======

>>>>>>> 1e95910b
        assignTheme();

        VaadinSession session = getSession();
        String uiElementId;
        if (session.getConfiguration().getRootElementId().isEmpty()) {
            uiElementId = "";
        } else {
            uiElementId = session.getConfiguration().getRootElementId();
        }
        getPage().executeJavaScript(
                "document.body.dispatchEvent(new CustomEvent('root-element', { detail: '"
                        + uiElementId + "' }))");
<<<<<<< HEAD
=======
        DeploymentConfiguration deploymentConfiguration = session.getService()
                .getDeploymentConfiguration();
        if (deploymentConfiguration.useCompiledFrontendResources()) {
            /*
             * This code adds a number of HTML dependencies to the page but in
             * fact there are no such HTML files: they should have been
             * generated during transpilation via maven plugin. To be able to
             * activate transpiled code the embedded application imports the
             * "dependencies" which represent the transpiled files.
             */
            getConfigurationRegistry().getConfigurations().forEach(config ->
                    getPage().addHtmlImport(getWebComponentPath(config)));
        }
>>>>>>> 1e95910b
    }

    /**
     * Connect a client side web component element with a server side
     * {@link Component} that's added as a virtual child to the UI as the actual
     * relation of the elements is unknown.
     *
     * @param tag
     *            web component tag
     * @param webComponentElementId
     *            client side id of the element
     */
    @ClientCallable
    public void connectWebComponent(String tag, String webComponentElementId) {
<<<<<<< HEAD
        Optional<WebComponentConfiguration<? extends Component>> webComponentConfiguration = WebComponentConfigurationRegistry
                .getInstance(VaadinServlet.getCurrent().getServletContext())
                .getConfiguration(tag);

        if (!webComponentConfiguration.isPresent()) {
=======
        Optional<WebComponentConfiguration<? extends Component>> webComponentExporter =
                getConfigurationRegistry().getConfiguration(tag);

        if (!webComponentExporter.isPresent()) {
>>>>>>> 1e95910b
            LoggerFactory.getLogger(WebComponentUI.class).warn(
                    "Received connect request for non existing WebComponent '{}'",
                    tag);
            return;
        }

        /*
         * Form the two-way binding between the component host
         * (WebComponentWrapper) and the component produces by handling
         * WebComponentExporter. WebComponentBinding offers a method for
         * proxying property updates to the component and the call to
         * configureWebComponentInstance sets up the component-to-host linkage.
         */
        Element el = new Element(tag);
<<<<<<< HEAD
        WebComponentBinding<?> binding = webComponentConfiguration.get()
=======
        WebComponentBinding binding = webComponentExporter.get()
>>>>>>> 1e95910b
                .createWebComponentBinding(Instantiator.get(this), el);
        WebComponentWrapper wrapper = new WebComponentWrapper(el, binding);

        getElement().getStateProvider().appendVirtualChild(
                getElement().getNode(), wrapper.getElement(),
                NodeProperties.INJECT_BY_ID, webComponentElementId);
<<<<<<< HEAD
        wrapper.getElement().executeJs("$0.serverConnected()");
=======
        wrapper.getElement().executeJavaScript("$0.serverConnected()");
>>>>>>> 1e95910b
    }

    @Override
    public Router getRouter() {
        return null;
    }

    @Override
    public Optional<ThemeDefinition> getThemeFor(Class<?> navigationTarget,
                                                 String path) {
        return Optional.empty();
    }

    @Override
    public void navigate(String location) {
        throw new UnsupportedOperationException(NO_NAVIGATION);
    }

    @Override
    public void navigate(Class<? extends Component> navigationTarget) {
        throw new UnsupportedOperationException(NO_NAVIGATION);
    }

    @Override
    public <T, C extends Component & HasUrlParameter<T>> void navigate(
            Class<? extends C> navigationTarget, T parameter) {
        throw new UnsupportedOperationException(NO_NAVIGATION);
    }

    @Override
    public void navigate(String location, QueryParameters queryParameters) {
        throw new UnsupportedOperationException(NO_NAVIGATION);
    }

    private void assignTheme() {
<<<<<<< HEAD
        WebComponentConfigurationRegistry registry = WebComponentConfigurationRegistry
                .getInstance(VaadinServlet.getCurrent().getServletContext());
=======
        WebComponentConfigurationRegistry registry = getConfigurationRegistry();
>>>>>>> 1e95910b
        Optional<Theme> theme = registry
                .getEmbeddedApplicationAnnotation(Theme.class);
        if (theme.isPresent()) {
            getInternals().setTheme(theme.get().value());
<<<<<<< HEAD
=======
            assignVariant(registry, theme.get());
>>>>>>> 1e95910b
        } else {
            ThemeUtil.getLumoThemeDefinition().map(ThemeDefinition::getTheme)
                    .ifPresent(getInternals()::setTheme);
        }
    }

    private void assignVariant(WebComponentConfigurationRegistry registry,
                               Theme theme) {
        AbstractTheme themeInstance = Instantiator.get(this)
                .getOrCreate(theme.value());
        ThemeDefinition definition = new ThemeDefinition(theme);
        Map<String, String> attributes = themeInstance
                .getHtmlAttributes(definition.getVariant());

        registry.getConfigurations()
                .forEach(config -> addAttributes(config.getTag(), attributes));
    }

    private void addAttributes(String tag, Map<String, String> attributes) {
        final StringBuilder builder = new StringBuilder();
        builder.append("var elements = document.querySelectorAll('").append(tag)
                .append("');").append("for (let i = 0; i < elements.length; i++) {");
        attributes.forEach((attribute, value) ->
                builder.append("elements[i].setAttribute('").append(attribute)
                        .append("', '").append(value).append("');"));
        builder.append("}");
        getPage().executeJavaScript(builder.toString());
    }

    private String getWebComponentPath(
            WebComponentConfiguration<? extends Component> config) {
        DeploymentConfiguration deploymentConfiguration = getSession()
                .getService().getDeploymentConfiguration();
        String path = deploymentConfiguration.getCompiledWebComponentsPath();

        return path + '/' + config.getTag() + ".html";
    }

    private WebComponentConfigurationRegistry getConfigurationRegistry() {
        return WebComponentConfigurationRegistry
                .getInstance(VaadinServlet.getCurrent().getServletContext());
    }
}<|MERGE_RESOLUTION|>--- conflicted
+++ resolved
@@ -18,7 +18,6 @@
 import java.util.Map;
 import java.util.Optional;
 
-import javax.servlet.ServletContext;
 
 import org.slf4j.LoggerFactory;
 
@@ -27,26 +26,17 @@
 import com.vaadin.flow.component.UI;
 import com.vaadin.flow.di.Instantiator;
 import com.vaadin.flow.dom.Element;
-<<<<<<< HEAD
-=======
 import com.vaadin.flow.function.DeploymentConfiguration;
->>>>>>> 1e95910b
 import com.vaadin.flow.internal.nodefeature.NodeProperties;
 import com.vaadin.flow.router.HasUrlParameter;
 import com.vaadin.flow.router.QueryParameters;
 import com.vaadin.flow.router.Router;
 import com.vaadin.flow.server.VaadinRequest;
 import com.vaadin.flow.server.VaadinServlet;
-<<<<<<< HEAD
-import com.vaadin.flow.server.VaadinSession;
-import com.vaadin.flow.server.webcomponent.WebComponentConfigurationRegistry;
-=======
-import com.vaadin.flow.server.VaadinServletService;
 import com.vaadin.flow.server.VaadinSession;
 import com.vaadin.flow.server.webcomponent.WebComponentBinding;
 import com.vaadin.flow.server.webcomponent.WebComponentConfigurationRegistry;
 import com.vaadin.flow.theme.AbstractTheme;
->>>>>>> 1e95910b
 import com.vaadin.flow.theme.Theme;
 import com.vaadin.flow.theme.ThemeDefinition;
 import com.vaadin.flow.theme.ThemeUtil;
@@ -63,10 +53,7 @@
     @Override
     public void doInit(VaadinRequest request, int uiId) {
         super.doInit(request, uiId);
-<<<<<<< HEAD
-=======
-
->>>>>>> 1e95910b
+
         assignTheme();
 
         VaadinSession session = getSession();
@@ -79,8 +66,6 @@
         getPage().executeJavaScript(
                 "document.body.dispatchEvent(new CustomEvent('root-element', { detail: '"
                         + uiElementId + "' }))");
-<<<<<<< HEAD
-=======
         DeploymentConfiguration deploymentConfiguration = session.getService()
                 .getDeploymentConfiguration();
         if (deploymentConfiguration.useCompiledFrontendResources()) {
@@ -94,7 +79,6 @@
             getConfigurationRegistry().getConfigurations().forEach(config ->
                     getPage().addHtmlImport(getWebComponentPath(config)));
         }
->>>>>>> 1e95910b
     }
 
     /**
@@ -109,18 +93,10 @@
      */
     @ClientCallable
     public void connectWebComponent(String tag, String webComponentElementId) {
-<<<<<<< HEAD
-        Optional<WebComponentConfiguration<? extends Component>> webComponentConfiguration = WebComponentConfigurationRegistry
-                .getInstance(VaadinServlet.getCurrent().getServletContext())
-                .getConfiguration(tag);
+        Optional<WebComponentConfiguration<? extends Component>> webComponentConfiguration =
+                getConfigurationRegistry().getConfiguration(tag);
 
         if (!webComponentConfiguration.isPresent()) {
-=======
-        Optional<WebComponentConfiguration<? extends Component>> webComponentExporter =
-                getConfigurationRegistry().getConfiguration(tag);
-
-        if (!webComponentExporter.isPresent()) {
->>>>>>> 1e95910b
             LoggerFactory.getLogger(WebComponentUI.class).warn(
                     "Received connect request for non existing WebComponent '{}'",
                     tag);
@@ -135,22 +111,14 @@
          * configureWebComponentInstance sets up the component-to-host linkage.
          */
         Element el = new Element(tag);
-<<<<<<< HEAD
-        WebComponentBinding<?> binding = webComponentConfiguration.get()
-=======
-        WebComponentBinding binding = webComponentExporter.get()
->>>>>>> 1e95910b
+        WebComponentBinding binding = webComponentConfiguration.get()
                 .createWebComponentBinding(Instantiator.get(this), el);
         WebComponentWrapper wrapper = new WebComponentWrapper(el, binding);
 
         getElement().getStateProvider().appendVirtualChild(
                 getElement().getNode(), wrapper.getElement(),
                 NodeProperties.INJECT_BY_ID, webComponentElementId);
-<<<<<<< HEAD
         wrapper.getElement().executeJs("$0.serverConnected()");
-=======
-        wrapper.getElement().executeJavaScript("$0.serverConnected()");
->>>>>>> 1e95910b
     }
 
     @Override
@@ -186,20 +154,12 @@
     }
 
     private void assignTheme() {
-<<<<<<< HEAD
-        WebComponentConfigurationRegistry registry = WebComponentConfigurationRegistry
-                .getInstance(VaadinServlet.getCurrent().getServletContext());
-=======
         WebComponentConfigurationRegistry registry = getConfigurationRegistry();
->>>>>>> 1e95910b
         Optional<Theme> theme = registry
                 .getEmbeddedApplicationAnnotation(Theme.class);
         if (theme.isPresent()) {
             getInternals().setTheme(theme.get().value());
-<<<<<<< HEAD
-=======
             assignVariant(registry, theme.get());
->>>>>>> 1e95910b
         } else {
             ThemeUtil.getLumoThemeDefinition().map(ThemeDefinition::getTheme)
                     .ifPresent(getInternals()::setTheme);
