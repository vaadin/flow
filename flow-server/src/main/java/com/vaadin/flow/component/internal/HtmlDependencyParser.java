/*
 * Copyright 2000-2017 Vaadin Ltd.
 *
 * Licensed under the Apache License, Version 2.0 (the "License"); you may not
 * use this file except in compliance with the License. You may obtain a copy of
 * the License at
 *
 * http://www.apache.org/licenses/LICENSE-2.0
 *
 * Unless required by applicable law or agreed to in writing, software
 * distributed under the License is distributed on an "AS IS" BASIS, WITHOUT
 * WARRANTIES OR CONDITIONS OF ANY KIND, either express or implied. See the
 * License for the specific language governing permissions and limitations under
 * the License.
 */
package com.vaadin.flow.component.internal;

import java.io.IOException;
import java.io.InputStream;
import java.net.URI;
import java.net.URISyntaxException;
import java.nio.charset.StandardCharsets;
import java.util.Collection;
import java.util.HashSet;
import java.util.Set;
import java.util.stream.Stream;

import org.jsoup.Jsoup;
import org.jsoup.nodes.Document;
import org.slf4j.Logger;
import org.slf4j.LoggerFactory;

import com.vaadin.flow.server.VaadinServlet;
import com.vaadin.flow.server.VaadinSession;
import com.vaadin.flow.shared.ApplicationConstants;
import com.vaadin.flow.shared.util.SharedUtil;

/**
 * Html import dependencies parser.
 * <p>
 * It takes the an HTML import url as a root and parse the content recursively
 * collecting html import dependencies.
 *
 * @author Vaadin Ltd
 *
 */
public class HtmlDependencyParser {

    static class HtmlDependenciesCache {
        private final Set<String> dependencies = new HashSet<>();

        void addDependency(String url) {
            dependencies.add(url);
        }

        boolean hasDependency(String url) {
            return dependencies.contains(url);
        }
    }

    private final String root;

    /**
     * Creates a new instance using the given {@code uri} as a root.
     *
     * @param uri
     *            HTML import uri
     */
    public HtmlDependencyParser(String uri) {
        this.root = uri;
    }

    Collection<String> parseDependencies() {
        Set<String> dependencies = new HashSet<>();

        parseDependencies(root, dependencies);

        return dependencies;
    }

    private void parseDependencies(String path, Set<String> dependencies) {
        if (dependencies.contains(path)) {
            return;
        }
        dependencies.add(path);

        VaadinSession session = VaadinSession.getCurrent();
        VaadinServlet servlet = VaadinServlet.getCurrent();
        if (servlet == null || session == null) {
            /*
             * Cannot happen in runtime.
             *
             * But not all unit tests set it. Let's just don't proceed further.
             */
            return;
        }

        assert session.hasLock();
        HtmlDependenciesCache cache = session
                .getAttribute(HtmlDependenciesCache.class);
        if (cache == null) {
            cache = new HtmlDependenciesCache();
            session.setAttribute(HtmlDependenciesCache.class, cache);
        }

        String url = SharedUtil.prefixIfRelative(path,
                ApplicationConstants.FRONTEND_PROTOCOL_PREFIX);

        String resolvedPath = servlet
                .resolveResource(url);

        if (cache.hasDependency(resolvedPath)) {
            return;
        }
        cache.addDependency(resolvedPath);

<<<<<<< HEAD
        try (InputStream content = servlet
                .getResourceAsStream(resolvedResource)) {
=======
        try (InputStream content = servlet.getServletContext()
                .getResourceAsStream(resolvedPath)) {
>>>>>>> 405fae2b
            if (content == null) {
                getLogger().trace(
                        "Can't find resource '{}' to parse for imports via the servlet context",
                        path);
            } else {
                parseHtmlImports(content, resolvedPath)
                        .map(uri -> resolveUri(uri, path))
                        .forEach(uri -> parseDependencies(uri, dependencies));
            }
        } catch (IOException exception) {
            // ignore exception on close()
            getLogger().debug("Couldn't close template input stream",
                    exception);
        }
    }

    private String resolveUri(String relative, String base) {
        if (relative.startsWith("/")) {
            return relative;
        }
        try {
            URI uri = new URI(base);
            return relativize(relative, uri);
        } catch (URISyntaxException exception) {
            getLogger().debug(
                    "Couldn't make URI for {}. The path {} will be used as is.",
                    base, relative, exception);
        }
        return relative;
    }

    private String relativize(String relative, URI base) {
        if (base.getPath().isEmpty()) {
            String uriString = base.toString();
            int index = uriString.lastIndexOf('/');
            return uriString.substring(0, index + 1) + relative;
        }
        return base.resolve(relative).toString();
    }

    private Stream<String> parseHtmlImports(InputStream content, String path) {
        assert content != null;
        try {
            Document parsedDocument = Jsoup.parse(content,
                    StandardCharsets.UTF_8.name(), "");

            return parsedDocument.getElementsByTag("link").stream()
                    .filter(link -> link.hasAttr("rel") && link.hasAttr("href"))
                    .filter(link -> link.attr("rel").equals("import"))
                    .map(link -> link.attr("href"));
        } catch (IOException exception) {
            getLogger().info(
                    "Can't parse the template declared using '{}' path", path,
                    exception);
        }
        return Stream.empty();
    }

    private Logger getLogger() {
        return LoggerFactory.getLogger(HtmlDependencyParser.class);
    }
}<|MERGE_RESOLUTION|>--- conflicted
+++ resolved
@@ -114,13 +114,8 @@
         }
         cache.addDependency(resolvedPath);
 
-<<<<<<< HEAD
         try (InputStream content = servlet
                 .getResourceAsStream(resolvedResource)) {
-=======
-        try (InputStream content = servlet.getServletContext()
-                .getResourceAsStream(resolvedPath)) {
->>>>>>> 405fae2b
             if (content == null) {
                 getLogger().trace(
                         "Can't find resource '{}' to parse for imports via the servlet context",
