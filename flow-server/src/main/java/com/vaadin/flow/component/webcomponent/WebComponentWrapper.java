--- conflicted
+++ resolved
@@ -39,13 +39,8 @@
  */
 public class WebComponentWrapper extends Component {
 
-<<<<<<< HEAD
-    private final Component child;
-    private final WebComponentBinding<? extends Serializable> webComponentBinding;
-=======
     private Component child;
     private WebComponentBinding<?> webComponentBinding;
->>>>>>> 1e95910b
 
     // Disconnect timeout
     private Registration disconnectRegistration;
@@ -53,19 +48,6 @@
 
     /**
      * Wrapper class for the server side WebComponent.
-<<<<<<< HEAD
-     * @param rootElement
-     *          {@link Element} to which the {@code WebComponentWrapper} is
-     *          bound to.
-     * @param binding
-     *          binding that offers methods for delivering property updates
-     *          to the {@code component} being wrapped by {@code
-     *          WebComponentWrapper}
-     */
-    public WebComponentWrapper(Element rootElement, WebComponentBinding binding) {
-        super(rootElement);
-        Objects.requireNonNull(binding,"Parameter 'binding' must not be null!");
-=======
      *
      * @param rootElement
      *         {@link Element} to which the {@code WebComponentWrapper} is bound
@@ -79,7 +61,6 @@
                                WebComponentBinding<?> binding) {
         super(rootElement);
         Objects.requireNonNull(binding, "Parameter 'binding' must not be null!");
->>>>>>> 1e95910b
 
         this.webComponentBinding = binding;
         this.child = webComponentBinding.getComponent();
@@ -165,16 +146,5 @@
                     String.format("Received value was not convertible to '%s'",
                             propertyType.getName()));
         }
-<<<<<<< HEAD
-    }
-
-    /**
-     * For testing purposes only.
-     * @return  web component binding
-     */
-    protected WebComponentBinding<? extends Serializable> getWebComponentBinding() {
-        return webComponentBinding;
-=======
->>>>>>> 1e95910b
     }
 }