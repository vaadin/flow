/*
 * Copyright 2000-2018 Vaadin Ltd.
 *
 * Licensed under the Apache License, Version 2.0 (the "License"); you may not
 * use this file except in compliance with the License. You may obtain a copy of
 * the License at
 *
 * http://www.apache.org/licenses/LICENSE-2.0
 *
 * Unless required by applicable law or agreed to in writing, software
 * distributed under the License is distributed on an "AS IS" BASIS, WITHOUT
 * WARRANTIES OR CONDITIONS OF ANY KIND, either express or implied. See the
 * License for the specific language governing permissions and limitations under
 * the License.
 */
package com.vaadin.flow.component.webcomponent;

import java.io.Serializable;
<<<<<<< HEAD
=======
import java.util.Objects;
>>>>>>> 365f79c1
import java.util.Optional;

import org.slf4j.LoggerFactory;

import com.vaadin.flow.component.ClientCallable;
import com.vaadin.flow.component.Component;
import com.vaadin.flow.component.UI;
import com.vaadin.flow.dom.Element;
import com.vaadin.flow.internal.JsonCodec;
import com.vaadin.flow.shared.Registration;

import elemental.json.JsonValue;

/**
 * Wrapper component for a WebComponent that exposes client callable methods
 * that the client side components expect to be available.
 */
public class WebComponentWrapper extends Component {

<<<<<<< HEAD
    private final Component child;
    private final WebComponentBinding<? extends Serializable> webComponentBinding;
=======
    private Component child;
    private WebComponentBinding webComponentBinding;
>>>>>>> 365f79c1

    // Disconnect timeout
    private Registration disconnectRegistration;
    private long disconnect;

    /**
     * Wrapper class for the server side WebComponent.
<<<<<<< HEAD
     *
     * @param tag
     *         web component tag
     * @param webComponentBinding
     *         binding contains {@link Component} wrapped by this {@code
     *         component} and associated web component property instances.
     */
    public WebComponentWrapper(String tag, WebComponentBinding<?
            extends Component> webComponentBinding) {
        super(new Element(tag));

        this.child = webComponentBinding.getComponent();
        getElement().appendChild(child.getElement());

        this.webComponentBinding = webComponentBinding;
=======
     * @param rootElement
     *          {@link Element} to which the {@code WebComponentWrapper} is
     *          bound to.
     * @param binding
     *          binding that offers methods for delivering property updates
     *          to the {@code component} being wrapped by {@code
     *          WebComponentWrapper}
     */
    public WebComponentWrapper(Element rootElement, WebComponentBinding binding) {
        super(rootElement);
        Objects.requireNonNull(binding,"Parameter 'binding' must not be null!");

        this.webComponentBinding = binding;
        this.child = webComponentBinding.getComponent();
        getElement().appendChild(child.getElement());
>>>>>>> 365f79c1
    }

    /**
     * Synchronize method for client side to send property value updates to the
     * server.
     *
     * @param property
     *         property name to update
     * @param newValue
     *         the new value to set
     */
    @ClientCallable
    public void sync(String property, JsonValue newValue) {
        try {
            if (webComponentBinding.hasProperty(property)) {
<<<<<<< HEAD
                setNewFieldValue(property, newValue);
=======
                setNewPropertyValue(property, newValue);
>>>>>>> 365f79c1
            } else {
                LoggerFactory.getLogger(child.getClass())
                        .error("No match found for {}", property);
            }
        } catch (IllegalArgumentException e) {
            LoggerFactory.getLogger(child.getClass())
                    .error("Failed to synchronise property '{}'", property, e);
        }
    }

    /**
     * Cancel cleanup for a disconnected component.
     */
    @ClientCallable
    public void reconnect() {
        if (disconnectRegistration != null) {
            disconnectRegistration.remove();
        } else {
            LoggerFactory.getLogger(WebComponentUI.class)
                    .warn("Received reconnect request for non disconnected WebComponent '{}'",
                            this.child.getClass().getName());
        }
    }

    /**
     * A WebComponent disconnected from the dom will be scheduled for cleaning
     * if it doesn't get reconnected before times up.
     */
    @ClientCallable
    public void disconnected() {
        Optional<UI> uiOptional = getUI();

        if (uiOptional.isPresent() && disconnectRegistration == null) {
            disconnect = System.currentTimeMillis();
            disconnectRegistration = uiOptional.get().getInternals()
                    .addHeartbeatListener(event -> {
                        int disconnectTimeout = event.getSource().getSession()
                                .getConfiguration().getWebComponentDisconnect();

                        int timeout = 1000 * disconnectTimeout;

                        if (event.getSource().getInternals()
                                .getLastHeartbeatTimestamp() - disconnect
                                > timeout) {
                            this.getElement().removeFromParent();
                        }
                    });
        }
    }

<<<<<<< HEAD
    private void setNewFieldValue(String property, JsonValue newValue) {
=======
    private void setNewPropertyValue(String property, JsonValue newValue) {
>>>>>>> 365f79c1
        Class<? extends Serializable> propertyType =
                webComponentBinding.getPropertyType(property);

        if (JsonCodec.canEncodeWithoutTypeInfo(propertyType)) {
<<<<<<< HEAD
            Serializable value = JsonCodec.decodeAs(newValue, propertyType);
=======
            Serializable value = null;
            if (newValue != null) {
                value = JsonCodec.decodeAs(newValue, propertyType);
            }
>>>>>>> 365f79c1
            webComponentBinding.updateProperty(property, value);
        } else {
            throw new IllegalArgumentException(
                    String.format("Received value was not convertible to '%s'",
                            propertyType.getName()));
        }
<<<<<<< HEAD
=======
    }

    /**
     * For testing purposes only.
     * @return  web component binding
     */
    protected WebComponentBinding getWebComponentBinding() {
        return webComponentBinding;
>>>>>>> 365f79c1
    }
}<|MERGE_RESOLUTION|>--- conflicted
+++ resolved
@@ -16,10 +16,7 @@
 package com.vaadin.flow.component.webcomponent;
 
 import java.io.Serializable;
-<<<<<<< HEAD
-=======
 import java.util.Objects;
->>>>>>> 365f79c1
 import java.util.Optional;
 
 import org.slf4j.LoggerFactory;
@@ -39,13 +36,8 @@
  */
 public class WebComponentWrapper extends Component {
 
-<<<<<<< HEAD
     private final Component child;
     private final WebComponentBinding<? extends Serializable> webComponentBinding;
-=======
-    private Component child;
-    private WebComponentBinding webComponentBinding;
->>>>>>> 365f79c1
 
     // Disconnect timeout
     private Registration disconnectRegistration;
@@ -53,23 +45,6 @@
 
     /**
      * Wrapper class for the server side WebComponent.
-<<<<<<< HEAD
-     *
-     * @param tag
-     *         web component tag
-     * @param webComponentBinding
-     *         binding contains {@link Component} wrapped by this {@code
-     *         component} and associated web component property instances.
-     */
-    public WebComponentWrapper(String tag, WebComponentBinding<?
-            extends Component> webComponentBinding) {
-        super(new Element(tag));
-
-        this.child = webComponentBinding.getComponent();
-        getElement().appendChild(child.getElement());
-
-        this.webComponentBinding = webComponentBinding;
-=======
      * @param rootElement
      *          {@link Element} to which the {@code WebComponentWrapper} is
      *          bound to.
@@ -85,7 +60,6 @@
         this.webComponentBinding = binding;
         this.child = webComponentBinding.getComponent();
         getElement().appendChild(child.getElement());
->>>>>>> 365f79c1
     }
 
     /**
@@ -101,11 +75,7 @@
     public void sync(String property, JsonValue newValue) {
         try {
             if (webComponentBinding.hasProperty(property)) {
-<<<<<<< HEAD
-                setNewFieldValue(property, newValue);
-=======
                 setNewPropertyValue(property, newValue);
->>>>>>> 365f79c1
             } else {
                 LoggerFactory.getLogger(child.getClass())
                         .error("No match found for {}", property);
@@ -156,39 +126,28 @@
         }
     }
 
-<<<<<<< HEAD
-    private void setNewFieldValue(String property, JsonValue newValue) {
-=======
     private void setNewPropertyValue(String property, JsonValue newValue) {
->>>>>>> 365f79c1
         Class<? extends Serializable> propertyType =
                 webComponentBinding.getPropertyType(property);
 
         if (JsonCodec.canEncodeWithoutTypeInfo(propertyType)) {
-<<<<<<< HEAD
-            Serializable value = JsonCodec.decodeAs(newValue, propertyType);
-=======
             Serializable value = null;
             if (newValue != null) {
                 value = JsonCodec.decodeAs(newValue, propertyType);
             }
->>>>>>> 365f79c1
             webComponentBinding.updateProperty(property, value);
         } else {
             throw new IllegalArgumentException(
                     String.format("Received value was not convertible to '%s'",
                             propertyType.getName()));
         }
-<<<<<<< HEAD
-=======
     }
 
     /**
      * For testing purposes only.
      * @return  web component binding
      */
-    protected WebComponentBinding getWebComponentBinding() {
+    protected WebComponentBinding<? extends Serializable> getWebComponentBinding() {
         return webComponentBinding;
->>>>>>> 365f79c1
     }
 }