/*
 * Copyright 2000-2019 Vaadin Ltd.
 *
 * Licensed under the Apache License, Version 2.0 (the "License"); you may not
 * use this file except in compliance with the License. You may obtain a copy of
 * the License at
 *
 * http://www.apache.org/licenses/LICENSE-2.0
 *
 * Unless required by applicable law or agreed to in writing, software
 * distributed under the License is distributed on an "AS IS" BASIS, WITHOUT
 * WARRANTIES OR CONDITIONS OF ANY KIND, either express or implied. See the
 * License for the specific language governing permissions and limitations under
 * the License.
 */
package com.vaadin.flow.component.webcomponent;

import java.util.List;
import java.util.Objects;
import java.util.Optional;

import org.slf4j.LoggerFactory;

import com.vaadin.flow.component.ClientCallable;
import com.vaadin.flow.component.Component;
import com.vaadin.flow.component.UI;
import com.vaadin.flow.dom.Element;
import com.vaadin.flow.server.webcomponent.WebComponentBinding;
import com.vaadin.flow.shared.Registration;

import elemental.json.JsonValue;

/**
 * Wrapper component for a web component that exposes {@link ClientCallable}
 * methods that the client-side components expect to be available.
 *
 * @author Vaadin Ltd.
 * @since 2.0
 */
public class WebComponentWrapper extends Component {

    private WebComponentBinding<?> webComponentBinding;

    // Disconnect timeout
    private Registration disconnectRegistration;
    private long disconnect;

    /**
     * Wrapper class for the server side WebComponent.
     *
     * @param rootElement
     *            {@link Element} to which the {@code WebComponentWrapper} is
     *            bound to.
     * @param binding
     *            binding that offers methods for delivering property updates to
     *            the {@code component} being wrapped by
     *            {@code WebComponentWrapper}
     */
    public WebComponentWrapper(Element rootElement,
            WebComponentBinding<?> binding) {
        super(rootElement);
        Objects.requireNonNull(binding,
                "Parameter 'binding' must not be null!");

<<<<<<< HEAD
        webComponentBinding = binding;
        child = webComponentBinding.getComponent();
        getElement().appendChild(child.getElement());
=======
        this.webComponentBinding = binding;
        getElement().attachShadow()
                .appendChild(webComponentBinding.getComponent().getElement());
>>>>>>> 17b5ab6a
    }

    /**
     * Wrapper class for the server side WebComponent.
     *
     * @param rootElement
     *            {@link Element} to which the {@code WebComponentWrapper} is
     *            bound to.
     * @param binding
     *            binding that offers methods for delivering property updates to
     *            the {@code component} being wrapped by
     *            {@code WebComponentWrapper}
     * @param bootstrapElements
     *            elements that should be added to the shadow dom of the
     *            {@code rootElement}. These are copies of the original elements
     *            and the copies are created by
     *            {@link com.vaadin.flow.server.webcomponent.WebComponentConfigurationRegistry}
     */
    protected WebComponentWrapper(Element rootElement,
            WebComponentBinding<?> binding, List<Element> bootstrapElements) {
        this(rootElement, binding);
        // shadow root is attached in this(...)
        getElement().getShadowRoot().ifPresent(shadow -> shadow
                .appendChild(bootstrapElements.toArray(new Element[0])));
    }
    

    /**
     * Synchronize method for client side to send property value updates to the
     * server.
     *
     * @param property
     *            property name to update
     * @param newValue
     *            the new value to set
     */
    @ClientCallable
    public void sync(String property, JsonValue newValue) {
        try {
            webComponentBinding.updateProperty(property, newValue);
        } catch (IllegalArgumentException e) {
            LoggerFactory.getLogger(webComponentBinding.getComponent().getClass())
                    .error("Failed to synchronise property '{}'", property, e);
        }
    }

    /**
     * Cancel cleanup for a disconnected component.
     */
    @ClientCallable
    public void reconnect() {
        if (disconnectRegistration != null) {
            disconnectRegistration.remove();
        } else {
            LoggerFactory.getLogger(WebComponentUI.class).warn(
                    "Received reconnect request for non disconnected WebComponent '{}'",
<<<<<<< HEAD
                    child.getClass().getName());
=======
                    webComponentBinding.getComponent().getClass().getName());
>>>>>>> 17b5ab6a
        }
    }

    /**
     * A WebComponent disconnected from the dom will be scheduled for cleaning
     * if it doesn't get reconnected before times up.
     */
    @ClientCallable
    public void disconnected() {
        Optional<UI> uiOptional = getUI();

        if (uiOptional.isPresent() && disconnectRegistration == null) {
            disconnect = System.currentTimeMillis();
            disconnectRegistration = uiOptional.get().getInternals()
                    .addHeartbeatListener(event -> {
                        int disconnectTimeout = event.getSource().getSession()
                                .getConfiguration().getWebComponentDisconnect();

                        int timeout = 1000 * disconnectTimeout;

                        if (event.getSource().getInternals()
                                .getLastHeartbeatTimestamp()
                                - disconnect > timeout) {
                            Element element = getElement();
                            element.getParent().removeVirtualChild(element);
                            disconnectRegistration.remove();
                        }
                    });
        }
    }
}<|MERGE_RESOLUTION|>--- conflicted
+++ resolved
@@ -62,15 +62,9 @@
         Objects.requireNonNull(binding,
                 "Parameter 'binding' must not be null!");
 
-<<<<<<< HEAD
         webComponentBinding = binding;
-        child = webComponentBinding.getComponent();
-        getElement().appendChild(child.getElement());
-=======
-        this.webComponentBinding = binding;
         getElement().attachShadow()
                 .appendChild(webComponentBinding.getComponent().getElement());
->>>>>>> 17b5ab6a
     }
 
     /**
@@ -127,11 +121,7 @@
         } else {
             LoggerFactory.getLogger(WebComponentUI.class).warn(
                     "Received reconnect request for non disconnected WebComponent '{}'",
-<<<<<<< HEAD
-                    child.getClass().getName());
-=======
                     webComponentBinding.getComponent().getClass().getName());
->>>>>>> 17b5ab6a
         }
     }
 
