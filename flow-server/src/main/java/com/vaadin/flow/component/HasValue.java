--- conflicted
+++ resolved
@@ -31,11 +31,7 @@
  *            the value type
  * @author Vaadin Ltd.
  */
-<<<<<<< HEAD
-public interface HasValue<C extends Component, V> extends ComponentSupplier<C> {
-=======
 public interface HasValue<C extends Component, V> extends HasElement {
->>>>>>> f4e2b637
 
     /**
      * An event fired when the value of a {@code HasValue} changes.
@@ -157,7 +153,6 @@
      */
     default Registration addValueChangeListener(
             ValueChangeListener<C, V> listener) {
-<<<<<<< HEAD
         return get().getElement().addPropertyChangeListener(
                 getClientValuePropertyName(), event -> {
                     /*
@@ -183,14 +178,6 @@
                             this, oldValue, event.isUserOriginated()));
 
                 });
-=======
-        return getElement().addPropertyChangeListener(
-                getClientValuePropertyName(),
-                event -> listener
-                        .onComponentEvent(new ValueChangeEvent<>((C) this,
-                        this, (V) event.getOldValue(),
-                        event.isUserOriginated())));
->>>>>>> f4e2b637
     }
 
     /**
