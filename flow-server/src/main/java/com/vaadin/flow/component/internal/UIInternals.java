/*
 * Copyright 2000-2018 Vaadin Ltd.
 *
 * Licensed under the Apache License, Version 2.0 (the "License"); you may not
 * use this file except in compliance with the License. You may obtain a copy of
 * the License at
 *
 * http://www.apache.org/licenses/LICENSE-2.0
 *
 * Unless required by applicable law or agreed to in writing, software
 * distributed under the License is distributed on an "AS IS" BASIS, WITHOUT
 * WARRANTIES OR CONDITIONS OF ANY KIND, either express or implied. See the
 * License for the specific language governing permissions and limitations under
 * the License.
 */
package com.vaadin.flow.component.internal;

import java.io.Serializable;
import java.util.ArrayList;
import java.util.Collections;
import java.util.HashMap;
import java.util.HashSet;
import java.util.List;
import java.util.Map;
import java.util.Optional;
import java.util.regex.Matcher;
import java.util.regex.Pattern;
import java.util.stream.Collectors;
import java.util.stream.Stream;

import org.slf4j.Logger;
import org.slf4j.LoggerFactory;

import com.vaadin.flow.component.Component;
import com.vaadin.flow.component.ComponentUtil;
import com.vaadin.flow.component.HasElement;
import com.vaadin.flow.component.UI;
import com.vaadin.flow.component.dependency.HtmlImport;
import com.vaadin.flow.component.dependency.JavaScript;
import com.vaadin.flow.component.dependency.StyleSheet;
import com.vaadin.flow.component.internal.ComponentMetaData.DependencyInfo;
import com.vaadin.flow.component.internal.ComponentMetaData.HtmlImportDependency;
import com.vaadin.flow.component.page.Page;
<<<<<<< HEAD
import com.vaadin.flow.component.page.Page.ExecutionCanceler;
=======
>>>>>>> 495e90a2
import com.vaadin.flow.di.Instantiator;
import com.vaadin.flow.dom.Element;
import com.vaadin.flow.dom.impl.BasicElementStateProvider;
import com.vaadin.flow.internal.AnnotationReader;
import com.vaadin.flow.internal.ConstantPool;
<<<<<<< HEAD
=======
import com.vaadin.flow.internal.JsonCodec;
>>>>>>> 495e90a2
import com.vaadin.flow.internal.StateTree;
import com.vaadin.flow.internal.nodefeature.LoadingIndicatorConfigurationMap;
import com.vaadin.flow.internal.nodefeature.NodeFeature;
import com.vaadin.flow.internal.nodefeature.PollConfigurationMap;
import com.vaadin.flow.internal.nodefeature.PushConfigurationMap;
import com.vaadin.flow.internal.nodefeature.ReconnectDialogConfigurationMap;
import com.vaadin.flow.router.AfterNavigationListener;
import com.vaadin.flow.router.BeforeEnterListener;
import com.vaadin.flow.router.BeforeLeaveEvent.ContinueNavigationAction;
import com.vaadin.flow.router.BeforeLeaveListener;
import com.vaadin.flow.router.ListenerPriority;
import com.vaadin.flow.router.Location;
import com.vaadin.flow.router.Router;
import com.vaadin.flow.router.RouterLayout;
import com.vaadin.flow.router.internal.AfterNavigationHandler;
import com.vaadin.flow.router.internal.BeforeEnterHandler;
import com.vaadin.flow.router.internal.BeforeLeaveHandler;
import com.vaadin.flow.server.VaadinService;
import com.vaadin.flow.server.VaadinSession;
import com.vaadin.flow.server.WebBrowser;
import com.vaadin.flow.server.communication.PushConnection;
import com.vaadin.flow.shared.Registration;
import com.vaadin.flow.shared.communication.PushMode;
import com.vaadin.flow.theme.AbstractTheme;
import com.vaadin.flow.theme.NoTheme;
import com.vaadin.flow.theme.ThemeDefinition;

/**
 * Holds UI-specific methods and data which are intended for internal use by the
 * framework.
 *
 * @author Vaadin Ltd
 * @since 1.0
 */
public class UIInternals implements Serializable {

    /**
     * A {@link Page#executeJs(String, Serializable...)} invocation that
     * has not yet been sent to the client.
     */
    public static class JavaScriptInvocation implements Serializable {
        private final String expression;
        private final List<Serializable> parameters = new ArrayList<>();

        /**
         * Creates a new invocation.
         *
         * @param expression
         *            the expression to invoke
         * @param parameters
         *            a list of parameters to use when invoking the script
         */
        public JavaScriptInvocation(String expression,
                Serializable... parameters) {
            /*
             * To ensure attached elements are actually attached, the parameters
             * won't be serialized until the phase the UIDL message is created.
             * To give the user immediate feedback if using a parameter type
             * that can't be serialized, we do a dry run at this point.
             */
            for (Object argument : parameters) {
                // Throws IAE for unsupported types
                JsonCodec.encodeWithTypeInfo(argument);
            }

            this.expression = expression;
            Collections.addAll(this.parameters, parameters);
        }

        /**
         * Gets the JavaScript expression to invoke.
         *
         * @return the JavaScript expression
         */
        public String getExpression() {
            return expression;
        }

        /**
         * Gets the parameters to use when invoking the script.
         *
         * @return a list of parameters to use
         */
        public List<Object> getParameters() {
            return Collections.unmodifiableList(parameters);
        }
    }

    /**
     * Tracks which message from the client should come next. First message from
     * the client has id 0.
     */
    private int lastProcessedClientToServerId = -1;

    private int serverSyncId = 0;

    private final StateTree stateTree;

    private PushConnection pushConnection = null;

    /**
     * Timestamp for keeping track of the last heartbeat of the related UI.
     * Updated to the current time whenever the application receives a heartbeat
     * or UIDL request from the client for the related UI.
     */
    private long lastHeartbeatTimestamp = System.currentTimeMillis();

    private List<PendingJavaScriptInvocation> pendingJsInvocations = new ArrayList<>();

    /**
     * The related UI.
     */
    private final UI ui;

    private String title;

    private PendingJavaScriptInvocation pendingTitleUpdateCanceler;

    private Location viewLocation = new Location("");
    private ArrayList<HasElement> routerTargetChain = new ArrayList<>();

    private HashMap<Class<?>, List<?>> listeners = new HashMap<>();

    private Location lastHandledNavigation = null;

    private ContinueNavigationAction continueNavigationAction = null;

    /**
     * The Vaadin session to which the related UI belongs.
     */
    private volatile VaadinSession session;

    private final DependencyList dependencyList = new DependencyList();

    private final ConstantPool constantPool = new ConstantPool();

    private AbstractTheme theme = null;

    private static final Pattern componentSource = Pattern
            .compile(".*/src/vaadin-([\\w\\-]*).html");

    private byte[] lastProcessedMessageHash = null;

    private String contextRootRelativePath;

    private String appId;

    /**
     * Creates a new instance for the given UI.
     *
     * @param ui
     *            the UI to use
     */
    public UIInternals(UI ui) {
        this.ui = ui;
        stateTree = new StateTree(this, getRootNodeFeatures());
    }

    /**
     * Gets the state tree of the related UI.
     *
     * @return the state tree
     */
    public StateTree getStateTree() {
        return stateTree;
    }

    /**
     * Gets the last processed server message id.
     * <p>
     * Used internally for communication tracking.
     *
     * @return lastProcessedServerMessageId the id of the last processed server
     *         message
     */
    public int getLastProcessedClientToServerId() {
        return lastProcessedClientToServerId;
    }

    /**
     * Gets the hash of the last processed message from the client.
     * <p>
     * The hash is set through
     * {@link #setLastProcessedClientToServerId(int, byte[])}.
     * <p>
     * Used internally for communication tracking.
     *
     * @return the hash as a byte array, or <code>null</code> if no hash has
     *         been set
     */
    public byte[] getLastProcessedMessageHash() {
        return lastProcessedMessageHash;
    }

    /**
     * Sets the last processed server message id.
     * <p>
     * Used internally for communication tracking.
     *
     * @param lastProcessedClientToServerId
     *            the id of the last processed server message
     * @param lastProcessedMessageHash
     *            the hash of the message
     */
    public void setLastProcessedClientToServerId(
            int lastProcessedClientToServerId,
            byte[] lastProcessedMessageHash) {
        this.lastProcessedClientToServerId = lastProcessedClientToServerId;
        this.lastProcessedMessageHash = lastProcessedMessageHash;
    }

    /**
     * Gets the server sync id.
     * <p>
     * The sync id is incremented by one whenever a new response is written.
     * This id is then sent over to the client. The client then adds the most
     * recent sync id to each communication packet it sends back to the server.
     * This way, the server knows at what state the client is when the packet is
     * sent. If the state has changed on the server side since that, the server
     * can try to adjust the way it handles the actions from the client side.
     * <p>
     * The sync id value <code>-1</code> is ignored to facilitate testing with
     * pre-recorded requests.
     *
     * @return the server sync id
     */
    public int getServerSyncId() {
        return serverSyncId;
    }

    /**
     * Increments the server sync id.
     * <p>
     * This should only be called by whoever sends a message to the client,
     * after the message has been sent.
     */
    public void incrementServerId() {
        serverSyncId++;
    }

    /**
     * Returns the timestamp of the last received heartbeat for the related UI.
     * <p>
     * This method is not intended to be overridden. If it is overridden, care
     * should be taken since this method might be called in situations where
     * {@link UI#getCurrent()} does not return the UI.
     *
     * @see VaadinService#closeInactiveUIs(VaadinSession)
     *
     * @return The time the last heartbeat request occurred, in milliseconds
     *         since the epoch.
     */
    public long getLastHeartbeatTimestamp() {
        return lastHeartbeatTimestamp;
    }

    /**
     * Sets the last heartbeat request timestamp for the related UI. Called by
     * the framework whenever the application receives a valid heartbeat request
     * for the UI.
     * <p>
     * This method is not intended to be overridden. If it is overridden, care
     * should be taken since this method might be called in situations where
     * {@link UI#getCurrent()} does not return the UI.
     *
     * @param lastHeartbeat
     *            The time the last heartbeat request occurred, in milliseconds
     *            since the epoch.
     */
    public void setLastHeartbeatTimestamp(long lastHeartbeat) {
        lastHeartbeatTimestamp = lastHeartbeat;
        HeartbeatEvent heartbeatEvent = new HeartbeatEvent(ui, lastHeartbeat);
        getListeners(HeartbeatListener.class)
                .forEach(listener -> listener.heartbeat(heartbeatEvent));
    }

    @SuppressWarnings("unchecked")
    private static Class<? extends NodeFeature>[] getRootNodeFeatures() {
        // Start with all element features
        List<Class<? extends NodeFeature>> features = new ArrayList<>(
                BasicElementStateProvider.getFeatures());

        // Then add our own custom features
        features.add(PushConfigurationMap.class);
        features.add(PollConfigurationMap.class);
        features.add(ReconnectDialogConfigurationMap.class);
        features.add(LoadingIndicatorConfigurationMap.class);

        // And return them all
        assert features.size() == new HashSet<>(features)
                .size() : "There are duplicates";
        return (Class<? extends NodeFeature>[]) features
                .toArray(new Class<?>[0]);
    }

    private static String getSessionDetails(VaadinSession session) {
        if (session == null) {
            return null;
        } else {
            return session + " for " + session.getService().getServiceName();
        }
    }

    /**
     * Sets the session to which the related UI is assigned.
     * <p>
     * This method is for internal use by the framework. To explicitly close a
     * UI, see {@link UI#close()}.
     *
     * @param session
     *            the session to set
     *
     * @throws IllegalStateException
     *             if the session has already been set
     *
     * @see #getSession()
     */
    public void setSession(VaadinSession session) {
        if (session == null && this.session == null) {
            throw new IllegalStateException(
                    "Session should never be set to null when UI.session is already null");
        } else if (session != null && this.session != null) {
            throw new IllegalStateException(
                    "Session has already been set. Old session: "
                            + getSessionDetails(this.session)
                            + ". New session: " + getSessionDetails(session)
                            + ".");
        } else {
            if (session == null) {
                try {
                    ComponentUtil.onComponentDetach(ui);
                    ui.getChildren().forEach(ComponentUtil::onComponentDetach);
                } catch (Exception e) {
                    getLogger().warn("Error while detaching UI from session",
                            e);
                }
                // Disable push when the UI is detached. Otherwise the
                // push connection and possibly VaadinSession will live on.
                ui.getPushConfiguration().setPushMode(PushMode.DISABLED);
                setPushConnection(null);
            }
            this.session = session;
        }

        if (session != null) {
            ComponentUtil.onComponentAttach(ui, true);
        }
    }

    /**
     * Returns the internal push connection object used by the related UI. This
     * method should only be called by the framework.
     * <p>
     * This method is not intended to be overridden. If it is overridden, care
     * should be taken since this method might be called in situations where
     * {@link UI#getCurrent()} does not return the UI.
     *
     * @return the push connection used by the UI, or {@code null} if push is
     *         not available.
     */
    public PushConnection getPushConnection() {
        assert !(ui.getPushConfiguration().getPushMode().isEnabled()
                && pushConnection == null);
        return pushConnection;
    }

    /**
     * Sets the internal push connection object used by the related UI. This
     * method should only be called by the framework.
     * <p>
     * The {@code pushConnection} argument must be non-null if and only if
     * {@code getPushConfiguration().getPushMode().isEnabled()}.
     *
     * @param pushConnection
     *            the push connection to use for the UI
     */
    public void setPushConnection(PushConnection pushConnection) {
        // If pushMode is disabled then there should never be a pushConnection;
        // if enabled there should always be
        assert (pushConnection == null)
                ^ ui.getPushConfiguration().getPushMode().isEnabled();

        if (pushConnection == this.pushConnection) {
            return;
        }

        if (this.pushConnection != null && this.pushConnection.isConnected()) {
            this.pushConnection.disconnect();
        }

        this.pushConnection = pushConnection;
    }

    /**
     * Add a listener that will be informed when a new set of components are
     * going to be attached.
     *
     * @param listener
     *            the before enter listener
     * @return handler to remove the event listener
     */
    public Registration addBeforeEnterListener(BeforeEnterListener listener) {
        return addListener(BeforeEnterHandler.class, listener);
    }

    /**
     * Add a listener that will be informed when old components are detached.
     *
     * @param listener
     *            the before leave listener
     * @return handler to remove the event listener
     */
    public Registration addBeforeLeaveListener(BeforeLeaveListener listener) {
        return addListener(BeforeLeaveHandler.class, listener);
    }

    /**
     * Add a listener that will be informed when new components have been
     * attached and all navigation tasks have resolved.
     *
     * @param listener
     *            the after navigation listener
     * @return handler to remove the event listener
     */
    public Registration addAfterNavigationListener(
            AfterNavigationListener listener) {
        return addListener(AfterNavigationHandler.class, listener);
    }

    public Registration addHeartbeatListener(HeartbeatListener listener) {
        return addListener(HeartbeatListener.class, listener);
    }

    private <E> Registration addListener(Class<E> handler, E listener) {
        session.checkHasLock();
        List<E> list = (List<E>) listeners.computeIfAbsent(handler,
                key -> new ArrayList<>());
        list.add(listener);

        list.sort((o1, o2) -> {
            Class<?> o1Class = o1.getClass();
            Class<?> o2Class = o2.getClass();

            final ListenerPriority listenerPriority1 = o1Class
                    .getAnnotation(ListenerPriority.class);
            final ListenerPriority listenerPriority2 = o2Class
                    .getAnnotation(ListenerPriority.class);

            final int priority1 = listenerPriority1 != null
                    ? listenerPriority1.value()
                    : 0;
            final int priority2 = listenerPriority2 != null
                    ? listenerPriority2.value()
                    : 0;

            // we want to have a descending order
            return Integer.compare(priority2, priority1);
        });

        return () -> list.remove(listener);
    }

    /**
     * Get all registered listeners for given navigation handler type.
     *
     * @param handler
     *            handler to get listeners for
     * @param <E>
     *            the handler type
     * @return unmodifiable list of registered listeners for navigation handler
     */
    public <E> List<E> getListeners(Class<E> handler) {
        List<E> registeredListeners = (List<E>) listeners
                .computeIfAbsent(handler, key -> new ArrayList<>());

        return Collections.unmodifiableList(registeredListeners);
    }

    /**
     * Adds a JavaScript invocation to be sent to the client.
     *
     * @param invocation
     *            the invocation to add
     */
    public void addJavaScriptInvocation(
            PendingJavaScriptInvocation invocation) {
        session.checkHasLock();
        pendingJsInvocations.add(invocation);
    }

    /**
     * Gets all the pending JavaScript invocations and clears the queue.
     *
     * @return a list of pending JavaScript invocations
     */
    public List<PendingJavaScriptInvocation> dumpPendingJavaScriptInvocations() {
        pendingTitleUpdateCanceler = null;

        if (pendingJsInvocations.isEmpty()) {
            return Collections.emptyList();
        }

        List<PendingJavaScriptInvocation> currentList = getPendingJavaScriptInvocations()
                .peek(PendingJavaScriptInvocation::setSentToBrowser)
                .collect(Collectors.toList());

        pendingJsInvocations = new ArrayList<>();

        return currentList;
    }

    /**
     * Gets the pending javascript invocations added with
     * {@link #addJavaScriptInvocation(JavaScriptInvocation)} after last
     * {@link #dumpPendingJavaScriptInvocations()}.
     *
     * @return the pending javascript invocations, never <code>null</code>
     */
    // Non-private for testing purposes
    Stream<PendingJavaScriptInvocation> getPendingJavaScriptInvocations() {
        return pendingJsInvocations.stream()
                .filter(invocation -> !invocation.isCanceled());
    }

    /**
     * Records the page title set with {@link Page#setTitle(String)}.
     * <p>
     * You should not set the page title for the browser with this method, use
     * {@link Page#setTitle(String)} instead.
     *
     * @param title
     *            the title to set
     */
    public void setTitle(String title) {
        assert title != null;
        JavaScriptInvocation invocation = new JavaScriptInvocation(
                "document.title = $0", title);

        pendingTitleUpdateCanceler = new PendingJavaScriptInvocation(
                getStateTree().getRootNode(), invocation);
        addJavaScriptInvocation(pendingTitleUpdateCanceler);

        this.title = title;
    }

    /**
     * Gets the page title recorded with {@link Page#setTitle(String)}.
     * <p>
     * <b>NOTE</b> this might not be up to date with the actual title set since
     * it is not updated from the browser and the update might have been
     * canceled before it has been sent to the browser with
     * {@link #cancelPendingTitleUpdate()}.
     *
     * @return the page title
     */
    public String getTitle() {
        return title;
    }

    /**
     * Cancels any pending page title update set via {@link #setTitle(String)}.
     *
     * @return <code>true</code> if pending title update was cancelled,
     *         <code>false</code> if not
     */
    public boolean cancelPendingTitleUpdate() {
        if (pendingTitleUpdateCanceler == null) {
            return false;
        }

        boolean result = pendingTitleUpdateCanceler.cancelExecution();
        pendingTitleUpdateCanceler = null;
        return result;
    }

    /**
     * Shows a route target in the related UI. This method is intended for
     * framework use only. Use {@link UI#navigate(String)} to change the route
     * target that is shown in a UI.
     *
     * @param viewLocation
     *            the location of the route target relative to the servlet
     *            serving the UI, not <code>null</code>
     * @param target
     *            the component to show, not <code>null</code>
     * @param path
     *            the resolved route path so we can determine what the rendered
     *            target is for
     * @param layouts
     *            the parent layouts
     */
    public void showRouteTarget(Location viewLocation, String path,
            Component target, List<RouterLayout> layouts) {
        assert target != null;
        assert viewLocation != null;

        updateTheme(target, path);

        HasElement oldRoot = null;
        if (!routerTargetChain.isEmpty()) {
            oldRoot = routerTargetChain.get(routerTargetChain.size() - 1);
        }

        this.viewLocation = viewLocation;

        Element uiElement = ui.getElement();

        // Assemble previous parent-child relationships to enable detecting
        // changes
        Map<RouterLayout, HasElement> oldChildren = new HashMap<>();
        for (int i = 0; i < routerTargetChain.size() - 1; i++) {
            HasElement child = routerTargetChain.get(i);
            RouterLayout parent = (RouterLayout) routerTargetChain.get(i + 1);

            oldChildren.put(parent, child);
        }

        routerTargetChain = new ArrayList<>();
        routerTargetChain.add(target);

        if (layouts != null) {
            routerTargetChain.addAll(layouts);
        }

        // Ensure the entire chain is connected
        HasElement previous = null;
        for (HasElement current : routerTargetChain) {
            if (previous != null || oldChildren.containsKey(current)) {
                /*
                 * Either we're beyond the initial leaf entry, or then it's now
                 * the leaf but was previously a non-leaf.
                 *
                 * In either case, we should update the contents of the current
                 * entry based on its current position in the chain.
                 */
                assert current instanceof RouterLayout : "All parts of the chain except the first must implement "
                        + RouterLayout.class.getSimpleName();

                HasElement oldContent = oldChildren.get(current);
                HasElement newContent = previous;

                if (oldContent != newContent) {
                    RouterLayout layout = (RouterLayout) current;
                    if (oldContent != null) {
                        layout.removeRouterLayoutContent(oldContent);
                    }
                    layout.showRouterLayoutContent(newContent);
                }
            }
            previous = current;
        }

        // Final "previous" from the chain is the root component
        HasElement root = previous;

        if (root == null) {
            throw new IllegalArgumentException(
                    "Root can't be null here since we know there's at least one item in the chain");
        }

        Element rootElement = root.getElement();

        if (!uiElement.equals(rootElement.getParent())) {
            if (oldRoot != null) {
                oldRoot.getElement().removeFromParent();
            }
            rootElement.removeFromParent();
            uiElement.appendChild(rootElement);
        }
    }

    private void updateTheme(Component target, String path) {
        Optional<ThemeDefinition> themeDefinition = ui
                .getThemeFor(target.getClass(), path);

        if (themeDefinition.isPresent()) {
            setTheme(themeDefinition.get().getTheme());
        } else {
            setTheme((Class<? extends AbstractTheme>) null);
            if (!AnnotationReader
                    .getAnnotationFor(target.getClass(), NoTheme.class)
                    .isPresent()) {
                getLogger().warn(
                        "No @Theme defined for {}. See 'trace' level logs for the exact components missing theming.",
                        target.getClass().getName());
            }
        }
    }

    /**
     * Set the Theme to use for HTML import theme translations.
     * <p>
     * Note! The set theme will be overridden for each call to
     * {@link #showRouteTarget(Location, String, Component, List)} if the new
     * theme is not the same as the set theme.
     * <p>
     * This method is intended for managed internal use only.
     *
     * @param theme
     *            theme implementation to set
     * @deprecated use {@link #setTheme(Class)} instead
     */
    @Deprecated
    public void setTheme(AbstractTheme theme) {
        this.theme = theme;
    }

    /**
     * Sets the theme using its {@code themeClass}.
     * <p>
     * Note! The set theme will be overridden for each call to
     * {@link #showRouteTarget(Location, String, Component, List)} if the new
     * theme is not the same as the set theme.
     * <p>
     * This method is intended for managed internal use only.
     *
     * @see #setTheme(AbstractTheme)
     *
     * @param themeClass
     *            theme class to set, may be {@code null}
     */
    public void setTheme(Class<? extends AbstractTheme> themeClass) {
        AbstractTheme result = null;
        if (themeClass != null) {
            if (theme == null || !theme.getClass().equals(themeClass)) {
                result = Instantiator.get(getUI()).getOrCreate(themeClass);
            }
<<<<<<< HEAD
=======
        }
        setTheme(result);
    }

    private void removeFromParent(HasElement component) {
        if (component != null) {
            component.getElement().removeFromParent();
>>>>>>> 495e90a2
        }
        setTheme(result);
    }

    /**
     * Gets the currently active router target and parent layouts.
     *
     * @return a list of active router target and parent layout instances,
     *         starting from the innermost part
     */
    public List<HasElement> getActiveRouterTargetsChain() {
        return Collections.unmodifiableList(routerTargetChain);
    }

    /**
     * Gets the location of the currently shown view. The location is relative
     * the servlet mapping used for serving the related UI.
     *
     * @return the view location, not <code>null</code>
     */
    public Location getActiveViewLocation() {
        return viewLocation;
    }

    /**
     * Gets the VaadinSession to which the related UI is attached.
     *
     * <p>
     * The method will return {@code null} if the UI is not currently attached
     * to a VaadinSession.
     * </p>
     *
     * @return the VaadinSession to which the related UI is attached
     */
    public VaadinSession getSession() {
        return session;
    }

    private static Logger getLogger() {
        return LoggerFactory.getLogger(UIInternals.class.getName());
    }

    /**
     * Returns the helper which handles loading of dependencies (css, js).
     *
     * @return the dependency list helper
     */
    public DependencyList getDependencyList() {
        return dependencyList;
    }

    /**
     * Adds the dependencies defined using {@link StyleSheet},
     * {@link JavaScript} or {@link HtmlImport} on the given Component class.
     *
     * @param componentClass
     *            the component class to read annotations from
     */
    public void addComponentDependencies(
            Class<? extends Component> componentClass) {
        Page page = ui.getPage();
        DependencyInfo dependencies = ComponentUtil
                .getDependencies(session.getService(), componentClass);
        if (getSession().getConfiguration().isBowerMode()) {
            dependencies.getHtmlImports()
                    .forEach(html -> addHtmlImport(html, page));
            dependencies.getJavaScripts()
                .forEach(js -> page.addJavaScript(js.value(), js.loadMode()));
        }
        dependencies.getStyleSheets().forEach(styleSheet -> page
                .addStyleSheet(styleSheet.value(), styleSheet.loadMode()));
    }

    private void addHtmlImport(HtmlImportDependency dependency, Page page) {
        // The HTML dependency parser does not consider themes so it can
        // cache raw information (e.g. vaadin-button/src/vaadin-button.html
        // import) and not take into consideration which themes might
        // contain versions for which files. They must be translated before
        // added to page though, as whatever is added there is sent without
        // modifications to the client
        dependency.getUris().forEach(uri -> page
                .addHtmlImport(translateTheme(uri), dependency.getLoadMode()));
    }

    private String translateTheme(String importValue) {
        if (theme != null) {
            VaadinService service = session.getService();
            WebBrowser browser = session.getBrowser();
            Optional<String> themedUrl = service.getThemedUrl(importValue,
                    browser, theme);
            return themedUrl.orElse(importValue);
        } else {
            Matcher componentMatcher = componentSource.matcher(importValue);
            if (componentMatcher.matches()) {
                String componentName = componentMatcher.group(1);
                getLogger().trace(
                        "Vaadin component '{}' is used and missing theme definition.",
                        componentName);
            }
        }
        return importValue;
    }

    /**
     * Gets the constant pool that is used for keeping track of constants shared
     * with the client for this UI.
     *
     * @return the constant pool to use, not <code>null</code>
     */
    public ConstantPool getConstantPool() {
        return constantPool;
    }

    /**
     * Get the latest handled location or empty optional if no active
     * navigation.
     *
     * @return location if navigated during active navigation or {@code null}
     */
    public Location getLastHandledLocation() {
        return lastHandledNavigation;
    }

    /**
     * Set the latest navigation location for active navigation.
     *
     * @param location
     *            last location navigated to
     */
    public void setLastHandledNavigation(Location location) {
        lastHandledNavigation = location;
    }

    /**
     * Check if we have already started navigation to some location on this
     * roundtrip.
     *
     * @return true if the last navigation location {@code !=} null
     */
    public boolean hasLastHandledLocation() {
        return lastHandledNavigation != null;
    }

    /**
     * Clear latest handled navigation location.
     */
    public void clearLastHandledNavigation() {
        setLastHandledNavigation(null);
    }

    /**
     * Get stored {@link ContinueNavigationAction} if any.
     *
     * @return continue navigation action object
     */
    public ContinueNavigationAction getContinueNavigationAction() {
        return continueNavigationAction;
    }

    /**
     * Set a {@link ContinueNavigationAction} or null to clear existing action.
     *
     * @param continueNavigationAction
     *            continue navigatio action to store or null
     */
    public void setContinueNavigationAction(
            ContinueNavigationAction continueNavigationAction) {
        this.continueNavigationAction = continueNavigationAction;
    }

    /**
     * Sets the application id tied with this UI. Different applications in the
     * same page have different unique ids.
     *
     * @param appId
     *            the id of the application tied with this UI
     */
    public void setAppId(String appId) {
        this.appId = appId;
    }

    /**
     * Gets the application id tied with this UI. Different applications in the
     * same page have different unique ids.
     *
     * @return the id of the application tied with this UI
     */
    public String getAppId() {
        return appId;
    }

    /**
     * Gets the router used for navigating in this UI, if the router was active
     * when this UI was initialized.
     *
     * @return the router used for this UI, or <code>null</code> if there is no
     *         router
     */
    public Router getRouter() {
        return getSession().getService().getRouter();
    }

    /**
     * Checks if there are changes waiting to be sent to the client side.
     *
     * @return <code>true</code> if there are pending changes,
     *         <code>false</code> otherwise
     */
    public boolean isDirty() {
        return getStateTree().isDirty()
                || getPendingJavaScriptInvocations().count() != 0;
    }

    /**
     * Sets the relative path from the UI (servlet) path to the context root.
     *
     * @param contextRootRelativePath
     *            the relative path from servlet to context root
     */
    public void setContextRoot(String contextRootRelativePath) {
        this.contextRootRelativePath = contextRootRelativePath;
    }

    /**
     * Gets the relative path from the UI (servlet) path to the context root.
     *
     * @return the relative path from servlet to context root
     */
    public String getContextRootRelativePath() {
        return contextRootRelativePath;
    }

    /**
     * Gets the UI that this instance belongs to.
     *
     * @return the UI instance.
     */
    public UI getUI() {
        return ui;
    }
}<|MERGE_RESOLUTION|>--- conflicted
+++ resolved
@@ -41,19 +41,12 @@
 import com.vaadin.flow.component.internal.ComponentMetaData.DependencyInfo;
 import com.vaadin.flow.component.internal.ComponentMetaData.HtmlImportDependency;
 import com.vaadin.flow.component.page.Page;
-<<<<<<< HEAD
-import com.vaadin.flow.component.page.Page.ExecutionCanceler;
-=======
->>>>>>> 495e90a2
 import com.vaadin.flow.di.Instantiator;
 import com.vaadin.flow.dom.Element;
 import com.vaadin.flow.dom.impl.BasicElementStateProvider;
 import com.vaadin.flow.internal.AnnotationReader;
 import com.vaadin.flow.internal.ConstantPool;
-<<<<<<< HEAD
-=======
 import com.vaadin.flow.internal.JsonCodec;
->>>>>>> 495e90a2
 import com.vaadin.flow.internal.StateTree;
 import com.vaadin.flow.internal.nodefeature.LoadingIndicatorConfigurationMap;
 import com.vaadin.flow.internal.nodefeature.NodeFeature;
@@ -567,7 +560,7 @@
 
     /**
      * Gets the pending javascript invocations added with
-     * {@link #addJavaScriptInvocation(JavaScriptInvocation)} after last
+     * {@link #addJavaScriptInvocation(PendingJavaScriptInvocation)} after last
      * {@link #dumpPendingJavaScriptInvocations()}.
      *
      * @return the pending javascript invocations, never <code>null</code>
@@ -781,16 +774,6 @@
             if (theme == null || !theme.getClass().equals(themeClass)) {
                 result = Instantiator.get(getUI()).getOrCreate(themeClass);
             }
-<<<<<<< HEAD
-=======
-        }
-        setTheme(result);
-    }
-
-    private void removeFromParent(HasElement component) {
-        if (component != null) {
-            component.getElement().removeFromParent();
->>>>>>> 495e90a2
         }
         setTheme(result);
     }
