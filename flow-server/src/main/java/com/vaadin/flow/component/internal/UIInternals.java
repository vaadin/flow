/*
 * Copyright 2000-2018 Vaadin Ltd.
 *
 * Licensed under the Apache License, Version 2.0 (the "License"); you may not
 * use this file except in compliance with the License. You may obtain a copy of
 * the License at
 *
 * http://www.apache.org/licenses/LICENSE-2.0
 *
 * Unless required by applicable law or agreed to in writing, software
 * distributed under the License is distributed on an "AS IS" BASIS, WITHOUT
 * WARRANTIES OR CONDITIONS OF ANY KIND, either express or implied. See the
 * License for the specific language governing permissions and limitations under
 * the License.
 */
package com.vaadin.flow.component.internal;

import java.io.Serializable;
import java.util.ArrayList;
import java.util.Collections;
import java.util.HashMap;
import java.util.HashSet;
import java.util.List;
import java.util.Map;
import java.util.Optional;
import java.util.regex.Matcher;
import java.util.regex.Pattern;
import java.util.stream.Collectors;
import java.util.stream.Stream;

import org.slf4j.Logger;
import org.slf4j.LoggerFactory;

import com.vaadin.flow.component.Component;
import com.vaadin.flow.component.ComponentUtil;
import com.vaadin.flow.component.HasElement;
import com.vaadin.flow.component.UI;
import com.vaadin.flow.component.dependency.HtmlImport;
import com.vaadin.flow.component.dependency.JavaScript;
import com.vaadin.flow.component.dependency.StyleSheet;
import com.vaadin.flow.component.internal.ComponentMetaData.DependencyInfo;
import com.vaadin.flow.component.internal.ComponentMetaData.HtmlImportDependency;
import com.vaadin.flow.component.page.Page;
<<<<<<< HEAD
=======
import com.vaadin.flow.component.page.Page.ExecutionCanceler;
import com.vaadin.flow.di.Instantiator;
>>>>>>> 365f79c1
import com.vaadin.flow.dom.Element;
import com.vaadin.flow.dom.impl.BasicElementStateProvider;
import com.vaadin.flow.internal.AnnotationReader;
import com.vaadin.flow.internal.ConstantPool;
<<<<<<< HEAD
import com.vaadin.flow.internal.JsonCodec;
import com.vaadin.flow.internal.ReflectTools;
=======
>>>>>>> 365f79c1
import com.vaadin.flow.internal.StateTree;
import com.vaadin.flow.internal.nodefeature.LoadingIndicatorConfigurationMap;
import com.vaadin.flow.internal.nodefeature.NodeFeature;
import com.vaadin.flow.internal.nodefeature.PollConfigurationMap;
import com.vaadin.flow.internal.nodefeature.PushConfigurationMap;
import com.vaadin.flow.internal.nodefeature.ReconnectDialogConfigurationMap;
import com.vaadin.flow.router.AfterNavigationListener;
import com.vaadin.flow.router.BeforeEnterListener;
import com.vaadin.flow.router.BeforeLeaveEvent.ContinueNavigationAction;
import com.vaadin.flow.router.BeforeLeaveListener;
import com.vaadin.flow.router.ListenerPriority;
import com.vaadin.flow.router.Location;
import com.vaadin.flow.router.Router;
import com.vaadin.flow.router.RouterLayout;
import com.vaadin.flow.router.internal.AfterNavigationHandler;
import com.vaadin.flow.router.internal.BeforeEnterHandler;
import com.vaadin.flow.router.internal.BeforeLeaveHandler;
import com.vaadin.flow.server.VaadinService;
import com.vaadin.flow.server.VaadinSession;
import com.vaadin.flow.server.WebBrowser;
import com.vaadin.flow.server.communication.PushConnection;
import com.vaadin.flow.shared.Registration;
import com.vaadin.flow.shared.communication.PushMode;
import com.vaadin.flow.theme.AbstractTheme;
import com.vaadin.flow.theme.NoTheme;
import com.vaadin.flow.theme.ThemeDefinition;

/**
 * Holds UI-specific methods and data which are intended for internal use by the
 * framework.
 *
 * @author Vaadin Ltd
 * @since 1.0
 */
public class UIInternals implements Serializable {

    /**
     * A {@link Page#executeJs(String, Serializable...)} invocation that
     * has not yet been sent to the client.
     */
    public static class JavaScriptInvocation implements Serializable {
        private final String expression;
        private final List<Serializable> parameters = new ArrayList<>();

        /**
         * Creates a new invocation.
         *
         * @param expression
         *            the expression to invoke
         * @param parameters
         *            a list of parameters to use when invoking the script
         */
        public JavaScriptInvocation(String expression,
                Serializable... parameters) {
            /*
             * To ensure attached elements are actually attached, the parameters
             * won't be serialized until the phase the UIDL message is created.
             * To give the user immediate feedback if using a parameter type
             * that can't be serialized, we do a dry run at this point.
             */
            for (Object argument : parameters) {
                // Throws IAE for unsupported types
                JsonCodec.encodeWithTypeInfo(argument);
            }

            this.expression = expression;
            Collections.addAll(this.parameters, parameters);
        }

        /**
         * Gets the JavaScript expression to invoke.
         *
         * @return the JavaScript expression
         */
        public String getExpression() {
            return expression;
        }

        /**
         * Gets the parameters to use when invoking the script.
         *
         * @return a list of parameters to use
         */
        public List<Object> getParameters() {
            return Collections.unmodifiableList(parameters);
        }
    }

    /**
     * Tracks which message from the client should come next. First message from
     * the client has id 0.
     */
    private int lastProcessedClientToServerId = -1;

    private int serverSyncId = 0;

    private final StateTree stateTree;

    private PushConnection pushConnection = null;

    /**
     * Timestamp for keeping track of the last heartbeat of the related UI.
     * Updated to the current time whenever the application receives a heartbeat
     * or UIDL request from the client for the related UI.
     */
    private long lastHeartbeatTimestamp = System.currentTimeMillis();

    private List<PendingJavaScriptInvocation> pendingJsInvocations = new ArrayList<>();

    /**
     * The related UI.
     */
    private final UI ui;

    private String title;

    private PendingJavaScriptInvocation pendingTitleUpdateCanceler;

    private Location viewLocation = new Location("");
    private ArrayList<HasElement> routerTargetChain = new ArrayList<>();

    private HashMap<Class<?>, List<?>> listeners = new HashMap<>();

    private Location lastHandledNavigation = null;

    private ContinueNavigationAction continueNavigationAction = null;

    /**
     * The Vaadin session to which the related UI belongs.
     */
    private volatile VaadinSession session;

    private final DependencyList dependencyList = new DependencyList();

    private final ConstantPool constantPool = new ConstantPool();

    private AbstractTheme theme = null;

    private static final Pattern componentSource = Pattern
            .compile(".*/src/vaadin-([\\w\\-]*).html");

    private byte[] lastProcessedMessageHash = null;

    private String contextRootRelativePath;

    private String appId;

    /**
     * Creates a new instance for the given UI.
     *
     * @param ui
     *            the UI to use
     */
    public UIInternals(UI ui) {
        this.ui = ui;
        stateTree = new StateTree(this, getRootNodeFeatures());
    }

    /**
     * Gets the state tree of the related UI.
     *
     * @return the state tree
     */
    public StateTree getStateTree() {
        return stateTree;
    }

    /**
     * Gets the last processed server message id.
     * <p>
     * Used internally for communication tracking.
     *
     * @return lastProcessedServerMessageId the id of the last processed server
     *         message
     */
    public int getLastProcessedClientToServerId() {
        return lastProcessedClientToServerId;
    }

    /**
     * Gets the hash of the last processed message from the client.
     * <p>
     * The hash is set through
     * {@link #setLastProcessedClientToServerId(int, byte[])}.
     * <p>
     * Used internally for communication tracking.
     *
     * @return the hash as a byte array, or <code>null</code> if no hash has
     *         been set
     */
    public byte[] getLastProcessedMessageHash() {
        return lastProcessedMessageHash;
    }

    /**
     * Sets the last processed server message id.
     * <p>
     * Used internally for communication tracking.
     *
     * @param lastProcessedClientToServerId
     *            the id of the last processed server message
     * @param lastProcessedMessageHash
     *            the hash of the message
     */
    public void setLastProcessedClientToServerId(
            int lastProcessedClientToServerId,
            byte[] lastProcessedMessageHash) {
        this.lastProcessedClientToServerId = lastProcessedClientToServerId;
        this.lastProcessedMessageHash = lastProcessedMessageHash;
    }

    /**
     * Gets the server sync id.
     * <p>
     * The sync id is incremented by one whenever a new response is written.
     * This id is then sent over to the client. The client then adds the most
     * recent sync id to each communication packet it sends back to the server.
     * This way, the server knows at what state the client is when the packet is
     * sent. If the state has changed on the server side since that, the server
     * can try to adjust the way it handles the actions from the client side.
     * <p>
     * The sync id value <code>-1</code> is ignored to facilitate testing with
     * pre-recorded requests.
     *
     * @return the server sync id
     */
    public int getServerSyncId() {
        return serverSyncId;
    }

    /**
     * Increments the server sync id.
     * <p>
     * This should only be called by whoever sends a message to the client,
     * after the message has been sent.
     */
    public void incrementServerId() {
        serverSyncId++;
    }

    /**
     * Returns the timestamp of the last received heartbeat for the related UI.
     * <p>
     * This method is not intended to be overridden. If it is overridden, care
     * should be taken since this method might be called in situations where
     * {@link UI#getCurrent()} does not return the UI.
     *
     * @see VaadinService#closeInactiveUIs(VaadinSession)
     *
     * @return The time the last heartbeat request occurred, in milliseconds
     *         since the epoch.
     */
    public long getLastHeartbeatTimestamp() {
        return lastHeartbeatTimestamp;
    }

    /**
     * Sets the last heartbeat request timestamp for the related UI. Called by
     * the framework whenever the application receives a valid heartbeat request
     * for the UI.
     * <p>
     * This method is not intended to be overridden. If it is overridden, care
     * should be taken since this method might be called in situations where
     * {@link UI#getCurrent()} does not return the UI.
     *
     * @param lastHeartbeat
     *            The time the last heartbeat request occurred, in milliseconds
     *            since the epoch.
     */
    public void setLastHeartbeatTimestamp(long lastHeartbeat) {
        lastHeartbeatTimestamp = lastHeartbeat;
        HeartbeatEvent heartbeatEvent = new HeartbeatEvent(ui, lastHeartbeat);
        getListeners(HeartbeatListener.class)
                .forEach(listener -> listener.heartbeat(heartbeatEvent));
    }

    @SuppressWarnings("unchecked")
    private static Class<? extends NodeFeature>[] getRootNodeFeatures() {
        // Start with all element features
        List<Class<? extends NodeFeature>> features = new ArrayList<>(
                BasicElementStateProvider.getFeatures());

        // Then add our own custom features
        features.add(PushConfigurationMap.class);
        features.add(PollConfigurationMap.class);
        features.add(ReconnectDialogConfigurationMap.class);
        features.add(LoadingIndicatorConfigurationMap.class);

        // And return them all
        assert features.size() == new HashSet<>(features)
                .size() : "There are duplicates";
        return (Class<? extends NodeFeature>[]) features
                .toArray(new Class<?>[0]);
    }

    private static String getSessionDetails(VaadinSession session) {
        if (session == null) {
            return null;
        } else {
            return session + " for " + session.getService().getServiceName();
        }
    }

    /**
     * Sets the session to which the related UI is assigned.
     * <p>
     * This method is for internal use by the framework. To explicitly close a
     * UI, see {@link UI#close()}.
     *
     * @param session
     *            the session to set
     *
     * @throws IllegalStateException
     *             if the session has already been set
     *
     * @see #getSession()
     */
    public void setSession(VaadinSession session) {
        if (session == null && this.session == null) {
            throw new IllegalStateException(
                    "Session should never be set to null when UI.session is already null");
        } else if (session != null && this.session != null) {
            throw new IllegalStateException(
                    "Session has already been set. Old session: "
                            + getSessionDetails(this.session)
                            + ". New session: " + getSessionDetails(session)
                            + ".");
        } else {
            if (session == null) {
                try {
                    ComponentUtil.onComponentDetach(ui);
                    ui.getChildren().forEach(ComponentUtil::onComponentDetach);
                } catch (Exception e) {
                    getLogger().warn("Error while detaching UI from session",
                            e);
                }
                // Disable push when the UI is detached. Otherwise the
                // push connection and possibly VaadinSession will live on.
                ui.getPushConfiguration().setPushMode(PushMode.DISABLED);
                setPushConnection(null);
            }
            this.session = session;
        }

        if (session != null) {
            ComponentUtil.onComponentAttach(ui, true);
        }
    }

    /**
     * Returns the internal push connection object used by the related UI. This
     * method should only be called by the framework.
     * <p>
     * This method is not intended to be overridden. If it is overridden, care
     * should be taken since this method might be called in situations where
     * {@link UI#getCurrent()} does not return the UI.
     *
     * @return the push connection used by the UI, or {@code null} if push is
     *         not available.
     */
    public PushConnection getPushConnection() {
        assert !(ui.getPushConfiguration().getPushMode().isEnabled()
                && pushConnection == null);
        return pushConnection;
    }

    /**
     * Sets the internal push connection object used by the related UI. This
     * method should only be called by the framework.
     * <p>
     * The {@code pushConnection} argument must be non-null if and only if
     * {@code getPushConfiguration().getPushMode().isEnabled()}.
     *
     * @param pushConnection
     *            the push connection to use for the UI
     */
    public void setPushConnection(PushConnection pushConnection) {
        // If pushMode is disabled then there should never be a pushConnection;
        // if enabled there should always be
        assert (pushConnection == null)
                ^ ui.getPushConfiguration().getPushMode().isEnabled();

        if (pushConnection == this.pushConnection) {
            return;
        }

        if (this.pushConnection != null && this.pushConnection.isConnected()) {
            this.pushConnection.disconnect();
        }

        this.pushConnection = pushConnection;
    }

    /**
     * Add a listener that will be informed when a new set of components are
     * going to be attached.
     *
     * @param listener
     *            the before enter listener
     * @return handler to remove the event listener
     */
    public Registration addBeforeEnterListener(BeforeEnterListener listener) {
        return addListener(BeforeEnterHandler.class, listener);
    }

    /**
     * Add a listener that will be informed when old components are detached.
     *
     * @param listener
     *            the before leave listener
     * @return handler to remove the event listener
     */
    public Registration addBeforeLeaveListener(BeforeLeaveListener listener) {
        return addListener(BeforeLeaveHandler.class, listener);
    }

    /**
     * Add a listener that will be informed when new components have been
     * attached and all navigation tasks have resolved.
     *
     * @param listener
     *            the after navigation listener
     * @return handler to remove the event listener
     */
    public Registration addAfterNavigationListener(
            AfterNavigationListener listener) {
        return addListener(AfterNavigationHandler.class, listener);
    }

    public Registration addHeartbeatListener(HeartbeatListener listener) {
        return addListener(HeartbeatListener.class, listener);
    }

    private <E> Registration addListener(Class<E> handler, E listener) {
        session.checkHasLock();
        List<E> list = (List<E>) listeners.computeIfAbsent(handler,
                key -> new ArrayList<>());
        list.add(listener);

        list.sort((o1, o2) -> {
            Class<?> o1Class = o1.getClass();
            Class<?> o2Class = o2.getClass();

            final ListenerPriority listenerPriority1 = o1Class
                    .getAnnotation(ListenerPriority.class);
            final ListenerPriority listenerPriority2 = o2Class
                    .getAnnotation(ListenerPriority.class);

            final int priority1 = listenerPriority1 != null
                    ? listenerPriority1.value()
                    : 0;
            final int priority2 = listenerPriority2 != null
                    ? listenerPriority2.value()
                    : 0;

            // we want to have a descending order
            return Integer.compare(priority2, priority1);
        });

        return () -> list.remove(listener);
    }

    /**
     * Get all registered listeners for given navigation handler type.
     *
     * @param handler
     *            handler to get listeners for
     * @param <E>
     *            the handler type
     * @return unmodifiable list of registered listeners for navigation handler
     */
    public <E> List<E> getListeners(Class<E> handler) {
        List<E> registeredListeners = (List<E>) listeners
                .computeIfAbsent(handler, key -> new ArrayList<>());

        return Collections.unmodifiableList(registeredListeners);
    }

    /**
     * Adds a JavaScript invocation to be sent to the client.
     *
     * @param invocation
     *            the invocation to add
     */
    public void addJavaScriptInvocation(
            PendingJavaScriptInvocation invocation) {
        session.checkHasLock();
        pendingJsInvocations.add(invocation);
    }

    /**
     * Gets all the pending JavaScript invocations and clears the queue.
     *
     * @return a list of pending JavaScript invocations
     */
    public List<PendingJavaScriptInvocation> dumpPendingJavaScriptInvocations() {
        pendingTitleUpdateCanceler = null;

        if (pendingJsInvocations.isEmpty()) {
            return Collections.emptyList();
        }

        List<PendingJavaScriptInvocation> currentList = getPendingJavaScriptInvocations()
                .peek(PendingJavaScriptInvocation::setSentToBrowser)
                .collect(Collectors.toList());

        pendingJsInvocations = new ArrayList<>();

        return currentList;
    }

    /**
     * Gets the pending javascript invocations added with
     * {@link #addJavaScriptInvocation(JavaScriptInvocation)} after last
     * {@link #dumpPendingJavaScriptInvocations()}.
     *
     * @return the pending javascript invocations, never <code>null</code>
     */
    // Non-private for testing purposes
    Stream<PendingJavaScriptInvocation> getPendingJavaScriptInvocations() {
        return pendingJsInvocations.stream()
                .filter(invocation -> !invocation.isCanceled());
    }

    /**
     * Records the page title set with {@link Page#setTitle(String)}.
     * <p>
     * You should not set the page title for the browser with this method, use
     * {@link Page#setTitle(String)} instead.
     *
     * @param title
     *            the title to set
     */
    public void setTitle(String title) {
        assert title != null;
        JavaScriptInvocation invocation = new JavaScriptInvocation(
                "document.title = $0", title);

        pendingTitleUpdateCanceler = new PendingJavaScriptInvocation(
                getStateTree().getRootNode(), invocation);
        addJavaScriptInvocation(pendingTitleUpdateCanceler);

        this.title = title;
    }

    /**
     * Gets the page title recorded with {@link Page#setTitle(String)}.
     * <p>
     * <b>NOTE</b> this might not be up to date with the actual title set since
     * it is not updated from the browser and the update might have been
     * canceled before it has been sent to the browser with
     * {@link #cancelPendingTitleUpdate()}.
     *
     * @return the page title
     */
    public String getTitle() {
        return title;
    }

    /**
     * Cancels any pending page title update set via {@link #setTitle(String)}.
     *
     * @return <code>true</code> if pending title update was cancelled,
     *         <code>false</code> if not
     */
    public boolean cancelPendingTitleUpdate() {
        if (pendingTitleUpdateCanceler == null) {
            return false;
        }

        boolean result = pendingTitleUpdateCanceler.cancelExecution();
        pendingTitleUpdateCanceler = null;
        return result;
    }

    /**
     * Shows a route target in the related UI. This method is intended for
     * framework use only. Use {@link UI#navigate(String)} to change the route
     * target that is shown in a UI.
     *
     * @param viewLocation
     *            the location of the route target relative to the servlet
     *            serving the UI, not <code>null</code>
     * @param target
     *            the component to show, not <code>null</code>
     * @param path
     *            the resolved route path so we can determine what the rendered
     *            target is for
     * @param layouts
     *            the parent layouts
     */
    public void showRouteTarget(Location viewLocation, String path,
            Component target, List<RouterLayout> layouts) {
        assert target != null;
        assert viewLocation != null;

        updateTheme(target, path);

        HasElement oldRoot = null;
        if (!routerTargetChain.isEmpty()) {
            oldRoot = routerTargetChain.get(routerTargetChain.size() - 1);
        }

        this.viewLocation = viewLocation;

        Element uiElement = ui.getElement();

        // Assemble previous parent-child relationships to enable detecting
        // changes
        Map<RouterLayout, HasElement> oldChildren = new HashMap<>();
        for (int i = 0; i < routerTargetChain.size() - 1; i++) {
            HasElement child = routerTargetChain.get(i);
            RouterLayout parent = (RouterLayout) routerTargetChain.get(i + 1);

            oldChildren.put(parent, child);
        }

        routerTargetChain = new ArrayList<>();
        routerTargetChain.add(target);

        if (layouts != null) {
            routerTargetChain.addAll(layouts);
        }

        // Ensure the entire chain is connected
        HasElement root = null;
        for (HasElement part : routerTargetChain) {
            if (root != null) {
                assert part instanceof RouterLayout : "All parts of the chain except the first must implement "
                        + RouterLayout.class.getSimpleName();
                RouterLayout parent = (RouterLayout) part;
                HasElement oldChild = oldChildren.get(parent);
                if (oldChild != root) {
                    removeFromParent(oldChild);
                    parent.showRouterLayoutContent(root);
                }
            } else if (part instanceof RouterLayout
                    && oldChildren.containsKey(part)) {
                // Remove old child view from leaf view if it had one
                removeFromParent(oldChildren.get(part));
                ((RouterLayout) part).showRouterLayoutContent(null);
            }
            root = part;
        }

        if (root == null) {
            throw new IllegalArgumentException(
                    "Root can't be null here since we know there's at least one item in the chain");
        }

        Element rootElement = root.getElement();

        if (!uiElement.equals(rootElement.getParent())) {
            if (oldRoot != null) {
                oldRoot.getElement().removeFromParent();
            }
            rootElement.removeFromParent();
            uiElement.appendChild(rootElement);
        }
    }

    private void updateTheme(Component target, String path) {
        Optional<ThemeDefinition> themeDefinition = ui
                .getThemeFor(target.getClass(), path);

        if (themeDefinition.isPresent()) {
            setTheme(themeDefinition.get().getTheme());
        } else {
            setTheme((Class<? extends AbstractTheme>) null);
            if (!AnnotationReader
                    .getAnnotationFor(target.getClass(), NoTheme.class)
                    .isPresent()) {
                getLogger().warn(
                        "No @Theme defined for {}. See 'trace' level logs for the exact components missing theming.",
                        target.getClass().getName());
            }
        }
    }

    /**
     * Set the Theme to use for HTML import theme translations.
     * <p>
     * Note! The set theme will be overridden for each call to
     * {@link #showRouteTarget(Location, String, Component, List)} if the new
     * theme is not the same as the set theme.
     * <p>
     * This method is intended for managed internal use only.
     *
     * @param theme
     *            theme implementation to set
<<<<<<< HEAD
=======
     * @deprecated use {@link #setTheme(Class)} instead
>>>>>>> 365f79c1
     */
    @Deprecated
    public void setTheme(AbstractTheme theme) {
        this.theme = theme;
    }

    /**
     * Sets the theme using its {@code themeClass}.
     * <p>
     * Note! The set theme will be overridden for each call to
     * {@link #showRouteTarget(Location, String, Component, List)} if the new
     * theme is not the same as the set theme.
     * <p>
     * This method is intended for managed internal use only.
     *
     * @see #setTheme(AbstractTheme)
     *
     * @param themeClass
     *            theme class to set, may be {@code null}
     */
    public void setTheme(Class<? extends AbstractTheme> themeClass) {
        AbstractTheme result = null;
        if (themeClass != null) {
            if (theme == null || !theme.getClass().equals(themeClass)) {
                result = Instantiator.get(getUI()).getOrCreate(themeClass);
            }
        }
        setTheme(result);
    }

    private void removeFromParent(HasElement component) {
        if (component != null) {
            component.getElement().removeFromParent();
        }
    }

    /**
     * Gets the currently active router target and parent layouts.
     *
     * @return a list of active router target and parent layout instances,
     *         starting from the innermost part
     */
    public List<HasElement> getActiveRouterTargetsChain() {
        return Collections.unmodifiableList(routerTargetChain);
    }

    /**
     * Gets the location of the currently shown view. The location is relative
     * the servlet mapping used for serving the related UI.
     *
     * @return the view location, not <code>null</code>
     */
    public Location getActiveViewLocation() {
        return viewLocation;
    }

    /**
     * Gets the VaadinSession to which the related UI is attached.
     *
     * <p>
     * The method will return {@code null} if the UI is not currently attached
     * to a VaadinSession.
     * </p>
     *
     * @return the VaadinSession to which the related UI is attached
     */
    public VaadinSession getSession() {
        return session;
    }

    private static Logger getLogger() {
        return LoggerFactory.getLogger(UIInternals.class.getName());
    }

    /**
     * Returns the helper which handles loading of dependencies (css, js).
     *
     * @return the dependency list helper
     */
    public DependencyList getDependencyList() {
        return dependencyList;
    }

    /**
     * Adds the dependencies defined using {@link StyleSheet},
     * {@link JavaScript} or {@link HtmlImport} on the given Component class.
     *
     * @param componentClass
     *            the component class to read annotations from
     */
    public void addComponentDependencies(
            Class<? extends Component> componentClass) {
        Page page = ui.getPage();
        DependencyInfo dependencies = ComponentUtil
                .getDependencies(session.getService(), componentClass);
        if (getSession().getConfiguration().isBowerMode()) {
            dependencies.getHtmlImports()
                    .forEach(html -> addHtmlImport(html, page));
            dependencies.getJavaScripts()
                .forEach(js -> page.addJavaScript(js.value(), js.loadMode()));
        }
        dependencies.getStyleSheets().forEach(styleSheet -> page
                .addStyleSheet(styleSheet.value(), styleSheet.loadMode()));
    }

    private void addHtmlImport(HtmlImportDependency dependency, Page page) {
        // The HTML dependency parser does not consider themes so it can
        // cache raw information (e.g. vaadin-button/src/vaadin-button.html
        // import) and not take into consideration which themes might
        // contain versions for which files. They must be translated before
        // added to page though, as whatever is added there is sent without
        // modifications to the client
        dependency.getUris().forEach(uri -> page
                .addHtmlImport(translateTheme(uri), dependency.getLoadMode()));
    }

    private String translateTheme(String importValue) {
        if (theme != null) {
            VaadinService service = session.getService();
            WebBrowser browser = session.getBrowser();
            Optional<String> themedUrl = service.getThemedUrl(importValue,
                    browser, theme);
            return themedUrl.orElse(importValue);
        } else {
            Matcher componentMatcher = componentSource.matcher(importValue);
            if (componentMatcher.matches()) {
                String componentName = componentMatcher.group(1);
                getLogger().trace(
                        "Vaadin component '{}' is used and missing theme definition.",
                        componentName);
            }
        }
        return importValue;
    }

    /**
     * Gets the constant pool that is used for keeping track of constants shared
     * with the client for this UI.
     *
     * @return the constant pool to use, not <code>null</code>
     */
    public ConstantPool getConstantPool() {
        return constantPool;
    }

    /**
     * Get the latest handled location or empty optional if no active
     * navigation.
     *
     * @return location if navigated during active navigation or {@code null}
     */
    public Location getLastHandledLocation() {
        return lastHandledNavigation;
    }

    /**
     * Set the latest navigation location for active navigation.
     *
     * @param location
     *            last location navigated to
     */
    public void setLastHandledNavigation(Location location) {
        lastHandledNavigation = location;
    }

    /**
     * Check if we have already started navigation to some location on this
     * roundtrip.
     *
     * @return true if the last navigation location {@code !=} null
     */
    public boolean hasLastHandledLocation() {
        return lastHandledNavigation != null;
    }

    /**
     * Clear latest handled navigation location.
     */
    public void clearLastHandledNavigation() {
        setLastHandledNavigation(null);
    }

    /**
     * Get stored {@link ContinueNavigationAction} if any.
     *
     * @return continue navigation action object
     */
    public ContinueNavigationAction getContinueNavigationAction() {
        return continueNavigationAction;
    }

    /**
     * Set a {@link ContinueNavigationAction} or null to clear existing action.
     *
     * @param continueNavigationAction
     *            continue navigatio action to store or null
     */
    public void setContinueNavigationAction(
            ContinueNavigationAction continueNavigationAction) {
        this.continueNavigationAction = continueNavigationAction;
    }

    /**
     * Sets the application id tied with this UI. Different applications in the
     * same page have different unique ids.
     *
     * @param appId
     *            the id of the application tied with this UI
     */
    public void setAppId(String appId) {
        this.appId = appId;
    }

    /**
     * Gets the application id tied with this UI. Different applications in the
     * same page have different unique ids.
     *
     * @return the id of the application tied with this UI
     */
    public String getAppId() {
        return appId;
    }

    /**
     * Gets the router used for navigating in this UI, if the router was active
     * when this UI was initialized.
     *
     * @return the router used for this UI, or <code>null</code> if there is no
     *         router
     */
    public Router getRouter() {
        return getSession().getService().getRouter();
    }

    /**
     * Checks if there are changes waiting to be sent to the client side.
     *
     * @return <code>true</code> if there are pending changes,
     *         <code>false</code> otherwise
     */
    public boolean isDirty() {
        return getStateTree().isDirty()
                || getPendingJavaScriptInvocations().count() != 0;
    }

    /**
     * Sets the relative path from the UI (servlet) path to the context root.
     *
     * @param contextRootRelativePath
     *            the relative path from servlet to context root
     */
    public void setContextRoot(String contextRootRelativePath) {
        this.contextRootRelativePath = contextRootRelativePath;
    }

    /**
     * Gets the relative path from the UI (servlet) path to the context root.
     *
     * @return the relative path from servlet to context root
     */
    public String getContextRootRelativePath() {
        return contextRootRelativePath;
    }

    /**
     * Gets the UI that this instance belongs to.
     *
     * @return the UI instance.
     */
    public UI getUI() {
        return ui;
    }
}<|MERGE_RESOLUTION|>--- conflicted
+++ resolved
@@ -41,20 +41,12 @@
 import com.vaadin.flow.component.internal.ComponentMetaData.DependencyInfo;
 import com.vaadin.flow.component.internal.ComponentMetaData.HtmlImportDependency;
 import com.vaadin.flow.component.page.Page;
-<<<<<<< HEAD
-=======
-import com.vaadin.flow.component.page.Page.ExecutionCanceler;
 import com.vaadin.flow.di.Instantiator;
->>>>>>> 365f79c1
 import com.vaadin.flow.dom.Element;
 import com.vaadin.flow.dom.impl.BasicElementStateProvider;
 import com.vaadin.flow.internal.AnnotationReader;
 import com.vaadin.flow.internal.ConstantPool;
-<<<<<<< HEAD
 import com.vaadin.flow.internal.JsonCodec;
-import com.vaadin.flow.internal.ReflectTools;
-=======
->>>>>>> 365f79c1
 import com.vaadin.flow.internal.StateTree;
 import com.vaadin.flow.internal.nodefeature.LoadingIndicatorConfigurationMap;
 import com.vaadin.flow.internal.nodefeature.NodeFeature;
@@ -745,10 +737,7 @@
      *
      * @param theme
      *            theme implementation to set
-<<<<<<< HEAD
-=======
      * @deprecated use {@link #setTheme(Class)} instead
->>>>>>> 365f79c1
      */
     @Deprecated
     public void setTheme(AbstractTheme theme) {
