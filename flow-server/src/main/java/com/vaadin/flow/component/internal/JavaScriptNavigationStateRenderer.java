/*
 * Copyright 2000-2023 Vaadin Ltd.
 *
 * Licensed under the Apache License, Version 2.0 (the "License"); you may not
 * use this file except in compliance with the License. You may obtain a copy of
 * the License at
 *
 * http://www.apache.org/licenses/LICENSE-2.0
 *
 * Unless required by applicable law or agreed to in writing, software
 * distributed under the License is distributed on an "AS IS" BASIS, WITHOUT
 * WARRANTIES OR CONDITIONS OF ANY KIND, either express or implied. See the
 * License for the specific language governing permissions and limitations under
 * the License.
 */
package com.vaadin.flow.component.internal;

import java.util.Optional;

import org.slf4j.Logger;
import org.slf4j.LoggerFactory;

import com.vaadin.experimental.FeatureFlags;
import com.vaadin.flow.component.UI;
import com.vaadin.flow.router.BeforeEvent;
import com.vaadin.flow.router.BeforeLeaveEvent;
import com.vaadin.flow.router.BeforeLeaveEvent.ContinueNavigationAction;
import com.vaadin.flow.router.NavigationEvent;
import com.vaadin.flow.router.NavigationState;
import com.vaadin.flow.router.NavigationTrigger;
import com.vaadin.flow.router.internal.NavigationStateRenderer;
import com.vaadin.flow.server.HttpStatusCode;

/**
 * Handle navigation events in relation to the client side bootstrap UI.
 *
 * <p>
 * For internal use only. May be renamed or removed in a future release.
 */
public class JavaScriptNavigationStateRenderer extends NavigationStateRenderer {

    static final String NOT_SUPPORT_FORWARD_BEFORELEAVE = "BeforeLeaveEvent.forwardTo() is not supported. "
            + "You can use the combination between BeforeLeaveEvent.postpone() and "
            + "UI.getPage().setLocation(\"{}\") "
            + "in order to forward to other location";

    static final String NOT_SUPPORT_REROUTE = "BeforeEvent.rerouteTo() with a client side route is not supported";

    private String clientForwardRoute;

    private ContinueNavigationAction continueNavigationAction;

    /**
     * Constructs a new NavigationStateRenderer that handles the given
     * navigation state.
     *
     * @param navigationState
     *            the navigation state handled by this instance
     */
    public JavaScriptNavigationStateRenderer(NavigationState navigationState) {
        super(navigationState);
    }

    /**
     * Gets the client forward route.
     *
     * @return the client forward route.
     */
    public String getClientForwardRoute() {
        return clientForwardRoute;
    }

    @Override
    public int handle(NavigationEvent event) {

        continueNavigationAction = event.getUI().getInternals()
                .getContinueNavigationAction();

        return super.handle(event);
    }

    @Override
    protected Optional<Integer> handleTriggeredBeforeEvent(
            NavigationEvent event, BeforeEvent beforeEvent) {
        if (beforeEvent.hasUnknownForward()) {
            if (beforeEvent instanceof BeforeLeaveEvent) {
                getLogger().warn(NOT_SUPPORT_FORWARD_BEFORELEAVE,
                        beforeEvent.getUnknownForward());

            } else {
                clientForwardRoute = beforeEvent.getUnknownForward();
                return Optional.of(HttpStatusCode.OK.getCode());
            }
        }

        if (beforeEvent.hasUnknownReroute()) {
            getLogger().warn(NOT_SUPPORT_REROUTE);
        }

        return super.handleTriggeredBeforeEvent(event, beforeEvent);
    }

    @Override
    protected boolean shouldPushHistoryState(NavigationEvent event) {
        if (NavigationTrigger.CLIENT_SIDE.equals(event.getTrigger())
                || NavigationTrigger.ROUTER_LINK.equals(event.getTrigger())) {
            return true;
        } else {
<<<<<<< HEAD
=======
            // For react router the server should push history state for
            // server rendering even when client previously updated url with
            // vaadin-router.
>>>>>>> 419ab858
            return super.shouldPushHistoryState(event)
                    || (event.getUI().getInternals().getSession()
                            .getConfiguration().isReactRouterEnabled()
                            && NavigationTrigger.CLIENT_SIDE
                                    .equals(event.getTrigger()));
        }
    }

    @Override
    protected void pushHistoryState(NavigationEvent event) {
        super.pushHistoryState(event);

        if (continueNavigationAction != null
                // We're trying to navigate to a client view.
                && UI.ClientViewPlaceholder.class.isAssignableFrom(
                        getNavigationState().getNavigationTarget())) {
            event.getUI().navigateToClient(
                    event.getLocation().getPathWithQueryParameters());
        }

    }

    private static Logger getLogger() {
        return LoggerFactory
                .getLogger(JavaScriptNavigationStateRenderer.class.getName());
    }

}<|MERGE_RESOLUTION|>--- conflicted
+++ resolved
@@ -106,12 +106,9 @@
                 || NavigationTrigger.ROUTER_LINK.equals(event.getTrigger())) {
             return true;
         } else {
-<<<<<<< HEAD
-=======
             // For react router the server should push history state for
             // server rendering even when client previously updated url with
             // vaadin-router.
->>>>>>> 419ab858
             return super.shouldPushHistoryState(event)
                     || (event.getUI().getInternals().getSession()
                             .getConfiguration().isReactRouterEnabled()
