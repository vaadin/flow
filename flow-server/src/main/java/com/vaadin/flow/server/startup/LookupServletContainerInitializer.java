/*
 * Copyright 2000-2022 Vaadin Ltd.
 *
 * Licensed under the Apache License, Version 2.0 (the "License"); you may not
 * use this file except in compliance with the License. You may obtain a copy of
 * the License at
 *
 * http://www.apache.org/licenses/LICENSE-2.0
 *
 * Unless required by applicable law or agreed to in writing, software
 * distributed under the License is distributed on an "AS IS" BASIS, WITHOUT
 * WARRANTIES OR CONDITIONS OF ANY KIND, either express or implied. See the
 * License for the specific language governing permissions and limitations under
 * the License.
 */
package com.vaadin.flow.server.startup;

import jakarta.servlet.ServletContainerInitializer;
import jakarta.servlet.ServletContext;
import jakarta.servlet.ServletException;
import jakarta.servlet.annotation.HandlesTypes;

import java.util.Collection;
import java.util.Collections;
import java.util.HashMap;
import java.util.Map;
import java.util.Set;
import java.util.stream.Collectors;
import java.util.stream.Stream;

import com.vaadin.flow.component.template.internal.DeprecatedPolymerPublishedEventHandler;
import com.vaadin.flow.di.AbstractLookupInitializer;
import com.vaadin.flow.di.InstantiatorFactory;
import com.vaadin.flow.di.Lookup;
import com.vaadin.flow.di.LookupInitializer;
import com.vaadin.flow.di.ResourceProvider;
import com.vaadin.flow.function.VaadinApplicationInitializationBootstrap;
import com.vaadin.flow.internal.BrowserLiveReloadAccessor;
import com.vaadin.flow.internal.DevModeHandlerManager;
import com.vaadin.flow.internal.ReflectTools;
import com.vaadin.flow.router.RoutePathProvider;
import com.vaadin.flow.server.StaticFileHandlerFactory;
import com.vaadin.flow.server.VaadinContext;
import com.vaadin.flow.server.VaadinServletContext;
import com.vaadin.flow.server.frontend.EndpointGeneratorTaskFactory;
import com.vaadin.flow.server.frontend.TaskGenerateHilla;

/**
 * Standard servlet initializer for collecting all SPI implementations.
 * <p>
 * For internal use only. May be renamed or removed in a future release.
 *
 * @author Vaadin Ltd
 * @since
 *
 */
@HandlesTypes({ ResourceProvider.class, InstantiatorFactory.class,
        DeprecatedPolymerPublishedEventHandler.class,
        EndpointGeneratorTaskFactory.class,
        ApplicationConfigurationFactory.class, AbstractLookupInitializer.class,
        AppShellPredicate.class, StaticFileHandlerFactory.class,
        DevModeHandlerManager.class, BrowserLiveReloadAccessor.class,
        RoutePathProvider.class, TaskGenerateHilla.class })
public class LookupServletContainerInitializer
        implements ClassLoaderAwareServletContainerInitializer {

    @Override
    public void process(Set<Class<?>> classSet, ServletContext servletContext)
            throws ServletException {
        if (classSet == null) {
            throw new ServletException(ServletContainerInitializer.class
                    .getSimpleName() + " is called but the "
                    + "provided set of classes is 'null'. "
                    + LookupInitializer.class + " should always be present "
                    + "and has to be passed to the 'onStartup' method as an argument "
                    + "in the set of classes if the servlet container supports Servlet 5.0 specification. "
<<<<<<< HEAD
                    + "The project configuration is broken somehow or you are using Servlet 5.0 incompatible container.");
=======
                    + "The project configuration is broken or you are using a Servlet 5.0 incompatible container.");
>>>>>>> 864a90ca
        }
        if (!classSet.contains(LookupInitializer.class)) {
            // this is a specific case for OSGi (PAX web): at some point it may
            // decide to apply ServletContainerInitializers for non WAR case
            // even though it has no any sense to do it because the {@code
            // classSet} is always empty. In normal environment if Servlet
            // container properly supports ServletContainerInitializers then
            // {@code classSet} has to contain at least LookupInitializer.
            // Otherwise LookupServletContainerInitializer should not be
            // executed at all.
            return;
        }
        VaadinServletContext vaadinContext = new VaadinServletContext(
                servletContext);
        Map<Class<?>, Collection<Class<?>>> services = new HashMap<>();

        collectSubclasses(AbstractLookupInitializer.class, classSet, services);

        AbstractLookupInitializer initializer = getLookupInitializer(services);

        services.remove(AbstractLookupInitializer.class);

        collectServiceImplementations(classSet, services);

        initializer.initialize(vaadinContext, services, lookup -> {
            vaadinContext.setAttribute(Lookup.class, lookup);

            DeferredServletContextInitializers deferredInitializers;
            synchronized (servletContext) {
                deferredInitializers = vaadinContext
                        .getAttribute(DeferredServletContextInitializers.class);
                vaadinContext.removeAttribute(
                        DeferredServletContextInitializers.class);
            }

            if (deferredInitializers != null) {
                deferredInitializers.runInitializers(servletContext);
            }
        });
    }

    @Override
    public boolean requiresLookup() {
        return false;
    }

    /**
     * Gets the service types that are used to set services into the
     * {@link Lookup} based on found subtypes by the
     * {@link ServletContainerInitializer}.
     * <p>
     * {@link LookupServletContainerInitializer} uses
     * {@link ServletContainerInitializer} classes discovering mechanism based
     * on {@link HandlesTypes} annotation. The method may be overridden to
     * return the service types which should be put into the {@link Lookup}
     * instance if another mechanism of class searching is used (e.g. Spring
     * boot case).
     * <p>
     * The set of classes (passed into the {@link #process(Set, ServletContext)}
     * method) will be filtered via checking whether they are assignable to the
     * service types and the resulting classes will be instantiated via
     * reflection.
     *
     * @return a collection of service types which should be available via
     *         Lookup
     * @see LookupInitializer#initialize(VaadinContext, Map,
     *      VaadinApplicationInitializationBootstrap)
     */
    protected Collection<Class<?>> getServiceTypes() {
        HandlesTypes annotation = getClass().getAnnotation(HandlesTypes.class);
        if (annotation == null) {
            throw new IllegalStateException(
                    "Cannot collect service types based on "
                            + HandlesTypes.class.getSimpleName()
                            + " annotation. The default 'getServiceTypes' method implementation can't be used.");
        }
        return Stream.of(annotation.value())
                .filter(clazz -> !clazz.equals(LookupInitializer.class))
                .collect(Collectors.toSet());
    }

    private void collectServiceImplementations(Set<Class<?>> classSet,
            Map<Class<?>, Collection<Class<?>>> services) {
        for (Class<?> serviceType : getServiceTypes()) {
            collectSubclasses(serviceType, classSet, services);
        }

    }

    private void collectSubclasses(Class<?> clazz, Set<Class<?>> classSet,
            Map<Class<?>, Collection<Class<?>>> services) {
        services.put(clazz, filterSubClasses(clazz, classSet).stream()
                .collect(Collectors.toList()));
    }

    private Set<Class<?>> filterSubClasses(Class<?> clazz,
            Set<Class<?>> classes) {
        return classes == null ? Collections.emptySet()
                : classes.stream().filter(clazz::isAssignableFrom)
                        .filter(ReflectTools::isInstantiableService)
                        .filter(cls -> !clazz.equals(cls))
                        .collect(Collectors.toSet());
    }

    private AbstractLookupInitializer getLookupInitializer(
            Map<Class<?>, Collection<Class<?>>> services)
            throws ServletException {
        Collection<Class<?>> initializers = services
                .remove(AbstractLookupInitializer.class);
        if (initializers == null) {
            initializers = Collections.emptyList();
        } else {
            initializers.remove(LookupInitializer.class);
        }

        AbstractLookupInitializer initializer;
        if (initializers.isEmpty()) {
            initializer = new LookupInitializer();
        } else if (initializers.size() > 1) {
            throw new ServletException("Several implementation of "
                    + AbstractLookupInitializer.class.getSimpleName()
                    + " are found in the claspath: " + initializers);
        } else {
            initializer = AbstractLookupInitializer.class.cast(ReflectTools
                    .createInstance(initializers.iterator().next()));
        }
        return initializer;
    }
}<|MERGE_RESOLUTION|>--- conflicted
+++ resolved
@@ -74,11 +74,7 @@
                     + LookupInitializer.class + " should always be present "
                     + "and has to be passed to the 'onStartup' method as an argument "
                     + "in the set of classes if the servlet container supports Servlet 5.0 specification. "
-<<<<<<< HEAD
-                    + "The project configuration is broken somehow or you are using Servlet 5.0 incompatible container.");
-=======
                     + "The project configuration is broken or you are using a Servlet 5.0 incompatible container.");
->>>>>>> 864a90ca
         }
         if (!classSet.contains(LookupInitializer.class)) {
             // this is a specific case for OSGi (PAX web): at some point it may
