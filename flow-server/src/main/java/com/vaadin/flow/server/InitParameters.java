--- conflicted
+++ resolved
@@ -159,17 +159,12 @@
      */
     public static final String COMPILED_WEB_COMPONENTS_PATH = "compiled.web.components.path";
 
-<<<<<<< HEAD
-    public static final String USE_SNOWPACK = "useSnowpack";
-
-    public static final String USE_SNOWPACK_BUILD_WATCH = "useSnowpackBuildWatch";
-
-=======
     /**
      * Configuration name for the build folder.
      *
      * @since
      */
     public static final String BUILD_FOLDER = "build.folder";
->>>>>>> fe1db185
+
+    public static final String USE_SNOWPACK = "useSnowpack";
 }