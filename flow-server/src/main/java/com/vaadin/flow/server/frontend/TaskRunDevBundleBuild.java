--- conflicted
+++ resolved
@@ -720,27 +720,13 @@
                         .getFileContents(jarFileToLookup, themeJson);
                 String content = IOUtils.toString(byteContent, "UTF-8");
 
-<<<<<<< HEAD
-                JsonObject themeJsonContent = Json.parse(content);
-                if (themeJsonContent.hasKey(Constants.ASSETS)) {
-                    Matcher matcher = THEME_PATH_PATTERN.matcher(themeJson);
-                    if (!matcher.find()) {
-                        throw new IllegalStateException(
-                                "Packaged theme folders structure is incorrect, should have META-INF/resources/themes/[theme-name]/");
-                    }
-                    String themeName = matcher.group(1);
-                    String hash = calculateHash(content);
-                    packagedThemeHashes.put(themeName, hash);
-=======
                 Matcher matcher = THEME_PATH_PATTERN.matcher(themeJson);
                 if (!matcher.find()) {
                     throw new IllegalStateException(
                             "Packaged theme folders structure is incorrect, should have META-INF/resources/themes/[theme-name]/");
->>>>>>> e892e81c
                 }
                 String themeName = matcher.group(1);
-                String hash = StringUtil.getHash(content,
-                        StandardCharsets.UTF_8);
+                    String hash = calculateHash(content);
                 packagedThemeHashes.put(themeName, hash);
             }
         }
