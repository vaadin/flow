/*
 * Copyright 2000-2018 Vaadin Ltd.
 *
 * Licensed under the Apache License, Version 2.0 (the "License"); you may not
 * use this file except in compliance with the License. You may obtain a copy of
 * the License at
 *
 * http://www.apache.org/licenses/LICENSE-2.0
 *
 * Unless required by applicable law or agreed to in writing, software
 * distributed under the License is distributed on an "AS IS" BASIS, WITHOUT
 * WARRANTIES OR CONDITIONS OF ANY KIND, either express or implied. See the
 * License for the specific language governing permissions and limitations under
 * the License.
 */
package com.vaadin.flow.server.frontend;

import java.io.File;
import java.io.IOException;
import java.io.UncheckedIOException;
import java.util.Objects;
import java.util.Set;
import java.util.stream.Collectors;

import org.apache.commons.io.FileUtils;
import org.slf4j.Logger;
import org.slf4j.LoggerFactory;

import com.vaadin.flow.server.Command;

import static com.vaadin.flow.server.Constants.RESOURCES_FRONTEND_DEFAULT;
import static com.vaadin.flow.server.frontend.FrontendUtils.FLOW_NPM_PACKAGE_NAME;
import static com.vaadin.flow.server.frontend.FrontendUtils.NODE_MODULES;

/**
 * Copies JavaScript and CSS files from JAR files into a given folder.
 */
public class TaskCopyFrontendFiles implements Command {
    private static final String JAR_SUFFIX = ".jar";
    private static final String[] WILDCARD_INCLUSIONS = new String[] {
            "**/*.js", "**/*.css" };

    private File targetDirectory;
    private transient Set<File> jarFiles = null;

    /**
<<<<<<< HEAD
     * Scans the jar files given defined by {@code jarFilesToScan}. If {@code
     * jarFilesToScan} is null, acts as
     * {@link #TaskCopyFrontendFiles(File, Set)} would.
=======
     * Scans the jar files given defined by {@code jarFilesToScan}.
>>>>>>> c116def5
     *
     * @param npmFolder
     *            target directory for the discovered files
     * @param jarFilesToScan
     *            jar files to scan. Only files ending in " .jar" will be
     *            scanned.
     */
    TaskCopyFrontendFiles(File npmFolder, Set<File> jarFilesToScan) {
        Objects.requireNonNull(npmFolder,
                "Parameter 'npmFolder' must not be " + "null");
        Objects.requireNonNull(jarFilesToScan,
                "Parameter 'jarFilesToScan' must not be null");
        this.targetDirectory = new File(npmFolder,
                NODE_MODULES + FLOW_NPM_PACKAGE_NAME);
        jarFiles = jarFilesToScan.stream()
                .filter(file -> file.getName().endsWith(JAR_SUFFIX))
                .filter(File::exists).collect(Collectors.toSet());
    }

    @Override
    public void execute() {
        long start = System.nanoTime();
        log().info("Copying frontend resources from jar files ...");
        createTargetFolder();
        JarContentsManager jarContentsManager = new JarContentsManager();
        for (File jarFile : jarFiles) {
            jarContentsManager.copyIncludedFilesFromJarTrimmingBasePath(jarFile,
                    RESOURCES_FRONTEND_DEFAULT, targetDirectory,
                    WILDCARD_INCLUSIONS);
        }
        long ms = (System.nanoTime() - start) / 1000000;
        log().info("Visited {} jar files. Took {} ms.", jarFiles.size(), ms);
    }


    private void createTargetFolder() {
        try {
            FileUtils.forceMkdir(Objects.requireNonNull(targetDirectory));
        } catch (IOException e) {
            throw new UncheckedIOException(String.format(
                    "Failed to create directory '%s'", targetDirectory), e);
        }
    }

    private static Logger log() {
        return LoggerFactory.getLogger("dev-updater");
    }
}<|MERGE_RESOLUTION|>--- conflicted
+++ resolved
@@ -44,13 +44,7 @@
     private transient Set<File> jarFiles = null;
 
     /**
-<<<<<<< HEAD
-     * Scans the jar files given defined by {@code jarFilesToScan}. If {@code
-     * jarFilesToScan} is null, acts as
-     * {@link #TaskCopyFrontendFiles(File, Set)} would.
-=======
      * Scans the jar files given defined by {@code jarFilesToScan}.
->>>>>>> c116def5
      *
      * @param npmFolder
      *            target directory for the discovered files
