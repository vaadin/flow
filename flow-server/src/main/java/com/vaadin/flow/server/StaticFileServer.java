/*
 * Copyright 2000-2023 Vaadin Ltd.
 *
 * Licensed under the Apache License, Version 2.0 (the "License"); you may not
 * use this file except in compliance with the License. You may obtain a copy of
 * the License at
 *
 * http://www.apache.org/licenses/LICENSE-2.0
 *
 * Unless required by applicable law or agreed to in writing, software
 * distributed under the License is distributed on an "AS IS" BASIS, WITHOUT
 * WARRANTIES OR CONDITIONS OF ANY KIND, either express or implied. See the
 * License for the specific language governing permissions and limitations under
 * the License.
 */
package com.vaadin.flow.server;

import jakarta.servlet.ServletContext;
import jakarta.servlet.http.HttpServletRequest;
import jakarta.servlet.http.HttpServletResponse;

import java.io.File;
import java.io.IOException;
import java.io.InputStream;
import java.net.URI;
import java.net.URISyntaxException;
import java.net.URL;
import java.net.URLConnection;
import java.nio.file.FileSystem;
import java.nio.file.FileSystemAlreadyExistsException;
import java.nio.file.FileSystems;
import java.nio.file.Files;
import java.nio.file.Path;
import java.nio.file.Paths;
import java.util.Collections;
import java.util.HashMap;
import java.util.Map;
import java.util.regex.Matcher;
import java.util.regex.Pattern;

import org.slf4j.Logger;
import org.slf4j.LoggerFactory;

import com.vaadin.flow.function.DeploymentConfiguration;
import com.vaadin.flow.internal.DevModeHandler;
import com.vaadin.flow.internal.DevModeHandlerManager;
import com.vaadin.flow.internal.ResponseWriter;
import com.vaadin.flow.server.frontend.FrontendUtils;

import static com.vaadin.flow.server.Constants.PROJECT_FRONTEND_GENERATED_DIR_TOKEN;
import static com.vaadin.flow.server.Constants.VAADIN_MAPPING;
import static com.vaadin.flow.server.Constants.VAADIN_WEBAPP_RESOURCES;
import static com.vaadin.flow.server.frontend.FrontendUtils.DEFAULT_PROJECT_FRONTEND_GENERATED_DIR;

/**
 * Handles sending of resources from the WAR root (web content) or
 * META-INF/resources in the case that {@link VaadinServlet} is mapped using
 * "/*".
 * <p>
 * This class is primarily meant to be used during developing time. For a
 * production mode site you should consider serving static resources directly
 * from the servlet (using a default servlet if such exists) or through a stand
 * alone static file server.
 *
 * @author Vaadin Ltd
 * @since 1.0
 */
public class StaticFileServer implements StaticFileHandler {
    private static final String EXPRESS_MODE_BUNDLE_PATH_PREFIX = "/VAADIN/dev-bundle/";
    static final String PROPERTY_FIX_INCORRECT_WEBJAR_PATHS = Constants.VAADIN_PREFIX
            + "fixIncorrectWebjarPaths";
    private static final Pattern INCORRECT_WEBJAR_PATH_REGEX = Pattern
            .compile("^/frontend[-\\w/]*/webjars/");

    private final ResponseWriter responseWriter;
    private final VaadinService vaadinService;
    private DeploymentConfiguration deploymentConfiguration;
    private DevModeHandler devModeHandler;

    // Matcher to match string starting with '/themes/[theme-name]/'
    public static final Pattern APP_THEME_PATTERN = Pattern
            .compile("^\\/themes\\/([\\s\\S]+?)\\/");

    // Mapped uri is for the jar file
    static final Map<URI, Integer> openFileSystems = new HashMap<>();
    private static final Object fileSystemLock = new Object();

    /**
     * Constructs a file server.
     *
     * @param vaadinService
     *            vaadin service for the deployment, not <code>null</code>
     */
    public StaticFileServer(VaadinService vaadinService) {
        this.vaadinService = vaadinService;
        deploymentConfiguration = vaadinService.getDeploymentConfiguration();
        responseWriter = new ResponseWriter(deploymentConfiguration);

        this.devModeHandler = DevModeHandlerManager
                .getDevModeHandler(vaadinService).orElse(null);
    }

    private boolean resourceIsDirectory(URL resource) {
        if (resource.getPath().endsWith("/")) {
            return true;
        }
        URI resourceURI = null;
        try {
            resourceURI = resource.toURI();
        } catch (URISyntaxException e) {
            getLogger().debug("Syntax error in uri from getStaticResource", e);
            // Return false as we couldn't determine if the resource is a
            // directory.
            return false;
        }

        if ("jar".equals(resource.getProtocol())) {
            // Get the file path in jar
            final String pathInJar = resource.getPath()
                    .substring(resource.getPath().indexOf('!') + 1);
            try {
                FileSystem fileSystem = getFileSystem(resourceURI);
                // Get the file path inside the jar.
                final Path path = fileSystem.getPath(pathInJar);

                return Files.isDirectory(path);
            } catch (IOException e) {
                getLogger().debug("failed to read jar file contents", e);
            } finally {
                closeFileSystem(resourceURI);
            }
        }

        // If not a jar check if a file path directory.
        return "file".equals(resource.getProtocol())
                && Files.isDirectory(Paths.get(resourceURI));
    }

    /**
     * Get the file URI for the resource jar file. Returns give URI if
     * URI.scheme is not of type jar.
     *
     * The URI for a file inside a jar is composed as
     * 'jar:file://...pathToJar.../jarFile.jar!/pathToFile'
     *
     * the first step strips away the initial scheme 'jar:' leaving us with
     * 'file://...pathToJar.../jarFile.jar!/pathToFile' from which we remove the
     * inside jar path giving the end result
     * 'file://...pathToJar.../jarFile.jar'
     *
     * @param resourceURI
     *            resource URI to get file URI for
     * @return file URI for resource jar or given resource if not a jar schemed
     *         URI
     */
    private URI getFileURI(URI resourceURI) {
        if (!"jar".equals(resourceURI.getScheme())) {
            return resourceURI;
        }
        try {
            String scheme = resourceURI.getRawSchemeSpecificPart();
            int jarPartIndex = scheme.indexOf("!/");
            if (jarPartIndex != -1) {
                scheme = scheme.substring(0, jarPartIndex);
            }
            return new URI(scheme);
        } catch (URISyntaxException syntaxException) {
            throw new IllegalArgumentException(syntaxException.getMessage(),
                    syntaxException);
        }
    }

    // Package protected for feature verification purpose
    FileSystem getFileSystem(URI resourceURI) throws IOException {
        synchronized (fileSystemLock) {
            URI fileURI = getFileURI(resourceURI);
            if (!fileURI.getScheme().equals("file")) {
                throw new IOException("Can not read scheme '"
                        + fileURI.getScheme() + "' for resource " + resourceURI
                        + " and will determine this as not a folder");
            }

            if (openFileSystems.computeIfPresent(fileURI,
                    (key, value) -> value + 1) != null) {
                // Get filesystem is for the file to get the correct provider
                return FileSystems.getFileSystem(resourceURI);
            }
            // Opened filesystem is for the file to get the correct provider
            FileSystem fileSystem = getNewOrExistingFileSystem(resourceURI);
            openFileSystems.put(fileURI, 1);
            return fileSystem;
        }
    }

    private FileSystem getNewOrExistingFileSystem(URI resourceURI)
            throws IOException {
        try {
            return FileSystems.newFileSystem(resourceURI,
                    Collections.emptyMap());
        } catch (FileSystemAlreadyExistsException fsaee) {
            getLogger().trace(
                    "Tried to get new filesystem, but it already existed for target uri.",
                    fsaee);
            return FileSystems.getFileSystem(resourceURI);
        }
    }

    // Package protected for feature verification purpose
    void closeFileSystem(URI resourceURI) {
        synchronized (fileSystemLock) {
            try {
                URI fileURI = getFileURI(resourceURI);
                final Integer locks = openFileSystems.computeIfPresent(fileURI,
                        (key, value) -> value - 1);
                if (locks != null && locks == 0) {
                    openFileSystems.remove(fileURI);
                    // Get filesystem is for the file to get the correct
                    // provider
                    FileSystems.getFileSystem(resourceURI).close();
                }
            } catch (IOException ioe) {
                getLogger().error("Failed to close FileSystem for '{}'",
                        resourceURI);
                getLogger().debug("Exception closing FileSystem", ioe);
            }
        }
    }

    @Override
    public boolean serveStaticResource(HttpServletRequest request,
            HttpServletResponse response) throws IOException {

        String filenameWithPath = getRequestFilename(request);
        if (filenameWithPath.endsWith("/")) {
            // Directories are not static resources although
            // servletContext.getResource will return a URL for them, at
            // least with Jetty
            return false;
        }

        if (HandlerHelper.isPathUnsafe(filenameWithPath)) {
            getLogger().info(HandlerHelper.UNSAFE_PATH_ERROR_MESSAGE_PATTERN,
                    filenameWithPath);
            response.setStatus(HttpStatusCode.BAD_REQUEST.getCode());
            return true;
        }

        if (devModeHandler != null && !"/index.html".equals(filenameWithPath)
                && devModeHandler.serveDevModeRequest(request, response)) {
            // We don't know what the dev server can serve, but if it served
            // something we are happy. There is always an index.html in the dev
            // server but
            // we never want to serve that one directly.
            return true;
        }

        URL resourceUrl = null;
        if (!deploymentConfiguration.isProductionMode() && filenameWithPath
                .startsWith(EXPRESS_MODE_BUNDLE_PATH_PREFIX)) {
            // Express mode bundle file
            String filenameInsideBundle = filenameWithPath
                    .substring(EXPRESS_MODE_BUNDLE_PATH_PREFIX.length());
            resourceUrl = FrontendUtils.findBundleFile(
                    deploymentConfiguration.getProjectFolder(),
                    "webapp/" + filenameInsideBundle);
        } else if (APP_THEME_PATTERN.matcher(filenameWithPath).find()) {
<<<<<<< HEAD
            if (!deploymentConfiguration.isProductionMode() &&
                    !deploymentConfiguration.frontendHotdeploy()) {
=======
            if (!deploymentConfiguration.isProductionMode()
                    && !deploymentConfiguration.frontendHotdeploy()) {
>>>>>>> c859d5e5
                resourceUrl = findAssetInFrontendThemesOrDevBundle(
                        vaadinService,
                        deploymentConfiguration.getProjectFolder(),
                        filenameWithPath);
            } else {
                resourceUrl = vaadinService.getClassLoader()
                        .getResource(VAADIN_WEBAPP_RESOURCES + "VAADIN/static/"
                                + filenameWithPath.replaceFirst("^/", ""));
            }
        } else if (!"/index.html".equals(filenameWithPath)) {
            // index.html needs to be handled by IndexHtmlRequestHandler
            resourceUrl = vaadinService.getClassLoader()
                    .getResource(VAADIN_WEBAPP_RESOURCES
                            + filenameWithPath.replaceFirst("^/", ""));
        }

        if (resourceUrl == null) {
            resourceUrl = getStaticResource(filenameWithPath);
        }
        if (resourceUrl == null && shouldFixIncorrectWebjarPaths()
                && isIncorrectWebjarPath(filenameWithPath)) {
            // Flow issue #4601
            resourceUrl = getStaticResource(
                    fixIncorrectWebjarPath(filenameWithPath));
        }

        if (resourceUrl == null) {
            // Not found in webcontent or in META-INF/resources in some JAR
            return false;
        }

        if (resourceIsDirectory(resourceUrl)) {
            // Directories are not static resources although
            // servletContext.getResource will return a URL for them, at
            // least with Jetty
            return false;
        }

        // There is a resource!

        // Intentionally writing cache headers also for 304 responses
        writeCacheHeaders(filenameWithPath, response);

        long timestamp = writeModificationTimestamp(resourceUrl, request,
                response);
        if (browserHasNewestVersion(request, timestamp)) {
            // Browser is up to date, nothing further to do than set the
            // response code
            response.setStatus(HttpStatusCode.NOT_MODIFIED.getCode());
            return true;
        }
        responseWriter.writeResponseContents(filenameWithPath, resourceUrl,
                request, response);
        return true;
    }

    private static URL findAssetInFrontendThemesOrDevBundle(
            VaadinService vaadinService, File projectFolder, String assetPath)
            throws IOException {
        // First, look for the theme assets in the {project.root}/frontend/
        // themes/my-theme folder
        File frontendFolder = new File(projectFolder, FrontendUtils.FRONTEND);
        File assetInFrontendThemes = new File(frontendFolder, assetPath);
        if (assetInFrontendThemes.exists()) {
            return assetInFrontendThemes.toURI().toURL();
        }

        // Also look into jar-resources for a packaged theme
        File jarResourcesFolder = FrontendUtils
                .getJarResourcesFolder(frontendFolder);
        assetInFrontendThemes = new File(jarResourcesFolder, assetPath);

        if (assetInFrontendThemes.exists()) {
            return assetInFrontendThemes.toURI().toURL();
        }

        // Second, look into default dev bundle
        Matcher matcher = APP_THEME_PATTERN.matcher(assetPath);
        if (!matcher.find()) {
            throw new IllegalStateException(
                    "Asset path should match the theme pattern");
        }

        final String themeName = matcher.group(1);
        String defaultBundleAssetPath = assetPath.replaceFirst(themeName,
                Constants.DEV_BUNDLE_NAME);
        URL assetInDevBundleUrl = vaadinService.getClassLoader()
                .getResource(Constants.DEV_BUNDLE_JAR_PATH + Constants.ASSETS
                        + defaultBundleAssetPath);

        // Or search in the application dev-bundle (if the assets come from
        // node_modules)
        if (assetInDevBundleUrl == null) {
            String assetInDevBundle = "/" + Constants.ASSETS + "/" + assetPath;
            assetInDevBundleUrl = FrontendUtils.findBundleFile(projectFolder,
                    assetInDevBundle);
        }

        if (assetInDevBundleUrl == null) {
            String assetName = assetPath.substring(
                    assetPath.indexOf(themeName) + themeName.length());
            throw new IllegalStateException(String.format(
                    "Asset '%1$s' is not found in project frontend directory"
                            + ", default development bundle or in the application "
                            + "bundle '%2$s/assets/'. \n"
                            + "Verify that the asset is available in "
                            + "'frontend/themes/%3$s/' directory and is added into the "
                            + "'assets' block of the 'theme.json' file. \n"
                            + "Else verify that the dependency 'com.vaadin:vaadin-dev-bundle' "
                            + "is added to your project.",
                    assetName, Constants.DEV_BUNDLE_LOCATION, themeName));
        }
        return assetInDevBundleUrl;
    }

    /**
     * Returns a URL to the static Web resource at the given URI or null if no
     * file found.
     * <p>
     * The resource will be exposed via HTTP (available as a static web
     * resource). The {@code null} return value means that the resource won't be
     * exposed as a Web resource even if it's a resource available via
     * {@link ServletContext}.
     *
     * @param path
     *            the path for the resource
     * @return the resource located at the named path to expose it via Web, or
     *         {@code null} if there is no resource at that path or it should
     *         not be exposed
     * @see VaadinService#getStaticResource(String)
     */
    protected URL getStaticResource(String path) {
        return vaadinService.getStaticResource(path);
    }

    // When referring to webjar resources from application stylesheets (loaded
    // using @StyleSheet) using relative paths, the paths will be different in
    // development mode and in production mode. The reason is that in production
    // mode, the CSS is incorporated into the bundle and when this happens,
    // the relative paths are changed so that they end up pointing to paths like
    // 'frontend-es6/webjars' instead of just 'webjars'.

    // There is a similar problem when referring to webjar resources from
    // application stylesheets inside HTML custom styles (loaded using
    // @HtmlImport). In this case, the paths will also be changed in production.
    // For example, if the HTML file resides in 'frontend/styles' and refers to
    // 'webjars/foo', the path will be changed to refer to
    // 'frontend/styles/webjars/foo', which is incorrect. You could add '../../'
    // to the path in the HTML file but then it would not work in development
    // mode.

    // These paths are changed deep inside the Polymer build chain. It was
    // easier to fix the StaticFileServer to take the incorrect path names
    // into account than fixing the Polymer build chain to generate correct
    // paths. Hence, these methods:

    private boolean shouldFixIncorrectWebjarPaths() {
        return deploymentConfiguration.isProductionMode()
                && deploymentConfiguration.getBooleanProperty(
                        PROPERTY_FIX_INCORRECT_WEBJAR_PATHS, false);
    }

    private boolean isIncorrectWebjarPath(String requestFilename) {
        return INCORRECT_WEBJAR_PATH_REGEX.matcher(requestFilename).lookingAt();
    }

    private String fixIncorrectWebjarPath(String requestFilename) {
        return INCORRECT_WEBJAR_PATH_REGEX.matcher(requestFilename)
                .replaceAll("/webjars/");
    }

    /**
     * Writes the modification timestamp info for the file into the response.
     *
     * @param resourceUrl
     *            the internal URL of the file
     * @param request
     *            the request object
     * @param response
     *            the response object
     * @return the written timestamp or -1 if no timestamp was written
     */
    protected long writeModificationTimestamp(URL resourceUrl,
            HttpServletRequest request, HttpServletResponse response) {
        // Find the modification timestamp
        long lastModifiedTime;
        URLConnection connection = null;
        try {
            connection = resourceUrl.openConnection();
            lastModifiedTime = connection.getLastModified();
            // Remove milliseconds to avoid comparison problems (milliseconds
            // are not returned by the browser in the "If-Modified-Since"
            // header).
            lastModifiedTime = lastModifiedTime - lastModifiedTime % 1000;
            response.setDateHeader("Last-Modified", lastModifiedTime);
            return lastModifiedTime;
        } catch (Exception e) {
            getLogger().trace(
                    "Failed to find out last modified timestamp. Continuing without it.",
                    e);
        } finally {
            try {
                // Explicitly close the input stream to prevent it
                // from remaining hanging
                // http://bugs.sun.com/bugdatabase/view_bug.do?bug_id=4257700
                if (connection != null) {
                    InputStream is = connection.getInputStream();
                    if (is != null) {
                        is.close();
                    }
                }
            } catch (IOException e) {
                getLogger().warn("Error closing URLConnection input stream", e);
            }
        }
        return -1L;
    }

    /**
     * Writes cache headers for the file into the response.
     *
     * @param filenameWithPath
     *            the name and path of the file being sent
     * @param response
     *            the response object
     */
    protected void writeCacheHeaders(String filenameWithPath,
            HttpServletResponse response) {
        int resourceCacheTime = getCacheTime(filenameWithPath);
        String cacheControl;
        if (!deploymentConfiguration.isProductionMode()) {
            cacheControl = "no-cache";
        } else if (resourceCacheTime > 0) {
            cacheControl = "max-age=" + resourceCacheTime;
        } else {
            cacheControl = "public, max-age=0, must-revalidate";
        }
        response.setHeader("Cache-Control", cacheControl);
    }

    /**
     * Returns the (decoded) requested file name, relative to the context path.
     * <p>
     * Package private for testing purposes.
     *
     * @param request
     *            the request object
     * @return the requested file name, starting with a {@literal /}
     */
    String getRequestFilename(HttpServletRequest request) {
        // http://localhost:8888/context/servlet/folder/file.js
        // ->
        // /servlet/folder/file.js
        //
        // http://localhost:8888/context/servlet/VAADIN/folder/file.js
        // ->
        // /VAADIN/folder/file.js
        //
        // http://localhost:8888/context/servlet/sw.js
        // ->
        // /sw.js
        if (request.getPathInfo() == null) {
            return request.getServletPath();
        } else if (request.getPathInfo().startsWith("/" + VAADIN_MAPPING)
                || APP_THEME_PATTERN.matcher(request.getPathInfo()).find()
                || request.getPathInfo().startsWith("/sw.js")) {
            return request.getPathInfo();
        }
        return request.getServletPath() + request.getPathInfo();
    }

    /**
     * Calculates the cache lifetime for the given filename in seconds.
     * <p>
     * By default filenames containing ".nocache." return 0, filenames
     * containing ".cache." return one year and all other files return 1 hour.
     *
     * @param filenameWithPath
     *            the name of the file being sent
     * @return cache lifetime for the given filename in seconds
     */
    protected int getCacheTime(String filenameWithPath) {
        /*
         * GWT conventions:
         *
         * - files containing .nocache. will not be cached.
         *
         * - files containing .cache. will be cached for one year.
         *
         * https://developers.google.com/web-toolkit/doc/latest/
         * DevGuideCompilingAndDebugging#perfect_caching
         */
        if (filenameWithPath.contains(".nocache.")) {
            return 0;
        }
        if (filenameWithPath.contains(".cache.")) {
            return 60 * 60 * 24 * 365;
        }
        /*
         * For all other files, the browser is allowed to cache for 1 hour
         * without checking if the file has changed.
         */
        return 3600;
    }

    /**
     * Checks if the browser has an up to date cached version of requested
     * resource using the "If-Modified-Since" header.
     *
     * @param request
     *            The HttpServletRequest from the browser.
     * @param resourceLastModifiedTimestamp
     *            The timestamp when the resource was last modified. -1 if the
     *            last modification time is unknown.
     * @return true if the If-Modified-Since header tells the cached version in
     *         the browser is up to date, false otherwise
     */
    protected boolean browserHasNewestVersion(HttpServletRequest request,
            long resourceLastModifiedTimestamp) {
        assert resourceLastModifiedTimestamp >= -1L;

        if (resourceLastModifiedTimestamp == -1L) {
            // We do not know when it was modified so the browser cannot have an
            // up-to-date version
            return false;
        }
        /*
         * The browser can request the resource conditionally using an
         * If-Modified-Since header. Check this against the last modification
         * time.
         */
        try {
            // If-Modified-Since represents the timestamp of the version cached
            // in the browser
            long headerIfModifiedSince = request
                    .getDateHeader("If-Modified-Since");

            if (headerIfModifiedSince >= resourceLastModifiedTimestamp) {
                // Browser has this an up-to-date version of the resource
                return true;
            }
        } catch (Exception e) {
            // Failed to parse header.
            getLogger().trace("Unable to parse If-Modified-Since", e);
        }
        return false;
    }

    private static Logger getLogger() {
        return LoggerFactory.getLogger(StaticFileServer.class.getName());
    }

}<|MERGE_RESOLUTION|>--- conflicted
+++ resolved
@@ -264,13 +264,8 @@
                     deploymentConfiguration.getProjectFolder(),
                     "webapp/" + filenameInsideBundle);
         } else if (APP_THEME_PATTERN.matcher(filenameWithPath).find()) {
-<<<<<<< HEAD
-            if (!deploymentConfiguration.isProductionMode() &&
-                    !deploymentConfiguration.frontendHotdeploy()) {
-=======
             if (!deploymentConfiguration.isProductionMode()
                     && !deploymentConfiguration.frontendHotdeploy()) {
->>>>>>> c859d5e5
                 resourceUrl = findAssetInFrontendThemesOrDevBundle(
                         vaadinService,
                         deploymentConfiguration.getProjectFolder(),
