/*
 * Copyright 2000-2020 Vaadin Ltd.
 *
 * Licensed under the Apache License, Version 2.0 (the "License"); you may not
 * use this file except in compliance with the License. You may obtain a copy of
 * the License at
 *
 * http://www.apache.org/licenses/LICENSE-2.0
 *
 * Unless required by applicable law or agreed to in writing, software
 * distributed under the License is distributed on an "AS IS" BASIS, WITHOUT
 * WARRANTIES OR CONDITIONS OF ANY KIND, either express or implied. See the
 * License for the specific language governing permissions and limitations under
 * the License.
 */
package com.vaadin.flow.server;

import javax.servlet.http.HttpServletRequest;
import javax.servlet.http.HttpServletResponse;
import java.io.IOException;
import java.io.InputStream;
import java.net.URL;
import java.net.URLConnection;
import java.util.ArrayList;
import java.util.List;
import java.util.regex.Pattern;

import org.slf4j.Logger;
import org.slf4j.LoggerFactory;

import com.vaadin.flow.function.DeploymentConfiguration;
import com.vaadin.flow.internal.ResponseWriter;
import com.vaadin.flow.server.frontend.FrontendUtils;

import static com.vaadin.flow.server.Constants.VAADIN_BUILD_FILES_PATH;
import static com.vaadin.flow.server.Constants.VAADIN_MAPPING;
import static com.vaadin.flow.server.Constants.VAADIN_WEBAPP_RESOURCES;
import static com.vaadin.flow.shared.ApplicationConstants.VAADIN_STATIC_FILES_PATH;

/**
 * Handles sending of resources from the WAR root (web content) or
 * META-INF/resources in the case that {@link VaadinServlet} is mapped using
 * "/*".
 * <p>
 * This class is primarily meant to be used during developing time. For a
 * production mode site you should consider serving static resources directly
 * from the servlet (using a default servlet if such exists) or through a stand
 * alone static file server.
 *
 * @author Vaadin Ltd
 * @since 1.0
 */
public class StaticFileServer implements StaticFileHandler {
    static final String PROPERTY_FIX_INCORRECT_WEBJAR_PATHS = Constants.VAADIN_PREFIX
            + "fixIncorrectWebjarPaths";
    private static final Pattern INCORRECT_WEBJAR_PATH_REGEX = Pattern
            .compile("^/frontend[-\\w/]*/webjars/");

    private final ResponseWriter responseWriter;
    private final VaadinServletService servletService;
    private DeploymentConfiguration deploymentConfiguration;
    private final List<String> manifestPaths;

    // Matcher to match string starting with '/themes/[theme-name]/'
    protected static final Pattern APP_THEME_PATTERN = Pattern
        .compile("^\\/themes\\/[\\s\\S]+?\\/");

    /**
     * Constructs a file server.
     *
     * @param servletService
     *            servlet service for the deployment, not <code>null</code>
     */
    public StaticFileServer(VaadinServletService servletService) {
        this.servletService = servletService;
        deploymentConfiguration = servletService.getDeploymentConfiguration();
        responseWriter = new ResponseWriter(deploymentConfiguration);
        manifestPaths = getManifestPathsFromJson();
    }

    @Override
    public boolean isStaticResourceRequest(HttpServletRequest request) {
        URL resource;

        String requestFilename = getRequestFilename(request);
        if (requestFilename.endsWith("/")) {
            // Directories are not static resources although
            // servletContext.getResource will return a URL for them, at
            // least with Jetty
            return false;
        }

        if (APP_THEME_PATTERN.matcher(requestFilename).find() || requestFilename
            .startsWith("/" + VAADIN_STATIC_FILES_PATH) || requestFilename
            .startsWith("/" + VAADIN_BUILD_FILES_PATH)) {
            // The path is reserved for internal resources only
            // We rather serve 404 than let it fall through
            return true;
        }

        if (manifestPaths.contains(requestFilename)) {
            // The path is on the webpack manifest list, so it is a static
            // resource as well.
            return true;
        }

        resource = servletService.getStaticResource(requestFilename);

        if (resource == null && shouldFixIncorrectWebjarPaths()
                && isIncorrectWebjarPath(requestFilename)) {
            // Flow issue #4601
            return true;
        }

        return resource != null;
    }

    @Override
    public boolean serveStaticResource(HttpServletRequest request,
            HttpServletResponse response) throws IOException {

        String filenameWithPath = getRequestFilename(request);
        if (HandlerHelper.isPathUnsafe(filenameWithPath)) {
            getLogger().info(HandlerHelper.UNSAFE_PATH_ERROR_MESSAGE_PATTERN,
                    filenameWithPath);
            response.setStatus(HttpServletResponse.SC_FORBIDDEN);
            return true;
        }

        URL resourceUrl = null;
<<<<<<< HEAD
        if (isAllowedVAADINBuildOrStaticUrl(filenameWithPath)
                || manifestPaths.contains(filenameWithPath)) {
            resourceUrl = servletService.getClassLoader()
                    .getResource(VAADIN_WEBAPP_RESOURCES
                            + filenameWithPath.replaceFirst("^/", ""));
=======
        if (isAllowedVAADINBuildOrStaticUrl(filenameWithPath)) {
            if(APP_THEME_PATTERN.matcher(filenameWithPath).find()) {
                resourceUrl = servletService.getClassLoader()
                    .getResource("META-INF/VAADIN/static" + filenameWithPath);
            } else {
                resourceUrl = servletService.getClassLoader()
                    .getResource("META-INF" + filenameWithPath);
            }
>>>>>>> 6e30cf11
        }
        if (resourceUrl == null) {
            resourceUrl = servletService.getStaticResource(filenameWithPath);
        }
        if (resourceUrl == null && shouldFixIncorrectWebjarPaths()
                && isIncorrectWebjarPath(filenameWithPath)) {
            // Flow issue #4601
            resourceUrl = servletService.getStaticResource(
                    fixIncorrectWebjarPath(filenameWithPath));
        }

        if (resourceUrl == null) {
            // Not found in webcontent or in META-INF/resources in some JAR
            response.sendError(HttpServletResponse.SC_NOT_FOUND);
            return true;
        }

        // There is a resource!

        // Intentionally writing cache headers also for 304 responses
        writeCacheHeaders(filenameWithPath, response);

        long timestamp = writeModificationTimestamp(resourceUrl, request,
                response);
        if (browserHasNewestVersion(request, timestamp)) {
            // Browser is up to date, nothing further to do than set the
            // response code
            response.setStatus(HttpServletResponse.SC_NOT_MODIFIED);
            return true;
        }
        responseWriter.writeResponseContents(filenameWithPath, resourceUrl,
                request, response);
        return true;
    }

    // When referring to webjar resources from application stylesheets (loaded
    // using @StyleSheet) using relative paths, the paths will be different in
    // development mode and in production mode. The reason is that in production
    // mode, the CSS is incorporated into the bundle and when this happens,
    // the relative paths are changed so that they end up pointing to paths like
    // 'frontend-es6/webjars' instead of just 'webjars'.

    // There is a similar problem when referring to webjar resources from
    // application stylesheets inside HTML custom styles (loaded using
    // @HtmlImport). In this case, the paths will also be changed in production.
    // For example, if the HTML file resides in 'frontend/styles' and refers to
    // 'webjars/foo', the path will be changed to refer to
    // 'frontend/styles/webjars/foo', which is incorrect. You could add '../../'
    // to the path in the HTML file but then it would not work in development
    // mode.

    // These paths are changed deep inside the Polymer build chain. It was
    // easier to fix the StaticFileServer to take the incorrect path names
    // into account than fixing the Polymer build chain to generate correct
    // paths. Hence, these methods:

    private boolean shouldFixIncorrectWebjarPaths() {
        return deploymentConfiguration.isProductionMode()
                && deploymentConfiguration.getBooleanProperty(
                        PROPERTY_FIX_INCORRECT_WEBJAR_PATHS, false);
    }

    private boolean isIncorrectWebjarPath(String requestFilename) {
        return INCORRECT_WEBJAR_PATH_REGEX.matcher(requestFilename).lookingAt();
    }

    private String fixIncorrectWebjarPath(String requestFilename) {
        return INCORRECT_WEBJAR_PATH_REGEX.matcher(requestFilename)
                .replaceAll("/webjars/");
    }

    /**
     * Check if it is ok to serve the requested file from the classpath.
     * <p>
     * ClassLoader is applicable for use when we are in NPM mode and are serving
     * from the VAADIN/build folder with no folder changes in path.
     *
     * @param filenameWithPath
     *            requested filename containing path
     * @return true if we are ok to try serving the file
     */
    private boolean isAllowedVAADINBuildOrStaticUrl(String filenameWithPath) {
        // Check that we target VAADIN/build | VAADIN/static | themes/theme-name
        return filenameWithPath.startsWith("/" + VAADIN_BUILD_FILES_PATH)
            || filenameWithPath.startsWith("/" + VAADIN_STATIC_FILES_PATH)
            || APP_THEME_PATTERN.matcher(filenameWithPath).find();
    }

    /**
     * Writes the modification timestamp info for the file into the response.
     *
     * @param resourceUrl
     *            the internal URL of the file
     * @param request
     *            the request object
     * @param response
     *            the response object
     * @return the written timestamp or -1 if no timestamp was written
     */
    protected long writeModificationTimestamp(URL resourceUrl,
            HttpServletRequest request, HttpServletResponse response) {
        // Find the modification timestamp
        long lastModifiedTime;
        URLConnection connection = null;
        try {
            connection = resourceUrl.openConnection();
            lastModifiedTime = connection.getLastModified();
            // Remove milliseconds to avoid comparison problems (milliseconds
            // are not returned by the browser in the "If-Modified-Since"
            // header).
            lastModifiedTime = lastModifiedTime - lastModifiedTime % 1000;
            response.setDateHeader("Last-Modified", lastModifiedTime);
            return lastModifiedTime;
        } catch (Exception e) {
            getLogger().trace(
                    "Failed to find out last modified timestamp. Continuing without it.",
                    e);
        } finally {
            try {
                // Explicitly close the input stream to prevent it
                // from remaining hanging
                // http://bugs.sun.com/bugdatabase/view_bug.do?bug_id=4257700
                if (connection != null) {
                    InputStream is = connection.getInputStream();
                    if (is != null) {
                        is.close();
                    }
                }
            } catch (IOException e) {
                getLogger().warn("Error closing URLConnection input stream", e);
            }
        }
        return -1L;
    }

    /**
     * Writes cache headers for the file into the response.
     *
     * @param filenameWithPath
     *            the name and path of the file being sent
     * @param response
     *            the response object
     */
    protected void writeCacheHeaders(String filenameWithPath,
            HttpServletResponse response) {
        int resourceCacheTime = getCacheTime(filenameWithPath);
        String cacheControl;
        if (!deploymentConfiguration.isProductionMode()) {
            cacheControl = "no-cache";
        } else if (resourceCacheTime > 0) {
            cacheControl = "max-age=" + resourceCacheTime;
        } else {
            cacheControl = "public, max-age=0, must-revalidate";
        }
        response.setHeader("Cache-Control", cacheControl);
    }

    /**
     * Returns the (decoded) requested file name, relative to the context path.
     * <p>
     * Package private for testing purposes.
     *
     * @param request
     *            the request object
     * @return the requested file name, starting with a {@literal /}
     */
    String getRequestFilename(HttpServletRequest request) {
        // http://localhost:8888/context/servlet/folder/file.js
        // ->
        // /servlet/folder/file.js
        //
        // http://localhost:8888/context/servlet/VAADIN/folder/file.js
        // ->
        // /VAADIN/folder/file.js
        if (request.getPathInfo() == null) {
            return request.getServletPath();
        } else if (request.getPathInfo().startsWith("/" + VAADIN_MAPPING)
            || APP_THEME_PATTERN.matcher(request.getPathInfo()).find()) {
            return request.getPathInfo();
        }
        return request.getServletPath() + request.getPathInfo();
    }

    /**
     * Calculates the cache lifetime for the given filename in seconds.
     * <p>
     * By default filenames containing ".nocache." return 0, filenames
     * containing ".cache." return one year and all other files return 1 hour.
     *
     * @param filenameWithPath
     *            the name of the file being sent
     * @return cache lifetime for the given filename in seconds
     */
    protected int getCacheTime(String filenameWithPath) {
        /*
         * GWT conventions:
         *
         * - files containing .nocache. will not be cached.
         *
         * - files containing .cache. will be cached for one year.
         *
         * https://developers.google.com/web-toolkit/doc/latest/
         * DevGuideCompilingAndDebugging#perfect_caching
         */
        if (filenameWithPath.contains(".nocache.")) {
            return 0;
        }
        if (filenameWithPath.contains(".cache.")) {
            return 60 * 60 * 24 * 365;
        }
        /*
         * For all other files, the browser is allowed to cache for 1 hour
         * without checking if the file has changed.
         */
        return 3600;
    }

    /**
     * Checks if the browser has an up to date cached version of requested
     * resource using the "If-Modified-Since" header.
     *
     * @param request
     *            The HttpServletRequest from the browser.
     * @param resourceLastModifiedTimestamp
     *            The timestamp when the resource was last modified. -1 if the
     *            last modification time is unknown.
     * @return true if the If-Modified-Since header tells the cached version in
     *         the browser is up to date, false otherwise
     */
    protected boolean browserHasNewestVersion(HttpServletRequest request,
            long resourceLastModifiedTimestamp) {
        assert resourceLastModifiedTimestamp >= -1L;

        if (resourceLastModifiedTimestamp == -1L) {
            // We do not know when it was modified so the browser cannot have an
            // up-to-date version
            return false;
        }
        /*
         * The browser can request the resource conditionally using an
         * If-Modified-Since header. Check this against the last modification
         * time.
         */
        try {
            // If-Modified-Since represents the timestamp of the version cached
            // in the browser
            long headerIfModifiedSince = request
                    .getDateHeader("If-Modified-Since");

            if (headerIfModifiedSince >= resourceLastModifiedTimestamp) {
                // Browser has this an up-to-date version of the resource
                return true;
            }
        } catch (Exception e) {
            // Failed to parse header.
            getLogger().trace("Unable to parse If-Modified-Since", e);
        }
        return false;
    }

    /**
     * Load manifest.json, if exists, and extract manifest paths.
     *
     * In development mode, this resource does not exist, an empty list is
     * returned in that case.
     *
     * @return list of paths mapped to static webapp resources, or empty list
     */
    private List<String> getManifestPathsFromJson() {
        InputStream stream = servletService.getClassLoader()
                .getResourceAsStream(
                        VAADIN_WEBAPP_RESOURCES + "manifest.json");
        if (stream == null) {
            // manifest.json resource does not exist, probably dev mode
            return new ArrayList<>();
        }

        return FrontendUtils
                .parseManifestPaths(FrontendUtils.streamToString(stream));
    }

    private static Logger getLogger() {
        return LoggerFactory.getLogger(StaticFileServer.class.getName());
    }

}<|MERGE_RESOLUTION|>--- conflicted
+++ resolved
@@ -128,22 +128,18 @@
         }
 
         URL resourceUrl = null;
-<<<<<<< HEAD
         if (isAllowedVAADINBuildOrStaticUrl(filenameWithPath)
                 || manifestPaths.contains(filenameWithPath)) {
-            resourceUrl = servletService.getClassLoader()
+            if(APP_THEME_PATTERN.matcher(filenameWithPath).find()) {
+                resourceUrl = servletService.getClassLoader()
+                    .getResource(VAADIN_WEBAPP_RESOURCES + "VAADIN/static/" 
+                            + filenameWithPath.replaceFirst("^/", ""));
+                    
+            } else {
+                resourceUrl = servletService.getClassLoader()
                     .getResource(VAADIN_WEBAPP_RESOURCES
                             + filenameWithPath.replaceFirst("^/", ""));
-=======
-        if (isAllowedVAADINBuildOrStaticUrl(filenameWithPath)) {
-            if(APP_THEME_PATTERN.matcher(filenameWithPath).find()) {
-                resourceUrl = servletService.getClassLoader()
-                    .getResource("META-INF/VAADIN/static" + filenameWithPath);
-            } else {
-                resourceUrl = servletService.getClassLoader()
-                    .getResource("META-INF" + filenameWithPath);
             }
->>>>>>> 6e30cf11
         }
         if (resourceUrl == null) {
             resourceUrl = servletService.getStaticResource(filenameWithPath);
