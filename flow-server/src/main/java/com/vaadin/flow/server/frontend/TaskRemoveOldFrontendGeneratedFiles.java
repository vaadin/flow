/*
 * Copyright 2000-2025 Vaadin Ltd.
 *
 * Licensed under the Apache License, Version 2.0 (the "License"); you may not
 * use this file except in compliance with the License. You may obtain a copy of
 * the License at
 *
 * http://www.apache.org/licenses/LICENSE-2.0
 *
 * Unless required by applicable law or agreed to in writing, software
 * distributed under the License is distributed on an "AS IS" BASIS, WITHOUT
 * WARRANTIES OR CONDITIONS OF ANY KIND, either express or implied. See the
 * License for the specific language governing permissions and limitations under
 * the License.
 */
package com.vaadin.flow.server.frontend;

import java.io.File;
import java.io.IOException;
import java.io.UncheckedIOException;
import java.nio.file.FileVisitResult;
import java.nio.file.Files;
import java.nio.file.Path;
import java.nio.file.SimpleFileVisitor;
import java.util.HashSet;
import java.util.Set;
import java.util.function.Predicate;
import java.util.stream.Collectors;
import java.util.stream.Stream;

import org.slf4j.Logger;
import org.slf4j.LoggerFactory;

<<<<<<< HEAD
import com.vaadin.flow.internal.FileIOUtils;
import com.vaadin.flow.server.ExecutionFailedException;

=======
>>>>>>> 722ec912
/**
 * Deletes old files from frontend generated folder.
 * <p>
 * This task must be performed last, because it will delete all files in
 * frontend generated folder that have not been tracked by the
 * {@link GeneratedFilesSupport} instance provided by the current
 * {@link NodeTasks} execution.
 * <p>
 * For internal use only. May be renamed or removed in a future release.
 *
 * @see NodeTasks
 * @see GeneratedFilesSupport
 */
public class TaskRemoveOldFrontendGeneratedFiles implements FallibleCommand {

    private static final Logger LOGGER = LoggerFactory
            .getLogger(TaskRemoveOldFrontendGeneratedFiles.class);
    private final Path frontendGeneratedFolder;
    private final File frontendFolder;

    private final Set<Path> existingFiles = new HashSet<>();
    private GeneratedFilesSupport generatedFilesSupport;

    public TaskRemoveOldFrontendGeneratedFiles(Options options) {
        frontendFolder = options.getFrontendDirectory();
        frontendGeneratedFolder = options.getFrontendGeneratedFolder().toPath();
        if (frontendGeneratedFolder.toFile().exists()) {
            try (Stream<Path> files = Files.walk(frontendGeneratedFolder)) {
                files.filter(Files::isRegularFile)
                        .map(p -> p.normalize().toAbsolutePath())
                        .collect(Collectors.toCollection(() -> existingFiles));
            } catch (IOException ex) {
                throw new UncheckedIOException(ex);
            }
        }
    }

    @Override
    public void execute() throws ExecutionFailedException {
        if (generatedFilesSupport != null) {
            Set<Path> generatedFiles = generatedFilesSupport
                    .getFiles(frontendGeneratedFolder);
            HashSet<Path> toDelete = new HashSet<>(existingFiles);
            toDelete.removeAll(generatedFiles);
            toDelete.removeIf(isKnownUnhandledFile());
            LOGGER.debug("Cleaning generated frontend files from {}: {}",
                    frontendGeneratedFolder, toDelete);
            for (Path path : toDelete) {
                try {
                    Files.deleteIfExists(path);
                } catch (IOException ex) {
                    if (LOGGER.isDebugEnabled()) {
                        LOGGER.debug("Cannot delete old generated file {}",
                                path, ex);
                    } else {
                        LOGGER.warn("Cannot delete old generated file {}",
                                path);
                    }
                }
            }
            // Remove empty directories
            try {
                Files.walkFileTree(frontendGeneratedFolder,
                        new SimpleFileVisitor<>() {
                            @Override
                            public FileVisitResult postVisitDirectory(Path dir,
                                    IOException exc) throws IOException {
                                if (FileIOUtils.isEmptyDirectory(dir)) {
                                    Files.deleteIfExists(dir);
                                }
                                return FileVisitResult.CONTINUE;
                            }
                        });
            } catch (IOException ex) {
                if (LOGGER.isDebugEnabled()) {
                    LOGGER.debug(
                            "Cannot delete empty folder generated under {}",
                            frontendGeneratedFolder, ex);
                } else {
                    LOGGER.warn("Cannot delete empty folder generated under {}",
                            frontendGeneratedFolder);
                }

            }
        }
    }

    private Predicate<Path> isKnownUnhandledFile() {
        Path flowGeneratedImports = normalizePath(
                FrontendUtils.getFlowGeneratedImports(frontendFolder).toPath()
                        .toAbsolutePath());
        Path flowGeneratedWebComponentImports = normalizePath(FrontendUtils
                .getFlowGeneratedWebComponentsImports(frontendFolder).toPath()
                .toAbsolutePath());
        Set<Path> knownFiles = new HashSet<>();
        knownFiles.add(flowGeneratedImports);
        knownFiles.add(flowGeneratedWebComponentImports);
        knownFiles.add(flowGeneratedImports
                .resolveSibling(FrontendUtils.IMPORTS_D_TS_NAME));
        knownFiles.add(normalizePath(frontendGeneratedFolder.resolve(
                new File(TaskGenerateReactFiles.FLOW_FLOW_TSX).toPath())));
        knownFiles.add(normalizePath(frontendGeneratedFolder.resolve(
                new File(TaskGenerateReactFiles.JSX_TRANSFORM_DEV_RUNTIME)
                        .toPath())));
        knownFiles.add(normalizePath(frontendGeneratedFolder
                .resolve(new File(TaskGenerateReactFiles.JSX_TRANSFORM_RUNTIME)
                        .toPath())));
        knownFiles.add(normalizePath(frontendGeneratedFolder
                .resolve(new File(TaskGenerateReactFiles.JSX_TRANSFORM_INDEX)
                        .toPath())));
        knownFiles.add(normalizePath(
                frontendGeneratedFolder.resolve(FrontendUtils.ROUTES_TSX)));
        knownFiles.add(normalizePath(
                frontendGeneratedFolder.resolve(FrontendUtils.ROUTES_TS)));
        knownFiles.add(normalizePath(
                frontendGeneratedFolder.resolve("file-routes.ts")));
        knownFiles.add(normalizePath(
                frontendGeneratedFolder.resolve("file-routes.json")));
        knownFiles.add(normalizePath(
                frontendGeneratedFolder.resolve("css.generated.js")));
        knownFiles.add(normalizePath(
                frontendGeneratedFolder.resolve("css.generated.d.ts")));
        knownFiles.addAll(hillaGeneratedFiles());
        return path -> knownFiles.contains(path) || path.getFileName()
                .toString().matches("theme(\\.(js|d\\.ts)|-.*\\.generated.js)");
    }

    private Set<Path> hillaGeneratedFiles() {
        Set<Path> generatedFiles = new HashSet<>();
        Path hillaGeneratedFilesList = frontendGeneratedFolder
                .resolve("generated-file-list.txt");
        generatedFiles.add(normalizePath(hillaGeneratedFilesList));
        if (Files.exists(hillaGeneratedFilesList)) {
            try {
                Files.readAllLines(hillaGeneratedFilesList).stream()
                        .map(file -> new File(file).toPath())
                        .map(file -> normalizePath(
                                frontendGeneratedFolder.resolve(file)))
                        .forEach(generatedFiles::add);
            } catch (IOException e) {
                LOGGER.debug("Cannot read generated-file-list.txt files");
            }
        }
        return generatedFiles;
    }

    private static Path normalizePath(Path path) {
        return path.toAbsolutePath().normalize();
    }

    @Override
    public void setGeneratedFileSupport(GeneratedFilesSupport support) {
        this.generatedFilesSupport = support;
    }

}<|MERGE_RESOLUTION|>--- conflicted
+++ resolved
@@ -31,12 +31,7 @@
 import org.slf4j.Logger;
 import org.slf4j.LoggerFactory;
 
-<<<<<<< HEAD
 import com.vaadin.flow.internal.FileIOUtils;
-import com.vaadin.flow.server.ExecutionFailedException;
-
-=======
->>>>>>> 722ec912
 /**
  * Deletes old files from frontend generated folder.
  * <p>
