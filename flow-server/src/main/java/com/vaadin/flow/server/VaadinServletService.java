/*
 * Copyright 2000-2018 Vaadin Ltd.
 *
 * Licensed under the Apache License, Version 2.0 (the "License"); you may not
 * use this file except in compliance with the License. You may obtain a copy of
 * the License at
 *
 * http://www.apache.org/licenses/LICENSE-2.0
 *
 * Unless required by applicable law or agreed to in writing, software
 * distributed under the License is distributed on an "AS IS" BASIS, WITHOUT
 * WARRANTIES OR CONDITIONS OF ANY KIND, either express or implied. See the
 * License for the specific language governing permissions and limitations under
 * the License.
 */

package com.vaadin.flow.server;

import com.vaadin.flow.function.DeploymentConfiguration;
import com.vaadin.flow.server.communication.FaviconHandler;
import com.vaadin.flow.server.communication.PushRequestHandler;
import com.vaadin.flow.server.startup.ApplicationRouteRegistry;
import com.vaadin.flow.shared.ApplicationConstants;
import com.vaadin.flow.theme.AbstractTheme;
import org.slf4j.Logger;
import org.slf4j.LoggerFactory;

import javax.servlet.GenericServlet;
import javax.servlet.ServletContext;
import javax.servlet.http.HttpServletRequest;
import java.io.InputStream;
import java.net.MalformedURLException;
import java.net.URL;
import java.util.List;
import java.util.Objects;
import java.util.Optional;
<<<<<<< HEAD
import java.util.function.Supplier;
=======
>>>>>>> 6e8f181c

/**
 * A service implementation connected to a {@link VaadinServlet}.
 *
 * @author Vaadin Ltd
 * @since 1.0
 */
public class VaadinServletService extends VaadinService {

    /**
     * Should never be used directly, always use {@link #getServlet()}.
     */
    private final VaadinServlet servlet;
    private final ServiceContextUriResolver contextResolver = new ServiceContextUriResolver();

    /**
     * Creates an instance connected to the given servlet and using the given
     * configuration.
     *
     * @param servlet
     *            the servlet which receives requests
     * @param deploymentConfiguration
     *            the configuration to use
     */
    public VaadinServletService(VaadinServlet servlet,
            DeploymentConfiguration deploymentConfiguration) {
        super(deploymentConfiguration);
        this.servlet = servlet;
    }

    /**
     * Creates a servlet service. This method is for use by dependency injection
     * frameworks etc. {@link #getServlet()} and {@link #getContext()} should be overridden (or otherwise
     * intercepted) to not return <code>null</code>.
     */
    protected VaadinServletService() {
        servlet = null;
    }

    @Override
    protected List<RequestHandler> createRequestHandlers()
            throws ServiceException {
        List<RequestHandler> handlers = super.createRequestHandlers();
        handlers.add(0, new FaviconHandler());
        handlers.add(0, new BootstrapHandler(this::getContextRootRelativePath));
        if (isAtmosphereAvailable()) {
            try {
                handlers.add(new PushRequestHandler(this));
            } catch (ServiceException e) {
                // Atmosphere init failed. Push won't work but we don't throw a
                // service exception as we don't want to prevent non-push
                // applications from working
                getLogger().warn(
                        "Error initializing Atmosphere. Push will not work.",
                        e);
            }
        }
        return handlers;
    }

    /**
     * Retrieves a reference to the servlet associated with this service. Should
     * be overridden (or otherwise intercepted) if the no-arg constructor is
     * used to prevent NPEs.
     *
     * @return A reference to the VaadinServlet this service is using
     */
    public VaadinServlet getServlet() {
        return servlet;
    }

    @Override
    public String getMimeType(String resourceName) {
        return getServlet().getServletContext().getMimeType(resourceName);
    }

    @Override
    protected boolean requestCanCreateSession(VaadinRequest request) {
        if (isOtherRequest(request)) {
            /*
             * I.e URIs that are not RPC calls or static file requests.
             */
            return true;
        }

        return false;
    }

    private boolean isOtherRequest(VaadinRequest request) {
        return request.getParameter(
                ApplicationConstants.REQUEST_TYPE_PARAMETER) == null;
    }

    public static HttpServletRequest getCurrentServletRequest() {
        return VaadinServletRequest.getCurrent();
    }

    public static VaadinServletResponse getCurrentResponse() {
        return VaadinServletResponse.getCurrent();
    }

    @Override
    public String getServiceName() {
        return getServlet().getServletName();
    }

    @Override
    public String getMainDivId(VaadinSession session, VaadinRequest request) {
        String appId = null;
        try {
            @SuppressWarnings("deprecation")
            URL appUrl = getServlet()
                    .getApplicationUrl((VaadinServletRequest) request);
            appId = appUrl.getPath();
        } catch (MalformedURLException e) {
            // Just ignore problem here
        }

        if (appId == null || "".equals(appId) || "/".equals(appId)) {
            appId = "ROOT";
        }
        appId = appId.replaceAll("[^a-zA-Z0-9]", "");
        // Add hashCode to the end, so that it is still (sort of)
        // predictable, but indicates that it should not be used in CSS
        // and
        // such:
        int hashCode = appId.hashCode();
        if (hashCode < 0) {
            hashCode = -hashCode;
        }
        appId = appId + "-" + hashCode;
        return appId;
    }

    private static Logger getLogger() {
        return LoggerFactory.getLogger(VaadinServletService.class.getName());
    }

    @Override
    protected RouteRegistry getRouteRegistry() {
        return ApplicationRouteRegistry.getInstance(getServlet().getServletContext());
    }

    @Override
    protected PwaRegistry getPwaRegistry() {
        return Optional.ofNullable(getServlet())
                .map(GenericServlet::getServletContext)
                .map(PwaRegistry::getInstance).orElse(null);
    }

    @Override
    public String resolveResource(String url, WebBrowser browser) {
        Objects.requireNonNull(url, "Url cannot be null");
        Objects.requireNonNull(browser, "Browser cannot be null");

        String frontendRootUrl;
        DeploymentConfiguration config = getDeploymentConfiguration();
        if (browser.isEs6Supported()) {
            frontendRootUrl = config.getEs6FrontendPrefix();
        } else {
            frontendRootUrl = config.getEs5FrontendPrefix();
        }

        return contextResolver.resolveVaadinUri(url, frontendRootUrl);
    }

    @Override
    public URL getStaticResource(String path) {
        try {
            return getServlet().getServletContext().getResource(path);
        } catch (MalformedURLException e) {
            getLogger().warn("Error finding resource for '{}'", path, e);
        }

        return null;
    }

    @Override
    public URL getResource(String path, WebBrowser browser,
            AbstractTheme theme) {
        return getResourceInServletContextOrWebJar(
                getThemedOrRawPath(path, browser, theme));
    }

    @Override
    public InputStream getResourceAsStream(String path, WebBrowser browser,
            AbstractTheme theme) {
        return getResourceInServletContextOrWebJarAsStream(
                getThemedOrRawPath(path, browser, theme));
    }

    @Override
    public Optional<String> getThemedUrl(String url, WebBrowser browser,
            AbstractTheme theme) {
        if (theme != null && !resolveResource(url, browser)
                .equals(getThemedOrRawPath(url, browser, theme))) {
            return Optional.of(theme.translateUrl(url));
        }
        return Optional.empty();
    }

    /**
     * Resolves the given {@code url} resource and tries to find a themed or raw
     * version.
     * <p>
     * The themed version is always tried first, with the raw version used as a
     * fallback.
     *
     * @param url
     *            the untranslated URL to the resource to find
     * @param browser
     *            the web browser to resolve for, relevant for es5 vs es6
     *            resolving
     * @param theme
     *            the theme to use for resolving, or <code>null</code> to not
     *            use a theme
     * @return the path to the themed resource if such exists, otherwise the
     *         resolved raw path
     */
    private String getThemedOrRawPath(String url, WebBrowser browser,
            AbstractTheme theme) {
        String resourcePath = resolveResource(url, browser);

        Optional<String> themeResourcePath = getThemeResourcePath(resourcePath,
                theme);
        if (themeResourcePath.isPresent()) {
            URL themeResource = getResourceInServletContextOrWebJar(
                    themeResourcePath.get());
            if (themeResource != null) {
                return themeResourcePath.get();
            }
        }
        return resourcePath;
    }

    /**
     * Gets the theme specific path for the given resource.
     *
     * @param path
     *            the raw path
     * @param theme
     *            the theme to use for resolving, possibly <code>null</code>
     * @return the path to the themed version or an empty optional if no themed
     *         version could be determined
     */
    private Optional<String> getThemeResourcePath(String path,
            AbstractTheme theme) {
        if (theme == null) {
            return Optional.empty();
        }
        String themeUrl = theme.translateUrl(path);
        if (path.equals(themeUrl)) {
            return Optional.empty();
        }

        return Optional.of(themeUrl);
    }

    /**
     * Finds the given resource in the servlet context or in a webjar.
     *
     * @param path
     *            the path inside servlet context, automatically translated as
     *            needed for webjars
     * @return a URL for the resource or <code>null</code> if no resource was
     *         found
     */
    private URL getResourceInServletContextOrWebJar(String path) {
        ServletContext servletContext = getServlet().getServletContext();
        try {
            URL url = servletContext.getResource(path);
            if (url != null) {
                return url;
            }
            Optional<String> webJarPath = getWebJarPath(path);
            if (webJarPath.isPresent()) {
                return servletContext.getResource(webJarPath.get());
            }
        } catch (MalformedURLException e) {
            getLogger().warn("Error finding resource for '{}'", path, e);
        }
        return null;
    }

    /**
     * Opens a stream for the given resource found in the servlet context or in
     * a webjar.
     *
     * @param path
     *            the path inside servlet context, automatically translated as
     *            needed for webjars
     * @return a URL for the resource or <code>null</code> if no resource was
     *         found
     */
    private InputStream getResourceInServletContextOrWebJarAsStream(
            String path) {
        ServletContext servletContext = getServlet().getServletContext();
        InputStream stream = servletContext.getResourceAsStream(path);
        if (stream != null) {
            return stream;
        }
        Optional<String> webJarPath = getWebJarPath(path);
        if (webJarPath.isPresent()) {
            return servletContext.getResourceAsStream(webJarPath.get());
        }
        return null;
    }

    /**
     * Finds a resource for the given path inside a webjar.
     *
     * @param path
     *            the resource path
     * @return the path to the resource inside a webjar or <code>null</code> if
     *         the resource was not found in a webjar
     */
    private Optional<String> getWebJarPath(String path) {
        return getServlet().getWebJarServer()
                .flatMap(server -> server.getWebJarResourcePath(path));
    }

    @Override
<<<<<<< HEAD
    public String getContextRootRelativePath(VaadinRequest request) {
        assert request instanceof VaadinServletRequest;
        return ServletHelper.getContextRootRelativePath((VaadinServletRequest) request) + "/";
=======
    protected VaadinContext constructVaadinContext() {
        return new VaadinServletContext(getServlet().getServletContext());
>>>>>>> 6e8f181c
    }
}<|MERGE_RESOLUTION|>--- conflicted
+++ resolved
@@ -34,10 +34,7 @@
 import java.util.List;
 import java.util.Objects;
 import java.util.Optional;
-<<<<<<< HEAD
 import java.util.function.Supplier;
-=======
->>>>>>> 6e8f181c
 
 /**
  * A service implementation connected to a {@link VaadinServlet}.
@@ -360,13 +357,13 @@
     }
 
     @Override
-<<<<<<< HEAD
     public String getContextRootRelativePath(VaadinRequest request) {
         assert request instanceof VaadinServletRequest;
         return ServletHelper.getContextRootRelativePath((VaadinServletRequest) request) + "/";
-=======
+    }
+
+    @Override
     protected VaadinContext constructVaadinContext() {
         return new VaadinServletContext(getServlet().getServletContext());
->>>>>>> 6e8f181c
     }
 }