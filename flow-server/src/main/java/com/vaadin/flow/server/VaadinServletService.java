/*
 * Copyright 2000-2018 Vaadin Ltd.
 *
 * Licensed under the Apache License, Version 2.0 (the "License"); you may not
 * use this file except in compliance with the License. You may obtain a copy of
 * the License at
 *
 * http://www.apache.org/licenses/LICENSE-2.0
 *
 * Unless required by applicable law or agreed to in writing, software
 * distributed under the License is distributed on an "AS IS" BASIS, WITHOUT
 * WARRANTIES OR CONDITIONS OF ANY KIND, either express or implied. See the
 * License for the specific language governing permissions and limitations under
 * the License.
 */

package com.vaadin.flow.server;

import javax.servlet.GenericServlet;
import javax.servlet.ServletContext;
import javax.servlet.http.HttpServletRequest;

import java.io.InputStream;
import java.net.MalformedURLException;
import java.net.URL;
import java.util.List;
import java.util.Objects;
import java.util.Optional;
import java.util.Properties;

import org.slf4j.Logger;
import org.slf4j.LoggerFactory;

import com.vaadin.flow.function.DeploymentConfiguration;
import com.vaadin.flow.server.communication.FaviconHandler;
import com.vaadin.flow.server.communication.PushRequestHandler;
<<<<<<< HEAD
=======
import com.vaadin.flow.server.frontend.FallbackChunk;
import com.vaadin.flow.server.startup.ApplicationRouteRegistry;
>>>>>>> 20552118
import com.vaadin.flow.shared.ApplicationConstants;
import com.vaadin.flow.theme.AbstractTheme;

/**
 * A service implementation connected to a {@link VaadinServlet}.
 *
 * @author Vaadin Ltd
 * @since 1.0
 */
public class VaadinServletService extends VaadinService {

    /**
     * Should never be used directly, always use {@link #getServlet()}.
     */
    private final VaadinServlet servlet;
    private final ServiceContextUriResolver contextResolver = new ServiceContextUriResolver();

    /**
     * Creates an instance connected to the given servlet and using the given
     * configuration.
     *
     * @param servlet
     *            the servlet which receives requests
     * @param deploymentConfiguration
     *            the configuration to use
     */
    public VaadinServletService(VaadinServlet servlet,
            DeploymentConfiguration deploymentConfiguration) {
        super(deploymentConfiguration);
        this.servlet = servlet;
    }

    /**
     * Creates a servlet service. This method is for use by dependency injection
     * frameworks etc. {@link #getServlet()} and {@link #getContext()} should be
     * overridden (or otherwise intercepted) to not return <code>null</code>.
     */
    protected VaadinServletService() {
        servlet = null;
    }

    @Override
    protected List<RequestHandler> createRequestHandlers()
            throws ServiceException {
        List<RequestHandler> handlers = super.createRequestHandlers();
        handlers.add(0, new FaviconHandler());
        handlers.add(0, new BootstrapHandler());
        if (isAtmosphereAvailable()) {
            try {
                handlers.add(new PushRequestHandler(this));
            } catch (ServiceException e) {
                // Atmosphere init failed. Push won't work but we don't throw a
                // service exception as we don't want to prevent non-push
                // applications from working
                getLogger().warn(
                        "Error initializing Atmosphere. Push will not work.",
                        e);
            }
        }
        return handlers;
    }

    /**
     * Retrieves a reference to the servlet associated with this service. Should
     * be overridden (or otherwise intercepted) if the no-arg constructor is
     * used to prevent NPEs.
     *
     * @return A reference to the VaadinServlet this service is using
     */
    public VaadinServlet getServlet() {
        return servlet;
    }

    @Override
    public String getMimeType(String resourceName) {
        return getServlet().getServletContext().getMimeType(resourceName);
    }

    @Override
    protected boolean requestCanCreateSession(VaadinRequest request) {
        if (isOtherRequest(request)) {
            /*
             * I.e URIs that are not RPC calls or static file requests.
             */
            return true;
        }

        return false;
    }

    @Override
    public void init() throws ServiceException {
        DeploymentConfiguration deploymentConfiguration = getDeploymentConfiguration();
        Properties initParameters = deploymentConfiguration.getInitParameters();
        Object object = initParameters
                .get(DeploymentConfigurationFactory.FALLBACK_CHUNK);
        if (object instanceof FallbackChunk) {
            VaadinContext context = getContext();
            context.setAttribute(object);
        }
        super.init();
    }

    private boolean isOtherRequest(VaadinRequest request) {
        return request.getParameter(
                ApplicationConstants.REQUEST_TYPE_PARAMETER) == null;
    }

    public static HttpServletRequest getCurrentServletRequest() {
        return VaadinServletRequest.getCurrent();
    }

    public static VaadinServletResponse getCurrentResponse() {
        return VaadinServletResponse.getCurrent();
    }

    @Override
    public String getServiceName() {
        return getServlet().getServletName();
    }

    @Override
    public String getMainDivId(VaadinSession session, VaadinRequest request) {
        String appId = null;
        try {
            @SuppressWarnings("deprecation")
            URL appUrl = getServlet()
                    .getApplicationUrl((VaadinServletRequest) request);
            appId = appUrl.getPath();
        } catch (MalformedURLException e) {
            // Just ignore problem here
        }

        if (appId == null || "".equals(appId) || "/".equals(appId)) {
            appId = "ROOT";
        }
        appId = appId.replaceAll("[^a-zA-Z0-9]", "");
        // Add hashCode to the end, so that it is still (sort of)
        // predictable, but indicates that it should not be used in CSS
        // and such:
        int hashCode = appId.hashCode();
        if (hashCode < 0) {
            hashCode = -hashCode;
        }
        appId = appId + "-" + hashCode;
        return appId;
    }

    private static Logger getLogger() {
        return LoggerFactory.getLogger(VaadinServletService.class.getName());
    }

    @Override
<<<<<<< HEAD
=======
    protected RouteRegistry getRouteRegistry() {
        return ApplicationRouteRegistry
                .getInstance(getServlet().getServletContext());
    }

    @Override
>>>>>>> 20552118
    protected PwaRegistry getPwaRegistry() {
        return Optional.ofNullable(getServlet())
                .map(GenericServlet::getServletContext)
                .map(PwaRegistry::getInstance).orElse(null);
    }

    @Override
    public String resolveResource(String url, WebBrowser browser) {
        Objects.requireNonNull(url, "Url cannot be null");
        Objects.requireNonNull(browser, "Browser cannot be null");

        String frontendRootUrl;
        DeploymentConfiguration config = getDeploymentConfiguration();
        if (config.isCompatibilityMode()) {
            if (browser.isEs6Supported()) {
                frontendRootUrl = config.getEs6FrontendPrefix();
            } else {
                frontendRootUrl = config.getEs5FrontendPrefix();
            }
        } else {
            frontendRootUrl = config.getNpmFrontendPrefix();
        }

        return contextResolver.resolveVaadinUri(url, frontendRootUrl);
    }

    @Override
    public URL getStaticResource(String path) {
        try {
            return getServlet().getServletContext().getResource(path);
        } catch (MalformedURLException e) {
            getLogger().warn("Error finding resource for '{}'", path, e);
        }
        return null;
    }

    @Override
    public URL getResource(String path, WebBrowser browser,
            AbstractTheme theme) {
        return getResourceInServletContextOrWebJar(
                getThemedOrRawPath(path, browser, theme));
    }

    @Override
    public InputStream getResourceAsStream(String path, WebBrowser browser,
            AbstractTheme theme) {
        return getResourceInServletContextOrWebJarAsStream(
                getThemedOrRawPath(path, browser, theme));
    }

    @Override
    public Optional<String> getThemedUrl(String url, WebBrowser browser,
            AbstractTheme theme) {
        if (theme != null && !resolveResource(url, browser)
                .equals(getThemedOrRawPath(url, browser, theme))) {
            return Optional.of(theme.translateUrl(url));
        }
        return Optional.empty();
    }

    /**
     * Resolves the given {@code url} resource and tries to find a themed or raw
     * version.
     * <p>
     * The themed version is always tried first, with the raw version used as a
     * fallback.
     *
     * @param url
     *            the untranslated URL to the resource to find
     * @param browser
     *            the web browser to resolve for, relevant for es5 vs es6
     *            resolving
     * @param theme
     *            the theme to use for resolving, or <code>null</code> to not
     *            use a theme
     * @return the path to the themed resource if such exists, otherwise the
     *         resolved raw path
     */
    private String getThemedOrRawPath(String url, WebBrowser browser,
            AbstractTheme theme) {
        String resourcePath = resolveResource(url, browser);

        Optional<String> themeResourcePath = getThemeResourcePath(resourcePath,
                theme);
        if (themeResourcePath.isPresent()) {
            URL themeResource = getResourceInServletContextOrWebJar(
                    themeResourcePath.get());
            if (themeResource != null) {
                return themeResourcePath.get();
            }
        }
        return resourcePath;
    }

    /**
     * Gets the theme specific path for the given resource.
     *
     * @param path
     *            the raw path
     * @param theme
     *            the theme to use for resolving, possibly <code>null</code>
     * @return the path to the themed version or an empty optional if no themed
     *         version could be determined
     */
    private Optional<String> getThemeResourcePath(String path,
            AbstractTheme theme) {
        if (theme == null) {
            return Optional.empty();
        }
        String themeUrl = theme.translateUrl(path);
        if (path.equals(themeUrl)) {
            return Optional.empty();
        }

        return Optional.of(themeUrl);
    }

    /**
     * Finds the given resource in the servlet context or in a webjar.
     *
     * @param path
     *            the path inside servlet context, automatically translated as
     *            needed for webjars
     * @return a URL for the resource or <code>null</code> if no resource was
     *         found
     */
    public URL getResourceInServletContextOrWebJar(String path) {
        ServletContext servletContext = getServlet().getServletContext();
        try {
            URL url = servletContext.getResource(path);
            if (url != null) {
                return url;
            }
            Optional<String> webJarPath = getWebJarPath(path);
            if (webJarPath.isPresent()) {
                return servletContext.getResource(webJarPath.get());
            }
        } catch (MalformedURLException e) {
            getLogger().warn("Error finding resource for '{}'", path, e);
        }
        return null;
    }

    /**
     * Opens a stream for the given resource found in the servlet context or in
     * a webjar.
     *
     * @param path
     *            the path inside servlet context, automatically translated as
     *            needed for webjars
     * @return a URL for the resource or <code>null</code> if no resource was
     *         found
     */
    private InputStream getResourceInServletContextOrWebJarAsStream(
            String path) {
        ServletContext servletContext = getServlet().getServletContext();
        InputStream stream = servletContext.getResourceAsStream(path);
        if (stream != null) {
            return stream;
        }
        Optional<String> webJarPath = getWebJarPath(path);
        if (webJarPath.isPresent()) {
            return servletContext.getResourceAsStream(webJarPath.get());
        }
        return null;
    }

    /**
     * Finds a resource for the given path inside a webjar.
     *
     * @param path
     *            the resource path
     * @return the path to the resource inside a webjar or <code>null</code> if
     *         the resource was not found in a webjar
     */
    private Optional<String> getWebJarPath(String path) {
        return getServlet().getWebJarServer()
                .flatMap(server -> server.getWebJarResourcePath(path));
    }

    @Override
    public String getContextRootRelativePath(VaadinRequest request) {
        assert request instanceof VaadinServletRequest;
        return ServletHelper.getContextRootRelativePath(
                (VaadinServletRequest) request) + "/";
    }

    @Override
    protected VaadinContext constructVaadinContext() {
        return new VaadinServletContext(getServlet().getServletContext());
    }
}<|MERGE_RESOLUTION|>--- conflicted
+++ resolved
@@ -34,11 +34,8 @@
 import com.vaadin.flow.function.DeploymentConfiguration;
 import com.vaadin.flow.server.communication.FaviconHandler;
 import com.vaadin.flow.server.communication.PushRequestHandler;
-<<<<<<< HEAD
-=======
 import com.vaadin.flow.server.frontend.FallbackChunk;
 import com.vaadin.flow.server.startup.ApplicationRouteRegistry;
->>>>>>> 20552118
 import com.vaadin.flow.shared.ApplicationConstants;
 import com.vaadin.flow.theme.AbstractTheme;
 
@@ -192,15 +189,12 @@
     }
 
     @Override
-<<<<<<< HEAD
-=======
     protected RouteRegistry getRouteRegistry() {
         return ApplicationRouteRegistry
-                .getInstance(getServlet().getServletContext());
-    }
-
-    @Override
->>>>>>> 20552118
+                .getInstance((VaadinContext) getServlet().getServletContext());
+    }
+
+    @Override
     protected PwaRegistry getPwaRegistry() {
         return Optional.ofNullable(getServlet())
                 .map(GenericServlet::getServletContext)
