--- conflicted
+++ resolved
@@ -47,13 +47,7 @@
     void handleDownloadRequest(DownloadEvent event) throws IOException;
 
     default void handleRequest(VaadinRequest request, VaadinResponse response,
-<<<<<<< HEAD
-            VaadinSession session, Element owner) {
-=======
             VaadinSession session, Element owner) throws IOException {
-        String fileName = getUrlPostfix() == null ? "" : getUrlPostfix();
-
->>>>>>> a1a49439
         DownloadEvent downloadEvent = new DownloadEvent(request, response,
                 session, owner);
 
