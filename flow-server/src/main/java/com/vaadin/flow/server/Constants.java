--- conflicted
+++ resolved
@@ -28,11 +28,7 @@
 public final class Constants implements Serializable {
 
     // Keep the version number in sync with flow-push/pom.xml
-<<<<<<< HEAD
-    public static final String REQUIRED_ATMOSPHERE_RUNTIME_VERSION = "3.0.0.slf4jvaadin1";
-=======
     public static final String REQUIRED_ATMOSPHERE_RUNTIME_VERSION = "3.0.0.slf4jvaadin2";
->>>>>>> 864a90ca
 
     /**
      * The prefix used for System property parameters.
