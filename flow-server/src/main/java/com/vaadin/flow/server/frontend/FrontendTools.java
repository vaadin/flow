/*
 * Copyright 2000-2024 Vaadin Ltd.
 *
 * Licensed under the Apache License, Version 2.0 (the "License"); you may not
 * use this file except in compliance with the License. You may obtain a copy of
 * the License at
 *
 * http://www.apache.org/licenses/LICENSE-2.0
 *
 * Unless required by applicable law or agreed to in writing, software
 * distributed under the License is distributed on an "AS IS" BASIS, WITHOUT
 * WARRANTIES OR CONDITIONS OF ANY KIND, either express or implied. See the
 * License for the specific language governing permissions and limitations under
 * the License.
 */
package com.vaadin.flow.server.frontend;

import java.io.File;
import java.io.FileReader;
import java.io.IOException;
import java.io.UncheckedIOException;
import java.net.URI;
import java.util.ArrayList;
import java.util.Collections;
import java.util.HashMap;
import java.util.List;
import java.util.Map;
import java.util.Objects;
import java.util.Optional;
import java.util.Properties;
import java.util.function.Supplier;
import java.util.stream.Stream;

import org.apache.commons.compress.utils.Lists;
import org.apache.commons.io.FileUtils;
import org.slf4j.Logger;
import org.slf4j.LoggerFactory;

import com.vaadin.flow.internal.Pair;
import com.vaadin.flow.server.InitParameters;
import com.vaadin.flow.server.frontend.FrontendUtils.CommandExecutionException;
import com.vaadin.flow.server.frontend.FrontendUtils.UnknownVersionException;
import com.vaadin.flow.server.frontend.installer.InstallationException;
import com.vaadin.flow.server.frontend.installer.NodeInstaller;
import com.vaadin.flow.server.frontend.installer.Platform;
import com.vaadin.flow.server.frontend.installer.ProxyConfig;
import com.vaadin.flow.server.startup.ApplicationConfiguration;

import static com.vaadin.flow.server.InitParameters.NODE_DOWNLOAD_ROOT;
import static com.vaadin.flow.server.InitParameters.NODE_VERSION;

/**
 * Provides access to frontend tools (Node.js and npm, pnpm, bun) and optionally
 * installs the tools if needed.
 * <p>
 * <b>WARNING:</b> This class is intended for internal usage only. May be
 * renamed or removed in a future release.
 *
 * @author Vaadin Ltd
 *
 */
public class FrontendTools {

    /**
     * This is the version that is installed if there is no node installed or
     * the installed version is older than {@link #SUPPORTED_NODE_VERSION}, i.e.
     * {@value #SUPPORTED_NODE_MAJOR_VERSION}.{@value #SUPPORTED_NODE_MINOR_VERSION}.
     */
<<<<<<< HEAD
    public static final String DEFAULT_NODE_VERSION = "v22.1.0";
    /**
     * This is the version shipped with the default Node version.
     */
    public static final String DEFAULT_NPM_VERSION = "10.5.1";
=======
    public static final String DEFAULT_NODE_VERSION = "v20.15.0";
    /**
     * This is the version shipped with the default Node version.
     */
    public static final String DEFAULT_NPM_VERSION = "10.7.0";
>>>>>>> 2ddd4dd2

    public static final String DEFAULT_PNPM_VERSION = "8.6.11";

    public static final String INSTALL_NODE_LOCALLY = "%n  $ mvn com.github.eirslett:frontend-maven-plugin:1.10.0:install-node-and-npm "
            + "-DnodeVersion=\"" + DEFAULT_NODE_VERSION + "\" ";

    public static final String NPM_BIN_PATH = FrontendUtils.isWindows()
            ? "node/node_modules/npm/bin/"
            : "node/lib/node_modules/npm/bin/";

    private static final String NPM_BIN_LINUX_LEGACY_PATH = "node/node_modules/npm/bin/";

    private static final String MSG_PREFIX = "%n%n======================================================================================================";
    private static final String MSG_SUFFIX = "%n======================================================================================================%n";

    private static final String PNPM_NOT_FOUND = MSG_PREFIX
            + "%nVaadin is configured to use a globally installed pnpm ('pnpm.global=true'), but pnpm was not found on your system."
            + "%nInstall pnpm by following the instruction at https://pnpm.io/installation "
            + "%nor exclude 'pnpm.global' from the configuration or set it to false."
            + MSG_SUFFIX;
    private static final String BUN_NOT_FOUND = MSG_PREFIX
            + "%nVaadin is configured to use a globally installed bun, but bun was not found on your system."
            + "%nInstall bun by following the instruction at https://bun.sh "
            + MSG_SUFFIX;

    private static final String LOCAL_NODE_NOT_FOUND = MSG_PREFIX
            + "%nVaadin requires Node.js and npm to be installed. The %s directory already contains 'node' but it's either not a file "
            + "or not a 'node' executable. Please check the %s directory and clean it up: remove '%s'."
            + "%n then run the application or Maven goal again." + MSG_SUFFIX;

    private static final String BAD_VERSION = MSG_PREFIX
            + "%nYour installed '%s' version (%s) is known to have problems." //
            + "%nPlease update to a new one either:"
            + "%n  - by following the https://nodejs.org/en/download/ guide to install it globally"
            + "%s"
            + "%n  - or by running the frontend-maven-plugin goal to install it in this project:"
            + INSTALL_NODE_LOCALLY + "%n" //
            + FrontendUtils.DISABLE_CHECK //
            + MSG_SUFFIX;

    private static final List<FrontendVersion> BAD_NPM_VERSIONS = Collections
            .singletonList(new FrontendVersion("9.2.0"));

    private static final FrontendVersion WHITESPACE_ACCEPTING_NPM_VERSION = new FrontendVersion(
            7, 0);

    private static final int SUPPORTED_NODE_MAJOR_VERSION = 18;
    private static final int SUPPORTED_NODE_MINOR_VERSION = 12;
    private static final int SUPPORTED_NPM_MAJOR_VERSION = 8;
    private static final int SUPPORTED_NPM_MINOR_VERSION = 6;

    static final FrontendVersion SUPPORTED_NODE_VERSION = new FrontendVersion(
            SUPPORTED_NODE_MAJOR_VERSION, SUPPORTED_NODE_MINOR_VERSION);

    private static final FrontendVersion SUPPORTED_NPM_VERSION = new FrontendVersion(
            SUPPORTED_NPM_MAJOR_VERSION, SUPPORTED_NPM_MINOR_VERSION);

    static final String NPMRC_NOPROXY_PROPERTY_KEY = "noproxy";
    static final String NPMRC_HTTPS_PROXY_PROPERTY_KEY = "https-proxy";
    static final String NPMRC_PROXY_PROPERTY_KEY = "proxy";

    // Proxy config properties keys (for both system properties and environment
    // variables) can be either fully upper case or fully lower case
    static final String SYSTEM_NOPROXY_PROPERTY_KEY = "NOPROXY";
    static final String SYSTEM_HTTPS_PROXY_PROPERTY_KEY = "HTTPS_PROXY";
    static final String SYSTEM_HTTP_PROXY_PROPERTY_KEY = "HTTP_PROXY";

    private static final int SUPPORTED_PNPM_MAJOR_VERSION = 7;
    private static final int SUPPORTED_PNPM_MINOR_VERSION = 0;

    private static final FrontendVersion SUPPORTED_PNPM_VERSION = new FrontendVersion(
            SUPPORTED_PNPM_MAJOR_VERSION, SUPPORTED_PNPM_MINOR_VERSION);
    private static final FrontendVersion SUPPORTED_BUN_VERSION = new FrontendVersion(
            1, 0, 6); // Bun 1.0.6 is the first version with "overrides" support

    private enum BuildTool {
        NPM("npm", "npm-cli.js"), NPX("npx", "npx-cli.js"), PNPM("pnpm",
                null), BUN("bun", null);

        private final String name;
        private final String script;

        BuildTool(String tool, String script) {
            this.name = tool;
            this.script = script;
        }

        String getCommand() {
            if (name.equals("bun")) {
                return name;
            }
            return FrontendUtils.isWindows() ? name + ".cmd" : name;
        }

        String getScript() {
            if (script == null) {
                throw new RuntimeException(String.format(
                        "'%s' build tool doesn't have a CLI script", name));
            }
            return script;
        }
    }

    private final String baseDir;
    private final Supplier<String> alternativeDirGetter;

    private final FrontendToolsLocator frontendToolsLocator = new FrontendToolsLocator();

    private final String nodeVersion;
    private final URI nodeDownloadRoot;

    private final boolean ignoreVersionChecks;
    private boolean forceAlternativeNode;
    private final boolean useGlobalPnpm;
    private final boolean autoUpdate;

    /**
     * Creates an instance of the class using the {@code baseDir} as a base
     * directory to locate the tools and the directory returned by the
     * {@code alternativeDirGetter} as a directory to install tools if they are
     * not found and use it as an alternative tools location.
     * <p>
     * If {@code alternativeDir} is {@code null} tools won't be installed.
     * <p>
     * Note: settings for this object can not be changed through the settings
     * object after creation.
     *
     * @param settings
     *            tooling settings to use
     */
    public FrontendTools(FrontendToolsSettings settings) {
        this.baseDir = Objects.requireNonNull(settings.getBaseDir());
        this.alternativeDirGetter = settings.getAlternativeDirGetter();
        this.nodeVersion = Objects.requireNonNull(settings.getNodeVersion());
        this.nodeDownloadRoot = Objects
                .requireNonNull(settings.getNodeDownloadRoot());
        this.ignoreVersionChecks = settings.isIgnoreVersionChecks();
        this.forceAlternativeNode = settings.isForceAlternativeNode();
        this.useGlobalPnpm = settings.isUseGlobalPnpm();
        this.autoUpdate = settings.isAutoUpdate();
    }

    /**
     * Creates an instance using the the given project directory and application
     * configuration.
     *
     * @param projectRoot
     *            the project root directory
     * @param applicationConfiguration
     *            the configuration for the application
     */
    public FrontendTools(ApplicationConfiguration applicationConfiguration,
            File projectRoot) {
        this(createSettings(applicationConfiguration, projectRoot));
    }

    /**
     * Creates an instance of the class using the {@code baseDir} as a base
     * directory to locate the tools and the directory returned by the
     * {@code alternativeDirGetter} as a directory to install tools if they are
     * not found and use it as an alternative tools location.
     * <p>
     * If {@code alternativeDir} is {@code null} tools won't be installed.
     *
     *
     * @param baseDir
     *            the base directory to locate the tools, not {@code null}
     * @param alternativeDirGetter
     *            the getter for a directory where tools will be installed if
     *            they are not found globally or in the {@code baseDir}, may be
     *            {@code null}
     * @param forceAlternativeNode
     *            force usage of node executable from alternative directory
     * @deprecated use
     *             {@link FrontendTools#FrontendTools(FrontendToolsSettings)}
     *             instead, as it simplifies configuring the frontend tools and
     *             gives the default values to configuration parameters.
     */
    @Deprecated
    public FrontendTools(String baseDir, Supplier<String> alternativeDirGetter,
            boolean forceAlternativeNode) {
        this(baseDir, alternativeDirGetter, DEFAULT_NODE_VERSION,
                URI.create(Platform.guess().getNodeDownloadRoot()),
                forceAlternativeNode, false);
    }

    /**
     * Creates an instance of the class using the {@code baseDir} as a base
     * directory to locate the tools and the directory returned by the
     * {@code alternativeDirGetter} as a directory to install tools if they are
     * not found and use it as an alternative tools location.
     * <p>
     * If {@code alternativeDir} is {@code null} tools won't be installed.
     *
     *
     * @param baseDir
     *            the base directory to locate the tools, not {@code null}
     * @param alternativeDirGetter
     *            the getter for a directory where tools will be installed if
     *            they are not found globally or in the {@code baseDir}, may be
     *            {@code null}
     * @param nodeVersion
     *            The Node.js version to be used when Node.js is installed
     *            automatically by Vaadin, for example <code>"v16.0.0"</code>.
     *            Use {@value #DEFAULT_NODE_VERSION} by default.
     * @param nodeDownloadRoot
     *            Download Node.js from this URL. Handy in heavily firewalled
     *            corporate environments where the Node.js download can be
     *            provided from an intranet mirror. Use
     *            {@link NodeInstaller#DEFAULT_NODEJS_DOWNLOAD_ROOT} by default.
     * @deprecated use
     *             {@link FrontendTools#FrontendTools(FrontendToolsSettings)}
     *             instead, as it simplifies configuring the frontend tools and
     *             gives the default values to configuration parameters.
     */
    @Deprecated
    public FrontendTools(String baseDir, Supplier<String> alternativeDirGetter,
            String nodeVersion, URI nodeDownloadRoot) {
        this(baseDir, alternativeDirGetter, nodeVersion, nodeDownloadRoot,
                false, false);
    }

    /**
     * Creates an instance of the class using the {@code baseDir} as a base
     * directory to locate the tools and the directory returned by the
     * {@code alternativeDirGetter} as a directory to install tools if they are
     * not found and use it as an alternative tools location.
     * <p>
     * If {@code alternativeDir} is {@code null} tools won't be installed.
     *
     *
     * @param baseDir
     *            the base directory to locate the tools, not {@code null}
     * @param alternativeDirGetter
     *            the getter for a directory where tools will be installed if
     *            they are not found globally or in the {@code baseDir}, may be
     *            {@code null}
     * @param nodeVersion
     *            The Node.js version to be used when Node.js is installed
     *            automatically by Vaadin, for example <code>"v16.0.0"</code>.
     *            Use {@value #DEFAULT_NODE_VERSION} by default.
     * @param nodeDownloadRoot
     *            Download Node.js from this URL. Handy in heavily firewalled
     *            corporate environments where the Node.js download can be
     *            provided from an intranet mirror. Use
     *            {@link NodeInstaller#DEFAULT_NODEJS_DOWNLOAD_ROOT} by default.
     * @param forceAlternativeNode
     *            force usage of node executable from alternative directory
     * @param useGlobalPnpm
     *            use globally installed pnpm instead of the default one (see
     *            {@link #DEFAULT_PNPM_VERSION})
     * @deprecated use
     *             {@link FrontendTools#FrontendTools(FrontendToolsSettings)}
     *             instead, as it simplifies configuring the frontend tools and
     *             gives the default values to configuration parameters.
     */
    @Deprecated
    public FrontendTools(String baseDir, Supplier<String> alternativeDirGetter,
            String nodeVersion, URI nodeDownloadRoot,
            boolean forceAlternativeNode, boolean useGlobalPnpm) {
        this(baseDir, alternativeDirGetter, nodeVersion, nodeDownloadRoot,
                forceAlternativeNode, useGlobalPnpm, false);
    }

    /**
     * Creates an instance of the class using the {@code baseDir} as a base
     * directory to locate the tools and the directory returned by the
     * {@code alternativeDirGetter} as a directory to install tools if they are
     * not found and use it as an alternative tools location.
     * <p>
     * If {@code alternativeDir} is {@code null} tools won't be installed.
     *
     *
     * @param baseDir
     *            the base directory to locate the tools, not {@code null}
     * @param alternativeDirGetter
     *            the getter for a directory where tools will be installed if
     *            they are not found globally or in the {@code baseDir}, may be
     *            {@code null}
     * @param nodeVersion
     *            The Node.js version to be used when Node.js is installed
     *            automatically by Vaadin, for example <code>"v16.0.0"</code>.
     *            Use {@value #DEFAULT_NODE_VERSION} by default.
     * @param nodeDownloadRoot
     *            Download Node.js from this URL. Handy in heavily firewalled
     *            corporate environments where the Node.js download can be
     *            provided from an intranet mirror. Use
     *            {@link NodeInstaller#DEFAULT_NODEJS_DOWNLOAD_ROOT} by default.
     * @param forceAlternativeNode
     *            force usage of node executable from alternative directory
     * @param useGlobalPnpm
     *            use globally installed pnpm instead of the default one (see
     *            {@link #DEFAULT_PNPM_VERSION})
     * @param autoUpdate
     *            update node in {@link #alternativeDirGetter} if version older
     *            than the current default
     *            {@value FrontendTools#DEFAULT_NODE_VERSION}
     * @deprecated use
     *             {@link FrontendTools#FrontendTools(FrontendToolsSettings)}
     *             instead, as it simplifies configuring the frontend tools and
     *             gives the default values to configuration parameters.
     */
    @Deprecated
    public FrontendTools(String baseDir, Supplier<String> alternativeDirGetter,
            String nodeVersion, URI nodeDownloadRoot,
            boolean forceAlternativeNode, boolean useGlobalPnpm,
            boolean autoUpdate) {
        this(baseDir, alternativeDirGetter, nodeVersion, nodeDownloadRoot,
                "true".equalsIgnoreCase(System.getProperty(
                        FrontendUtils.PARAM_IGNORE_VERSION_CHECKS)),
                forceAlternativeNode, useGlobalPnpm, autoUpdate);
    }

    FrontendTools(String baseDir, Supplier<String> alternativeDirGetter,
            String nodeVersion, URI nodeDownloadRoot,
            boolean ignoreVersionChecks, boolean forceAlternativeNode,
            boolean useGlobalPnpm, boolean autoUpdate) {
        this.baseDir = Objects.requireNonNull(baseDir);
        this.alternativeDirGetter = alternativeDirGetter;
        this.nodeVersion = Objects.requireNonNull(nodeVersion);
        this.nodeDownloadRoot = Objects.requireNonNull(nodeDownloadRoot);
        this.ignoreVersionChecks = ignoreVersionChecks;
        this.forceAlternativeNode = forceAlternativeNode;
        this.useGlobalPnpm = useGlobalPnpm;
        this.autoUpdate = autoUpdate;
    }

    private static FrontendToolsSettings createSettings(
            ApplicationConfiguration applicationConfiguration,
            File projectRoot) {
        boolean useHomeNodeExec = applicationConfiguration.getBooleanProperty(
                InitParameters.REQUIRE_HOME_NODE_EXECUTABLE, false);
        boolean nodeAutoUpdate = applicationConfiguration
                .getBooleanProperty(InitParameters.NODE_AUTO_UPDATE, false);
        boolean useGlobalPnpm = applicationConfiguration.getBooleanProperty(
                InitParameters.SERVLET_PARAMETER_GLOBAL_PNPM, false);
        final String nodeVersion = applicationConfiguration.getStringProperty(
                NODE_VERSION, FrontendTools.DEFAULT_NODE_VERSION);
        final String nodeDownloadRoot = applicationConfiguration
                .getStringProperty(NODE_DOWNLOAD_ROOT,
                        Platform.guess().getNodeDownloadRoot());

        FrontendToolsSettings settings = new FrontendToolsSettings(
                projectRoot.getAbsolutePath(),
                () -> FrontendUtils.getVaadinHomeDirectory().getAbsolutePath());
        settings.setForceAlternativeNode(useHomeNodeExec);
        settings.setAutoUpdate(nodeAutoUpdate);
        settings.setUseGlobalPnpm(useGlobalPnpm);
        settings.setNodeVersion(nodeVersion);
        settings.setNodeDownloadRoot(URI.create(nodeDownloadRoot));
        return settings;
    }

    /**
     * Locate <code>node</code> executable.
     *
     * @return the full path to the executable
     */
    public String getNodeExecutable() {
        Pair<String, String> nodeCommands = getNodeCommands();
        File file = getExecutable(baseDir, nodeCommands.getSecond());
        if (file == null && !forceAlternativeNode) {
            file = frontendToolsLocator.tryLocateTool(nodeCommands.getFirst())
                    .orElse(null);
        }
        file = rejectUnsupportedNodeVersion(file);
        if (file == null) {
            file = updateAlternateIfNeeded(getExecutable(getAlternativeDir(),
                    nodeCommands.getSecond()));
        }
        if (file == null && alternativeDirGetter != null) {
            getLogger().info("Couldn't find {}. Installing Node and npm to {}.",
                    nodeCommands.getFirst(), getAlternativeDir());
            file = new File(installNode(nodeVersion, nodeDownloadRoot));
        }
        if (file == null) {
            // This should never happen, because node is automatically installed
            // if not detected globally or at project level
            throw new IllegalStateException("Node not found");
        }
        return file.getAbsolutePath();
    }

    /**
     * Update installed node version if installed version is not supported.
     * <p>
     * Also update is {@code auto.update} flag set and installed version is
     * older than the current default version.
     *
     * @param file
     *            node executable
     * @return node executable after possible installation of new version
     */
    private File updateAlternateIfNeeded(File file) {
        if (file == null) {
            return null;
        }
        // If auto-update flag set or installed node older than minimum
        // supported
        try {
            List<String> versionCommand = Lists.newArrayList();
            versionCommand.add(file.getAbsolutePath());
            versionCommand.add("--version"); // NOSONAR
            final FrontendVersion installedNodeVersion = FrontendUtils
                    .getVersion("node", versionCommand);

            boolean installDefault = false;
            final FrontendVersion defaultVersion = new FrontendVersion(
                    nodeVersion);
            if (installedNodeVersion.isOlderThan(SUPPORTED_NODE_VERSION)) {
                getLogger().info("Updating unsupported node version {} to {}",
                        installedNodeVersion.getFullVersion(),
                        defaultVersion.getFullVersion());
                installDefault = true;
            } else if (autoUpdate
                    && installedNodeVersion.isOlderThan(defaultVersion)) {
                getLogger().info(
                        "Updating current installed node version from {} to {}",
                        installedNodeVersion.getFullVersion(),
                        defaultVersion.getFullVersion());
                installDefault = true;
            }
            if (installDefault) {
                file = new File(installNode(nodeVersion, nodeDownloadRoot));
            }
        } catch (UnknownVersionException e) {
            getLogger().error("Failed to get version for installed node.", e);
        }
        return file;
    }

    /**
     * Ensures that given node executable is supported by Vaadin.
     *
     * Returns the input executable if version is supported, otherwise
     * {@literal null}.
     *
     * @param nodeExecutable
     *            node executable to be checked
     * @return input node executable if supported, otherwise {@literal null}.
     */
    private File rejectUnsupportedNodeVersion(File nodeExecutable) {
        if (nodeExecutable == null) {
            return null;
        }
        try {
            List<String> versionCommand = Lists.newArrayList();
            versionCommand.add(nodeExecutable.getAbsolutePath());
            versionCommand.add("--version"); // NOSONAR
            final FrontendVersion installedNodeVersion = FrontendUtils
                    .getVersion("node", versionCommand);

            if (installedNodeVersion.isOlderThan(SUPPORTED_NODE_VERSION)) {
                getLogger().info(
                        "{} Node.js version {} is older than the required minimum version {}. Using Node.js from {}.",
                        nodeExecutable.getPath().startsWith(baseDir)
                                ? "The project-specific"
                                : "The globally installed",
                        installedNodeVersion.getFullVersion(),
                        SUPPORTED_NODE_VERSION.getFullVersion(),
                        alternativeDirGetter.get());
                // Global node is not supported use alternative for everything
                forceAlternativeNode = true;
                return null;
            }
        } catch (UnknownVersionException e) {
            getLogger().error("Failed to get version for installed node.", e);
        }
        return nodeExecutable;
    }

    /**
     * Locate <code>node</code> executable from the alternative directory given.
     *
     * <p>
     * The difference between {@link #getNodeExecutable()} and this method in a
     * search algorithm: {@link #getNodeExecutable()} first searches executable
     * in the base/alternative directory and fallbacks to the globally installed
     * if it's not found there. The {@link #forceAlternativeNodeExecutable()}
     * doesn't search for globally installed executable. It tries to find it in
     * the installation directory and if it's not found it downloads and
     * installs it there.
     *
     * @see #getNodeExecutable()
     *
     * @return the full path to the executable
     */
    public String forceAlternativeNodeExecutable() {
        Pair<String, String> nodeCommands = getNodeCommands();
        String dir = getAlternativeDir();
        File file = new File(dir, nodeCommands.getSecond());
        if (file.exists()) {
            if (!frontendToolsLocator.verifyTool(file)) {
                throw new IllegalStateException(
                        String.format(LOCAL_NODE_NOT_FOUND, dir, dir,
                                file.getAbsolutePath()));
            }
            return updateAlternateIfNeeded(file).getAbsolutePath();
        } else {
            getLogger().info("Node not found in {}. Installing node {}.", dir,
                    nodeVersion);
            return installNode(nodeVersion, nodeDownloadRoot);
        }
    }

    /**
     * Locate <code>npm</code> executable.
     *
     * @return the list of all commands in sequence that need to be executed to
     *         have npm running
     */
    public List<String> getNpmExecutable() {
        return getNpmExecutable(true);
    }

    /**
     * Locate <code>pnpm</code> executable.
     * <p>
     * In case pnpm is not available it will be installed.
     *
     * @return the list of all commands in sequence that need to be executed to
     *         have pnpm running
     */
    public List<String> getPnpmExecutable() {
        List<String> pnpmCommand = getSuitablePnpm();
        assert !pnpmCommand.isEmpty();
        pnpmCommand = new ArrayList<>(pnpmCommand);
        pnpmCommand.add("--shamefully-hoist=true");
        return pnpmCommand;
    }

    /**
     * Locate <code>bun</code> executable.
     *
     * @return the list of all commands in sequence that need to be executed to
     *         have bun running
     */
    public List<String> getBunExecutable() {
        List<String> bunCommand = getSuitableBun();
        assert !bunCommand.isEmpty();
        bunCommand = new ArrayList<>(bunCommand);
        return bunCommand;
    }

    /**
     * Validate that the found node and npm versions are new enough. Throws an
     * exception with a descriptive message if a version is too old.
     */
    public void validateNodeAndNpmVersion() {
        if (ignoreVersionChecks) {
            return;
        }
        Pair<FrontendVersion, String> foundNodeVersionAndExe = null;
        try {
            foundNodeVersionAndExe = getNodeVersionAndExecutable();
            FrontendVersion foundNodeVersion = foundNodeVersionAndExe
                    .getFirst();
            getLogger().debug("Using node {} located at {}",
                    foundNodeVersion.getFullVersion(),
                    foundNodeVersionAndExe.getSecond());
            FrontendUtils.validateToolVersion("node", foundNodeVersion,
                    SUPPORTED_NODE_VERSION);
        } catch (UnknownVersionException e) {
            getLogger().warn("Error checking if node is new enough", e);
        } catch (IllegalStateException ise) {
            if (foundNodeVersionAndExe != null) {
                getLogger().info("Validated node from '{}'",
                        foundNodeVersionAndExe.getSecond());
            }
            throw ise;
        }

        try {
            FrontendVersion foundNpmVersion = getNpmVersion();
            getLogger().debug("Using npm {} located at {}",
                    foundNpmVersion.getFullVersion(),
                    getNpmExecutable(false).get(0));
            FrontendUtils.validateToolVersion("npm", foundNpmVersion,
                    SUPPORTED_NPM_VERSION);
            checkForFaultyNpmVersion(foundNpmVersion);
        } catch (UnknownVersionException e) {
            getLogger().warn("Error checking if npm is new enough", e);
        }

    }

    /**
     * Gets the version of the node executable.
     */
    public FrontendVersion getNodeVersion() throws UnknownVersionException {
        return getNodeVersionAndExecutable().getFirst();
    }

    private Pair<FrontendVersion, String> getNodeVersionAndExecutable()
            throws UnknownVersionException {
        String executable = getNodeBinary();
        List<String> nodeVersionCommand = new ArrayList<>();
        nodeVersionCommand.add(executable);
        nodeVersionCommand.add("--version"); // NOSONAR
        return new Pair<>(FrontendUtils.getVersion("node", nodeVersionCommand),
                executable);
    }

    /**
     * Install node and npm.
     *
     * @param nodeVersion
     *            node version to install
     * @param downloadRoot
     *            optional download root for downloading node. May be a
     *            filesystem file or a URL see
     *            {@link NodeInstaller#setNodeDownloadRoot(URI)}.
     * @return node installation path
     */
    protected String installNode(String nodeVersion, URI downloadRoot) {
        NodeInstaller nodeInstaller = new NodeInstaller(
                new File(getAlternativeDir()), getProxies())
                .setNodeVersion(nodeVersion);
        if (downloadRoot != null) {
            nodeInstaller.setNodeDownloadRoot(downloadRoot);
        }

        try {
            nodeInstaller.install();
        } catch (InstallationException e) {
            throw new IllegalStateException("Failed to install Node", e);
        }

        return new File(nodeInstaller.getInstallDirectory(),
                getNodeCommands().getFirst()).toString();
    }

    /**
     * Read list of configured proxies in order from system properties, .npmrc
     * file in the project root folder, .npmrc file in user root folder and
     * system environment variables.
     *
     * @return list of configured proxies
     */
    // Not private because of test
    protected List<ProxyConfig.Proxy> getProxies() {
        File projectNpmrc = new File(baseDir, ".npmrc");
        File userNpmrc = new File(FileUtils.getUserDirectory(), ".npmrc");
        List<ProxyConfig.Proxy> proxyList = new ArrayList<>();

        proxyList.addAll(readProxySettingsFromSystemProperties());
        proxyList.addAll(
                readProxySettingsFromNpmrcFile("user .npmrc", userNpmrc));
        proxyList.addAll(
                readProxySettingsFromNpmrcFile("project .npmrc", projectNpmrc));
        proxyList.addAll(readProxySettingsFromEnvironmentVariables());

        return proxyList;
    }

    void checkForFaultyNpmVersion(FrontendVersion npmVersion) {
        if (BAD_NPM_VERSIONS.contains(npmVersion)) {
            String badNpmVersion = buildBadVersionString("npm",
                    npmVersion.getFullVersion(),
                    "by updating your global npm installation with `npm install -g npm@latest`");
            throw new IllegalStateException(badNpmVersion);
        }
    }

    /**
     * Checks whether the currently installed npm version accepts/properly
     * processes the path to a given folder.
     * <p>
     * For example, the older versions of npm don't accept whitespaces in
     * folders path.
     *
     * @param folder
     *            the folder to check.
     * @return <code>true</code>, if the current version of npm accepts the
     *         given folder path, <code>false</code> if it causes issues.
     */
    boolean folderIsAcceptableByNpm(File folder) {
        Objects.requireNonNull(folder);
        boolean hidden = folder.isHidden()
                || folder.getPath().contains(File.separator + ".");
        if (!hidden && (!folder.exists() || !folder.isDirectory())) {
            getLogger().warn(
                    "Failed to check whether npm accepts the folder '{}', because the folder doesn't exist or not a directory",
                    folder);
            return true;
        }

        if (FrontendUtils.isWindows()
                && folder.getAbsolutePath().matches(".*[\\s+].*")) {
            try {
                FrontendVersion foundNpmVersion = getNpmVersion();
                // npm < 7.0.0 doesn't accept whitespaces in path
                return foundNpmVersion
                        .isEqualOrNewer(WHITESPACE_ACCEPTING_NPM_VERSION);
            } catch (UnknownVersionException e) {
                getLogger().warn("Error checking if npm accepts path '{}'",
                        folder, e);
            }
        }
        return true;
    }

    /**
     * Gives a file object representing path to the cache directory of currently
     * installed npm.
     *
     * @return the file object representing path to npm cache directory.
     * @throws CommandExecutionException
     *             if getting the npm cache directory completes exceptionally.
     * @throws IllegalStateException
     *             if npm cache command return an empty path.
     */
    File getNpmCacheDir()
            throws CommandExecutionException, IllegalStateException {
        List<String> npmCacheCommand = new ArrayList<>(getNpmExecutable(false));
        npmCacheCommand.add("config");
        npmCacheCommand.add("get");
        npmCacheCommand.add("cache");
        npmCacheCommand.add("--global");
        String output = FrontendUtils.executeCommand(npmCacheCommand);
        output = removeLineBreaks(output);
        if (output.isEmpty()) {
            throw new IllegalStateException(
                    String.format("Command '%s' returned an empty path",
                            String.join(" ", npmCacheCommand)));
        }
        return new File(output);
    }

    /**
     * Executes <code>npm --version</code> to and parses the result.
     *
     * @return the version of npm.
     * @throws UnknownVersionException
     *             if the npm command fails or returns unexpected output.
     */
    public FrontendVersion getNpmVersion() throws UnknownVersionException {
        List<String> npmVersionCommand = new ArrayList<>(
                getNpmExecutable(false));
        npmVersionCommand.add("--version"); // NOSONAR
        return FrontendUtils.getVersion("npm", npmVersionCommand);
    }

    /**
     * Returns flags required to pass to Node for Webpack to function. Determine
     * whether webpack requires Node.js to be started with the
     * --openssl-legacy-provider parameter. This is a webpack 4 workaround of
     * the issue https://github.com/webpack/webpack/issues/14532 See:
     * https://github.com/vaadin/flow/issues/12649
     *
     * @return the flags
     */
    public Map<String, String> getWebpackNodeEnvironment() {
        Map<String, String> environment = new HashMap<>();
        ProcessBuilder processBuilder = new ProcessBuilder()
                .command(getNodeExecutable(), "-p", "crypto.createHash('md4')");
        try {
            Process process = processBuilder.start();
            int errorLevel = process.waitFor();
            if (errorLevel != 0) {
                environment.put("NODE_OPTIONS", "--openssl-legacy-provider");
            }
        } catch (IOException e) {
            getLogger().error(
                    "IO error while determining --openssl-legacy-provider "
                            + "parameter requirement",
                    e);
        } catch (InterruptedException e) {
            getLogger().error(
                    "Interrupted while determining --openssl-legacy-provider "
                            + "parameter requirement",
                    e);
            // re-interrupt the thread
            Thread.currentThread().interrupt();
        }
        return environment;
    }

    private File getExecutable(String dir, String location) {
        File file = new File(dir, location);
        if (frontendToolsLocator.verifyTool(file)) {
            return file;
        }
        return null;
    }

    private Pair<String, String> getNodeCommands() {
        if (FrontendUtils.isWindows()) {
            return new Pair<>("node.exe", "node/node.exe");
        } else {
            return new Pair<>("node", "node/node");
        }
    }

    private Logger getLogger() {
        return LoggerFactory.getLogger(FrontendTools.class);
    }

    private List<ProxyConfig.Proxy> readProxySettingsFromNpmrcFile(
            String fileDescription, File npmrc) {
        if (!npmrc.exists()) {
            return Collections.emptyList();
        }

        try (FileReader fileReader = new FileReader(npmrc)) { // NOSONAR
            List<ProxyConfig.Proxy> proxyList = new ArrayList<>(2);
            Properties properties = new Properties();
            properties.load(fileReader);
            String noproxy = properties.getProperty(NPMRC_NOPROXY_PROPERTY_KEY);
            if (noproxy != null)
                noproxy = noproxy.replaceAll(",", "|");
            String httpsProxyUrl = properties
                    .getProperty(NPMRC_HTTPS_PROXY_PROPERTY_KEY);
            if (httpsProxyUrl != null) {
                proxyList.add(new ProxyConfig.Proxy(
                        "https-proxy - " + fileDescription, httpsProxyUrl,
                        noproxy));
            }
            String proxyUrl = properties.getProperty(NPMRC_PROXY_PROPERTY_KEY);
            if (proxyUrl != null) {
                proxyList.add(new ProxyConfig.Proxy(
                        "proxy - " + fileDescription, proxyUrl, noproxy));
            }
            return proxyList;
        } catch (IOException e) {
            throw new UncheckedIOException(e);
        }
    }

    private List<ProxyConfig.Proxy> readProxySettingsFromSystemProperties() {
        List<ProxyConfig.Proxy> proxyList = new ArrayList<>(2);

        String noproxy = getNonNull(
                System.getProperty(SYSTEM_NOPROXY_PROPERTY_KEY),
                System.getProperty(SYSTEM_NOPROXY_PROPERTY_KEY.toLowerCase()));
        if (noproxy != null) {
            noproxy = noproxy.replaceAll(",", "|");
        }

        String httpsProxyUrl = getNonNull(
                System.getProperty(SYSTEM_HTTPS_PROXY_PROPERTY_KEY),
                System.getProperty(
                        SYSTEM_HTTPS_PROXY_PROPERTY_KEY.toLowerCase()));
        if (httpsProxyUrl != null) {
            proxyList.add(new ProxyConfig.Proxy("https-proxy - system",
                    httpsProxyUrl, noproxy));
        }

        String proxyUrl = getNonNull(
                System.getProperty(SYSTEM_HTTP_PROXY_PROPERTY_KEY),
                System.getProperty(
                        SYSTEM_HTTP_PROXY_PROPERTY_KEY.toLowerCase()));
        if (proxyUrl != null) {
            proxyList.add(
                    new ProxyConfig.Proxy("proxy - system", proxyUrl, noproxy));
        }

        return proxyList;
    }

    private List<ProxyConfig.Proxy> readProxySettingsFromEnvironmentVariables() {
        List<ProxyConfig.Proxy> proxyList = new ArrayList<>(2);

        String noproxy = getNonNull(System.getenv(SYSTEM_NOPROXY_PROPERTY_KEY),
                System.getenv(SYSTEM_NOPROXY_PROPERTY_KEY.toLowerCase()));
        if (noproxy != null) {
            noproxy = noproxy.replaceAll(",", "|");
        }

        String httpsProxyUrl = getNonNull(
                System.getenv(SYSTEM_HTTPS_PROXY_PROPERTY_KEY),
                System.getenv(SYSTEM_HTTPS_PROXY_PROPERTY_KEY.toLowerCase()));
        if (httpsProxyUrl != null) {
            proxyList.add(new ProxyConfig.Proxy("https-proxy - env",
                    httpsProxyUrl, noproxy));
        }

        String proxyUrl = getNonNull(
                System.getenv(SYSTEM_HTTP_PROXY_PROPERTY_KEY),
                System.getenv(SYSTEM_HTTP_PROXY_PROPERTY_KEY.toLowerCase()));
        if (proxyUrl != null) {
            proxyList.add(
                    new ProxyConfig.Proxy("proxy - env", proxyUrl, noproxy));
        }

        return proxyList;
    }

    /**
     * Get the first non null value from the given array.
     *
     * @param valueArray
     *            array of values to get non null from
     * @return first non null value or null if no values found
     */
    private String getNonNull(String... valueArray) {
        for (String value : valueArray) {
            if (value != null) {
                return value;
            }
        }
        return null;
    }

    private List<String> getNpmExecutable(boolean removePnpmLock) {
        List<String> returnCommand = new ArrayList<>(
                getNpmCliToolExecutable(BuildTool.NPM));
        returnCommand.add("--no-update-notifier");
        returnCommand.add("--no-audit");
        returnCommand.add("--scripts-prepend-node-path=true");

        if (removePnpmLock) {
            // remove pnpm-lock.yaml which contains pnpm as a dependency.
            if (new File(baseDir, "pnpm-lock.yaml").delete()) {
                getLogger().debug(
                        "pnpm-lock.yaml file is removed from " + baseDir);
            }
        }

        return returnCommand;
    }

    private List<String> getNpmCliToolExecutable(BuildTool cliTool,
            String... flags) {
        // First look for *-cli.js script in project/node_modules
        List<String> returnCommand = getNpmScriptCommand(baseDir,
                cliTool.getScript());
        boolean alternativeDirChecked = false;
        if (returnCommand.isEmpty() && forceAlternativeNode) {
            // First look for *-cli.js script in ~/.vaadin/node/node_modules
            // only if alternative node takes precedence over all other location
            returnCommand = getNpmScriptCommand(getAlternativeDir(),
                    cliTool.getScript());
            alternativeDirChecked = true;
        }
        if (returnCommand.isEmpty()) {
            // Otherwise look for regular `npm`/`npx` global search path
            Optional<String> command = frontendToolsLocator
                    .tryLocateTool(cliTool.getCommand())
                    .map(File::getAbsolutePath);
            if (command.isPresent()) {
                returnCommand = Collections.singletonList(command.get());
                if (!alternativeDirChecked && cliTool.equals(BuildTool.NPM)) {
                    try {
                        List<String> npmVersionCommand = new ArrayList<>(
                                returnCommand);
                        npmVersionCommand.add("--version"); // NOSONAR
                        final FrontendVersion npmVersion = FrontendUtils
                                .getVersion("npm", npmVersionCommand);
                        if (npmVersion.isOlderThan(SUPPORTED_NPM_VERSION)) {
                            // Global npm is older than SUPPORTED_NPM_VERSION.
                            // Using npm from ~/.vaadin
                            returnCommand = new ArrayList<>();
                            // Force installation if not installed
                            forceAlternativeNodeExecutable();
                        }
                    } catch (UnknownVersionException uve) {
                        getLogger().error("Could not determine npm version",
                                uve);
                        // Use from alternate directory if global
                        // version check failed
                        returnCommand = new ArrayList<>();
                        // Force installation if not installed
                        // as the global version check failed
                        forceAlternativeNodeExecutable();
                    }
                }
            }
        }
        if (!alternativeDirChecked && returnCommand.isEmpty()) {
            // Use alternative if global is not found and alternative location
            // is not yet checked
            returnCommand = getNpmScriptCommand(getAlternativeDir(),
                    cliTool.getScript());
            // force alternative to not check global again for these tools
            forceAlternativeNode = true;
        }

        if (flags.length > 0) {
            returnCommand = new ArrayList<>(returnCommand);
            Collections.addAll(returnCommand, flags);
        }
        return returnCommand;
    }

    private List<String> getNpmScriptCommand(String dir, String scriptName) {
        // If `node` is not found in PATH, `node/node_modules/npm/bin/npm` will
        // not work because it's a shell or windows script that looks for node
        // and will fail. Thus we look for the `npm-cli` node script instead
        File file = new File(dir, NPM_BIN_PATH + scriptName);
        if (!FrontendUtils.isWindows() && !file.canRead()) {
            file = new File(dir, NPM_BIN_LINUX_LEGACY_PATH + scriptName);
        }
        List<String> returnCommand = new ArrayList<>();
        if (file.canRead()) {
            // We return a two element list with node binary and npm-cli script
            returnCommand.add(getNodeBinary());
            returnCommand.add(file.getAbsolutePath());
        }
        return returnCommand;
    }

    List<String> getSuitablePnpm() {
        List<String> pnpmCommand;
        if (useGlobalPnpm) {
            // try to locate already installed global pnpm, throw an exception
            // if pnpm not found or its version is too old (< 5).
            pnpmCommand = frontendToolsLocator
                    .tryLocateTool(BuildTool.PNPM.getCommand())
                    .map(File::getAbsolutePath).map(Collections::singletonList)
                    .orElseThrow(() -> new IllegalStateException(
                            String.format(PNPM_NOT_FOUND)));
            pnpmCommand = Stream.of(pnpmCommand)
                    .filter(this::validatePnpmVersion).findFirst()
                    .orElseThrow(() -> new IllegalStateException(
                            "Found too old globally installed 'pnpm'. Please upgrade 'pnpm' to at least "
                                    + SUPPORTED_PNPM_VERSION.getFullVersion()));
        } else {
            // install latest pnpm version as the minimum node requirement is
            // now at nodejs 16.14.0
            // see https://pnpm.io/installation#compatibility
            pnpmCommand = getNpmCliToolExecutable(BuildTool.NPX, "--yes",
                    "--quiet", "pnpm");
            if (!validatePnpmVersion(pnpmCommand)) {
                throw new IllegalStateException(
                        "Found too old globally installed 'pnpm'. Please upgrade 'pnpm' to at least "
                                + SUPPORTED_PNPM_VERSION.getFullVersion());
            }
        }
        return pnpmCommand;
    }

    List<String> getSuitableBun() {
        List<String> bunCommand;
        bunCommand = frontendToolsLocator
                .tryLocateTool(BuildTool.BUN.getCommand())
                .map(File::getAbsolutePath).map(Collections::singletonList)
                .orElseThrow(() -> new IllegalStateException(
                        String.format(BUN_NOT_FOUND)));
        bunCommand = Stream.of(bunCommand).filter(this::validateBunVersion)
                .findFirst()
                .orElseThrow(() -> new IllegalStateException(
                        "Found too old globally installed 'bun'. Please upgrade 'bun' to at least "
                                + SUPPORTED_BUN_VERSION.getFullVersion()));
        return bunCommand;
    }

    private boolean validatePnpmVersion(List<String> pnpmCommand) {
        String commandLine = String.join(" ", pnpmCommand);
        try {
            List<String> versionCmd = new ArrayList<>(pnpmCommand);
            versionCmd.add("--version"); // NOSONAR
            FrontendVersion pnpmVersion = FrontendUtils.getVersion("pnpm",
                    versionCmd);
            boolean versionNewEnough = pnpmVersion
                    .isEqualOrNewer(SUPPORTED_PNPM_VERSION);
            boolean versionAccepted = ignoreVersionChecks || versionNewEnough;
            if (!versionAccepted) {
                getLogger().warn(
                        "pnpm '{}' is version {} which is not supported (expected >={})",
                        commandLine, pnpmVersion.getFullVersion(),
                        SUPPORTED_PNPM_VERSION.getFullVersion());
            }
            return versionAccepted;
        } catch (UnknownVersionException e) {
            getLogger().warn("version check '{}' failed", commandLine, e);
            return false;
        }
    }

    private boolean validateBunVersion(List<String> bunCommand) {
        String commandLine = String.join(" ", bunCommand);
        try {
            List<String> versionCmd = new ArrayList<>(bunCommand);
            versionCmd.add("--version"); // NOSONAR
            FrontendVersion bunVersion = FrontendUtils.getVersion("bun",
                    versionCmd);
            boolean versionNewEnough = bunVersion
                    .isEqualOrNewer(SUPPORTED_BUN_VERSION);
            boolean versionAccepted = ignoreVersionChecks || versionNewEnough;
            if (!versionAccepted) {
                getLogger().warn(
                        "bun '{}' is version {} which is not supported (expected >={})",
                        commandLine, bunVersion.getFullVersion(),
                        SUPPORTED_BUN_VERSION.getFullVersion());
            }
            return versionAccepted;
        } catch (UnknownVersionException e) {
            getLogger().warn("version check '{}' failed", commandLine, e);
            return false;
        }
    }

    private String buildBadVersionString(String tool, String version,
            String... extraUpdateInstructions) {
        StringBuilder extraInstructions = new StringBuilder();
        for (String instruction : extraUpdateInstructions) {
            extraInstructions.append(System.lineSeparator()).append("  - or ")
                    .append(instruction);
        }
        return String.format(BAD_VERSION, tool, version,
                extraInstructions.toString(),
                FrontendUtils.PARAM_IGNORE_VERSION_CHECKS);
    }

    private String getAlternativeDir() {
        return alternativeDirGetter.get();
    }

    /**
     * Gets a path to the used node binary.
     *
     * The return value can be used when executing node commands, as the first
     * part of a process builder command.
     *
     * @return the path to the node binary
     */
    public String getNodeBinary() {
        if (forceAlternativeNode) {
            return forceAlternativeNodeExecutable();
        } else {
            return getNodeExecutable();
        }
    }

    private String removeLineBreaks(String str) {
        if (str == null || str.isEmpty()) {
            return str;
        }
        return String.join("", str.split(System.lineSeparator()));
    }
}<|MERGE_RESOLUTION|>--- conflicted
+++ resolved
@@ -66,19 +66,12 @@
      * the installed version is older than {@link #SUPPORTED_NODE_VERSION}, i.e.
      * {@value #SUPPORTED_NODE_MAJOR_VERSION}.{@value #SUPPORTED_NODE_MINOR_VERSION}.
      */
-<<<<<<< HEAD
-    public static final String DEFAULT_NODE_VERSION = "v22.1.0";
+
+    public static final String DEFAULT_NODE_VERSION = "v22.5.1";
     /**
      * This is the version shipped with the default Node version.
      */
-    public static final String DEFAULT_NPM_VERSION = "10.5.1";
-=======
-    public static final String DEFAULT_NODE_VERSION = "v20.15.0";
-    /**
-     * This is the version shipped with the default Node version.
-     */
-    public static final String DEFAULT_NPM_VERSION = "10.7.0";
->>>>>>> 2ddd4dd2
+    public static final String DEFAULT_NPM_VERSION = "10.8.2";
 
     public static final String DEFAULT_PNPM_VERSION = "8.6.11";
 
