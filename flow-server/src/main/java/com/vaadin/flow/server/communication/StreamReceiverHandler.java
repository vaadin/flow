--- conflicted
+++ resolved
@@ -18,7 +18,6 @@
 import javax.servlet.http.HttpServletRequest;
 import javax.servlet.http.HttpServletResponse;
 import javax.servlet.http.Part;
-
 import java.io.BufferedWriter;
 import java.io.IOException;
 import java.io.InputStream;
@@ -222,12 +221,8 @@
                         owner, part);
                 success = success && partSuccess;
             }
-<<<<<<< HEAD
         } catch (Exception e) {
-=======
-        } catch (ServletException e) {
             success = false;
->>>>>>> aa915fbf
             // This should only happen if the request is not a multipart
             // request and this we have already checked in hasParts().
             getLogger().warn("File upload failed.", e);
@@ -235,21 +230,14 @@
         return success;
     }
 
-<<<<<<< HEAD
-    private void handleMultipartFileUploadFromInputStream(VaadinSession session,
+    private boolean handleMultipartFileUploadFromInputStream(VaadinSession session,
             VaadinRequest request, StreamReceiver streamReceiver,
             StateNode owner) throws IOException {
-        long contentLength = request.getContentLength();
-=======
-    private boolean handleMultipartFileUploadFromInputStream(
-            VaadinSession session, VaadinRequest request,
-            StreamReceiver streamReceiver, StateNode owner) throws IOException {
         // Create a new file upload handler
         ServletFileUpload upload = new ServletFileUpload();
 
         boolean success = true;
-        long contentLength = getContentLength(request);
->>>>>>> aa915fbf
+        long contentLength = request.getContentLength();
         // Parse the request
         FileItemIterator iter;
         try {
