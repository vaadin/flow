/*
 * Copyright 2000-2018 Vaadin Ltd.
 *
 * Licensed under the Apache License, Version 2.0 (the "License"); you may not
 * use this file except in compliance with the License. You may obtain a copy of
 * the License at
 *
 * http://www.apache.org/licenses/LICENSE-2.0
 *
 * Unless required by applicable law or agreed to in writing, software
 * distributed under the License is distributed on an "AS IS" BASIS, WITHOUT
 * WARRANTIES OR CONDITIONS OF ANY KIND, either express or implied. See the
 * License for the specific language governing permissions and limitations under
 * the License.
 */
package com.vaadin.flow.server;

import javax.servlet.ServletOutputStream;
import javax.servlet.http.HttpServletRequest;
import javax.servlet.http.HttpServletResponse;
import java.io.BufferedReader;
import java.io.File;
import java.io.IOException;
import java.io.InputStream;
import java.io.InputStreamReader;
import java.io.Serializable;
import java.net.HttpURLConnection;
import java.net.ServerSocket;
import java.net.URL;
import java.nio.charset.StandardCharsets;
import java.util.ArrayList;
import java.util.Arrays;
import java.util.Enumeration;
import java.util.List;
import java.util.concurrent.atomic.AtomicReference;
import java.util.function.Consumer;
import java.util.regex.Pattern;

import org.slf4j.Logger;
import org.slf4j.LoggerFactory;

import com.vaadin.flow.function.DeploymentConfiguration;
import com.vaadin.flow.server.frontend.FrontendUtils;

import static com.vaadin.flow.server.Constants.SERVLET_PARAMETER_DEVMODE_WEBPACK_ERROR_PATTERN;
import static com.vaadin.flow.server.Constants.SERVLET_PARAMETER_DEVMODE_WEBPACK_OPTIONS;
import static com.vaadin.flow.server.Constants.SERVLET_PARAMETER_DEVMODE_WEBPACK_RUNNING_PORT;
import static com.vaadin.flow.server.Constants.SERVLET_PARAMETER_DEVMODE_WEBPACK_SUCCESS_PATTERN;
import static com.vaadin.flow.server.Constants.SERVLET_PARAMETER_DEVMODE_WEBPACK_TIMEOUT;
import static com.vaadin.flow.server.Constants.VAADIN_PREFIX;
import static com.vaadin.flow.shared.ApplicationConstants.VAADIN_MAPPING;
import static java.net.HttpURLConnection.HTTP_NOT_FOUND;
import static java.net.HttpURLConnection.HTTP_OK;

/**
 * Handles getting resources from <code>webpack-dev-server</code>.
 * <p>
 * This class is meant to be used during developing time. For a production mode
 * site <code>webpack</code> generates the static bundles that will be served
 * directly from the servlet (using a default servlet if such exists) or through
 * a stand alone static file server.
 *
 * By default it keeps updated npm dependencies and node imports before running
 * webpack server
 *
 */
public class DevModeHandler implements Serializable {
    // Non final because tests need to reset this during teardown.
    private static AtomicReference<DevModeHandler> atomicHandler = new AtomicReference<>();

    // It's not possible to know whether webpack is ready unless reading output
    // messages.
    // When webpack finishes, it writes either a `Compiled` or a `Failed` in the
    // last line
    private static final String DEFAULT_OUTPUT_PATTERN = ": Compiled.";
    private static final String DEFAULT_ERROR_PATTERN = ": Failed to compile.";
    private static final String FAILED_MSG = "\n------------------ 🚫  Frontend compilation failed. 🚫 -----------------";
    private static final String SUCCEED_MSG = "\n----------------- 👍  Frontend compiled successfully. 👍 -----------------";
    private static final String YELLOW = "\u001b[38;5;111m{}\u001b[0m";
    private static final String RED = "\u001b[38;5;196m{}\u001b[0m";
    private static final String GREEN = "\u001b[38;5;35m{}\u001b[0m";

    // If after this time in millisecs, the pattern was not found, we unlock the
    // process
    // and continue. It might happen if webpack changes their output without
    // advise.
    private static final String DEFAULT_TIMEOUT_FOR_PATTERN = "60000";

    private static final int DEFAULT_BUFFER_SIZE = 32 * 1024;
    private static final int DEFAULT_TIMEOUT = 120 * 1000;
    private static final String WEBPACK_HOST = "http://localhost";

    private boolean notified = false;

    private String failedOutput;

    private final Runnable stopProcess;

    /**
     * The local installation path of the webpack-dev-server node script.
     */
    public static final String WEBPACK_SERVER = "node_modules/webpack-dev-server/bin/webpack-dev-server.js";

    private int port;

    // For testing purposes
    DevModeHandler(int port) {
        this.port = port;
        stopProcess = null;
    }

    private DevModeHandler(DeploymentConfiguration config, int runningPort,
            File npmFolder, File webpack, File webpackConfig) {

        port = runningPort;
        // If port is defined, means that webpack is already running
        if (port > 0) {
            stopProcess = null;
            if (checkWebpackConnection()) {
                getLogger().info("Webpack is running at {}:{}", WEBPACK_HOST,
                        port);
                return;
            }
            throw new IllegalStateException(String.format(
                    "webpack server port '%s=%d' is defined but it's not working properly",
                    SERVLET_PARAMETER_DEVMODE_WEBPACK_RUNNING_PORT, port));
        }

        // We always compute a free port.
        port = getFreePort();

        ProcessBuilder processBuilder = new ProcessBuilder()
                .directory(npmFolder);

        List<String> command = new ArrayList<>();
        command.add(FrontendUtils.getNodeExecutable());
        command.add(webpack.getAbsolutePath());
        command.add("--config");
        command.add(webpackConfig.getAbsolutePath());
        command.add("--port");
        command.add(String.valueOf(port));
        command.addAll(Arrays.asList(config
                .getStringProperty(SERVLET_PARAMETER_DEVMODE_WEBPACK_OPTIONS,
                        "-d --inline=false")
                .split(" +")));

        if (getLogger().isInfoEnabled()) {
            getLogger().info(
                    "Starting Webpack in dev mode, port: {} dir: {}\n   {}",
                    port, npmFolder, String.join(" ", command));
        }

        processBuilder.command(command);
        Runnable stopCallback = null;
        try {
            Process webpackProcess = processBuilder
                    .redirectError(ProcessBuilder.Redirect.PIPE)
                    .redirectErrorStream(true).start();
            stopCallback = () -> {
                webpackProcess.destroy();
                atomicHandler.set(null);
            };
            Runtime.getRuntime()
                    .addShutdownHook(new Thread(webpackProcess::destroy));

            Pattern succeed = Pattern.compile(config.getStringProperty(
                    SERVLET_PARAMETER_DEVMODE_WEBPACK_SUCCESS_PATTERN,
                    DEFAULT_OUTPUT_PATTERN));

            Pattern failure = Pattern.compile(config.getStringProperty(
                    SERVLET_PARAMETER_DEVMODE_WEBPACK_ERROR_PATTERN,
                    DEFAULT_ERROR_PATTERN));

            logStream(webpackProcess.getInputStream(), succeed, failure);

            synchronized (this) {
                this.wait(Integer.parseInt(config.getStringProperty( // NOSONAR
                        SERVLET_PARAMETER_DEVMODE_WEBPACK_TIMEOUT,
                        DEFAULT_TIMEOUT_FOR_PATTERN)));
            }

            if (!webpackProcess.isAlive()) {
                throw new IllegalStateException("Webpack exited prematurely");
            }
        } catch (IOException | InterruptedException e) {
            getLogger().error("Failed to start the webpack process", e);
        }

        stopProcess = stopCallback;

        System.setProperty(
                VAADIN_PREFIX + SERVLET_PARAMETER_DEVMODE_WEBPACK_RUNNING_PORT,
                String.valueOf(port));
    }

    /**
     * Start the dev mode handler if none has been started yet.
     *
     * @param configuration
     *            deployment configuration
     * @param npmFolder
     *            folder with npm configuration files
     *
     * @return the instance in case everything is alright, null otherwise
     */
    public static DevModeHandler start(DeploymentConfiguration configuration,
            File npmFolder) {
        atomicHandler.compareAndSet(null,
                DevModeHandler.createInstance(configuration, npmFolder));
        return getDevModeHandler();
    }

    /**
     * Stops the dev server.
     */
    public void stop() {
        if (stopProcess != null) {
            stopProcess.run();
        }
    }

    /**
     * Get the instantiated DevModeHandler.
     *
     * @return devModeHandler or {@code null} if not started
     */
    public static DevModeHandler getDevModeHandler() {
        return atomicHandler.get();
    }

    private static DevModeHandler createInstance(
            DeploymentConfiguration configuration, File npmFolder) {
        if (configuration.isProductionMode() || configuration.isBowerMode()) {
            return null;
        }

        File webpack = null;
        File webpackConfig = null;
        int runningPort = Integer.parseInt(configuration.getStringProperty(
                SERVLET_PARAMETER_DEVMODE_WEBPACK_RUNNING_PORT, "0"));

        // Skip checks if we have a webpack-dev-server already running
        if (runningPort == 0) {
            webpack = new File(npmFolder, WEBPACK_SERVER);
            webpackConfig = new File(npmFolder, FrontendUtils.WEBPACK_CONFIG);
            if (!npmFolder.exists()) {
                getLogger().warn(
                        "Instance not created because cannot change to '{}'",
                        npmFolder);
                return null;
            }
            if (!webpack.canExecute()) {
                getLogger().warn(
                        "Instance not created because cannot execute '{}'. Did you run `npm install`",
                        webpack);
                return null;
            } else if (!webpack.exists()) {
                getLogger().warn(
                        "Instance not created because file '{}' doesn't exist. Did you run `npm install`",
                        webpack);
                return null;
            }
            if (!webpackConfig.canRead()) {
                getLogger().warn(
                        "Instance not created because there is not webpack configuration '{}'",
                        webpackConfig);
                return null;
            }
        }
        return new DevModeHandler(configuration, runningPort, npmFolder,
                webpack, webpackConfig);
    }

    /**
     * Returns true if it's a request that should be handled by webpack.
     *
     * @param request
     *            the servlet request
     * @return true if the request should be forwarded to webpack
     */
    public boolean isDevModeRequest(HttpServletRequest request) {
        return request.getPathInfo() != null && request.getPathInfo().matches(".+\\.js");
    }

    /**
     * Serve a file by proxying to webpack.
     *
     * Note: it considers the {@link HttpServletRequest#getPathInfo} that will
     * be the path passed to the 'webpack-dev-server' which is running in the
     * context root folder of the application.
     *
     * @param request
     *            the servlet request
     * @param response
     *            the servlet response
     * @return false if webpack returned a not found, true otherwise
     * @throws IOException
     *             in the case something went wrong like connection refused
     */
    public boolean serveDevModeRequest(HttpServletRequest request,
            HttpServletResponse response) throws IOException {
<<<<<<< HEAD
        // Requests in devmode should come to /VAADIN/build/index....js where as
        // webpack has the filed in /build/index....js so we need to drop the /VAADIN
        String requestFilename = request.getPathInfo()
                .replace(VAADIN_MAPPING, "");
=======
        String requestFilename = getRequestFilename(request);
>>>>>>> b0cde6db

        HttpURLConnection connection = prepareConnection(requestFilename,
                request.getMethod());

        // Copies all the headers from the original request
        Enumeration<String> headerNames = request.getHeaderNames();
        while (headerNames.hasMoreElements()) {
            String header = headerNames.nextElement();
            connection.setRequestProperty(header,
                    // Exclude keep-alive
<<<<<<< HEAD
                    "Connect".equals(header) ?
                            "close" :
                            request.getHeader(header));
        }

        // Send the request
        getLogger().debug("Requesting resource to webpack {}", connection.getURL());
        int responseCode;
        try {
            responseCode = connection.getResponseCode();
        } catch (Exception e) {
            throw new IllegalStateException(
                    String.format("%n  Unable to get bundle '%s' from webpack server.%n  Please verify that 'webpack-dev-server' is running.",
                            connection.getURL()), e);
        }

=======
                    "Connect".equals(header) ? "close"
                            : request.getHeader(header));
        }

        // Send the request
        getLogger().debug("Requesting resource to webpack {}",
                connection.getURL());
        int responseCode = connection.getResponseCode();
>>>>>>> b0cde6db
        if (responseCode == HTTP_NOT_FOUND) {
            getLogger().debug("Resource not served by webpack {}",
                    requestFilename);
            // webpack cannot access the resource, return false so as flow can
            // handle it
            return false;
        }
        getLogger().debug("Served resource by webpack: {} {}", responseCode,
                requestFilename);

        // Copies response headers
        connection.getHeaderFields().forEach((header, values) -> {
            if (header != null) {
                response.addHeader(header, values.get(0));
            }
        });

        if (responseCode == HTTP_OK) {
            // Copies response payload
            writeStream(response.getOutputStream(),
                    connection.getInputStream());
        } else {
            // Copies response code
            response.sendError(responseCode);
        }

        // Close request to avoid issues in CI and Chrome
        response.getOutputStream().close();

        return true;
    }

    private boolean checkWebpackConnection() {
        try {
            prepareConnection("/", "GET").getResponseCode();
            return true;
        } catch (IOException e) {
            getLogger().debug("Error checking webpack dev server connection",
                    e);
        }
        return false;
    }

    private HttpURLConnection prepareConnection(String path, String method)
            throws IOException {
        URL uri = new URL(WEBPACK_HOST + ":" + port + path);
        HttpURLConnection connection = (HttpURLConnection) uri.openConnection();
        connection.setRequestMethod(method);
        connection.setReadTimeout(DEFAULT_TIMEOUT);
        connection.setConnectTimeout(DEFAULT_TIMEOUT);
        return connection;
    }

    private void doNotify() {
        if (!notified) {
            notified = true;
            synchronized (this) {
                notify(); // NOSONAR
            }
        }
    }

    // mirrors a stream to logger, and check whether a success or error pattern
    // is found in the output.
    private void logStream(InputStream input, Pattern success,
            Pattern failure) {
        Thread thread = new Thread(() -> {
            BufferedReader reader = new BufferedReader(
                    new InputStreamReader(input, StandardCharsets.UTF_8));
            try {
                readLinesLoop(success, failure, reader);
            } catch (IOException e) {
                getLogger().error("Exception when reading webpack output.", e);
            }

            // Process closed stream, means that it exited, notify
            // DevModeHandler to continue
            doNotify();
        });
        thread.setName("webpack");
        thread.start();
    }

    private void readLinesLoop(Pattern success, Pattern failure,
            BufferedReader reader) throws IOException {
        StringBuilder output = new StringBuilder();
        Consumer<String> info = s -> getLogger().info(GREEN, s);
        Consumer<String> error = s -> getLogger().error(RED, s);
        Consumer<String> warn = s -> getLogger().warn(YELLOW, s);
        Consumer<String> log = info;
        for (String line; ((line = reader.readLine()) != null);) {
            String cleanLine = line
                    // remove color escape codes for console
                    .replaceAll("\u001b\\[[;\\d]*m", "")
                    // remove babel query string which is confusing
                    .replaceAll("\\?babel-target=[\\w\\d]+", "");

            // write each line read to logger, but selecting its correct level
            log = line.contains("WARNING") ? warn
                    : line.contains("ERROR") ? error : log;
            log.accept(cleanLine);

            // save output so as it can be used to alert user in browser.
            output.append(cleanLine).append('\n');

            boolean succeed = success.matcher(line).find();
            boolean failed = failure.matcher(line).find();
            // We found the success or failure pattern in stream
            if (succeed || failed) {
                log.accept(succeed ? SUCCEED_MSG : FAILED_MSG);
                // save output in case of failure
                failedOutput = failed ? output.toString() : null;
                // reset output and logger for the next compilation
                output = new StringBuilder();
                log = info;
                // Notify DevModeHandler to continue
                doNotify();
            }
        }
    }

    private void writeStream(ServletOutputStream outputStream,
            InputStream inputStream) throws IOException {
        final byte[] buffer = new byte[DEFAULT_BUFFER_SIZE];
        int bytes;
        while ((bytes = inputStream.read(buffer)) >= 0) {
            outputStream.write(buffer, 0, bytes);
        }
    }

    private static Logger getLogger() {
        // Using an empty prefix so as webpack output is more readable
        return LoggerFactory.getLogger("");
    }

    /**
     * Return webpack console output when a compilation error happened.
     *
     * @return console output if error or null otherwise.
     */
    public String getFailedOutput() {
        return failedOutput;
    }

    /**
     * Returns an available tcp port in the system.
     *
     * @return a port number which is not busy
     */
    static int getFreePort() {
        try (ServerSocket s = new ServerSocket(0)) {
            s.setReuseAddress(true);
            return s.getLocalPort();
        } catch (IOException e) {
            throw new IllegalStateException(
                    "Unable to find a free port for running webpack", e);
        }
    }
}<|MERGE_RESOLUTION|>--- conflicted
+++ resolved
@@ -299,14 +299,10 @@
      */
     public boolean serveDevModeRequest(HttpServletRequest request,
             HttpServletResponse response) throws IOException {
-<<<<<<< HEAD
         // Requests in devmode should come to /VAADIN/build/index....js where as
         // webpack has the filed in /build/index....js so we need to drop the /VAADIN
         String requestFilename = request.getPathInfo()
                 .replace(VAADIN_MAPPING, "");
-=======
-        String requestFilename = getRequestFilename(request);
->>>>>>> b0cde6db
 
         HttpURLConnection connection = prepareConnection(requestFilename,
                 request.getMethod());
@@ -317,24 +313,6 @@
             String header = headerNames.nextElement();
             connection.setRequestProperty(header,
                     // Exclude keep-alive
-<<<<<<< HEAD
-                    "Connect".equals(header) ?
-                            "close" :
-                            request.getHeader(header));
-        }
-
-        // Send the request
-        getLogger().debug("Requesting resource to webpack {}", connection.getURL());
-        int responseCode;
-        try {
-            responseCode = connection.getResponseCode();
-        } catch (Exception e) {
-            throw new IllegalStateException(
-                    String.format("%n  Unable to get bundle '%s' from webpack server.%n  Please verify that 'webpack-dev-server' is running.",
-                            connection.getURL()), e);
-        }
-
-=======
                     "Connect".equals(header) ? "close"
                             : request.getHeader(header));
         }
@@ -343,7 +321,6 @@
         getLogger().debug("Requesting resource to webpack {}",
                 connection.getURL());
         int responseCode = connection.getResponseCode();
->>>>>>> b0cde6db
         if (responseCode == HTTP_NOT_FOUND) {
             getLogger().debug("Resource not served by webpack {}",
                     requestFilename);
