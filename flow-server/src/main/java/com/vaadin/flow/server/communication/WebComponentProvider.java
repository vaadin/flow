/*
 * Copyright 2000-2018 Vaadin Ltd.
 *
 * Licensed under the Apache License, Version 2.0 (the "License"); you may not
 * use this file except in compliance with the License. You may obtain a copy of
 * the License at
 *
 * http://www.apache.org/licenses/LICENSE-2.0
 *
 * Unless required by applicable law or agreed to in writing, software
 * distributed under the License is distributed on an "AS IS" BASIS, WITHOUT
 * WARRANTIES OR CONDITIONS OF ANY KIND, either express or implied. See the
 * License for the specific language governing permissions and limitations under
 * the License.
 */
package com.vaadin.flow.server.communication;

import java.io.IOException;
import java.nio.charset.StandardCharsets;
import java.util.HashMap;
import java.util.Map;
import java.util.Optional;

import javax.servlet.http.HttpServletResponse;

import org.apache.commons.io.IOUtils;
import org.slf4j.LoggerFactory;

import com.vaadin.flow.component.Component;
import com.vaadin.flow.component.webcomponent.WebComponentConfiguration;
import com.vaadin.flow.server.SynchronizedRequestHandler;
import com.vaadin.flow.server.VaadinRequest;
import com.vaadin.flow.server.VaadinResponse;
import com.vaadin.flow.server.VaadinServletRequest;
import com.vaadin.flow.server.VaadinSession;
import com.vaadin.flow.server.webcomponent.WebComponentConfigurationRegistry;
import com.vaadin.flow.server.webcomponent.WebComponentGenerator;
<<<<<<< HEAD
import com.vaadin.flow.server.webcomponent.WebComponentConfigurationRegistry;
=======
>>>>>>> 365f79c1

/**
 * Request handler that supplies the script/html of the WebComponent matching
 * the given tag.
 */
public class WebComponentProvider extends SynchronizedRequestHandler {

    private static final String PATH_PREFIX = "/web-component/";
    private static final String SUFFIX = ".html";

<<<<<<< HEAD
    // exporter class to script/html
    private Map<Class<?>, String> cache;
=======
    // tag name -> generated html
    private Map<String, String> cache;
>>>>>>> 365f79c1

    @Override
    public boolean synchronizedHandleRequest(VaadinSession session,
            VaadinRequest request, VaadinResponse response) throws IOException {
        VaadinServletRequest servletRequest = (VaadinServletRequest) request;
        String pathInfo = servletRequest.getPathInfo();

        if (pathInfo == null || pathInfo.isEmpty()) {
            return false;
        }

        if (!pathInfo.startsWith(PATH_PREFIX)) {
            return false;
        }

        Optional<String> tag = parseTag(pathInfo);
        if (!tag.isPresent()) {
            LoggerFactory.getLogger(WebComponentProvider.class).info(
                    "Received web-component request for non-custom element with request path {}",
                    pathInfo);
            return false;
        }

<<<<<<< HEAD
        Optional<WebComponentConfiguration<? extends Component>> optionalWebComponentConfiguration =
                WebComponentConfigurationRegistry.getInstance(
=======
        Optional<WebComponentConfiguration<? extends Component>> optionalWebComponentConfiguration = WebComponentConfigurationRegistry
                .getInstance(
>>>>>>> 365f79c1
                        ((VaadinServletRequest) request).getServletContext())
                .getConfiguration(tag.get());

        if (optionalWebComponentConfiguration.isPresent()) {
            if (cache == null) {
                cache = new HashMap<>();
            }
<<<<<<< HEAD
            WebComponentConfiguration<? extends Component> webComponentConfiguration =
                    optionalWebComponentConfiguration.get();
            String generated;
            if (cache.containsKey(webComponentConfiguration.getClass())) {
                generated = cache.get(webComponentConfiguration.getClass());
            } else {
                String uiElement;
                if (session.getConfiguration().getRootElementId().isEmpty()) {
                    uiElement = "document.body";
                } else {
                    uiElement = "document.getElementById('"
                            + session.getConfiguration().getRootElementId()
                            + "')";
                }

                generated = WebComponentGenerator.generateModule(uiElement,
                        tag.get(), webComponentConfiguration, request);
                cache.put(webComponentConfiguration.getClass(), generated);
=======
            WebComponentConfiguration<? extends Component> webComponentConfiguration = optionalWebComponentConfiguration
                    .get();
            String generated;
            if (cache.containsKey(tag.get())) {
                generated = cache.get(tag.get());
            } else {
                generated = WebComponentGenerator.generateModule(tag.get(),
                        webComponentConfiguration,
                        getFrontendPath(servletRequest));
                cache.put(tag.get(), generated);
>>>>>>> 365f79c1
            }

            IOUtils.write(generated, response.getOutputStream(),
                    StandardCharsets.UTF_8);
        } else {
            response.sendError(HttpServletResponse.SC_NOT_FOUND,
                    "No such web component");
        }

        return true;
    }

    private static String getFrontendPath(VaadinRequest request) {
        if (request == null) {
            return null;
        }
        String contextPath = request.getContextPath();
        if (contextPath.isEmpty()) {
            return "/frontend/";
        }
        if (!contextPath.startsWith("/")) {
            contextPath = "/" + contextPath;
        }
        if (contextPath.endsWith("/")) {
            contextPath = contextPath.substring(0, contextPath.length() - 1);
        }
        return contextPath + "/frontend/";
    }

    private static Optional<String> parseTag(String pathInfo) {
        String tag = pathInfo.substring(PATH_PREFIX.length());
        if (!tag.endsWith(SUFFIX)) {
            tag = null;
        } else {
            tag = tag.substring(0, tag.length() - SUFFIX.length());
            if (!tag.contains("-")) {
                tag = null;
            }
        }
        return Optional.ofNullable(tag);
    }
}<|MERGE_RESOLUTION|>--- conflicted
+++ resolved
@@ -15,13 +15,12 @@
  */
 package com.vaadin.flow.server.communication;
 
+import javax.servlet.http.HttpServletResponse;
 import java.io.IOException;
 import java.nio.charset.StandardCharsets;
 import java.util.HashMap;
 import java.util.Map;
 import java.util.Optional;
-
-import javax.servlet.http.HttpServletResponse;
 
 import org.apache.commons.io.IOUtils;
 import org.slf4j.LoggerFactory;
@@ -35,10 +34,6 @@
 import com.vaadin.flow.server.VaadinSession;
 import com.vaadin.flow.server.webcomponent.WebComponentConfigurationRegistry;
 import com.vaadin.flow.server.webcomponent.WebComponentGenerator;
-<<<<<<< HEAD
-import com.vaadin.flow.server.webcomponent.WebComponentConfigurationRegistry;
-=======
->>>>>>> 365f79c1
 
 /**
  * Request handler that supplies the script/html of the WebComponent matching
@@ -49,13 +44,8 @@
     private static final String PATH_PREFIX = "/web-component/";
     private static final String SUFFIX = ".html";
 
-<<<<<<< HEAD
-    // exporter class to script/html
-    private Map<Class<?>, String> cache;
-=======
     // tag name -> generated html
     private Map<String, String> cache;
->>>>>>> 365f79c1
 
     @Override
     public boolean synchronizedHandleRequest(VaadinSession session,
@@ -79,13 +69,8 @@
             return false;
         }
 
-<<<<<<< HEAD
-        Optional<WebComponentConfiguration<? extends Component>> optionalWebComponentConfiguration =
-                WebComponentConfigurationRegistry.getInstance(
-=======
         Optional<WebComponentConfiguration<? extends Component>> optionalWebComponentConfiguration = WebComponentConfigurationRegistry
                 .getInstance(
->>>>>>> 365f79c1
                         ((VaadinServletRequest) request).getServletContext())
                 .getConfiguration(tag.get());
 
@@ -93,37 +78,25 @@
             if (cache == null) {
                 cache = new HashMap<>();
             }
-<<<<<<< HEAD
-            WebComponentConfiguration<? extends Component> webComponentConfiguration =
-                    optionalWebComponentConfiguration.get();
+            WebComponentConfiguration<? extends Component> webComponentConfiguration = optionalWebComponentConfiguration
+                    .get();
             String generated;
-            if (cache.containsKey(webComponentConfiguration.getClass())) {
-                generated = cache.get(webComponentConfiguration.getClass());
+            if (cache.containsKey(tag.get())) {
+                generated = cache.get(tag.get());
             } else {
                 String uiElement;
                 if (session.getConfiguration().getRootElementId().isEmpty()) {
                     uiElement = "document.body";
                 } else {
                     uiElement = "document.getElementById('"
-                            + session.getConfiguration().getRootElementId()
-                            + "')";
+                        + session.getConfiguration().getRootElementId()
+                        + "')";
                 }
 
-                generated = WebComponentGenerator.generateModule(uiElement,
-                        tag.get(), webComponentConfiguration, request);
-                cache.put(webComponentConfiguration.getClass(), generated);
-=======
-            WebComponentConfiguration<? extends Component> webComponentConfiguration = optionalWebComponentConfiguration
-                    .get();
-            String generated;
-            if (cache.containsKey(tag.get())) {
-                generated = cache.get(tag.get());
-            } else {
-                generated = WebComponentGenerator.generateModule(tag.get(),
+                generated = WebComponentGenerator.generateModule(uiElement, tag.get(),
                         webComponentConfiguration,
-                        getFrontendPath(servletRequest));
+                        getFrontendPath(servletRequest), request);
                 cache.put(tag.get(), generated);
->>>>>>> 365f79c1
             }
 
             IOUtils.write(generated, response.getOutputStream(),
