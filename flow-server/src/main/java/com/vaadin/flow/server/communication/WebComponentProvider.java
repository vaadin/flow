--- conflicted
+++ resolved
@@ -15,8 +15,6 @@
  */
 package com.vaadin.flow.server.communication;
 
-<<<<<<< HEAD
-=======
 import static com.vaadin.flow.shared.ApplicationConstants.CONTENT_TYPE_TEXT_HTML_UTF_8;
 import static com.vaadin.flow.shared.ApplicationConstants.CONTENT_TYPE_TEXT_JAVASCRIPT_UTF_8;
 
@@ -34,7 +32,6 @@
 import org.apache.commons.io.IOUtils;
 import org.slf4j.LoggerFactory;
 
->>>>>>> 6e8f181c
 import com.vaadin.flow.component.Component;
 import com.vaadin.flow.component.webcomponent.WebComponentConfiguration;
 import com.vaadin.flow.server.BootstrapHandler;
@@ -85,15 +82,8 @@
     private Map<String, String> cache;
 
     @Override
-<<<<<<< HEAD
-    public boolean synchronizedHandleRequest(
-            VaadinSession session, VaadinRequest request, VaadinResponse response) throws IOException {
+    protected boolean canHandleRequest(VaadinRequest request) {
         String pathInfo = request.getPathInfo();
-=======
-    protected boolean canHandleRequest(VaadinRequest request) {
-        VaadinServletRequest servletRequest = (VaadinServletRequest) request;
-        String pathInfo = servletRequest.getPathInfo();
->>>>>>> 6e8f181c
 
         if (pathInfo == null || pathInfo.isEmpty()) {
             return false;
