/*
 * Copyright 2000-2018 Vaadin Ltd.
 *
 * Licensed under the Apache License, Version 2.0 (the "License"); you may not
 * use this file except in compliance with the License. You may obtain a copy of
 * the License at
 *
 * http://www.apache.org/licenses/LICENSE-2.0
 *
 * Unless required by applicable law or agreed to in writing, software
 * distributed under the License is distributed on an "AS IS" BASIS, WITHOUT
 * WARRANTIES OR CONDITIONS OF ANY KIND, either express or implied. See the
 * License for the specific language governing permissions and limitations under
 * the License.
 */
package com.vaadin.flow.server.communication;

import javax.servlet.http.HttpServletResponse;
import java.io.IOException;
import java.nio.charset.StandardCharsets;
import java.util.HashMap;
import java.util.Map;
import java.util.Optional;

import org.apache.commons.io.IOUtils;
import org.slf4j.LoggerFactory;

import com.vaadin.flow.component.Component;
import com.vaadin.flow.component.webcomponent.WebComponentConfiguration;
import com.vaadin.flow.server.BootstrapHandler;
import com.vaadin.flow.server.BootstrapHandler.BootstrapUriResolver;
import com.vaadin.flow.server.ServletHelper;
import com.vaadin.flow.server.SynchronizedRequestHandler;
import com.vaadin.flow.server.VaadinRequest;
import com.vaadin.flow.server.VaadinResponse;
import com.vaadin.flow.server.VaadinServletRequest;
import com.vaadin.flow.server.VaadinSession;
import com.vaadin.flow.server.webcomponent.WebComponentConfigurationRegistry;
import com.vaadin.flow.server.webcomponent.WebComponentGenerator;

/**
 * Request handler that supplies the script/html of the web component matching
 * the given tag.
 *
 * @author Vaadin Ltd.
 */
public class WebComponentProvider extends SynchronizedRequestHandler {

    private static final String WEB_COMPONENT_PATH = "web-component/";
    private static final String PATH_PREFIX = "/" + WEB_COMPONENT_PATH;
    private static final String SUFFIX = ".html";

    // tag name -> generated html
    private Map<String, String> cache;

    @Override
    public boolean synchronizedHandleRequest(
            VaadinSession session, VaadinRequest request, VaadinResponse response) throws IOException {
        VaadinServletRequest servletRequest = (VaadinServletRequest) request;
        String pathInfo = servletRequest.getPathInfo();

        if (pathInfo == null || pathInfo.isEmpty()) {
            return false;
        }

        if (!pathInfo.startsWith(PATH_PREFIX)) {
            return false;
        }

        Optional<String> tag = parseTag(pathInfo);
        if (!tag.isPresent()) {
            LoggerFactory.getLogger(WebComponentProvider.class).info(
                    "Received web-component request for non-custom element with request path {}",
                    pathInfo);
            return false;
        }

        Optional<WebComponentConfiguration<? extends Component>> optionalWebComponentExporter =
                WebComponentConfigurationRegistry.getInstance(
                        ((VaadinServletRequest) request).getServletContext())
                        .getConfiguration(tag.get());

        if (optionalWebComponentExporter.isPresent()) {
            if (cache == null) {
                cache = new HashMap<>();
            }
<<<<<<< HEAD
            WebComponentConfiguration<? extends Component> webComponentConfiguration =
                    optionalWebComponentExporter.get();
            String generated;
            if (cache.containsKey(tag.get())) {
                generated = cache.get(tag.get());
            } else {
                generated = WebComponentGenerator.generateModule(
                        webComponentConfiguration,
                        getFrontendPath(servletRequest));
                cache.put(tag.get(), generated);
            }
=======
            WebComponentConfiguration<? extends Component> webComponentConfiguration = optionalWebComponentConfiguration
                    .get();
            String generated = cache.computeIfAbsent(tag.get(),
                    moduleTag -> generateModule(moduleTag,
                            webComponentConfiguration, session,
                            servletRequest));
>>>>>>> 849aecb2

            IOUtils.write(generated, response.getOutputStream(),
                    StandardCharsets.UTF_8);
        } else {
            response.sendError(HttpServletResponse.SC_NOT_FOUND,
                    "No such web component");
        }

        return true;
    }

    private String generateModule(String tag,
            WebComponentConfiguration<? extends Component> configuration,
            VaadinSession session, VaadinServletRequest request) {
        if (session.getConfiguration().useCompiledFrontendResources()) {
            return generateCompiledUIDeclaration(session, request);
        } else {
            return WebComponentGenerator.generateModule(tag, configuration,
                    getFrontendPath(request));
        }
    }

    private String generateCompiledUIDeclaration(VaadinSession session,
            VaadinRequest request) {
        String contextRootRelativePath = ServletHelper
                .getContextRootRelativePath(request) + "/";

        BootstrapUriResolver resolver = new BootstrapUriResolver(
                contextRootRelativePath, session);
        String polyFillsUri = resolver
                .resolveVaadinUri(BootstrapHandler.POLYFILLS_JS);
        // <code>thisScript</code> below allows to refer the currently executing
        // script
        return "var scripts = document.getElementsByTagName( 'script' );"
                + "var thisScript = scripts[ scripts.length - 1 ];"
                + generateAddPolyfillsScript(polyFillsUri, "thisScript")
                + generateUiImport("thisScript");
    }

    private String generateAddPolyfillsScript(String polyFillsUri,
            String jsParentRef) {
        StringBuilder builder = new StringBuilder("var scriptUri = ");
        builder.append(jsParentRef);
        builder.append(".src;");
        builder.append("var indx = scriptUri.lastIndexOf('");
        builder.append(WEB_COMPONENT_PATH);
        builder.append("');");
        builder.append("var embeddedWebApp = scriptUri.substring(0, indx);");
        builder.append("var js = document.createElement('script');"
                + "js.setAttribute('type','text/javascript');"
                + "js.setAttribute('src', embeddedWebApp+'");
        builder.append(polyFillsUri);
        builder.append("'); document.head.insertBefore(js, ");
        builder.append(jsParentRef);
        builder.append(".nextSibling);");
        return builder.toString();
    }

    private String generateUiImport(String jsParentRef) {
        StringBuilder builder = new StringBuilder("var scriptUri = ");
        builder.append(jsParentRef);
        builder.append(".src;");
        builder.append("var indx = scriptUri.lastIndexOf('");
        builder.append(WEB_COMPONENT_PATH);
        builder.append("');");
        builder.append("var uiUri = scriptUri.substring(0, indx+");
        builder.append(WEB_COMPONENT_PATH.length()).append(");");
        builder.append("var link = document.createElement('link');"
                + "link.setAttribute('rel','import');"
                + "link.setAttribute('href', uiUri+'web-component-ui.html');");
        builder.append("document.head.insertBefore(link, ");
        builder.append(jsParentRef);
        builder.append(".nextSibling);");
        return builder.toString();
    }

    private static String getFrontendPath(VaadinRequest request) {
        if (request == null) {
            return null;
        }
        String contextPath = request.getContextPath();
        if (contextPath.isEmpty()) {
            return "/frontend/";
        }
        if (!contextPath.startsWith("/")) {
            contextPath = "/" + contextPath;
        }
        if (contextPath.endsWith("/")) {
            contextPath = contextPath.substring(0, contextPath.length() - 1);
        }
        return contextPath + "/frontend/";
    }

    private static Optional<String> parseTag(String pathInfo) {
        String tag = pathInfo.substring(PATH_PREFIX.length());
        if (!tag.endsWith(SUFFIX)) {
            tag = null;
        } else {
            tag = tag.substring(0, tag.length() - SUFFIX.length());
            if (!tag.contains("-")) {
                tag = null;
            }
        }
        return Optional.ofNullable(tag);
    }
}<|MERGE_RESOLUTION|>--- conflicted
+++ resolved
@@ -75,35 +75,20 @@
             return false;
         }
 
-        Optional<WebComponentConfiguration<? extends Component>> optionalWebComponentExporter =
+        Optional<WebComponentConfiguration<? extends Component>> optionalWebComponentConfiguration =
                 WebComponentConfigurationRegistry.getInstance(
                         ((VaadinServletRequest) request).getServletContext())
                         .getConfiguration(tag.get());
 
-        if (optionalWebComponentExporter.isPresent()) {
+        if (optionalWebComponentConfiguration.isPresent()) {
             if (cache == null) {
                 cache = new HashMap<>();
             }
-<<<<<<< HEAD
-            WebComponentConfiguration<? extends Component> webComponentConfiguration =
-                    optionalWebComponentExporter.get();
-            String generated;
-            if (cache.containsKey(tag.get())) {
-                generated = cache.get(tag.get());
-            } else {
-                generated = WebComponentGenerator.generateModule(
-                        webComponentConfiguration,
-                        getFrontendPath(servletRequest));
-                cache.put(tag.get(), generated);
-            }
-=======
             WebComponentConfiguration<? extends Component> webComponentConfiguration = optionalWebComponentConfiguration
                     .get();
             String generated = cache.computeIfAbsent(tag.get(),
-                    moduleTag -> generateModule(moduleTag,
-                            webComponentConfiguration, session,
-                            servletRequest));
->>>>>>> 849aecb2
+                    moduleTag -> generateModule(webComponentConfiguration,
+                            session, servletRequest));
 
             IOUtils.write(generated, response.getOutputStream(),
                     StandardCharsets.UTF_8);
@@ -115,19 +100,19 @@
         return true;
     }
 
-    private String generateModule(String tag,
+    private String generateModule(
             WebComponentConfiguration<? extends Component> configuration,
             VaadinSession session, VaadinServletRequest request) {
         if (session.getConfiguration().useCompiledFrontendResources()) {
             return generateCompiledUIDeclaration(session, request);
         } else {
-            return WebComponentGenerator.generateModule(tag, configuration,
+            return WebComponentGenerator.generateModule(configuration,
                     getFrontendPath(request));
         }
     }
 
     private String generateCompiledUIDeclaration(VaadinSession session,
-            VaadinRequest request) {
+                                                 VaadinRequest request) {
         String contextRootRelativePath = ServletHelper
                 .getContextRootRelativePath(request) + "/";
 
@@ -144,7 +129,7 @@
     }
 
     private String generateAddPolyfillsScript(String polyFillsUri,
-            String jsParentRef) {
+                                              String jsParentRef) {
         StringBuilder builder = new StringBuilder("var scriptUri = ");
         builder.append(jsParentRef);
         builder.append(".src;");
