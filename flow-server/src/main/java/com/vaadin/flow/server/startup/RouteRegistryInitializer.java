--- conflicted
+++ resolved
@@ -50,11 +50,7 @@
             RouteRegistry routeRegistry = RouteRegistry
                     .getInstance(servletContext);
             routeRegistry.setNavigationTargets(routes);
-<<<<<<< HEAD
-            routeRegistry.setPwaClass(validatePwaClass(classSet.stream()));
-=======
-            routeRegistry.setPwaConfigurationClass(getPwaClass());
->>>>>>> d7b1542e
+            routeRegistry.setPwaConfigurationClass(validatePwaClass(classSet.stream()));
         } catch (InvalidRouteConfigurationException irce) {
             throw new ServletException(
                     "Exception while registering Routes on servlet startup",
