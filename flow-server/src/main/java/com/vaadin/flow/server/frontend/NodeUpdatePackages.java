/*
 * Copyright 2000-2018 Vaadin Ltd.
 *
 * Licensed under the Apache License, Version 2.0 (the "License"); you may not
 * use this file except in compliance with the License. You may obtain a copy of
 * the License at
 *
 * http://www.apache.org/licenses/LICENSE-2.0
 *
 * Unless required by applicable law or agreed to in writing, software
 * distributed under the License is distributed on an "AS IS" BASIS, WITHOUT
 * WARRANTIES OR CONDITIONS OF ANY KIND, either express or implied. See the
 * License for the specific language governing permissions and limitations under
 * the License.
 */
package com.vaadin.flow.server.frontend;

import java.io.File;
import java.io.IOException;
import java.io.UncheckedIOException;
<<<<<<< HEAD
=======
import java.net.URL;
import java.nio.charset.StandardCharsets;
import java.nio.file.Files;
import java.nio.file.Paths;
>>>>>>> ae56dac6
import java.util.ArrayList;
import java.util.Arrays;
import java.util.HashSet;
import java.util.List;
import java.util.Set;
import java.util.stream.Collectors;

import com.vaadin.flow.component.dependency.NpmPackage;
import elemental.json.Json;
import elemental.json.JsonObject;
<<<<<<< HEAD
import org.apache.commons.io.FileUtils;

=======
>>>>>>> ae56dac6
import static com.vaadin.flow.server.Constants.PACKAGE_JSON;
import static com.vaadin.flow.server.frontend.FrontendUtils.getBaseDir;
import static com.vaadin.flow.server.frontend.NodeUpdateImports.FLOW_IMPORTS_FILE;
import static com.vaadin.flow.server.frontend.NodeUpdateImports.MAIN_JS_PARAM;


/**
 * Updates <code>package.json</code> by visiting {@link NpmPackage} annotations found in
 * the classpath. It also visits classes annotated with {@link NpmPackage}
 */
public class NodeUpdatePackages extends NodeUpdater {

<<<<<<< HEAD
=======
    private final String webpackTemplate;
    private final File webpackOutputDirectory;
    private final File generatedFlowImports;

>>>>>>> ae56dac6
    /**
     * Create an instance of the updater given all configurable parameters.
     *
     * @param finder
     *            a reusable class finder
<<<<<<< HEAD
=======
     * @param webpackOutputDirectory
     *            the directory to set for webpack to output its build results
     * @param webpackTemplate
     *            name of the webpack resource to be used as template when
     *            creating the <code>webpack.config.js</code> file
     * @param generatedFlowImports
     *            name of the JS file to update with the Flow project imports
>>>>>>> ae56dac6
     * @param npmFolder
     *            folder with the `package.json` file
     * @param nodeModulesPath
     *            the path to the {@literal node_modules} directory of the
     *            project
     * @param convertHtml
     *            whether to convert html imports or not during the package
     *            updates
     */
<<<<<<< HEAD
    public NodeUpdatePackages(ClassFinder finder, File npmFolder,
                              File nodeModulesPath, boolean convertHtml) {
        this(finder, null, npmFolder, nodeModulesPath, convertHtml);
=======
    public NodeUpdatePackages(ClassFinder finder, File webpackOutputDirectory,
            String webpackTemplate, File generatedFlowImports, File npmFolder,
            File nodeModulesPath, boolean convertHtml) {
        super(finder, npmFolder, nodeModulesPath, convertHtml);
        this.generatedFlowImports = generatedFlowImports;
        this.webpackOutputDirectory = webpackOutputDirectory;
        this.webpackTemplate = webpackTemplate;
>>>>>>> ae56dac6
    }

    /**
     * Create an instance of the updater given all configurable parameters.
     *
     * @param finder
     *            a reusable class finder
     * @param frontendDependencies
     *            a reusable frontend dependencies
     * @param npmFolder
     *            folder with the `package.json` file
     * @param nodeModulesPath
     *            the path to the {@literal node_modules} directory of the
     *            project
     * @param convertHtml
     *            whether to convert html imports or not during the package
     *            updates
     */
<<<<<<< HEAD
    public NodeUpdatePackages(ClassFinder finder,
            FrontendDependencies frontendDependencies, File npmFolder,
            File nodeModulesPath, boolean convertHtml) {
        super(finder, frontendDependencies, npmFolder, nodeModulesPath, convertHtml);
=======
    public NodeUpdatePackages(ClassFinder finder) {
        this(finder, new File(getBaseDir(), "src/main/webapp"), WEBPACK_CONFIG,
                Paths.get(getBaseDir()).resolve("target")
                        .resolve(System.getProperty(MAIN_JS_PARAM,
                                FLOW_IMPORTS_FILE))
                        .toFile(),
                new File(getBaseDir()), new File(getBaseDir(), "node_modules"),
                true);
>>>>>>> ae56dac6
    }

    @Override
    public void execute() {
        try {
            JsonObject packageJson = getPackageJson();

            Set<String> deps = new HashSet<>(frontDeps.getPackages());
            if (convertHtml) {
                deps.addAll(getHtmlImportNpmPackages(frontDeps.getImports()));
            }

            updatePackageJsonDependencies(packageJson, deps);
            updatePackageJsonDevDependencies(packageJson);
        } catch (IOException e) {
            throw new UncheckedIOException(e);
        }
    }

<<<<<<< HEAD
=======
    private void createWebpackConfig() throws IOException {
        if (webpackTemplate == null || webpackTemplate.trim().isEmpty()) {
            return;
        }

        File configFile = new File(npmFolder, WEBPACK_CONFIG);

        if (configFile.exists()) {
            log().info("{} already exists.", configFile);
        } else {
            URL resource = this.getClass().getClassLoader()
                    .getResource(webpackTemplate);
            if (resource == null) {
                resource = new URL(webpackTemplate);
            }

            try (BufferedReader br = new BufferedReader(new InputStreamReader(
                    resource.openStream(), StandardCharsets.UTF_8))) {
                List<String> webpackConfigLines = br.lines()
                    .map(line -> line.replace("{{OUTPUT_DIRECTORY}}", webpackOutputDirectory.getPath()))
                        .map(line -> line.replace("{{GENERATED_FLOW_IMPORTS}}",
                                generatedFlowImports.getPath()
                                        .replaceAll("\\\\", "/")))
                        .collect(Collectors.toList());
                Files.write(configFile.toPath(), webpackConfigLines);
                log().info("Created {} from {}", WEBPACK_CONFIG, resource);
            }
        }
    }

>>>>>>> ae56dac6
    private void updatePackageJsonDependencies(JsonObject packageJson, Set<String> classes) {
        JsonObject currentDeps = packageJson.getObject("dependencies");

        Set<String> dependencies = new HashSet<>();
        classes.forEach(s -> {
            // exclude local dependencies (those starting with `.` or `/`
            if (s.matches("[^./].*") && !s.matches("(?i)[a-z].*\\.js$") && !currentDeps.hasKey(s)
                    && !s.startsWith(FLOW_PACKAGE)) {
                dependencies.add(s);
            }
        });

        if (!currentDeps.hasKey("@webcomponents/webcomponentsjs")) {
            dependencies.add("@webcomponents/webcomponentsjs");
        }

        if (dependencies.isEmpty()) {
            log().info("No npm packages to update");
        } else {
            updateDependencies(dependencies.stream().sorted().collect(Collectors.toList()), "--save");
        }
    }

    private void updatePackageJsonDevDependencies(JsonObject packageJson) {
        JsonObject currentDeps = packageJson.getObject("devDependencies");

        Set<String> dependencies = new HashSet<>();
        dependencies.add("webpack");
        dependencies.add("webpack-cli");
        dependencies.add("webpack-dev-server");
        dependencies.add("webpack-babel-multi-target-plugin");
        dependencies.add("copy-webpack-plugin");

        dependencies.removeAll(Arrays.asList(currentDeps.keys()));

        if (dependencies.isEmpty()) {
            log().info("No npm dev packages to update");
        } else {
            updateDependencies(dependencies.stream().sorted().collect(Collectors.toList()), "--save-dev");
        }
    }

    void updateDependencies(List<String> dependencies,
            String... npmInstallArgs) {
        ProcessBuilder builder = new ProcessBuilder(
                getNpmCommand(dependencies, npmInstallArgs));
        builder.directory(npmFolder);

        if (log().isInfoEnabled()) {
            log().info(
                "Updating package.json and installing npm dependencies ...\n {}",
                String.join(" ", builder.command()));
        }

        Process process = null;
        try {
            process = builder.inheritIO().start();
            int errorCode = process.waitFor();
            if (errorCode != 0) {
                log().error(
                        ">>> Dependency ERROR. Check that all required dependencies are deployed in npm repositories.");
            } else {
                log().info(
                        "package.json updated and npm dependencies installed. ");
            }
        } catch (InterruptedException | IOException e) {
            log().error("Error running npm", e);
        } finally {
            if (process != null) {
                process.destroyForcibly();
            }
        }
    }

    private List<String> getNpmCommand(List<String> dependencies,
            String... npmInstallArgs) {
        List<String> command = new ArrayList<>(5 + dependencies.size());
        command.addAll(FrontendUtils.getNpmExecutable());
        command.add("--no-package-lock");
        command.add("install");
        command.addAll(Arrays.asList(npmInstallArgs));
        command.addAll(dependencies);
        return command;
    }

    JsonObject getPackageJson() throws IOException {
        JsonObject packageJson;
        File packageFile = new File(npmFolder, PACKAGE_JSON);

        if (packageFile.exists()) {
            packageJson = Json.parse(FileUtils.readFileToString(packageFile, "UTF-8"));
        } else {
            log().info("Creating a default {}", packageFile);
            FileUtils.writeStringToFile(packageFile, "{}", "UTF-8");
            packageJson = Json.createObject();
        }
        ensureMissingObject(packageJson, "dependencies");
        ensureMissingObject(packageJson, "devDependencies");
        return packageJson;
    }

    private void ensureMissingObject(JsonObject packageJson, String name) {
        if (!packageJson.hasKey(name)) {
            packageJson.put(name, Json.createObject());
        }
    }
}<|MERGE_RESOLUTION|>--- conflicted
+++ resolved
@@ -18,13 +18,6 @@
 import java.io.File;
 import java.io.IOException;
 import java.io.UncheckedIOException;
-<<<<<<< HEAD
-=======
-import java.net.URL;
-import java.nio.charset.StandardCharsets;
-import java.nio.file.Files;
-import java.nio.file.Paths;
->>>>>>> ae56dac6
 import java.util.ArrayList;
 import java.util.Arrays;
 import java.util.HashSet;
@@ -35,15 +28,9 @@
 import com.vaadin.flow.component.dependency.NpmPackage;
 import elemental.json.Json;
 import elemental.json.JsonObject;
-<<<<<<< HEAD
 import org.apache.commons.io.FileUtils;
 
-=======
->>>>>>> ae56dac6
 import static com.vaadin.flow.server.Constants.PACKAGE_JSON;
-import static com.vaadin.flow.server.frontend.FrontendUtils.getBaseDir;
-import static com.vaadin.flow.server.frontend.NodeUpdateImports.FLOW_IMPORTS_FILE;
-import static com.vaadin.flow.server.frontend.NodeUpdateImports.MAIN_JS_PARAM;
 
 
 /**
@@ -52,28 +39,11 @@
  */
 public class NodeUpdatePackages extends NodeUpdater {
 
-<<<<<<< HEAD
-=======
-    private final String webpackTemplate;
-    private final File webpackOutputDirectory;
-    private final File generatedFlowImports;
-
->>>>>>> ae56dac6
     /**
      * Create an instance of the updater given all configurable parameters.
      *
      * @param finder
      *            a reusable class finder
-<<<<<<< HEAD
-=======
-     * @param webpackOutputDirectory
-     *            the directory to set for webpack to output its build results
-     * @param webpackTemplate
-     *            name of the webpack resource to be used as template when
-     *            creating the <code>webpack.config.js</code> file
-     * @param generatedFlowImports
-     *            name of the JS file to update with the Flow project imports
->>>>>>> ae56dac6
      * @param npmFolder
      *            folder with the `package.json` file
      * @param nodeModulesPath
@@ -83,19 +53,9 @@
      *            whether to convert html imports or not during the package
      *            updates
      */
-<<<<<<< HEAD
     public NodeUpdatePackages(ClassFinder finder, File npmFolder,
                               File nodeModulesPath, boolean convertHtml) {
         this(finder, null, npmFolder, nodeModulesPath, convertHtml);
-=======
-    public NodeUpdatePackages(ClassFinder finder, File webpackOutputDirectory,
-            String webpackTemplate, File generatedFlowImports, File npmFolder,
-            File nodeModulesPath, boolean convertHtml) {
-        super(finder, npmFolder, nodeModulesPath, convertHtml);
-        this.generatedFlowImports = generatedFlowImports;
-        this.webpackOutputDirectory = webpackOutputDirectory;
-        this.webpackTemplate = webpackTemplate;
->>>>>>> ae56dac6
     }
 
     /**
@@ -114,21 +74,10 @@
      *            whether to convert html imports or not during the package
      *            updates
      */
-<<<<<<< HEAD
     public NodeUpdatePackages(ClassFinder finder,
             FrontendDependencies frontendDependencies, File npmFolder,
             File nodeModulesPath, boolean convertHtml) {
         super(finder, frontendDependencies, npmFolder, nodeModulesPath, convertHtml);
-=======
-    public NodeUpdatePackages(ClassFinder finder) {
-        this(finder, new File(getBaseDir(), "src/main/webapp"), WEBPACK_CONFIG,
-                Paths.get(getBaseDir()).resolve("target")
-                        .resolve(System.getProperty(MAIN_JS_PARAM,
-                                FLOW_IMPORTS_FILE))
-                        .toFile(),
-                new File(getBaseDir()), new File(getBaseDir(), "node_modules"),
-                true);
->>>>>>> ae56dac6
     }
 
     @Override
@@ -148,39 +97,6 @@
         }
     }
 
-<<<<<<< HEAD
-=======
-    private void createWebpackConfig() throws IOException {
-        if (webpackTemplate == null || webpackTemplate.trim().isEmpty()) {
-            return;
-        }
-
-        File configFile = new File(npmFolder, WEBPACK_CONFIG);
-
-        if (configFile.exists()) {
-            log().info("{} already exists.", configFile);
-        } else {
-            URL resource = this.getClass().getClassLoader()
-                    .getResource(webpackTemplate);
-            if (resource == null) {
-                resource = new URL(webpackTemplate);
-            }
-
-            try (BufferedReader br = new BufferedReader(new InputStreamReader(
-                    resource.openStream(), StandardCharsets.UTF_8))) {
-                List<String> webpackConfigLines = br.lines()
-                    .map(line -> line.replace("{{OUTPUT_DIRECTORY}}", webpackOutputDirectory.getPath()))
-                        .map(line -> line.replace("{{GENERATED_FLOW_IMPORTS}}",
-                                generatedFlowImports.getPath()
-                                        .replaceAll("\\\\", "/")))
-                        .collect(Collectors.toList());
-                Files.write(configFile.toPath(), webpackConfigLines);
-                log().info("Created {} from {}", WEBPACK_CONFIG, resource);
-            }
-        }
-    }
-
->>>>>>> ae56dac6
     private void updatePackageJsonDependencies(JsonObject packageJson, Set<String> classes) {
         JsonObject currentDeps = packageJson.getObject("dependencies");
 
