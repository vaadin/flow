--- conflicted
+++ resolved
@@ -137,16 +137,12 @@
 
             try (BufferedReader br = new BufferedReader(new InputStreamReader(
                     resource.openStream(), StandardCharsets.UTF_8))) {
-<<<<<<< HEAD
-                List<String> webpackConfigLines = br.lines().map(line -> line
-                        .replace("{{OUTPUT_DIRECTORY}}",
+                List<String> webpackConfigLines = br.lines()
+                    .map(line -> line.replace("{{OUTPUT_DIRECTORY}}", 
                                 webpackOutputDirectory.getPath()
-=======
-                List<String> webpackConfigLines = br.lines()
-                    .map(line -> line.replace("{{OUTPUT_DIRECTORY}}", webpackOutputDirectory.getPath()))
+                                        .replaceAll("\\\\", "/")))
                         .map(line -> line.replace("{{GENERATED_FLOW_IMPORTS}}",
                                 generatedFlowImports.getPath()
->>>>>>> ae56dac6
                                         .replaceAll("\\\\", "/")))
                         .collect(Collectors.toList());
                 Files.write(configFile.toPath(), webpackConfigLines);
