--- conflicted
+++ resolved
@@ -25,20 +25,12 @@
 import java.util.Set;
 import java.util.stream.Collectors;
 
-<<<<<<< HEAD
-import com.vaadin.flow.component.dependency.HtmlImport;
-import com.vaadin.flow.component.dependency.JsModule;
-=======
-import org.apache.commons.io.FileUtils;
-
->>>>>>> e40ebd17
 import com.vaadin.flow.component.dependency.NpmPackage;
 import elemental.json.Json;
 import elemental.json.JsonObject;
 import org.apache.commons.io.FileUtils;
 
 import static com.vaadin.flow.server.Constants.PACKAGE_JSON;
-import static com.vaadin.flow.server.frontend.FrontendUtils.WEBPACK_CONFIG;
 import static com.vaadin.flow.server.frontend.FrontendUtils.getBaseDir;
 
 
@@ -48,27 +40,11 @@
  */
 public class NodeUpdatePackages extends NodeUpdater {
 
-<<<<<<< HEAD
-    /**
-     * Create an instance of the updater given all configurable parameters.
-     *
-     * @param extractor
-     *            a reusable annotation extractor
-=======
-    private final String webpackTemplate;
-    private final File webpackOutputDirectory;
-
     /**
      * Create an instance of the updater given all configurable parameters.
      *
      * @param finder
      *            a reusable class finder
-     * @param webpackOutputDirectory
-     *            the directory to set for webpack to output its build results
-     * @param webpackTemplate
-     *            name of the webpack resource to be used as template when
-     *            creating the <code>webpack.config.js</code> file
->>>>>>> e40ebd17
      * @param npmFolder
      *            folder with the `package.json` file
      * @param nodeModulesPath
@@ -78,17 +54,9 @@
      *            whether to convert html imports or not during the package
      *            updates
      */
-<<<<<<< HEAD
-    public NodeUpdatePackages(AnnotationValuesExtractor extractor,
-            File npmFolder, File nodeModulesPath, boolean convertHtml) {
-        super(extractor, npmFolder, nodeModulesPath, convertHtml);
-=======
-    public NodeUpdatePackages(ClassFinder finder, File webpackOutputDirectory, String webpackTemplate, File npmFolder,
+    public NodeUpdatePackages(ClassFinder finder, File npmFolder,
             File nodeModulesPath, boolean convertHtml) {
         super(finder, npmFolder, nodeModulesPath, convertHtml);
-        this.webpackOutputDirectory = webpackOutputDirectory;
-        this.webpackTemplate = webpackTemplate;
->>>>>>> e40ebd17
     }
 
     /**
@@ -98,13 +66,8 @@
      * @param finder
      *            a reusable class finder
      */
-<<<<<<< HEAD
-    public NodeUpdatePackages(AnnotationValuesExtractor extractor) {
-        this(extractor, new File(getBaseDir()),
-=======
     public NodeUpdatePackages(ClassFinder finder) {
-        this(finder, new File(getBaseDir(), "src/main/webapp"), WEBPACK_CONFIG, new File(getBaseDir()),
->>>>>>> e40ebd17
+        this(finder, new File(getBaseDir()),
                 new File(getBaseDir(), "node_modules"), true);
     }
 
@@ -120,65 +83,12 @@
 
             updatePackageJsonDependencies(packageJson, deps);
             updatePackageJsonDevDependencies(packageJson);
-<<<<<<< HEAD
-
-=======
-            createWebpackConfig();
->>>>>>> e40ebd17
         } catch (IOException e) {
             throw new UncheckedIOException(e);
         }
     }
 
-<<<<<<< HEAD
-    private Map<Class<?>, Set<String>> classesWithHtmlImport(Map<Class<?>, Set<String>> classesWithNpmPackage) {
-        if (convertHtml) {
-            Map<Class<?>, Set<String>> classesWithHtmlImport = annotationValuesExtractor
-                    .getAnnotatedClasses(HtmlImport.class, VALUE);
-
-            Map<Class<?>, Set<String>> classesWithJsModule = annotationValuesExtractor
-                    .getAnnotatedClasses(JsModule.class, VALUE);
-
-            // Remove classes with HtmlImport that already have npm annotations
-            return classesWithHtmlImport.entrySet().stream()
-                    .filter(entry -> !classesWithNpmPackage.containsKey(entry.getKey())
-                            && !classesWithJsModule.containsKey(entry.getKey()))
-                    .collect(Collectors.toMap(Entry::getKey, entry -> getHtmlImportNpmPackages(entry.getValue())));
-        }
-        return Collections.emptyMap();
-    }
-
-    private void updatePackageJsonDependencies(JsonObject packageJson, Map<Class<?>, Set<String>> classes) {
-=======
-    private void createWebpackConfig() throws IOException {
-        if (webpackTemplate == null || webpackTemplate.trim().isEmpty()) {
-            return;
-        }
-
-        File configFile = new File(npmFolder, WEBPACK_CONFIG);
-
-        if (configFile.exists()) {
-            log().info("{} already exists.", configFile);
-        } else {
-            URL resource = this.getClass().getClassLoader()
-                    .getResource(webpackTemplate);
-            if (resource == null) {
-                resource = new URL(webpackTemplate);
-            }
-
-            try (BufferedReader br = new BufferedReader(new InputStreamReader(
-                    resource.openStream(), StandardCharsets.UTF_8))) {
-                List<String> webpackConfigLines = br.lines()
-                    .map(line -> line.replace("{{OUTPUT_DIRECTORY}}", webpackOutputDirectory.getPath()))
-                        .collect(Collectors.toList());
-                Files.write(configFile.toPath(), webpackConfigLines);
-                log().info("Created {} from {}", WEBPACK_CONFIG, resource);
-            }
-        }
-    }
-
     private void updatePackageJsonDependencies(JsonObject packageJson, Set<String> classes) {
->>>>>>> e40ebd17
         JsonObject currentDeps = packageJson.getObject("dependencies");
 
         Set<String> dependencies = new HashSet<>();
