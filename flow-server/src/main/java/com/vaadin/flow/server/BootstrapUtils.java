--- conflicted
+++ resolved
@@ -42,6 +42,7 @@
 import com.vaadin.flow.router.NavigationState;
 import com.vaadin.flow.router.NavigationTrigger;
 import com.vaadin.flow.router.ParentLayout;
+import com.vaadin.flow.router.QueryParameters;
 import com.vaadin.flow.router.Route;
 import com.vaadin.flow.router.Router;
 import com.vaadin.flow.router.RouterLayout;
@@ -277,12 +278,8 @@
         assert ui != null;
         assert request != null;
 
-<<<<<<< HEAD
-        Location route = BootstrapHandler.requestToLocation(request);
-=======
         Location route = new Location(request.getPathInfo(),
                 QueryParameters.full(request.getParameterMap()));
->>>>>>> cd722be6
         return resolvePageConfigurationHolder(ui, route);
     }
 
