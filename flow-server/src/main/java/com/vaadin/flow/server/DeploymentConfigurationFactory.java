--- conflicted
+++ resolved
@@ -189,7 +189,6 @@
                     System.clearProperty(VAADIN_PREFIX
                             + SERVLET_PARAMETER_COMPATIBILITY_MODE);
                 }
-<<<<<<< HEAD
                 if(buildInfo.hasKey(SERVLET_PARAMETER_ENABLE_DEV_SERVER)) {
                     initParameters.setProperty(
                             SERVLET_PARAMETER_ENABLE_DEV_SERVER,
@@ -199,13 +198,8 @@
                     // property override then the user probably knows what
                     // they are doing.
                 }
-                if (System.getProperty(PROJECT_BASEDIR) == null
-                        && buildInfo.hasKey("npmFolder")) {
-                    System.setProperty(PROJECT_BASEDIR,
-=======
                 if (buildInfo.hasKey("npmFolder")) {
                     initParameters.setProperty(PROJECT_BASEDIR,
->>>>>>> 3420e231
                             buildInfo.getString("npmFolder"));
                 }
             }
