--- conflicted
+++ resolved
@@ -62,11 +62,8 @@
     private final Path frontendDirectory;
     private final boolean useV14Bootstrapping;
     private final Path flowResourcesFolder;
-<<<<<<< HEAD
     private final PwaConfiguration pwaConfiguration;
-=======
     private final Path resourceFolder;
->>>>>>> 775db42f
 
     /**
      * Create an instance of the updater given all configurable parameters.
@@ -112,11 +109,8 @@
         this.webpackConfigPath = webpackConfigFolder.toPath();
         this.useV14Bootstrapping = useV14Bootstrapping;
         this.flowResourcesFolder = flowResourcesFolder.toPath();
-<<<<<<< HEAD
         this.pwaConfiguration = pwaConfiguration;
-=======
         this.resourceFolder = new File(webpackOutputDirectory.getParentFile(), "resources").toPath();
->>>>>>> 775db42f
     }
 
     @Override
@@ -167,8 +161,7 @@
 
     private List<String> modifyWebpackConfig(File generatedFile)
             throws IOException {
-<<<<<<< HEAD
-        List<String> lines = FileUtils.readLines(generatedFile, "UTF-8");
+    List<String> lines = FileUtils.readLines(generatedFile, StandardCharsets.UTF_8);
         List<Pair<String, String>> replacements = getReplacements();
         String declaration = "%s = %s;";
 
@@ -179,55 +172,6 @@
                     lines.set(i, String.format(declaration, pair.getFirst(),
                             pair.getSecond()));
                 }
-=======
-        List<String> lines = FileUtils.readLines(generatedFile, StandardCharsets.UTF_8);
-
-        String frontendLine = "const frontendFolder = require('path').resolve(__dirname, '"
-                + getEscapedRelativeWebpackPath(frontendDirectory) + "');";
-
-        String outputLine = "const mavenOutputFolderForFlowBundledFiles = require('path').resolve(__dirname, '"
-                + getEscapedRelativeWebpackPath(webpackOutputPath) + "');";
-        String mainLine = "const fileNameOfTheFlowGeneratedMainEntryPoint = require('path').resolve(__dirname, '"
-                + getEscapedRelativeWebpackPath(flowImportsFilePath) + "');";
-        String isClientSideBootstrapModeLine = "const useClientSideIndexFileForBootstrapping = "
-                + !useV14Bootstrapping + ";";
-        String devModeGizmoJSLine = "const devmodeGizmoJS = require('path').resolve(__dirname, '"
-                + getEscapedRelativeWebpackPath(
-                        flowResourcesFolder.resolve("VaadinDevmodeGizmo.js"))
-                + "');";
-
-        String frontendFolder =
-            "const flowFrontendFolder = require('path').resolve(__dirname, '" + getEscapedRelativeWebpackPath(
-                flowResourcesFolder) + "');";
-        String assetsResourceFolder =
-            "const projectStaticAssetsOutputFolder = require('path').resolve(__dirname, '"
-                + getEscapedRelativeWebpackPath(resourceFolder) + "');";
-
-        for (int i = 0; i < lines.size(); i++) {
-            if (lines.get(i).startsWith(
-                    "const fileNameOfTheFlowGeneratedMainEntryPoint")) {
-                lines.set(i, mainLine);
-            } else if (lines.get(i)
-                .startsWith("const mavenOutputFolderForFlowBundledFiles")) {
-                lines.set(i, outputLine);
-            } else if (lines.get(i).startsWith("const frontendFolder")) {
-                lines.set(i, frontendLine);
-            } else if (lines.get(i)
-                .startsWith("const useClientSideIndexFileForBootstrapping")) {
-                lines.set(i, isClientSideBootstrapModeLine);
-            } else if (lines.get(i).startsWith("const clientSideIndexHTML")) {
-                lines.set(i, getIndexHtmlPath());
-            } else if (lines.get(i)
-                .startsWith("const clientSideIndexEntryPoint")) {
-                lines.set(i, getClientEntryPoint());
-            } else if (lines.get(i).startsWith("const devmodeGizmoJS")) {
-                lines.set(i, devModeGizmoJSLine);
-            } else if (lines.get(i).startsWith("const flowFrontendFolder")) {
-                lines.set(i, frontendFolder);
-            } else if (lines.get(i)
-                .startsWith("const projectStaticAssetsOutputFolder")) {
-                lines.set(i, assetsResourceFolder);
->>>>>>> 775db42f
             }
         }
         return lines;
@@ -263,7 +207,13 @@
                         Boolean.toString(
                                 pwaConfiguration.isOfflinePathEnabled())),
                 new Pair<>("const offlinePath", getOfflinePath()),
-                new Pair<>("const clientServiceWorkerEntryPoint", getClientServiceWorker()));
+                new Pair<>("const clientServiceWorkerEntryPoint", getClientServiceWorker()),
+                new Pair<>("const flowFrontendFolder", 
+                        formatPathResolve(getEscapedRelativeWebpackPath(
+                                flowResourcesFolder))),
+                new Pair<>("const projectStaticAssetsOutputFolder", 
+                        formatPathResolve(getEscapedRelativeWebpackPath(
+                                resourceFolder))));
     }
 
     private String getIndexHtmlPath() {
