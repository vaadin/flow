--- conflicted
+++ resolved
@@ -30,20 +30,14 @@
 import org.slf4j.Logger;
 import org.slf4j.LoggerFactory;
 
-<<<<<<< HEAD
+import com.vaadin.flow.internal.Pair;
+import com.vaadin.flow.server.PwaConfiguration;
+
 import static com.vaadin.flow.server.frontend.FrontendUtils.BOOTSTRAP_FILE_NAME;
 import static com.vaadin.flow.server.frontend.FrontendUtils.GENERATED;
 import static com.vaadin.flow.server.frontend.FrontendUtils.INDEX_HTML;
-=======
-import com.vaadin.flow.internal.Pair;
-import com.vaadin.flow.server.PwaConfiguration;
-
-import static com.vaadin.flow.server.frontend.FrontendUtils.INDEX_HTML;
-import static com.vaadin.flow.server.frontend.FrontendUtils.INDEX_JS;
-import static com.vaadin.flow.server.frontend.FrontendUtils.INDEX_TS;
 import static com.vaadin.flow.server.frontend.FrontendUtils.SERVICE_WORKER_SRC;
 import static com.vaadin.flow.server.frontend.FrontendUtils.SERVICE_WORKER_SRC_JS;
->>>>>>> fe97bc64
 import static com.vaadin.flow.server.frontend.FrontendUtils.TARGET;
 import static com.vaadin.flow.server.frontend.FrontendUtils.WEBPACK_CONFIG;
 import static com.vaadin.flow.server.frontend.FrontendUtils.WEBPACK_GENERATED;
@@ -227,35 +221,16 @@
                     INDEX_HTML);
             return formatPathResolve(getEscapedRelativeWebpackPath(path));
         } else {
-<<<<<<< HEAD
-            return String.format(declaration, "'./" + INDEX_HTML + "'");
-=======
             return "'./" + INDEX_HTML +"'";
->>>>>>> fe97bc64
         }
     }
 
     private String getClientEntryPoint() {
-<<<<<<< HEAD
         String declaration = "const clientSideIndexEntryPoint = %s;";
         return String.format(declaration,
                 String.format("path.resolve(__dirname, '%s', '%s', '%s');",
                         getEscapedRelativeWebpackPath(frontendDirectory),
                         GENERATED, BOOTSTRAP_FILE_NAME));
-=======
-        boolean exists = new File(frontendDirectory.toFile(), INDEX_TS)
-                .exists()
-                || new File(frontendDirectory.toFile(), INDEX_JS).exists();
-        if (!exists) {
-            Path path = Paths.get(
-                    getEscapedRelativeWebpackPath(webpackConfigPath), TARGET,
-                    INDEX_TS);
-            return formatPathResolve(
-                    getEscapedRelativeWebpackPath(path)
-                            .replaceFirst("\\.[tj]s$", ""));
-        } else {
-            return "'./index'";
-        }
     }
 
     private String getClientServiceWorker() {
@@ -272,7 +247,6 @@
         } else {
             return "'./sw'";
         }
->>>>>>> fe97bc64
     }
 
     private String getEscapedRelativeWebpackPath(Path path) {
