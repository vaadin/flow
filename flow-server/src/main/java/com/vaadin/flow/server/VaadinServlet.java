/*
 * Copyright 2000-2017 Vaadin Ltd.
 *
 * Licensed under the Apache License, Version 2.0 (the "License"); you may not
 * use this file except in compliance with the License. You may obtain a copy of
 * the License at
 *
 * http://www.apache.org/licenses/LICENSE-2.0
 *
 * Unless required by applicable law or agreed to in writing, software
 * distributed under the License is distributed on an "AS IS" BASIS, WITHOUT
 * WARRANTIES OR CONDITIONS OF ANY KIND, either express or implied. See the
 * License for the specific language governing permissions and limitations under
 * the License.
 */
package com.vaadin.flow.server;

import java.io.IOException;
import java.lang.reflect.Method;
import java.net.MalformedURLException;
import java.net.URL;
import java.util.ArrayDeque;
import java.util.Deque;
import java.util.Enumeration;
import java.util.Optional;
import java.util.Properties;
import java.util.Set;
import java.util.concurrent.ConcurrentHashMap;
import java.util.function.Predicate;

import javax.servlet.ServletConfig;
import javax.servlet.ServletContext;
import javax.servlet.ServletException;
import javax.servlet.http.HttpServlet;
import javax.servlet.http.HttpServletRequest;
import javax.servlet.http.HttpServletResponse;

import org.slf4j.LoggerFactory;

import com.vaadin.flow.component.UI;
import com.vaadin.flow.function.DeploymentConfiguration;
import com.vaadin.flow.internal.AnnotationReader;
import com.vaadin.flow.internal.CurrentInstance;
import com.vaadin.flow.internal.ReflectionCache;
import com.vaadin.flow.router.legacy.RouterConfigurator;
import com.vaadin.flow.server.ServletHelper.RequestType;
import com.vaadin.flow.server.VaadinServletConfiguration.InitParameterName;
import com.vaadin.flow.server.webjar.WebJarServer;
import com.vaadin.flow.shared.JsonConstants;
import com.vaadin.flow.theme.AbstractTheme;

/**
 * The main servlet, which handles all incoming requests to the application.
 * <p>
 * This servlet is typically subclassed in all applications to provide servlet
 * mappings and init parameters. Together with a {@literal web.xml} file, it is
 * also possible to use this class directly.
 * <p>
 * Internally sets up a {@link VaadinService} through
 * {@link #createServletService(DeploymentConfiguration)} and delegates handling
 * of most requests to that.
 *
 * @author Vaadin Ltd
 */
public class VaadinServlet extends HttpServlet {
    private VaadinServletService servletService;
    private StaticFileServer staticFileServer;
    private WebJarServer webJarServer;

    private final ReflectionCache<AbstractTheme, ConcurrentHashMap<String, String>> themeTranslations = new ReflectionCache<>(
            type -> new ConcurrentHashMap<>());

    /**
     * Called by the servlet container to indicate to a servlet that the servlet
     * is being placed into service.
     *
     * @param servletConfig
     *            the object containing the servlet's configuration and
     *            initialization parameters
     * @throws ServletException
     *             if an exception has occurred that interferes with the
     *             servlet's normal operation.
     */
    @Override
    public void init(ServletConfig servletConfig) throws ServletException {
        CurrentInstance.clearAll();
        super.init(servletConfig);
        try {
            servletService = createServletService();
        } catch (ServiceException e) {
            throw new ServletException("Could not initialize VaadinServlet", e);
        }

        staticFileServer = new StaticFileServer(servletService);

        if (servletService.getDeploymentConfiguration().areWebJarsEnabled()) {
            webJarServer = new WebJarServer(
                    servletService.getDeploymentConfiguration());
        }

        // Sets current service even though there are no request and response
        servletService.setCurrentInstances(null, null);

        servletInitialized();
        CurrentInstance.clearAll();

    }

    private void readUiFromEnclosingClass(Properties initParameters) {
        Class<?> enclosingClass = getClass().getEnclosingClass();

        if (enclosingClass != null
                && UI.class.isAssignableFrom(enclosingClass)) {
            initParameters.put(VaadinSession.UI_PARAMETER,
                    enclosingClass.getName());
        }
    }

    private void readConfigurationAnnotation(Properties initParameters)
            throws ServletException {
        Optional<VaadinServletConfiguration> optionalConfigAnnotation = AnnotationReader
                .getAnnotationFor(getClass(), VaadinServletConfiguration.class);
        if (optionalConfigAnnotation.isPresent()) {
            VaadinServletConfiguration configuration = optionalConfigAnnotation
                    .get();
            if (configuration.ui() == UI.class
                    && configuration
                            .routerConfigurator() == RouterConfigurator.class
                    && !configuration.usingNewRouting()) {
                throw new ServletException(String.format(
                        "At least one of 'ui' and 'routerConfigurator' must be defined in @%s if 'usingNewRouting' is false",
                        VaadinServletConfiguration.class.getSimpleName()));
            }

            Method[] methods = VaadinServletConfiguration.class
                    .getDeclaredMethods();
            for (Method method : methods) {
                InitParameterName name = method
                        .getAnnotation(InitParameterName.class);
                assert name != null : "All methods declared in VaadinServletConfiguration should have a @InitParameterName annotation";

                try {
                    Object value = method.invoke(configuration);

                    String stringValue;
                    if (value instanceof Class<?>) {
                        stringValue = ((Class<?>) value).getName();
                    } else {
                        stringValue = value.toString();
                    }

                    initParameters.setProperty(name.value(), stringValue);
                } catch (Exception e) {
                    // This should never happen
                    throw new ServletException(
                            "Could not read @VaadinServletConfiguration value "
                                    + method.getName(),
                            e);
                }
            }
        }
    }

    protected void servletInitialized() throws ServletException {
        // Empty by default
    }

    /**
     * Gets the currently used Vaadin servlet. The current servlet is
     * automatically defined when initializing the servlet and when processing
     * requests to the server (see {@link ThreadLocal}) and in
     * {@link VaadinSession#access(Command)} and {@link UI#access(Command)}. In
     * other cases, (e.g. from background threads), the current servlet is not
     * automatically defined.
     * <p>
     * The current servlet is derived from the current service using
     * {@link VaadinService#getCurrent()}
     *
     * @return the current Vaadin servlet instance if available, otherwise
     *         <code>null</code>
     *
     * @since 7.0
     */
    public static VaadinServlet getCurrent() {
        VaadinService vaadinService = CurrentInstance.get(VaadinService.class);
        if (vaadinService instanceof VaadinServletService) {
            VaadinServletService vss = (VaadinServletService) vaadinService;
            return vss.getServlet();
        } else {
            return null;
        }
    }

    /**
     * Creates a deployment configuration to be used for the creation of a
     * {@link VaadinService}. Intended to be used by dependency injection
     * frameworks.
     *
     * @return the created deployment configuration
     *
     * @throws ServletException
     *             if construction of the {@link Properties} for
     *             {@link #createDeploymentConfiguration(Properties)} fails
     */
    protected DeploymentConfiguration createDeploymentConfiguration()
            throws ServletException {
        Properties initParameters = new Properties();

        readUiFromEnclosingClass(initParameters);

        readConfigurationAnnotation(initParameters);

        // Read default parameters from server.xml
        final ServletContext context = getServletConfig().getServletContext();
        for (final Enumeration<String> e = context.getInitParameterNames(); e
                .hasMoreElements();) {
            final String name = e.nextElement();
            initParameters.setProperty(name, context.getInitParameter(name));
        }

        // Override with application config from web.xml
        for (final Enumeration<String> e = getServletConfig()
                .getInitParameterNames(); e.hasMoreElements();) {
            final String name = e.nextElement();
            initParameters.setProperty(name,
                    getServletConfig().getInitParameter(name));
        }

        return createDeploymentConfiguration(initParameters);
    }

    /**
     * Creates a deployment configuration to be used for the creation of a
     * {@link VaadinService}. Override this if you want to override certain
     * properties.
     *
     * @param initParameters
     *            the context-param and init-param values as properties
     * @return the created deployment configuration
     */
    protected DeploymentConfiguration createDeploymentConfiguration(
            Properties initParameters) {
        return new DefaultDeploymentConfiguration(getClass(), initParameters,
                this::scanForResources);
    }

    protected void scanForResources(String basePath,
            Predicate<String> consumer) {
        Deque<String> queue = new ArrayDeque<>();
        queue.add(basePath);

        ServletContext context = getServletContext();
        int prefixLength = basePath.length();

        while (!queue.isEmpty()) {
            String path = queue.removeLast();
            boolean visit = consumer.test(path.substring(prefixLength));

            if (visit && path.endsWith("/")) {
                Set<String> resourcePaths = context.getResourcePaths(path);
                if (resourcePaths != null) {
                    queue.addAll(resourcePaths);
                }
            }
        }
    }

    /**
     * Creates a vaadin servlet service. This method functions as a layer of
     * indirection between {@link #init(ServletConfig)} and
     * {@link #createServletService(DeploymentConfiguration)} so dependency
     * injection frameworks can call {@link #createDeploymentConfiguration()}
     * when creating a vaadin servlet service lazily.
     *
     * @return the created vaadin servlet service
     *
     * @throws ServletException
     *             if creating a deployment configuration fails
     * @throws ServiceException
     *             if creating the vaadin servlet service fails
     */
    protected VaadinServletService createServletService()
            throws ServletException, ServiceException {
        return createServletService(createDeploymentConfiguration());
    }

    /**
     * Creates a vaadin servlet service.
     *
     * @param deploymentConfiguration
     *            the deployment configuration to be used
     *
     * @return the created vaadin servlet service
     *
     * @throws ServiceException
     *             if creating the vaadin servlet service fails
     */
    protected VaadinServletService createServletService(
            DeploymentConfiguration deploymentConfiguration)
            throws ServiceException {
        VaadinServletService service = new VaadinServletService(this,
                deploymentConfiguration);
        service.init();
        return service;
    }

    /**
     * Receives standard HTTP requests from the public service method and
     * dispatches them.
     *
     * @param request
     *            the object that contains the request the client made of the
     *            servlet.
     * @param response
     *            the object that contains the response the servlet returns to
     *            the client.
     * @throws ServletException
     *             if an input or output error occurs while the servlet is
     *             handling the TRACE request.
     * @throws IOException
     *             if the request for the TRACE cannot be handled.
     */
    @Override
    protected void service(HttpServletRequest request,
            HttpServletResponse response) throws ServletException, IOException {
        // Handle context root request without trailing slash, see #9921
        if (handleContextOrServletRootWithoutSlash(request, response)) {
            return;
        }

        if (serveStaticOrWebJarRequest(request, response)) {
            return;
        }

        CurrentInstance.clearAll();

        VaadinServletRequest vaadinRequest = createVaadinRequest(request);
        VaadinServletResponse vaadinResponse = createVaadinResponse(response);
        if (!ensureCookiesEnabled(vaadinRequest, vaadinResponse)) {
            return;
        }

        try {
            getService().handleRequest(vaadinRequest, vaadinResponse);
        } catch (ServiceException e) {
            throw new ServletException(e);
        }

    }

    /**
     * Handles a request by serving a static file or a file from a WebJar.
     *
     * @param request
     *            the HTTP servlet request object that contains the request the
     *            client made of the servlet
     *
     * @param response
     *            the HTTP servlet response object that contains the response
     *            the servlet returns to the client
     * @return <code>true</code> if the request was handled a response written;
     *         oterwise <code>false</code>
     *
     * @exception IOException
     *                if an input or output error occurs while the servlet is
     *                handling the HTTP request
     *
     * @exception ServletException
     *                if the HTTP request cannot be handled
     */
    protected boolean serveStaticOrWebJarRequest(HttpServletRequest request,
            HttpServletResponse response) throws ServletException, IOException {
        if (staticFileServer.isStaticResourceRequest(request)) {
            staticFileServer.serveStaticResource(request, response);
            return true;
        }
        if (webJarServer != null
                && webJarServer.tryServeWebJarResource(request, response)) {
            return true;
        }

        return false;
    }

    /**
     * Invoked for every request to this servlet to potentially send a redirect
     * to avoid problems with requests to the context root with no trailing
     * slash.
     *
     * @param request
     *            the processed request
     * @param response
     *            the processed response
     * @return <code>true</code> if a redirect has been sent and the request
     *         should not be processed further; <code>false</code> if the
     *         request should be processed as usual
     * @throws IOException
     *             If an input or output exception occurs
     */
    protected boolean handleContextOrServletRootWithoutSlash(
            HttpServletRequest request, HttpServletResponse response)
            throws IOException {
        // Query parameters like "?a=b" are handled by the servlet container but
        // path parameter (e.g. ;jsessionid=) needs to be handled here
        String location = request.getRequestURI();

        String lastPathParameter = getLastPathParameter(location);
        location = location.substring(0,
                location.length() - lastPathParameter.length());

        if ((request.getPathInfo() == null || "/".equals(request.getPathInfo()))
                && !location.endsWith("/")) {
            /*
             * Path info is for the root but request URI doesn't end with a
             * slash -> redirect to the same URI but with an ending slash.
             */
            location = location + "/" + lastPathParameter;
            String queryString = request.getQueryString();
            if (queryString != null) {
                // Prevent HTTP Response splitting in case the server doesn't
                queryString = queryString.replaceAll("[\\r\\n]", "");
                location += '?' + queryString;
            }
            response.sendRedirect(location);
            return true;
        } else {
            return false;
        }
    }

    /**
     * Finds any path parameter added to the last part of the uri. A path
     * parameter is any string separated by ";" from the path and ends in / or
     * at the end of the string.
     * <p>
     * For example the uri http://myhost.com/foo;a=1/bar;b=1 contains two path
     * parameters, {@literal a=1} related to {@literal /foo} and {@literal b=1}
     * related to /bar.
     * <p>
     * For http://myhost.com/foo;a=1/bar;b=1 this method will return ;b=1
     *
     * @since 7.2
     * @param uri
     *            a URI
     * @return the last path parameter of the uri including the semicolon or an
     *         empty string. Never null.
     */
    protected static String getLastPathParameter(String uri) {
        int lastPathStart = uri.lastIndexOf('/');
        if (lastPathStart == -1) {
            return "";
        }

        int semicolonPos = uri.indexOf(';', lastPathStart);
        if (semicolonPos < 0) {
            // No path parameter for the last part
            return "";
        } else {
            // This includes the semicolon.
            String semicolonString = uri.substring(semicolonPos);
            return semicolonString;
        }
    }

    private VaadinServletResponse createVaadinResponse(
            HttpServletResponse response) {
        return new VaadinServletResponse(response, getService());
    }

    /**
     * Creates a Vaadin request for a http servlet request. This method can be
     * overridden if the Vaadin request should have special properties.
     *
     * @param request
     *            the original http servlet request
     * @return a Vaadin request for the original request
     */
    protected VaadinServletRequest createVaadinRequest(
            HttpServletRequest request) {
        return new VaadinServletRequest(request, getService());
    }

    /**
     * Gets the Vaadin service for this servlet.
     *
     * @return the Vaadin service
     */
    public VaadinServletService getService() {
        return servletService;
    }

    /**
     * Check that cookie support is enabled in the browser. Only checks UIDL
     * requests.
     *
     * @param request
     *            The request from the browser
     * @param response
     *            The response to which an error can be written
     * @return false if cookies are disabled, true otherwise
     * @throws IOException
     */
    private boolean ensureCookiesEnabled(VaadinServletRequest request,
            VaadinServletResponse response) throws IOException {
        if (ServletHelper.isRequestType(request, RequestType.UIDL)) {
            // In all other but the first UIDL request a cookie should be
            // returned by the browser.
            // This can be removed if cookieless mode (#3228) is supported
            if (request.getRequestedSessionId() == null) {
                // User has cookies disabled
                SystemMessages systemMessages = getService().getSystemMessages(
                        ServletHelper.findLocale(null, request), request);
                getService().writeStringResponse(response,
                        JsonConstants.JSON_CONTENT_TYPE,
                        VaadinService.createCriticalNotificationJSON(
                                systemMessages.getCookiesDisabledCaption(),
                                systemMessages.getCookiesDisabledMessage(),
                                null, systemMessages.getCookiesDisabledURL()));
                return false;
            }
        }
        return true;
    }

    /**
     * Gets the current application URL from request.
     *
     * @param request
     *            the HTTP request.
     * @throws MalformedURLException
     *             if the application is denied access to the persistent data
     *             store represented by the given URL.
     *
     * @deprecated As of 7.0. Will likely change or be removed in a future
     *             version
     */
    @Deprecated
    protected URL getApplicationUrl(HttpServletRequest request)
            throws MalformedURLException {
        final URL reqURL = new URL((request.isSecure() ? "https://" : "http://")
                + request.getServerName()
                + ((request.isSecure() && request.getServerPort() == 443)
                        || (!request.isSecure()
                                && request.getServerPort() == 80) ? ""
                                        : ":" + request.getServerPort())
                + request.getRequestURI());
        String servletPath = "";
        if (request
                .getAttribute("javax.servlet.include.servlet_path") != null) {
            // this is an include request
            servletPath = request
                    .getAttribute("javax.servlet.include.context_path")
                    .toString()
                    + request
                            .getAttribute("javax.servlet.include.servlet_path");

        } else {
            servletPath = request.getContextPath() + request.getServletPath();
        }

        if (servletPath.length() == 0
                || servletPath.charAt(servletPath.length() - 1) != '/') {
            servletPath = servletPath + "/";
        }
        URL u = new URL(reqURL, servletPath);
        return u;
    }

    /*
     * (non-Javadoc)
     *
     * @see javax.servlet.GenericServlet#destroy()
     */
    @Override
    public void destroy() {
        super.destroy();
        getService().destroy();
    }

    /**
     * Escapes characters to html entities. An exception is made for some "safe
     * characters" to keep the text somewhat readable.
     *
     * @param unsafe
     * @return a safe string to be added inside an html tag
     *
     * @deprecated As of 7.0. Will likely change or be removed in a future
     *             version
     */
    @Deprecated
    public static String safeEscapeForHtml(String unsafe) {
        if (null == unsafe) {
            return null;
        }
        StringBuilder safe = new StringBuilder();
        char[] charArray = unsafe.toCharArray();
        for (char c : charArray) {
            if (isSafe(c)) {
                safe.append(c);
            } else {
                safe.append("&#");
                safe.append((int) c);
                safe.append(";");
            }
        }

        return safe.toString();
    }

    private static boolean isSafe(char c) {
        return //
        c > 47 && c < 58 || // alphanum
                c > 64 && c < 91 || // A-Z
                c > 96 && c < 123 // a-z
        ;
    }

    /**
     * Get the validated theme url for given string import. Result will be
     * cached for future use if production mode is enabled.
     *
     * @param theme
     *            Theme to resolve url translation for
     * @param urlToTranslate
     *            url value to translate
     * @return translated url path
     */
    public String getUrlTranslation(AbstractTheme theme,
            String urlToTranslate) {
        if (getService().getDeploymentConfiguration().isProductionMode()) {
            return themeTranslations.get(theme.getClass()).computeIfAbsent(
                    urlToTranslate, key -> computeUrlTranslation(theme, key));
        } else {
            return computeUrlTranslation(theme, urlToTranslate);
        }
    }

    private final String computeUrlTranslation(AbstractTheme theme,
            String urlToTranslate) {
        String translatedUrl = theme.translateUrl(urlToTranslate);
        if (translatedUrl.equals(urlToTranslate)
                || resourceIsFound(translatedUrl)) {
            return translatedUrl;
        } else {
            return urlToTranslate;
        }
    }

    private boolean resourceIsFound(String url) {
        VaadinUriResolverFactory uriResolverFactory = VaadinSession.getCurrent()
                .getAttribute(VaadinUriResolverFactory.class);
        String resolvedUrl = uriResolverFactory
                .toServletContextPath(VaadinRequest.getCurrent(), url);

        try {
<<<<<<< HEAD
            // Resolve the translated url for use with servlet context path
            String resolvedUrl = uriResolverFactory.toServletContextPath(
                    VaadinRequest.getCurrent(), translatedUrl);
            if(resolvedUrl.startsWith("/./")) {
                resolvedUrl = resolvedUrl.substring(2);
            }
            URL resource = getServletContext().getResource(resolvedUrl);
            if (resource != null) {
                addUrlTranslation(theme, urlToTranslate, translatedUrl);
            } else if (webJarServer != null && webJarServer
                    .hasWebJarResource(resolvedUrl, getServletContext())) {
                addUrlTranslation(theme, urlToTranslate, translatedUrl);
            } else {
                // Url could not be translated, add given url to cache.
                addUrlTranslation(theme, urlToTranslate, urlToTranslate);
                return urlToTranslate;
            }
=======
            return inServletContext(resolvedUrl) || inWebJar(resolvedUrl);
>>>>>>> 2df648ca
        } catch (IOException e) {
            LoggerFactory.getLogger(VaadinServlet.class)
                    .trace("Failed to parse url.", e);
            return false;
        }
    }

    private boolean inServletContext(String resolvedUrl)
            throws MalformedURLException {
        return getServletContext().getResource(resolvedUrl) != null;
    }

    private boolean inWebJar(String resolvedUrl) throws IOException {
        return webJarServer != null && webJarServer
                .hasWebJarResource(resolvedUrl, getServletContext());
    }
}<|MERGE_RESOLUTION|>--- conflicted
+++ resolved
@@ -15,6 +15,12 @@
  */
 package com.vaadin.flow.server;
 
+import javax.servlet.ServletConfig;
+import javax.servlet.ServletContext;
+import javax.servlet.ServletException;
+import javax.servlet.http.HttpServlet;
+import javax.servlet.http.HttpServletRequest;
+import javax.servlet.http.HttpServletResponse;
 import java.io.IOException;
 import java.lang.reflect.Method;
 import java.net.MalformedURLException;
@@ -27,13 +33,6 @@
 import java.util.Set;
 import java.util.concurrent.ConcurrentHashMap;
 import java.util.function.Predicate;
-
-import javax.servlet.ServletConfig;
-import javax.servlet.ServletContext;
-import javax.servlet.ServletException;
-import javax.servlet.http.HttpServlet;
-import javax.servlet.http.HttpServletRequest;
-import javax.servlet.http.HttpServletResponse;
 
 import org.slf4j.LoggerFactory;
 
@@ -653,27 +652,7 @@
                 .toServletContextPath(VaadinRequest.getCurrent(), url);
 
         try {
-<<<<<<< HEAD
-            // Resolve the translated url for use with servlet context path
-            String resolvedUrl = uriResolverFactory.toServletContextPath(
-                    VaadinRequest.getCurrent(), translatedUrl);
-            if(resolvedUrl.startsWith("/./")) {
-                resolvedUrl = resolvedUrl.substring(2);
-            }
-            URL resource = getServletContext().getResource(resolvedUrl);
-            if (resource != null) {
-                addUrlTranslation(theme, urlToTranslate, translatedUrl);
-            } else if (webJarServer != null && webJarServer
-                    .hasWebJarResource(resolvedUrl, getServletContext())) {
-                addUrlTranslation(theme, urlToTranslate, translatedUrl);
-            } else {
-                // Url could not be translated, add given url to cache.
-                addUrlTranslation(theme, urlToTranslate, urlToTranslate);
-                return urlToTranslate;
-            }
-=======
             return inServletContext(resolvedUrl) || inWebJar(resolvedUrl);
->>>>>>> 2df648ca
         } catch (IOException e) {
             LoggerFactory.getLogger(VaadinServlet.class)
                     .trace("Failed to parse url.", e);
