--- conflicted
+++ resolved
@@ -2348,7 +2348,6 @@
         return vaadinContext;
     }
 
-<<<<<<< HEAD
     /**
      * Returns {@link TemplateParser} for this service.
      *
@@ -2360,8 +2359,6 @@
                 : NpmTemplateParser.getInstance();
     }
 
-=======
->>>>>>> b07cb340
     /**
      *
      * Executes a {@code runnable} with a {@link VaadinService} available in the
