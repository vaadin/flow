--- conflicted
+++ resolved
@@ -19,10 +19,7 @@
 import javax.servlet.Servlet;
 import javax.servlet.ServletContext;
 import javax.servlet.http.HttpServletResponse;
-<<<<<<< HEAD
-=======
-
->>>>>>> 09cfe273
+
 import java.io.BufferedWriter;
 import java.io.IOException;
 import java.io.InputStream;
@@ -2193,7 +2190,6 @@
     }
 
     /**
-<<<<<<< HEAD
      * Fire UI initialization event to all registered
      * {@link UIInitListener}s.
      * 
@@ -2204,7 +2200,8 @@
         UIInitEvent initEvent = new UIInitEvent(ui, this);
         uiInitListeners.forEach(listener -> listener.uiInit(initEvent));
     }
-=======
+
+    /**
      * Returns a URL to the resource that is mapped to the given path.
      * <p>
      * The path must begin with a <tt>/</tt>.
@@ -2228,5 +2225,4 @@
      *         <code>null</code> if no resource exists at the specified path
      */
     public abstract InputStream getResourceAsStream(String path);
->>>>>>> 09cfe273
 }