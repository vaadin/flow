/*
 * Copyright 2000-2018 Vaadin Ltd.
 *
 * Licensed under the Apache License, Version 2.0 (the "License"); you may not
 * use this file except in compliance with the License. You may obtain a copy of
 * the License at
 *
 * http://www.apache.org/licenses/LICENSE-2.0
 *
 * Unless required by applicable law or agreed to in writing, software
 * distributed under the License is distributed on an "AS IS" BASIS, WITHOUT
 * WARRANTIES OR CONDITIONS OF ANY KIND, either express or implied. See the
 * License for the specific language governing permissions and limitations under
 * the License.
 */
package com.vaadin.flow.server.webcomponent;

import java.io.IOException;
import java.nio.charset.StandardCharsets;
import java.util.HashMap;
import java.util.Map;
import java.util.Objects;
import java.util.Optional;
import java.util.Set;
import java.util.stream.Stream;

import org.apache.commons.io.IOUtils;

import com.vaadin.flow.component.Component;
<<<<<<< HEAD
import com.vaadin.flow.component.webcomponent.WebComponentConfiguration;
import com.vaadin.flow.server.VaadinRequest;
=======
import com.vaadin.flow.component.Tag;
import com.vaadin.flow.component.WebComponentExporter;
import com.vaadin.flow.component.webcomponent.WebComponentConfiguration;
import com.vaadin.flow.internal.AnnotationReader;
>>>>>>> 365f79c1
import com.vaadin.flow.shared.util.SharedUtil;

import elemental.json.Json;
import elemental.json.JsonObject;
import elemental.json.JsonValue;

/**
 * Generates a client-side web component from a Java class.
 * <p>
 * Current implementation will create a Polymer 2 component that can be served
 * to the client.
 */
public class WebComponentGenerator {

    private static final String INDENTATION = "    ";

    private WebComponentGenerator() {
    }

    private static String getTemplate() {
        try {
            return IOUtils.toString(
                    WebComponentGenerator.class
                            .getResourceAsStream("webcomponent-template.html"),
                    StandardCharsets.UTF_8);
        } catch (IOException e) {
            throw new IllegalArgumentException(
                    "Couldn't load the template class", e);
        }
    }

    /**
     * Generate web component html/JS for given exporter class.
     *
     * @param exporterType
     *            web component exporter class, not {@code null}
     * @param frontendURI
     *            the frontend resources URI, not {@code null}
     * @return generated web component html/JS to be served to the client
     */
    public static String generateModule(
            Class<? extends WebComponentExporter<? extends Component>> exporterType,
            String frontendURI) {
        Objects.requireNonNull(exporterType);
        Objects.requireNonNull(frontendURI);

        WebComponentConfiguration<? extends Component> config = new WebComponentConfigurationFactory()
                .apply(exporterType);
        return generateModule(getTag(exporterType), config, frontendURI, false);
    }

    /**
     * Generate web component html/JS for given tag and class.
     *
<<<<<<< HEAD
     * @param uiElement
     *            string for finding the UI element on the client
     * @param tag
     *            web component tag
     * @param webComponentConfiguration
     *            web component class implementation
     * @param request
     *            a vaadin request
     * @return generated web component html/JS to be served to the client
     */
    public static String generateModule(String uiElement, String tag,
            WebComponentConfiguration<? extends Component> webComponentConfiguration,
            VaadinRequest request) {
        Set<PropertyData<?>> propertyDataSet =
                webComponentConfiguration.getPropertyDataSet();

        Map<String, String> replacements = getReplacementsMap(uiElement, tag,
                propertyDataSet, getContextPath(request));
=======
     * @param tag
     *            web component tag, not {@code null}
     * @param webComponentConfiguration
     *            web component class implementation, not {@code null}
     * @param frontendURI
     *            the frontend resources URI, not {@code null}
     * @return generated web component html/JS to be served to the client
     */
    public static String generateModule(String tag,
            WebComponentConfiguration<? extends Component> webComponentConfiguration,
            String frontendURI) {
        Objects.requireNonNull(tag);
        Objects.requireNonNull(webComponentConfiguration);
        Objects.requireNonNull(frontendURI);

        Set<PropertyData<?>> propertyDataSet = webComponentConfiguration
                .getPropertyDataSet();

        Map<String, String> replacements = getReplacementsMap(tag,
                propertyDataSet, frontendURI, true);
>>>>>>> 365f79c1

        String template = getTemplate();
        for (Map.Entry<String, String> replacement : replacements.entrySet()) {
            template = template.replace("_" + replacement.getKey() + "_",
                    replacement.getValue());
        }
        return template;
    }

<<<<<<< HEAD
    static Map<String, String> getReplacementsMap(String uiElement, String tag,
                                                  Set<PropertyData<?>> propertyDataSet, String contextPath) {
=======
    static Map<String, String> getReplacementsMap(String tag,
            Set<PropertyData<?>> propertyDataSet, String frontendURI,
            boolean generateUiImport) {
>>>>>>> 365f79c1
        Map<String, String> replacements = new HashMap<>();

        replacements.put("TagDash", tag);
        replacements.put("TagCamel", SharedUtil
                .capitalize(SharedUtil.dashSeparatedToCamelCase(tag)));

        replacements.put("PropertyMethods", getPropertyMethods(
                propertyDataSet.stream().map(PropertyData::getName)));

<<<<<<< HEAD
        replacements.put("Properties",
                getPropertyDefinitions(propertyDataSet));
=======
        replacements.put("Properties", getPropertyDefinitions(propertyDataSet));
>>>>>>> 365f79c1

        replacements.put("frontend_resources", frontendURI);

<<<<<<< HEAD
        replacements.put("servlet_context", contextPath);
=======
        replacements.put("ui_import",
                generateUiImport
                        ? "<link rel='import' href='web-component-ui.html'>"
                        : "");
>>>>>>> 365f79c1

        return replacements;
    }

<<<<<<< HEAD
    private static String getContextPath(VaadinRequest request) {
        String contextPath = request.getContextPath();
        if (!contextPath.isEmpty() && !contextPath.startsWith("/")) {
            contextPath = "/" + contextPath;
        }
        if (!contextPath.isEmpty() && contextPath.endsWith("/")) {
            contextPath = contextPath.substring(0, contextPath.length() - 1);
        }
        return contextPath;
    }

    private static String getPropertyDefinitions(Set<PropertyData<?>> properties) {
=======
    private static String generateModule(String tag,
            WebComponentConfiguration<? extends Component> webComponentConfiguration,
            String frontendURI, boolean generateUiImport) {
        Objects.requireNonNull(tag);
        Objects.requireNonNull(webComponentConfiguration);
        Objects.requireNonNull(frontendURI);

        Set<PropertyData<?>> propertyDataSet = webComponentConfiguration
                .getPropertyDataSet();

        Map<String, String> replacements = getReplacementsMap(tag,
                propertyDataSet, frontendURI, generateUiImport);

        String template = getTemplate();
        for (Map.Entry<String, String> replacement : replacements.entrySet()) {
            template = template.replace("_" + replacement.getKey() + "_",
                    replacement.getValue());
        }
        return template;
    }

    private static String getPropertyDefinitions(
            Set<PropertyData<?>> properties) {
>>>>>>> 365f79c1
        JsonObject props = Json.createObject();

        for (PropertyData<?> property : properties) {
            JsonObject prop = createPropertyDefinition(property);
            props.put(property.getName(), prop);
        }
        return props.toJson();
    }

<<<<<<< HEAD
    private static JsonObject createPropertyDefinition(PropertyData<?> property) {
=======
    private static JsonObject createPropertyDefinition(
            PropertyData<?> property) {
>>>>>>> 365f79c1
        JsonObject prop = Json.createObject();

        prop.put("type", property.getType().getSimpleName());

        if (property.getDefaultValue() != null) {
            String propertyValue = "value";
            if (property.getType() == Boolean.class) {
                prop.put(propertyValue, (Boolean) property.getDefaultValue());
            } else if (property.getType() == Double.class) {
                prop.put(propertyValue, (Double) property.getDefaultValue());
            } else if (property.getType() == Integer.class) {
                prop.put(propertyValue, (Integer) property.getDefaultValue());
            } else if (property.getType() == String.class) {
                prop.put(propertyValue, (String) property.getDefaultValue());
            } else if (JsonValue.class.isAssignableFrom(property.getType())) {
                prop.put(propertyValue, (JsonValue) property.getDefaultValue());
            } else {
<<<<<<< HEAD
                throw new UnsupportedPropertyTypeException(String.format("%s " +
                        "is not a currently supported type for a Property. " +
                                "Please use %s instead.",
=======
                throw new UnsupportedPropertyTypeException(String.format("%s "
                        + "is not a currently supported type for a Property. "
                        + "Please use %s instead.",
>>>>>>> 365f79c1
                        property.getType().getSimpleName(),
                        JsonValue.class.getSimpleName()));
            }
        }
        prop.put("observer", getSyncMethod(property.getName()));
        prop.put("notify", true);
        prop.put("reflectToAttribute", false);

        return prop;
    }

    private static String getSyncMethod(String property) {
        return "_sync_" + SharedUtil.dashSeparatedToCamelCase(property);
    }

    private static String getPropertyMethods(Stream<String> properties) {
        StringBuilder methods = new StringBuilder();
        properties.forEach(property -> {
            methods.append(INDENTATION);
            methods.append(getSyncMethod(property));
            methods.append("(newValue, oldValue) { ");
            methods.append("this._sync('").append(property)
                    .append("', newValue);");
            methods.append("}\n");
        });
        return methods.toString();
    }

    private static String getTag(
            Class<? extends WebComponentExporter<? extends Component>> exporterType) {
        Optional<Tag> tag = AnnotationReader.getAnnotationFor(exporterType,
                Tag.class);
        assert tag.isPresent();
        return tag.get().value();
    }
}<|MERGE_RESOLUTION|>--- conflicted
+++ resolved
@@ -27,15 +27,11 @@
 import org.apache.commons.io.IOUtils;
 
 import com.vaadin.flow.component.Component;
-<<<<<<< HEAD
-import com.vaadin.flow.component.webcomponent.WebComponentConfiguration;
-import com.vaadin.flow.server.VaadinRequest;
-=======
 import com.vaadin.flow.component.Tag;
 import com.vaadin.flow.component.WebComponentExporter;
 import com.vaadin.flow.component.webcomponent.WebComponentConfiguration;
 import com.vaadin.flow.internal.AnnotationReader;
->>>>>>> 365f79c1
+import com.vaadin.flow.server.VaadinRequest;
 import com.vaadin.flow.shared.util.SharedUtil;
 
 import elemental.json.Json;
@@ -68,59 +64,23 @@
     }
 
     /**
-     * Generate web component html/JS for given exporter class.
-     *
-     * @param exporterType
-     *            web component exporter class, not {@code null}
-     * @param frontendURI
-     *            the frontend resources URI, not {@code null}
-     * @return generated web component html/JS to be served to the client
-     */
-    public static String generateModule(
-            Class<? extends WebComponentExporter<? extends Component>> exporterType,
-            String frontendURI) {
-        Objects.requireNonNull(exporterType);
-        Objects.requireNonNull(frontendURI);
-
-        WebComponentConfiguration<? extends Component> config = new WebComponentConfigurationFactory()
-                .apply(exporterType);
-        return generateModule(getTag(exporterType), config, frontendURI, false);
-    }
-
-    /**
      * Generate web component html/JS for given tag and class.
      *
-<<<<<<< HEAD
      * @param uiElement
      *            string for finding the UI element on the client
      * @param tag
-     *            web component tag
+     *            web component tag, not {@code null}
      * @param webComponentConfiguration
-     *            web component class implementation
+     *            web component class implementation, not {@code null}
+     * @param frontendURI
+     *            the frontend resources URI, not {@code null}
      * @param request
      *            a vaadin request
      * @return generated web component html/JS to be served to the client
      */
     public static String generateModule(String uiElement, String tag,
             WebComponentConfiguration<? extends Component> webComponentConfiguration,
-            VaadinRequest request) {
-        Set<PropertyData<?>> propertyDataSet =
-                webComponentConfiguration.getPropertyDataSet();
-
-        Map<String, String> replacements = getReplacementsMap(uiElement, tag,
-                propertyDataSet, getContextPath(request));
-=======
-     * @param tag
-     *            web component tag, not {@code null}
-     * @param webComponentConfiguration
-     *            web component class implementation, not {@code null}
-     * @param frontendURI
-     *            the frontend resources URI, not {@code null}
-     * @return generated web component html/JS to be served to the client
-     */
-    public static String generateModule(String tag,
-            WebComponentConfiguration<? extends Component> webComponentConfiguration,
-            String frontendURI) {
+            String frontendURI, VaadinRequest request) {
         Objects.requireNonNull(tag);
         Objects.requireNonNull(webComponentConfiguration);
         Objects.requireNonNull(frontendURI);
@@ -128,9 +88,8 @@
         Set<PropertyData<?>> propertyDataSet = webComponentConfiguration
                 .getPropertyDataSet();
 
-        Map<String, String> replacements = getReplacementsMap(tag,
-                propertyDataSet, frontendURI, true);
->>>>>>> 365f79c1
+        Map<String, String> replacements = getReplacementsMap(uiElement, tag,
+                propertyDataSet, frontendURI, true, getContextPath(request));
 
         String template = getTemplate();
         for (Map.Entry<String, String> replacement : replacements.entrySet()) {
@@ -140,14 +99,9 @@
         return template;
     }
 
-<<<<<<< HEAD
     static Map<String, String> getReplacementsMap(String uiElement, String tag,
-                                                  Set<PropertyData<?>> propertyDataSet, String contextPath) {
-=======
-    static Map<String, String> getReplacementsMap(String tag,
             Set<PropertyData<?>> propertyDataSet, String frontendURI,
-            boolean generateUiImport) {
->>>>>>> 365f79c1
+            boolean generateUiImport, String contextPath) {
         Map<String, String> replacements = new HashMap<>();
 
         replacements.put("TagDash", tag);
@@ -157,28 +111,22 @@
         replacements.put("PropertyMethods", getPropertyMethods(
                 propertyDataSet.stream().map(PropertyData::getName)));
 
-<<<<<<< HEAD
-        replacements.put("Properties",
-                getPropertyDefinitions(propertyDataSet));
-=======
         replacements.put("Properties", getPropertyDefinitions(propertyDataSet));
->>>>>>> 365f79c1
 
         replacements.put("frontend_resources", frontendURI);
 
-<<<<<<< HEAD
-        replacements.put("servlet_context", contextPath);
-=======
         replacements.put("ui_import",
                 generateUiImport
                         ? "<link rel='import' href='web-component-ui.html'>"
                         : "");
->>>>>>> 365f79c1
+
+        replacements.put("RootElement", uiElement);
+
+        replacements.put("servlet_context", contextPath);
 
         return replacements;
     }
 
-<<<<<<< HEAD
     private static String getContextPath(VaadinRequest request) {
         String contextPath = request.getContextPath();
         if (!contextPath.isEmpty() && !contextPath.startsWith("/")) {
@@ -190,32 +138,8 @@
         return contextPath;
     }
 
-    private static String getPropertyDefinitions(Set<PropertyData<?>> properties) {
-=======
-    private static String generateModule(String tag,
-            WebComponentConfiguration<? extends Component> webComponentConfiguration,
-            String frontendURI, boolean generateUiImport) {
-        Objects.requireNonNull(tag);
-        Objects.requireNonNull(webComponentConfiguration);
-        Objects.requireNonNull(frontendURI);
-
-        Set<PropertyData<?>> propertyDataSet = webComponentConfiguration
-                .getPropertyDataSet();
-
-        Map<String, String> replacements = getReplacementsMap(tag,
-                propertyDataSet, frontendURI, generateUiImport);
-
-        String template = getTemplate();
-        for (Map.Entry<String, String> replacement : replacements.entrySet()) {
-            template = template.replace("_" + replacement.getKey() + "_",
-                    replacement.getValue());
-        }
-        return template;
-    }
-
     private static String getPropertyDefinitions(
             Set<PropertyData<?>> properties) {
->>>>>>> 365f79c1
         JsonObject props = Json.createObject();
 
         for (PropertyData<?> property : properties) {
@@ -225,12 +149,8 @@
         return props.toJson();
     }
 
-<<<<<<< HEAD
-    private static JsonObject createPropertyDefinition(PropertyData<?> property) {
-=======
     private static JsonObject createPropertyDefinition(
             PropertyData<?> property) {
->>>>>>> 365f79c1
         JsonObject prop = Json.createObject();
 
         prop.put("type", property.getType().getSimpleName());
@@ -248,15 +168,9 @@
             } else if (JsonValue.class.isAssignableFrom(property.getType())) {
                 prop.put(propertyValue, (JsonValue) property.getDefaultValue());
             } else {
-<<<<<<< HEAD
-                throw new UnsupportedPropertyTypeException(String.format("%s " +
-                        "is not a currently supported type for a Property. " +
-                                "Please use %s instead.",
-=======
                 throw new UnsupportedPropertyTypeException(String.format("%s "
                         + "is not a currently supported type for a Property. "
                         + "Please use %s instead.",
->>>>>>> 365f79c1
                         property.getType().getSimpleName(),
                         JsonValue.class.getSimpleName()));
             }
