/*
 * Copyright 2000-2018 Vaadin Ltd.
 *
 * Licensed under the Apache License, Version 2.0 (the "License"); you may not
 * use this file except in compliance with the License. You may obtain a copy of
 * the License at
 *
 * http://www.apache.org/licenses/LICENSE-2.0
 *
 * Unless required by applicable law or agreed to in writing, software
 * distributed under the License is distributed on an "AS IS" BASIS, WITHOUT
 * WARRANTIES OR CONDITIONS OF ANY KIND, either express or implied. See the
 * License for the specific language governing permissions and limitations under
 * the License.
 */
package com.vaadin.flow.server.webcomponent;

import java.io.IOException;
import java.io.Serializable;
import java.nio.charset.StandardCharsets;
import java.util.HashMap;
import java.util.Map;
import java.util.Objects;
import java.util.Set;
import java.util.stream.Stream;

import org.apache.commons.io.IOUtils;

import com.vaadin.flow.component.Component;
import com.vaadin.flow.component.webcomponent.PropertyData;
import com.vaadin.flow.component.webcomponent.WebComponentConfiguration;
import com.vaadin.flow.shared.util.SharedUtil;

import elemental.json.Json;
import elemental.json.JsonObject;
import elemental.json.JsonValue;

/**
 * Generates a client-side web component from a Java class.
 * <p>
 * Current implementation will create a Polymer 2 component that can be served
 * to the client.
 */
public class WebComponentGenerator {

    private static final String INDENTATION = "    ";

    private WebComponentGenerator() {
    }

    private static String getTemplate() {
        try {
            return IOUtils.toString(
                    WebComponentGenerator.class
                            .getResourceAsStream("webcomponent-template.html"),
                    StandardCharsets.UTF_8);
        } catch (IOException e) {
            throw new IllegalArgumentException(
                    "Couldn't load the template class", e);
        }
    }

    /**
     * Generate web component html/JS for given tag and class.
     *
     * @param tag
     *            web component tag, not {@code null}
     * @param webComponentConfiguration
     *            web component class implementation, not {@code null}
     * @param frontendURI
     *            the frontend resources URI, not {@code null}
     * @return generated web component html/JS to be served to the client
     */
    public static String generateModule(String tag,
            WebComponentConfiguration<? extends Component> webComponentConfiguration,
            String frontendURI) {
        Objects.requireNonNull(tag);
        Objects.requireNonNull(webComponentConfiguration);
        Objects.requireNonNull(frontendURI);

        Set<PropertyData<?>> propertyDataSet = webComponentConfiguration
                .getPropertyDataSet();

        Map<String, String> replacements = getReplacementsMap(tag,
                propertyDataSet, frontendURI);

        String template = getTemplate();
        for (Map.Entry<String, String> replacement : replacements.entrySet()) {
            template = template.replace("_" + replacement.getKey() + "_",
                    replacement.getValue());
        }
        return template;
    }

<<<<<<< HEAD
    static Map<String, String> getReplacementsMap(
            String uiElement, String tag,
            Set<PropertyData<? extends Serializable>> propertyDataSet,
            String contextPath) {

=======
    static Map<String, String> getReplacementsMap(String tag,
            Set<PropertyData<?>> propertyDataSet, String frontendURI) {
>>>>>>> 9af94ae7
        Map<String, String> replacements = new HashMap<>();

        replacements.put("TagDash", tag);
        replacements.put("TagCamel", SharedUtil
                .capitalize(SharedUtil.dashSeparatedToCamelCase(tag)));

        replacements.put("PropertyMethods", getPropertyMethods(
                propertyDataSet.stream().map(PropertyData::getName)));

        replacements.put("Properties", getPropertyDefinitions(propertyDataSet));

        replacements.put("frontend_resources", frontendURI);

        return replacements;
    }

    private static String getPropertyDefinitions(
            Set<PropertyData<?>> properties) {
        JsonObject props = Json.createObject();

        for (PropertyData<?> property : properties) {
            JsonObject prop = createPropertyDefinition(property);
            props.put(property.getName(), prop);
        }
        return props.toJson();
    }

    private static JsonObject createPropertyDefinition(
            PropertyData<?> property) {
        JsonObject prop = Json.createObject();

        prop.put("type", property.getType().getSimpleName());

        if (property.getDefaultValue() != null) {
            String propertyValue = "value";
            if (property.getType() == Boolean.class) {
                prop.put(propertyValue, (Boolean) property.getDefaultValue());
            } else if (property.getType() == Double.class) {
                prop.put(propertyValue, (Double) property.getDefaultValue());
            } else if (property.getType() == Integer.class) {
                prop.put(propertyValue, (Integer) property.getDefaultValue());
            } else if (property.getType() == String.class) {
                prop.put(propertyValue, (String) property.getDefaultValue());
            } else if (JsonValue.class.isAssignableFrom(property.getType())) {
                prop.put(propertyValue, (JsonValue) property.getDefaultValue());
            } else {
                throw new UnsupportedPropertyTypeException(String.format("%s "
                        + "is not a currently supported type for a Property. "
                        + "Please use %s instead.",
                        property.getType().getSimpleName(),
                        JsonValue.class.getSimpleName()));
            }
        }
        prop.put("observer", getSyncMethod(property.getName()));
        prop.put("notify", true);
        prop.put("reflectToAttribute", false);

        return prop;
    }

    private static String getSyncMethod(String property) {
        return "_sync_" + SharedUtil.dashSeparatedToCamelCase(property);
    }

    private static String getPropertyMethods(Stream<String> properties) {
        StringBuilder methods = new StringBuilder();
        properties.forEach(property -> {
            methods.append(INDENTATION);
            methods.append(getSyncMethod(property));
            methods.append("(newValue, oldValue) { ");
            methods.append("this._sync('").append(property)
                    .append("', newValue);");
            methods.append("}\n");
        });
        return methods.toString();
    }
}<|MERGE_RESOLUTION|>--- conflicted
+++ resolved
@@ -27,7 +27,6 @@
 import org.apache.commons.io.IOUtils;
 
 import com.vaadin.flow.component.Component;
-import com.vaadin.flow.component.webcomponent.PropertyData;
 import com.vaadin.flow.component.webcomponent.WebComponentConfiguration;
 import com.vaadin.flow.shared.util.SharedUtil;
 
@@ -92,16 +91,9 @@
         return template;
     }
 
-<<<<<<< HEAD
     static Map<String, String> getReplacementsMap(
-            String uiElement, String tag,
-            Set<PropertyData<? extends Serializable>> propertyDataSet,
-            String contextPath) {
+            String tag, Set<PropertyData<? extends Serializable>> propertyDataSet, String frontendURI) {
 
-=======
-    static Map<String, String> getReplacementsMap(String tag,
-            Set<PropertyData<?>> propertyDataSet, String frontendURI) {
->>>>>>> 9af94ae7
         Map<String, String> replacements = new HashMap<>();
 
         replacements.put("TagDash", tag);
