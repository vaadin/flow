/*
 * Copyright 2000-2023 Vaadin Ltd.
 *
 * Licensed under the Apache License, Version 2.0 (the "License"); you may not
 * use this file except in compliance with the License. You may obtain a copy of
 * the License at
 *
 * http://www.apache.org/licenses/LICENSE-2.0
 *
 * Unless required by applicable law or agreed to in writing, software
 * distributed under the License is distributed on an "AS IS" BASIS, WITHOUT
 * WARRANTIES OR CONDITIONS OF ANY KIND, either express or implied. See the
 * License for the specific language governing permissions and limitations under
 * the License.
 */
package com.vaadin.flow.server.frontend;

import java.io.File;
import java.io.IOException;
import java.io.InputStream;
import java.net.URI;
import java.net.URL;
import java.nio.charset.StandardCharsets;
import java.nio.file.Path;
import java.nio.file.Paths;
import java.util.Collections;
import java.util.HashMap;
import java.util.Map;
import java.util.Objects;
import java.util.Set;
import java.util.function.Function;
import java.util.function.Supplier;
import java.util.stream.Collectors;

import org.apache.commons.io.FileUtils;
import org.apache.commons.io.IOUtils;
import org.slf4j.Logger;
import org.slf4j.LoggerFactory;

import com.vaadin.flow.server.Constants;
import com.vaadin.flow.server.frontend.scanner.ClassFinder;
import com.vaadin.flow.server.frontend.scanner.FrontendDependencies;
import com.vaadin.flow.server.frontend.scanner.FrontendDependenciesScanner;

import elemental.json.Json;
import elemental.json.JsonException;
import elemental.json.JsonObject;
import elemental.json.JsonValue;

import static com.vaadin.flow.server.Constants.PACKAGE_JSON;
import static com.vaadin.flow.server.Constants.PACKAGE_LOCK_JSON;
import static com.vaadin.flow.server.frontend.FrontendUtils.NODE_MODULES;
import static elemental.json.impl.JsonUtil.stringify;
import static java.nio.charset.StandardCharsets.UTF_8;

/**
 * Base abstract class for frontend updaters that needs to be run when in
 * dev-mode or from the flow maven plugin.
 * <p>
 * For internal use only. May be renamed or removed in a future release.
 *
 * @since 2.0
 */
public abstract class NodeUpdater implements FallibleCommand {

    private static final String VAADIN_FORM_PKG_LEGACY_VERSION = "flow-frontend/form";

    private static final String VAADIN_FORM_PKG = "@vaadin/form";

    // .vaadin/vaadin.json contains local installation data inside node_modules
    // This will help us know to execute even when another developer has pushed
    // a new hash to the code repository.
    private static final String VAADIN_JSON = ".vaadin/vaadin.json";

    static final String DEPENDENCIES = "dependencies";
    static final String VAADIN_DEP_KEY = "vaadin";
    static final String HASH_KEY = "hash";
    static final String DEV_DEPENDENCIES = "devDependencies";
    static final String OVERRIDES = "overrides";

    private static final String DEP_LICENSE_KEY = "license";
    private static final String DEP_LICENSE_DEFAULT = "UNLICENSED";
    private static final String DEP_NAME_KEY = "name";
    private static final String DEP_NAME_DEFAULT = "no-name";
    @Deprecated
    protected static final String DEP_NAME_FLOW_DEPS = "@vaadin/flow-deps";
    @Deprecated
    protected static final String DEP_NAME_FLOW_JARS = "@vaadin/flow-frontend";

    static final String VAADIN_VERSION = "vaadinVersion";
    static final String PROJECT_FOLDER = "projectFolder";

    /**
     * The {@link FrontendDependencies} object representing the application
     * dependencies.
     */
    protected final FrontendDependenciesScanner frontDeps;

    final ClassFinder finder;

    boolean modified;

    JsonObject versionsJson;

    protected Options options;

    /**
     * Constructor.
     *
     * @param finder
     *            a reusable class finder
     * @param frontendDependencies
     *            a reusable frontend dependencies
     * @param options
     *            the task options
     */
    protected NodeUpdater(ClassFinder finder,
            FrontendDependenciesScanner frontendDependencies, Options options) {
        this.finder = finder;
        this.frontDeps = frontendDependencies;
        this.options = options;
    }

    protected File getPackageJsonFile() {
        return new File(options.getNpmFolder(), PACKAGE_JSON);
    }

    protected File getPackageLockFile() {
        return new File(options.getNpmFolder(), PACKAGE_LOCK_JSON);
    }

    /**
     * Gets the platform pinned versions that are not overridden by the user in
     * package.json.
     *
     * @return {@code JsonObject} with the dependencies or empty
     *         {@code JsonObject} if file doesn't exist
     * @throws IOException
     *             when versions file could not be read
     */
    JsonObject getPlatformPinnedDependencies() throws IOException {
        URL coreVersionsResource = finder
                .getResource(Constants.VAADIN_CORE_VERSIONS_JSON);
        if (coreVersionsResource == null) {
            log().info(
                    "Couldn't find {} file to pin dependency versions for core components."
                            + " Transitive dependencies won't be pinned for npm/pnpm.",
                    Constants.VAADIN_CORE_VERSIONS_JSON);
            return Json.createObject();
        }

        JsonObject versionsJson = getFilteredVersionsFromResource(
                coreVersionsResource, Constants.VAADIN_CORE_VERSIONS_JSON);

        URL vaadinVersionsResource = finder
                .getResource(Constants.VAADIN_VERSIONS_JSON);
        if (vaadinVersionsResource == null) {
            // vaadin is not on the classpath, only vaadin-core is present.
            return versionsJson;
        }

        JsonObject vaadinVersionsJson = getFilteredVersionsFromResource(
                vaadinVersionsResource, Constants.VAADIN_VERSIONS_JSON);
        for (String key : vaadinVersionsJson.keys()) {
            versionsJson.put(key, vaadinVersionsJson.getString(key));
        }

        return versionsJson;
    }

    private JsonObject getFilteredVersionsFromResource(URL versionsResource,
            String versionsOrigin) throws IOException {
        JsonObject versionsJson;
        try (InputStream content = versionsResource.openStream()) {
            VersionsJsonConverter convert = new VersionsJsonConverter(Json
                    .parse(IOUtils.toString(content, StandardCharsets.UTF_8)));
            versionsJson = convert.getConvertedJson();
            versionsJson = new VersionsJsonFilter(getPackageJson(),
                    DEPENDENCIES)
                    .getFilteredVersions(versionsJson, versionsOrigin);
        }
        return versionsJson;
    }

    static Set<String> getGeneratedModules(File directory,
            Set<String> excludes) {
        if (!directory.exists()) {
            return Collections.emptySet();
        }

        final Function<String, String> unixPath = str -> str.replace("\\", "/");

        final URI baseDir = directory.toURI();

        return FileUtils.listFiles(directory, new String[] { "js" }, true)
                .stream().filter(file -> {
                    String path = unixPath.apply(file.getPath());
                    if (path.contains("/node_modules/")) {
                        return false;
                    }
                    return excludes.stream().noneMatch(
                            postfix -> path.endsWith(unixPath.apply(postfix)));
                })
                .map(file -> unixPath
                        .apply(baseDir.relativize(file.toURI()).getPath()))
                .collect(Collectors.toSet());
    }

    JsonObject getPackageJson() throws IOException {
        JsonObject packageJson = getJsonFileContent(getPackageJsonFile());
        if (packageJson == null) {
            packageJson = Json.createObject();
            packageJson.put(DEP_NAME_KEY, DEP_NAME_DEFAULT);
            packageJson.put(DEP_LICENSE_KEY, DEP_LICENSE_DEFAULT);
            packageJson.put("type", "module");
        }

        addDefaultObjects(packageJson);
        addVaadinDefaultsToJson(packageJson);
        removeWebpackPlugins(packageJson);

        return packageJson;
    }

    private void addDefaultObjects(JsonObject json) {
        computeIfAbsent(json, DEPENDENCIES, Json::createObject);
        computeIfAbsent(json, DEV_DEPENDENCIES, Json::createObject);
    }

    private void removeWebpackPlugins(JsonObject packageJson) {
        Path targetFolder = Paths.get(options.getNpmFolder().toString(),
                options.getBuildDirectoryName(),
                FrontendPluginsUtil.PLUGIN_TARGET);

        if (!packageJson.hasKey(DEV_DEPENDENCIES)) {
            return;
        }
        JsonObject devDependencies = packageJson.getObject(DEV_DEPENDENCIES);

        String atVaadinPrefix = "@vaadin/";
        String pluginTargetPrefix = "./"
                + (options.getNpmFolder().toPath().relativize(targetFolder)
                        + "/").replace('\\', '/');

        // Clean previously installed plugins
        for (String depKey : devDependencies.keys()) {
            String depVersion = devDependencies.getString(depKey);
            if (depKey.startsWith(atVaadinPrefix)
                    && depVersion.startsWith(pluginTargetPrefix)) {
                devDependencies.remove(depKey);
            }
        }
    }

    static JsonObject getJsonFileContent(File packageFile) throws IOException {
        JsonObject jsonContent = null;
        if (packageFile.exists()) {
            String fileContent = FileUtils.readFileToString(packageFile,
                    UTF_8.name());
            try {
                jsonContent = Json.parse(fileContent);
            } catch (JsonException e) { // NOSONAR
                throw new JsonException(String
                        .format("Cannot parse package file '%s'", packageFile));
            }
        }
        return jsonContent;
    }

    void addVaadinDefaultsToJson(JsonObject json) {
        JsonObject vaadinPackages = computeIfAbsent(json, VAADIN_DEP_KEY,
                Json::createObject);

        computeIfAbsent(vaadinPackages, DEPENDENCIES, () -> {
            final JsonObject dependencies = Json.createObject();
            getDefaultDependencies().forEach(dependencies::put);
            return dependencies;
        });
        computeIfAbsent(vaadinPackages, DEV_DEPENDENCIES, () -> {
            final JsonObject devDependencies = Json.createObject();
            getDefaultDevDependencies().forEach(devDependencies::put);
            return devDependencies;
        });
        computeIfAbsent(vaadinPackages, HASH_KEY, () -> Json.create(""));
    }

    private static <T extends JsonValue> T computeIfAbsent(
            JsonObject jsonObject, String key, Supplier<T> valueSupplier) {
        T result = jsonObject.get(key);
        if (result == null) {
            result = valueSupplier.get();
            jsonObject.put(key, result);
        }
        return result;
    }

    static Map<String, String> getDefaultDependencies() {
        return readDependencies("default", "dependencies");
    }

    private static Map<String, String> readDependencies(String id,
            String packageJsonKey) {
        try {
            Map<String, String> map = new HashMap<>();
            JsonObject dependencies = readPackageJson(id)
                    .getObject(packageJsonKey);
            for (String key : dependencies.keys()) {
                map.put(key, dependencies.getString(key));
            }

            return map;
        } catch (IOException e) {
            LoggerFactory.getLogger(NodeUpdater.class).error(
                    "Unable to read " + packageJsonKey + " from '" + id + "'",
                    e);
            return new HashMap<>();
        }

    }

    private static JsonObject readPackageJson(String id) throws IOException {
        try (InputStream packageJson = NodeUpdater.class
                .getResourceAsStream("dependencies/" + id + "/package.json")) {
            JsonObject content = Json.parse(
                    IOUtils.toString(packageJson, StandardCharsets.UTF_8));
            return content;
        }

    }

    Map<String, String> getDefaultDevDependencies() {
        Map<String, String> defaults = new HashMap<>();
        defaults.putAll(readDependencies("default", "devDependencies"));
        defaults.putAll(readDependencies("vite", "devDependencies"));

        return defaults;
    }

    /**
     * Updates default dependencies and development dependencies to
     * package.json.
     *
     * @param packageJson
     *            package.json json object to update with dependencies
     * @return true if items were added or removed from the {@code packageJson}
     */
    boolean updateDefaultDependencies(JsonObject packageJson) {
        int added = 0;

        for (Map.Entry<String, String> entry : getDefaultDependencies()
                .entrySet()) {
            added += addDependency(packageJson, DEPENDENCIES, entry.getKey(),
                    entry.getValue());
        }

        for (Map.Entry<String, String> entry : getDefaultDevDependencies()
                .entrySet()) {
            added += addDependency(packageJson, DEV_DEPENDENCIES,
                    entry.getKey(), entry.getValue());
        }

        if (added > 0) {
            log().info("Added {} default dependencies to main package.json",
                    added);
        }
        return added > 0;
    }

    int addDependency(JsonObject json, String key, String pkg, String version) {
        Objects.requireNonNull(json, "Json object need to be given");
        Objects.requireNonNull(key, "Json sub object needs to be give.");
        Objects.requireNonNull(pkg, "dependency package needs to be defined");

        JsonObject vaadinDeps = json.getObject(VAADIN_DEP_KEY);
        if (!json.hasKey(key)) {
            json.put(key, Json.createObject());
        }
        json = json.get(key);
        vaadinDeps = vaadinDeps.getObject(key);

        if (vaadinDeps.hasKey(pkg)) {
            if (version == null) {
                version = vaadinDeps.getString(pkg);
            }
            return handleExistingVaadinDep(json, pkg, version, vaadinDeps);
        } else {
            vaadinDeps.put(pkg, version);
            if (!json.hasKey(pkg) || isNewerVersion(json, pkg, version)) {
                json.put(pkg, version);
                log().debug("Added \"{}\": \"{}\" line.", pkg, version);
                return 1;
            }
        }
        return 0;
    }

    private boolean isNewerVersion(JsonObject json, String pkg,
            String version) {

        try {
            FrontendVersion newVersion = new FrontendVersion(version);
            FrontendVersion existingVersion = toVersion(json, pkg);
            return newVersion.isNewerThan(existingVersion);
        } catch (NumberFormatException e) {
            if (VAADIN_FORM_PKG.equals(pkg) && json.getString(pkg)
                    .contains(VAADIN_FORM_PKG_LEGACY_VERSION)) {
                return true;
            } else {
                // NPM package versions are not always easy to parse, see
                // https://docs.npmjs.com/cli/v8/configuring-npm/package-json#dependencies
                // for some examples. So let's return false for unparsable
                // versions, as we don't want them to be updated.
                log().warn("Package {} has unparseable version: {}", pkg,
                        e.getMessage());
                return false;
            }
        }
    }

    private int handleExistingVaadinDep(JsonObject json, String pkg,
            String version, JsonObject vaadinDeps) {
        boolean added = false;
        boolean updatedVaadinVersionSection = false;
        try {
            FrontendVersion vaadinVersion = toVersion(vaadinDeps, pkg);
            if (json.hasKey(pkg)) {
                FrontendVersion packageVersion = toVersion(json, pkg);
                FrontendVersion newVersion = new FrontendVersion(version);
                // Vaadin and package.json versions are the same, but dependency
                // updates (can be up or down)
                if (vaadinVersion.isEqualTo(packageVersion)
                        && !vaadinVersion.isEqualTo(newVersion)) {
                    json.put(pkg, version);
                    added = true;
                    // if vaadin and package not the same, but new version is
                    // newer
                    // update package version.
                } else if (newVersion.isNewerThan(packageVersion)) {
                    json.put(pkg, version);
                    added = true;
                }
            } else {
                json.put(pkg, version);
                added = true;
            }
        } catch (NumberFormatException e) { // NOSONAR
            /*
             * If the current version is not parseable, it can refer to a file
             * and we should leave it alone
             */
        }
        // always update vaadin version to the latest set version
        if (!version.equals(vaadinDeps.getString(pkg))) {
            vaadinDeps.put(pkg, version);
            updatedVaadinVersionSection = true;
        }

        if (added) {
            log().debug("Added \"{}\": \"{}\" line.", pkg, version);
        } else {
            // we made a change to the package json vaadin defaults
            // even if we didn't add to the dependencies.
            added = updatedVaadinVersionSection;
        }
        return added ? 1 : 0;
    }

    private static FrontendVersion toVersion(JsonObject json, String key) {
        return new FrontendVersion(json.getString(key));
    }

    String writePackageFile(JsonObject packageJson) throws IOException {
        return writePackageFile(packageJson,
                new File(options.getNpmFolder(), PACKAGE_JSON));
    }

    String writePackageFile(JsonObject json, File packageFile)
            throws IOException {
        String content = stringify(json, 2) + "\n";
        if (packageFile.exists() || options.isProductionMode()
                || options.isFrontendHotdeploy()
                || options.isDevBundleBuild()) {
            log().debug("writing file {}.", packageFile.getAbsolutePath());
            FileUtils.forceMkdirParent(packageFile);
            FileUtils.writeStringToFile(packageFile, content, UTF_8.name());
        }
        return content;
    }

    File getVaadinJsonFile() {
        return new File(new File(options.getNpmFolder(), NODE_MODULES),
                VAADIN_JSON);
    }

    JsonObject getVaadinJsonContents() throws IOException {
        File vaadinJsonFile = getVaadinJsonFile();
        if (vaadinJsonFile.exists()) {
            String fileContent = FileUtils.readFileToString(vaadinJsonFile,
                    UTF_8.name());
            return Json.parse(fileContent);
        } else {
            return Json.createObject();
        }
    }

    void updateVaadinJsonContents(Map<String, String> newContent)
            throws IOException {
        JsonObject fileContent = getVaadinJsonContents();
        newContent.forEach(fileContent::put);
        File vaadinJsonFile = getVaadinJsonFile();
        FileUtils.forceMkdirParent(vaadinJsonFile);
        String content = stringify(fileContent, 2) + "\n";
        FileUtils.writeStringToFile(vaadinJsonFile, content, UTF_8.name());
    }

    Logger log() {
        return LoggerFactory.getLogger(this.getClass());
    }

    /**
     * Generate versions json file for version locking.
     *
     * @param packageJson
     *            the package json content
     * @throws IOException
     *             when file IO fails
     */
    protected void generateVersionsJson(JsonObject packageJson)
            throws IOException {
<<<<<<< HEAD
        versionsJson = getPlatformPinnedDependencies();
=======
        File versions = new File(FrontendUtils.getFlowGeneratedFolder(
                options.getFrontendDirectory()), "versions.json");

        JsonObject versionsJson = getPlatformPinnedDependencies();
>>>>>>> 4bad7bda
        JsonObject packageJsonVersions = generateVersionsFromPackageJson(
                packageJson);
        if (versionsJson.keys().length == 0) {
            versionsJson = packageJsonVersions;
        } else {
            for (String key : packageJsonVersions.keys()) {
                if (!versionsJson.hasKey(key)) {
                    versionsJson.put(key, packageJsonVersions.getString(key));
                }
            }
        }
    }

    /**
     * If we do not have the platform versions to lock we should lock any
     * versions in the package.json so we do not get multiple versions for
     * defined packages.
     *
     * @return versions Json based on package.json
     * @throws IOException
     *             If reading package.json fails
     */
    private JsonObject generateVersionsFromPackageJson(JsonObject packageJson)
            throws IOException {
        JsonObject versionsJson = Json.createObject();
        // if we don't have versionsJson lock package dependency versions.
        final JsonObject dependencies = packageJson.getObject(DEPENDENCIES);
        final JsonObject devDependencies = packageJson
                .getObject(DEV_DEPENDENCIES);
        if (dependencies != null) {
            for (String key : dependencies.keys()) {
                versionsJson.put(key, dependencies.getString(key));
            }
        }
        if (devDependencies != null) {
            for (String key : devDependencies.keys()) {
                versionsJson.put(key, devDependencies.getString(key));
            }
        }

        return versionsJson;
    }
}<|MERGE_RESOLUTION|>--- conflicted
+++ resolved
@@ -527,14 +527,7 @@
      */
     protected void generateVersionsJson(JsonObject packageJson)
             throws IOException {
-<<<<<<< HEAD
         versionsJson = getPlatformPinnedDependencies();
-=======
-        File versions = new File(FrontendUtils.getFlowGeneratedFolder(
-                options.getFrontendDirectory()), "versions.json");
-
-        JsonObject versionsJson = getPlatformPinnedDependencies();
->>>>>>> 4bad7bda
         JsonObject packageJsonVersions = generateVersionsFromPackageJson(
                 packageJson);
         if (versionsJson.keys().length == 0) {
