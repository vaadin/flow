--- conflicted
+++ resolved
@@ -348,13 +348,8 @@
         Map<String, String> defaults = new HashMap<>();
         defaults.putAll(readDependencies("default", "devDependencies"));
         defaults.putAll(readDependencies("vite", "devDependencies"));
-<<<<<<< HEAD
-        putHillaComponentsDependencies(options, defaults, "devDependencies");
+        putHillaComponentsDependencies(defaults, "devDependencies");
         if (options.isReactEnabled()) {
-=======
-        putHillaComponentsDependencies(defaults, "devDependencies");
-        if (options.isReactRouterEnabled()) {
->>>>>>> 7f47a048
             defaults.putAll(
                     readDependencies("react-router", "devDependencies"));
         }
@@ -602,14 +597,9 @@
      */
     private void putHillaComponentsDependencies(
             Map<String, String> dependencies, String packageJsonKey) {
-<<<<<<< HEAD
-        if (FrontendUtils.isHillaUsed(options.getFrontendDirectory())) {
-            if (options.isReactEnabled()) {
-=======
         if (FrontendUtils.isHillaUsed(options.getFrontendDirectory(),
                 options.getClassFinder())) {
-            if (options.isReactRouterEnabled()) {
->>>>>>> 7f47a048
+            if (options.isReactEnabled()) {
                 dependencies.putAll(readDependencies("hilla/components/react",
                         packageJsonKey));
             } else {
