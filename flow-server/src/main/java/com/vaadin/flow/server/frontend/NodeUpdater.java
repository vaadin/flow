--- conflicted
+++ resolved
@@ -411,18 +411,7 @@
 
         final String WORKBOX_VERSION = "6.5.0";
 
-<<<<<<< HEAD
-        if (featureFlags.isEnabled(FeatureFlags.VITE)) {
-            defaults.put("vite", "v3.0.2");
-            defaults.put("@rollup/plugin-replace", "3.1.0");
-            defaults.put("rollup-plugin-brotli", "3.1.0");
-            defaults.put("vite-plugin-checker", "0.4.9");
-            defaults.put("mkdirp", "1.0.4"); // for application-theme-plugin
-            defaults.put("workbox-build", WORKBOX_VERSION);
-        } else {
-=======
         if (featureFlags.isEnabled(FeatureFlags.WEBPACK)) {
->>>>>>> c7606052
             // Webpack plugins and helpers
             defaults.put("esbuild-loader", "2.19.0");
             defaults.put("html-webpack-plugin", "4.5.1");
@@ -446,10 +435,10 @@
             defaults.put("chokidar", "^3.5.0");
         } else {
             // Use Vite
-            defaults.put("vite", "v2.9.13");
+            defaults.put("vite", "v3.0.2");
             defaults.put("@rollup/plugin-replace", "3.1.0");
             defaults.put("rollup-plugin-brotli", "3.1.0");
-            defaults.put("vite-plugin-checker", "0.4.6");
+            defaults.put("vite-plugin-checker", "0.4.9");
             defaults.put("mkdirp", "1.0.4"); // for application-theme-plugin
             defaults.put("workbox-build", WORKBOX_VERSION);
         }
