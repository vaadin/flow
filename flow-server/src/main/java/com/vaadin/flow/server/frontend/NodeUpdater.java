/*
 * Copyright 2000-2024 Vaadin Ltd.
 *
 * Licensed under the Apache License, Version 2.0 (the "License"); you may not
 * use this file except in compliance with the License. You may obtain a copy of
 * the License at
 *
 * http://www.apache.org/licenses/LICENSE-2.0
 *
 * Unless required by applicable law or agreed to in writing, software
 * distributed under the License is distributed on an "AS IS" BASIS, WITHOUT
 * WARRANTIES OR CONDITIONS OF ANY KIND, either express or implied. See the
 * License for the specific language governing permissions and limitations under
 * the License.
 */
package com.vaadin.flow.server.frontend;

import java.io.File;
import java.io.IOException;
import java.io.InputStream;
import java.net.URI;
import java.net.URL;
import java.nio.charset.StandardCharsets;
import java.nio.file.Path;
import java.nio.file.Paths;
import java.util.Collections;
import java.util.HashMap;
import java.util.Map;
import java.util.Objects;
import java.util.Set;
import java.util.function.Function;
import java.util.function.Supplier;
import java.util.stream.Collectors;

import org.apache.commons.io.FileUtils;
import org.apache.commons.io.IOUtils;
import org.slf4j.Logger;
import org.slf4j.LoggerFactory;

import com.vaadin.flow.server.Constants;
import com.vaadin.flow.server.frontend.scanner.ClassFinder;
import com.vaadin.flow.server.frontend.scanner.FrontendDependencies;
import com.vaadin.flow.server.frontend.scanner.FrontendDependenciesScanner;

import elemental.json.Json;
import elemental.json.JsonException;
import elemental.json.JsonObject;
import elemental.json.JsonValue;

import static com.vaadin.flow.server.Constants.PACKAGE_JSON;
import static com.vaadin.flow.server.Constants.PACKAGE_LOCK_JSON;
import static com.vaadin.flow.server.frontend.FrontendUtils.NODE_MODULES;
import static elemental.json.impl.JsonUtil.stringify;
import static java.nio.charset.StandardCharsets.UTF_8;

/**
 * Base abstract class for frontend updaters that needs to be run when in
 * dev-mode or from the flow maven plugin.
 * <p>
 * For internal use only. May be renamed or removed in a future release.
 *
 * @since 2.0
 */
public abstract class NodeUpdater implements FallibleCommand {

    private static final String VAADIN_FORM_PKG_LEGACY_VERSION = "flow-frontend/form";

    private static final String VAADIN_FORM_PKG = "@vaadin/form";

    // .vaadin/vaadin.json contains local installation data inside node_modules
    // This will help us know to execute even when another developer has pushed
    // a new hash to the code repository.
    private static final String VAADIN_JSON = ".vaadin/vaadin.json";

    static final String DEPENDENCIES = "dependencies";
    static final String VAADIN_DEP_KEY = "vaadin";
    static final String HASH_KEY = "hash";
    static final String DEV_DEPENDENCIES = "devDependencies";
    static final String OVERRIDES = "overrides";

    private static final String DEP_LICENSE_KEY = "license";
    private static final String DEP_LICENSE_DEFAULT = "UNLICENSED";
    private static final String DEP_NAME_KEY = "name";
    private static final String DEP_NAME_DEFAULT = "no-name";
    private static final String FRONTEND_RESOURCES_PATH = NodeUpdater.class
            .getPackage().getName().replace('.', '/') + "/";
    @Deprecated
    protected static final String DEP_NAME_FLOW_DEPS = "@vaadin/flow-deps";
    @Deprecated
    protected static final String DEP_NAME_FLOW_JARS = "@vaadin/flow-frontend";

    static final String VAADIN_VERSION = "vaadinVersion";
    static final String PROJECT_FOLDER = "projectFolder";

    /**
     * The {@link FrontendDependencies} object representing the application
     * dependencies.
     */
    protected final FrontendDependenciesScanner frontDeps;

    final ClassFinder finder;

    boolean modified;

    JsonObject versionsJson;

    protected Options options;

    /**
     * Constructor.
     *
     * @param frontendDependencies
     *            a reusable frontend dependencies
     * @param options
     *            the task options
     */
    protected NodeUpdater(FrontendDependenciesScanner frontendDependencies,
            Options options) {
        this.finder = options.getClassFinder();
        this.frontDeps = frontendDependencies;
        this.options = options;
    }

    protected File getPackageJsonFile() {
        return new File(options.getNpmFolder(), PACKAGE_JSON);
    }

    protected File getPackageLockFile() {
        return new File(options.getNpmFolder(), PACKAGE_LOCK_JSON);
    }

    /**
     * Gets the platform pinned versions that are not overridden by the user in
     * package.json.
     *
     * @return {@code JsonObject} with the dependencies or empty
     *         {@code JsonObject} if file doesn't exist
     * @throws IOException
     *             when versions file could not be read
     */
    JsonObject getPlatformPinnedDependencies() throws IOException {
        URL coreVersionsResource = finder
                .getResource(Constants.VAADIN_CORE_VERSIONS_JSON);
        if (coreVersionsResource == null) {
            log().info(
                    "Couldn't find {} file to pin dependency versions for core components."
                            + " Transitive dependencies won't be pinned for npm/pnpm/bun.",
                    Constants.VAADIN_CORE_VERSIONS_JSON);
            return Json.createObject();
        }

        JsonObject versionsJson = getFilteredVersionsFromResource(
                coreVersionsResource, Constants.VAADIN_CORE_VERSIONS_JSON);

        URL vaadinVersionsResource = finder
                .getResource(Constants.VAADIN_VERSIONS_JSON);
        if (vaadinVersionsResource == null) {
            // vaadin is not on the classpath, only vaadin-core is present.
            return versionsJson;
        }

        JsonObject vaadinVersionsJson = getFilteredVersionsFromResource(
                vaadinVersionsResource, Constants.VAADIN_VERSIONS_JSON);
        for (String key : vaadinVersionsJson.keys()) {
            versionsJson.put(key, vaadinVersionsJson.getString(key));
        }

        return versionsJson;
    }

    private JsonObject getFilteredVersionsFromResource(URL versionsResource,
            String versionsOrigin) throws IOException {
        JsonObject versionsJson;
        try (InputStream content = versionsResource.openStream()) {
            VersionsJsonConverter convert = new VersionsJsonConverter(
                    Json.parse(
                            IOUtils.toString(content, StandardCharsets.UTF_8)),
                    options.isReactRouterEnabled());
            versionsJson = convert.getConvertedJson();
            versionsJson = new VersionsJsonFilter(getPackageJson(),
                    DEPENDENCIES)
                    .getFilteredVersions(versionsJson, versionsOrigin);
        }
        return versionsJson;
    }

    static Set<String> getGeneratedModules(File frontendFolder) {
        final Function<String, String> unixPath = str -> str.replace("\\", "/");

        File generatedImportsFolder = FrontendUtils
                .getFlowGeneratedFolder(frontendFolder);
        File webComponentsFolder = FrontendUtils
                .getFlowGeneratedWebComponentsFolder(frontendFolder);
        final URI baseDir = generatedImportsFolder.toURI();

        if (!webComponentsFolder.exists()) {
            return Collections.emptySet();
        }

        return FileUtils
                .listFiles(webComponentsFolder, new String[] { "js" }, true)
                .stream()
                .map(file -> unixPath
                        .apply(baseDir.relativize(file.toURI()).getPath()))
                .collect(Collectors.toSet());
    }

    JsonObject getPackageJson() throws IOException {
        JsonObject packageJson = getJsonFileContent(getPackageJsonFile());
        if (packageJson == null) {
            packageJson = Json.createObject();
            packageJson.put(DEP_NAME_KEY, DEP_NAME_DEFAULT);
            packageJson.put(DEP_LICENSE_KEY, DEP_LICENSE_DEFAULT);
            packageJson.put("type", "module");
        }

        addDefaultObjects(packageJson);
        addVaadinDefaultsToJson(packageJson);
        removeWebpackPlugins(packageJson);

        return packageJson;
    }

    private void addDefaultObjects(JsonObject json) {
        computeIfAbsent(json, DEPENDENCIES, Json::createObject);
        computeIfAbsent(json, DEV_DEPENDENCIES, Json::createObject);
    }

    private void removeWebpackPlugins(JsonObject packageJson) {
        Path targetFolder = Paths.get(options.getNpmFolder().toString(),
                options.getBuildDirectoryName(),
                FrontendPluginsUtil.PLUGIN_TARGET);

        if (!packageJson.hasKey(DEV_DEPENDENCIES)) {
            return;
        }
        JsonObject devDependencies = packageJson.getObject(DEV_DEPENDENCIES);

        String atVaadinPrefix = "@vaadin/";
        String pluginTargetPrefix = "./"
                + (options.getNpmFolder().toPath().relativize(targetFolder)
                        + "/").replace('\\', '/');

        // Clean previously installed plugins
        for (String depKey : devDependencies.keys()) {
            String depVersion = devDependencies.getString(depKey);
            if (depKey.startsWith(atVaadinPrefix)
                    && depVersion.startsWith(pluginTargetPrefix)) {
                devDependencies.remove(depKey);
            }
        }
    }

    static JsonObject getJsonFileContent(File packageFile) throws IOException {
        JsonObject jsonContent = null;
        if (packageFile.exists()) {
            String fileContent = FileUtils.readFileToString(packageFile,
                    UTF_8.name());
            try {
                jsonContent = Json.parse(fileContent);
            } catch (JsonException e) { // NOSONAR
                throw new JsonException(String
                        .format("Cannot parse package file '%s'", packageFile));
            }
        }
        return jsonContent;
    }

    void addVaadinDefaultsToJson(JsonObject json) {
        JsonObject vaadinPackages = computeIfAbsent(json, VAADIN_DEP_KEY,
                Json::createObject);

        computeIfAbsent(vaadinPackages, DEPENDENCIES, () -> {
            final JsonObject dependencies = Json.createObject();
            getDefaultDependencies().forEach(dependencies::put);
            return dependencies;
        });
        computeIfAbsent(vaadinPackages, DEV_DEPENDENCIES, () -> {
            final JsonObject devDependencies = Json.createObject();
            getDefaultDevDependencies().forEach(devDependencies::put);
            return devDependencies;
        });
        computeIfAbsent(vaadinPackages, HASH_KEY, () -> Json.create(""));
    }

    private static <T extends JsonValue> T computeIfAbsent(
            JsonObject jsonObject, String key, Supplier<T> valueSupplier) {
        T result = jsonObject.get(key);
        if (result == null) {
            result = valueSupplier.get();
            jsonObject.put(key, result);
        }
        return result;
    }

    Map<String, String> getDefaultDependencies() {
        Map<String, String> dependencies = readDependencies("default",
                "dependencies");
        if (options.isReactRouterEnabled()) {
            dependencies
                    .putAll(readDependencies("react-router", "dependencies"));
        } else {
            dependencies
                    .putAll(readDependencies("vaadin-router", "dependencies"));
        }
        putHillaComponentsDependencies(dependencies, "dependencies");
        return dependencies;
    }

    Map<String, String> readDependencies(String id, String packageJsonKey) {
        try {
            Map<String, String> map = new HashMap<>();
            JsonObject dependencies = readPackageJson(id)
                    .getObject(packageJsonKey);
            if (dependencies == null) {
                LoggerFactory.getLogger(NodeUpdater.class)
                        .error("Unable to find " + packageJsonKey + " from '"
                                + id + "'");
                return new HashMap<>();
            }
            for (String key : dependencies.keys()) {
                map.put(key, dependencies.getString(key));
            }

            return map;
        } catch (IOException e) {
            LoggerFactory.getLogger(NodeUpdater.class).error(
                    "Unable to read " + packageJsonKey + " from '" + id + "'",
                    e);
            return new HashMap<>();
        }

    }

    JsonObject readPackageJson(String id) throws IOException {
        URL resource = options.getClassFinder()
                .getResource(FRONTEND_RESOURCES_PATH + "dependencies/" + id
                        + "/package.json");
        if (resource == null) {
            LoggerFactory.getLogger(NodeUpdater.class)
                    .error("Unable to find package.json from '" + id + "'");
            return Json.createObject();
        }
        return Json.parse(IOUtils.toString(resource, StandardCharsets.UTF_8));
    }

    Map<String, String> getDefaultDevDependencies() {
        Map<String, String> defaults = new HashMap<>();
        defaults.putAll(readDependencies("default", "devDependencies"));
        defaults.putAll(readDependencies("vite", "devDependencies"));
<<<<<<< HEAD
        putHillaComponentsDependencies(defaults, "devDependencies");
=======
        putHillaComponentsDependencies(options, defaults, "devDependencies");
        if (options.isReactRouterEnabled()) {
            defaults.putAll(
                    readDependencies("react-router", "devDependencies"));
        }
>>>>>>> cea8af4c

        return defaults;
    }

    /**
     * Updates default dependencies and development dependencies to
     * package.json.
     *
     * @param packageJson
     *            package.json json object to update with dependencies
     * @return true if items were added or removed from the {@code packageJson}
     */
    boolean updateDefaultDependencies(JsonObject packageJson) {
        int added = 0;

        for (Map.Entry<String, String> entry : getDefaultDependencies()
                .entrySet()) {
            added += addDependency(packageJson, DEPENDENCIES, entry.getKey(),
                    entry.getValue());
        }

        for (Map.Entry<String, String> entry : getDefaultDevDependencies()
                .entrySet()) {
            added += addDependency(packageJson, DEV_DEPENDENCIES,
                    entry.getKey(), entry.getValue());
        }

        if (added > 0) {
            log().debug("Added {} default dependencies to main package.json",
                    added);
        }
        return added > 0;
    }

    int addDependency(JsonObject json, String key, String pkg, String version) {
        Objects.requireNonNull(json, "Json object need to be given");
        Objects.requireNonNull(key, "Json sub object needs to be give.");
        Objects.requireNonNull(pkg, "dependency package needs to be defined");

        JsonObject vaadinDeps = json.getObject(VAADIN_DEP_KEY);
        if (!json.hasKey(key)) {
            json.put(key, Json.createObject());
        }
        json = json.get(key);
        vaadinDeps = vaadinDeps.getObject(key);

        if (vaadinDeps.hasKey(pkg)) {
            if (version == null) {
                version = vaadinDeps.getString(pkg);
            }
            return handleExistingVaadinDep(json, pkg, version, vaadinDeps);
        } else {
            vaadinDeps.put(pkg, version);
            if (!json.hasKey(pkg) || isNewerVersion(json, pkg, version)) {
                json.put(pkg, version);
                log().debug("Added \"{}\": \"{}\" line.", pkg, version);
                return 1;
            }
        }
        return 0;
    }

    private boolean isNewerVersion(JsonObject json, String pkg,
            String version) {

        try {
            FrontendVersion newVersion = new FrontendVersion(version);
            FrontendVersion existingVersion = toVersion(json, pkg);
            return newVersion.isNewerThan(existingVersion);
        } catch (NumberFormatException e) {
            if (VAADIN_FORM_PKG.equals(pkg) && json.getString(pkg)
                    .contains(VAADIN_FORM_PKG_LEGACY_VERSION)) {
                return true;
            } else {
                // NPM package versions are not always easy to parse, see
                // https://docs.npmjs.com/cli/v8/configuring-npm/package-json#dependencies
                // for some examples. So let's return false for unparsable
                // versions, as we don't want them to be updated.
                log().warn("Package {} has unparseable version: {}", pkg,
                        e.getMessage());
                return false;
            }
        }
    }

    private int handleExistingVaadinDep(JsonObject json, String pkg,
            String version, JsonObject vaadinDeps) {
        boolean added = false;
        boolean updatedVaadinVersionSection = false;
        try {
            FrontendVersion vaadinVersion = toVersion(vaadinDeps, pkg);
            if (json.hasKey(pkg)) {
                FrontendVersion packageVersion = toVersion(json, pkg);
                FrontendVersion newVersion = new FrontendVersion(version);
                // Vaadin and package.json versions are the same, but dependency
                // updates (can be up or down)
                if (vaadinVersion.isEqualTo(packageVersion)
                        && !vaadinVersion.isEqualTo(newVersion)) {
                    json.put(pkg, version);
                    added = true;
                    // if vaadin and package not the same, but new version is
                    // newer
                    // update package version.
                } else if (newVersion.isNewerThan(packageVersion)) {
                    json.put(pkg, version);
                    added = true;
                }
            } else {
                json.put(pkg, version);
                added = true;
            }
        } catch (NumberFormatException e) { // NOSONAR
            /*
             * If the current version is not parseable, it can refer to a file
             * and we should leave it alone
             */
        }
        // always update vaadin version to the latest set version
        if (!version.equals(vaadinDeps.getString(pkg))) {
            vaadinDeps.put(pkg, version);
            updatedVaadinVersionSection = true;
        }

        if (added) {
            log().debug("Added \"{}\": \"{}\" line.", pkg, version);
        } else {
            // we made a change to the package json vaadin defaults
            // even if we didn't add to the dependencies.
            added = updatedVaadinVersionSection;
        }
        return added ? 1 : 0;
    }

    private static FrontendVersion toVersion(JsonObject json, String key) {
        return new FrontendVersion(json.getString(key));
    }

    String writePackageFile(JsonObject packageJson) throws IOException {
        return writePackageFile(packageJson,
                new File(options.getNpmFolder(), PACKAGE_JSON));
    }

    String writePackageFile(JsonObject json, File packageFile)
            throws IOException {
        String content = stringify(json, 2) + "\n";
        if (packageFile.exists() || options.isFrontendHotdeploy()
                || options.isBundleBuild()) {
            log().debug("writing file {}.", packageFile.getAbsolutePath());
            FileUtils.forceMkdirParent(packageFile);
            FileIOUtils.writeIfChanged(packageFile, content);
        }
        return content;
    }

    File getVaadinJsonFile() {
        return new File(new File(options.getNpmFolder(), NODE_MODULES),
                VAADIN_JSON);
    }

    JsonObject getVaadinJsonContents() throws IOException {
        File vaadinJsonFile = getVaadinJsonFile();
        if (vaadinJsonFile.exists()) {
            String fileContent = FileUtils.readFileToString(vaadinJsonFile,
                    UTF_8.name());
            return Json.parse(fileContent);
        } else {
            return Json.createObject();
        }
    }

    void updateVaadinJsonContents(Map<String, String> newContent)
            throws IOException {
        JsonObject fileContent = getVaadinJsonContents();
        newContent.forEach(fileContent::put);
        File vaadinJsonFile = getVaadinJsonFile();
        FileUtils.forceMkdirParent(vaadinJsonFile);
        String content = stringify(fileContent, 2) + "\n";
        FileIOUtils.writeIfChanged(vaadinJsonFile, content);
    }

    Logger log() {
        return LoggerFactory.getLogger(this.getClass());
    }

    /**
     * Generate versions json file for version locking.
     *
     * @param packageJson
     *            the package json content
     * @throws IOException
     *             when file IO fails
     */
    protected void generateVersionsJson(JsonObject packageJson)
            throws IOException {
        versionsJson = getPlatformPinnedDependencies();
        JsonObject packageJsonVersions = generateVersionsFromPackageJson(
                packageJson);
        if (versionsJson.keys().length == 0) {
            versionsJson = packageJsonVersions;
        } else {
            for (String key : packageJsonVersions.keys()) {
                if (!versionsJson.hasKey(key)) {
                    versionsJson.put(key, packageJsonVersions.getString(key));
                }
            }
        }
    }

    /**
     * If we do not have the platform versions to lock we should lock any
     * versions in the package.json so we do not get multiple versions for
     * defined packages.
     *
     * @return versions Json based on package.json
     * @throws IOException
     *             If reading package.json fails
     */
    private JsonObject generateVersionsFromPackageJson(JsonObject packageJson)
            throws IOException {
        JsonObject versionsJson = Json.createObject();
        // if we don't have versionsJson lock package dependency versions.
        final JsonObject dependencies = packageJson.getObject(DEPENDENCIES);
        if (dependencies != null) {
            for (String key : dependencies.keys()) {
                versionsJson.put(key, dependencies.getString(key));
            }
        }

        return versionsJson;
    }

    /**
     * Adds Hilla components to package.json if Hilla is used in the project.
     *
     * @param dependencies
     *            to be added into package.json
     * @param packageJsonKey
     *            the key inside package.json containing the sub-list of
     *            dependencies to read and add
     * @see <a href=
     *      "https://github.com/vaadin/hilla/tree/main/packages/java/hilla/src/main/resources/com/vaadin/flow/server/frontend/dependencies/hilla/components</a>
     */
    private void putHillaComponentsDependencies(
            Map<String, String> dependencies, String packageJsonKey) {
        if (FrontendUtils.isHillaUsed(options.getFrontendDirectory(),
                options.getClassFinder())) {
            if (options.isReactRouterEnabled()) {
                dependencies.putAll(readDependencies("hilla/components/react",
                        packageJsonKey));
            } else {
                dependencies.putAll(readDependencies("hilla/components/lit",
                        packageJsonKey));
            }
        }
    }
}<|MERGE_RESOLUTION|>--- conflicted
+++ resolved
@@ -348,15 +348,11 @@
         Map<String, String> defaults = new HashMap<>();
         defaults.putAll(readDependencies("default", "devDependencies"));
         defaults.putAll(readDependencies("vite", "devDependencies"));
-<<<<<<< HEAD
         putHillaComponentsDependencies(defaults, "devDependencies");
-=======
-        putHillaComponentsDependencies(options, defaults, "devDependencies");
         if (options.isReactRouterEnabled()) {
             defaults.putAll(
                     readDependencies("react-router", "devDependencies"));
         }
->>>>>>> cea8af4c
 
         return defaults;
     }
