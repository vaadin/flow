--- conflicted
+++ resolved
@@ -77,11 +77,8 @@
 import elemental.json.JsonObject;
 import elemental.json.JsonValue;
 import elemental.json.impl.JsonUtil;
-<<<<<<< HEAD
-=======
 
 import static java.nio.charset.StandardCharsets.UTF_8;
->>>>>>> f1a45c96
 
 /**
  * Request handler which handles bootstrapping of the application, i.e. the
