/*
 * Copyright 2000-2019 Vaadin Ltd.
 *
 * Licensed under the Apache License, Version 2.0 (the "License"); you may not
 * use this file except in compliance with the License. You may obtain a copy of
 * the License at
 *
 * http://www.apache.org/licenses/LICENSE-2.0
 *
 * Unless required by applicable law or agreed to in writing, software
 * distributed under the License is distributed on an "AS IS" BASIS, WITHOUT
 * WARRANTIES OR CONDITIONS OF ANY KIND, either express or implied. See the
 * License for the specific language governing permissions and limitations under
 * the License.
 */

package com.vaadin.flow.server;

import java.io.BufferedReader;
import java.io.BufferedWriter;
import java.io.IOException;
import java.io.InputStream;
import java.io.InputStreamReader;
import java.io.OutputStreamWriter;
import java.io.Serializable;
import java.lang.annotation.Annotation;
import java.nio.charset.StandardCharsets;
import java.util.ArrayList;
import java.util.Collections;
import java.util.EnumMap;
import java.util.Iterator;
import java.util.List;
import java.util.Locale;
import java.util.Map;
import java.util.Optional;
import java.util.Properties;
import java.util.ServiceLoader;
import java.util.function.Consumer;
import java.util.function.Function;
import java.util.function.Supplier;
import java.util.stream.Collectors;
import java.util.stream.Stream;

import org.jsoup.Jsoup;
import org.jsoup.nodes.DataNode;
import org.jsoup.nodes.Document;
import org.jsoup.nodes.DocumentType;
import org.jsoup.nodes.Element;
import org.jsoup.parser.Parser;
import org.jsoup.parser.Tag;
import org.jsoup.select.Elements;
import org.slf4j.Logger;
import org.slf4j.LoggerFactory;

import com.vaadin.flow.client.ClientResourcesUtils;
import com.vaadin.flow.component.PushConfiguration;
import com.vaadin.flow.component.UI;
import com.vaadin.flow.component.page.Inline;
import com.vaadin.flow.component.page.Push;
import com.vaadin.flow.component.page.Viewport;
import com.vaadin.flow.function.DeploymentConfiguration;
import com.vaadin.flow.internal.AnnotationReader;
import com.vaadin.flow.internal.ReflectTools;
import com.vaadin.flow.internal.UsageStatistics;
import com.vaadin.flow.internal.UsageStatistics.UsageEntry;
import com.vaadin.flow.server.BootstrapUtils.ThemeSettings;
import com.vaadin.flow.server.communication.AtmospherePushConnection;
import com.vaadin.flow.server.communication.PushConnectionFactory;
import com.vaadin.flow.server.communication.UidlWriter;
import com.vaadin.flow.server.frontend.FrontendUtils;
import com.vaadin.flow.shared.ApplicationConstants;
import com.vaadin.flow.shared.VaadinUriResolver;
import com.vaadin.flow.shared.communication.PushMode;
import com.vaadin.flow.shared.ui.Dependency;
import com.vaadin.flow.shared.ui.LoadMode;
import com.vaadin.flow.theme.ThemeDefinition;

import elemental.json.Json;
import elemental.json.JsonArray;
import elemental.json.JsonObject;
import elemental.json.JsonValue;
import elemental.json.impl.JsonUtil;

import static com.vaadin.flow.server.Constants.VAADIN_MAPPING;
import static java.nio.charset.StandardCharsets.UTF_8;

/**
 * Request handler which handles bootstrapping of the application, i.e. the
 * initial GET request.
 *
 * @author Vaadin Ltd
 * @since 1.0
 */
public class BootstrapHandler extends SynchronizedRequestHandler {

    public static final String POLYFILLS_JS = "frontend://bower_components/webcomponentsjs/webcomponents-loader.js";

    private static final CharSequence GWT_STAT_EVENTS_JS = "if (typeof window.__gwtStatsEvent != 'function') {"
            + "window.Vaadin.Flow.gwtStatsEvents = [];"
            + "window.__gwtStatsEvent = function(event) {"
            + "window.Vaadin.Flow.gwtStatsEvents.push(event); "
            + "return true;};};";
    static final String CONTENT_ATTRIBUTE = "content";
    private static final String DEFER_ATTRIBUTE = "defer";
    static final String VIEWPORT = "viewport";
    private static final String META_TAG = "meta";
    private static final String SCRIPT_TAG = "script";

    /**
     * Location of client nocache file, relative to the context root.
     */
    private static final String CLIENT_ENGINE_NOCACHE_FILE = ApplicationConstants.CLIENT_ENGINE_PATH
            + "/client.nocache.js";
    private static final String BOOTSTRAP_JS = readResource(
            "BootstrapHandler.js");
    private static final String BABEL_HELPERS_JS = readResource(
            "babel-helpers.min.js");
    private static final String ES6_COLLECTIONS = "//<![CDATA[\n"
            + readResource("es6-collections.js") + "//]]>";
    private static final String CSS_TYPE_ATTRIBUTE_VALUE = "text/css";

    private static final String CAPTION = "caption";
    private static final String MESSAGE = "message";
    private static final String URL = "url";

    static Supplier<String> clientEngineFile = () -> LazyClientEngineInit.CLIENT_ENGINE_FILE;

    private final PageBuilder pageBuilder;

    /**
     * Creates an instance of the handler with default {@link PageBuilder}.
     */
    public BootstrapHandler() {
        this(new BootstrapPageBuilder());
    }

    /**
     * Creates an instance of the handler using provided page builder.
     *
     * @param pageBuilder
     *            Page builder to use.
     */
    protected BootstrapHandler(PageBuilder pageBuilder) {
        this.pageBuilder = pageBuilder;
    }

    /**
     * Returns the current page builder object.
     *
     * @return Page builder in charge of constructing the resulting page.
     */
    protected PageBuilder getPageBuilder() {
        return pageBuilder;
    }

    private static Logger getLogger() {
        return LoggerFactory.getLogger(BootstrapHandler.class.getName());
    }

    /**
     * Provides context information for the bootstrap process.
     */
    protected static class BootstrapContext {

        private final VaadinRequest request;
        private final VaadinResponse response;
        private final VaadinSession session;
        private final UI ui;
        private final Class<?> pageConfigurationHolder;
        private final ApplicationParameterBuilder parameterBuilder;

        private String appId;
        private PushMode pushMode;
        private JsonObject applicationParameters;
        private BootstrapUriResolver uriResolver;

        /**
         * Creates a new context instance using the given parameters.
         *
         * @param request
         *            the request object
         * @param response
         *            the response object
         * @param session
         *            the current session
         * @param ui
         *            the UI object
         */
        protected BootstrapContext(VaadinRequest request,
                VaadinResponse response, VaadinSession session, UI ui,
                Function<VaadinRequest, String> contextCallback) {
            this.request = request;
            this.response = response;
            this.session = session;
            this.ui = ui;
            parameterBuilder = new ApplicationParameterBuilder(contextCallback);

            pageConfigurationHolder = BootstrapUtils
                    .resolvePageConfigurationHolder(ui, request).orElse(null);

        }

        /**
         * Gets the Vaadin/HTTP response.
         *
         * @return the Vaadin/HTTP response
         */
        public VaadinResponse getResponse() {
            return response;
        }

        /**
         * Gets the Vaadin/HTTP request.
         *
         * @return the Vaadin/HTTP request
         */
        public VaadinRequest getRequest() {
            return request;
        }

        /**
         * Gets the Vaadin session.
         *
         * @return the Vaadin session
         */
        public VaadinSession getSession() {
            return session;
        }

        /**
         * Gets the UI.
         *
         * @return the UI
         */
        public UI getUI() {
            return ui;
        }

        /**
         * Gets the push mode to use.
         *
         * @return the desired push mode
         */
        public PushMode getPushMode() {
            if (pushMode == null) {

                pushMode = getUI().getPushConfiguration().getPushMode();
                if (pushMode == null) {
                    pushMode = getRequest().getService()
                            .getDeploymentConfiguration().getPushMode();
                }

                if (pushMode.isEnabled()
                        && !getRequest().getService().ensurePushAvailable()) {
                    /*
                     * Fall back if not supported (ensurePushAvailable will log
                     * information to the developer the first time this happens)
                     */
                    pushMode = PushMode.DISABLED;
                }
            }
            return pushMode;
        }

        /**
         * Gets the application id.
         *
         * The application id is defined by
         * {@link VaadinService#getMainDivId(VaadinSession, VaadinRequest)}
         *
         * @return the application id
         */
        public String getAppId() {
            if (appId == null) {
                appId = getRequest().getService().getMainDivId(getSession(),
                        getRequest());
            }
            return appId;
        }

        /**
         * Gets the application parameters specified by the BootstrapHandler.
         *
         * @return the application parameters that will be written on the page
         */
        public JsonObject getApplicationParameters() {
            if (applicationParameters == null) {
                applicationParameters = parameterBuilder
                        .getApplicationParameters(this);
            }

            return applicationParameters;
        }

        /**
         * Gets the URI resolver to use for bootstrap resources.
         *
         * @return the URI resolver
         */
        public BootstrapUriResolver getUriResolver() {
            if (uriResolver == null) {
                uriResolver = new BootstrapUriResolver(getUI());
            }

            return uriResolver;
        }

        /**
         * Checks if the application is running in production mode.
         *
         * @return <code>true</code> if in production mode, <code>false</code>
         *         otherwise.
         */
        public boolean isProductionMode() {
            return request.getService().getDeploymentConfiguration()
                    .isProductionMode();
        }

        /**
         * Gets an annotation from the topmost class in the current navigation
         * target hierarchy.
         *
         * @param <T>
         *            the type of the annotation
         * @param annotationType
         *            the type of the annotation to get
         * @return an annotation, or an empty optional if there is no current
         *         navigation target or if it doesn't have the annotation
         */
        public <T extends Annotation> Optional<T> getPageConfigurationAnnotation(
                Class<T> annotationType) {
            if (pageConfigurationHolder == null) {
                return Optional.empty();
            } else {
                return AnnotationReader.getAnnotationFor(
                        pageConfigurationHolder, annotationType);
            }
        }

        /**
         * Gets a a list of annotations from the topmost class in the current
         * navigation target hierarchy.
         *
         * @param <T>
         *            the type of the annotations
         * @param annotationType
         *            the type of the annotation to get
         * @return a list of annotation, or an empty list if there is no current
         *         navigation target or if it doesn't have the annotation
         */
        public <T extends Annotation> List<T> getPageConfigurationAnnotations(
                Class<T> annotationType) {
            if (pageConfigurationHolder == null) {
                return Collections.emptyList();
            } else {
                return AnnotationReader.getAnnotationsFor(
                        pageConfigurationHolder, annotationType);
            }
        }

        /**
         * Gets the {@link ThemeDefinition} associated with the
         * pageConfigurationHolder of this context, if any.
         *
         * @return the theme definition, or empty if none is found, or
         *         pageConfigurationHolder is <code>null</code>
         * @see UI#getThemeFor(Class, String)
         */
        protected Optional<ThemeDefinition> getTheme() {
            return ui.getThemeFor(pageConfigurationHolder, null);
        }

        /**
         * Gets a pwa registry instance.
         *
         * @return an optional pwa registry instance, or an empty optional if no
         *         pwa registry available for the context
         */
        protected Optional<PwaRegistry> getPwaRegistry() {
            VaadinService vaadinService = getSession().getService();
            if (vaadinService == null) {
                return Optional.empty();
            }
            return Optional.ofNullable(vaadinService.getPwaRegistry());
        }
    }

    /**
     * The URI resolver used in the bootstrap process.
     */
    public static class BootstrapUriResolver extends VaadinUriResolver {
        private String frontendRootUrl;
        private String servletPathToContextRoot;

        /**
         * Creates a new bootstrap resolver based on the given ui.
         *
         * @param ui
         *            the ui to resolve for
         */
        protected BootstrapUriResolver(UI ui) {
            this(ui.getInternals().getContextRootRelativePath(),
                    ui.getSession());
        }

        /**
         * Creates a new bootstrap resolver based on the given session.
         *
         * @param contextRootRelatiePath
         *            the relative path from the UI (servlet) path to the
         *            context root
         * @param session
         *            the vaadin session
         */
        public BootstrapUriResolver(String contextRootRelatiePath,
                VaadinSession session) {
            servletPathToContextRoot = contextRootRelatiePath;
            DeploymentConfiguration config = session.getConfiguration();
            if (config.isCompatibilityMode()) {
                if (session.getBrowser().isEs6Supported()) {
                    frontendRootUrl = config.getEs6FrontendPrefix();
                } else {
                    frontendRootUrl = config.getEs5FrontendPrefix();
                }
            } else {
                frontendRootUrl = config.getNpmFrontendPrefix();
            }
            assert frontendRootUrl.endsWith("/");
            assert servletPathToContextRoot.endsWith("/");
        }

        /**
         * Translates a Vaadin URI to a URL that can be loaded by the browser.
         * The following URI schemes are supported:
         * <ul>
         * <li><code>{@value ApplicationConstants#CONTEXT_PROTOCOL_PREFIX}</code>
         * - resolves to the application context root</li>
         * <li><code>{@value ApplicationConstants#FRONTEND_PROTOCOL_PREFIX}</code>
         * - resolves to the build path where web components were compiled.
         * Browsers supporting ES6 can receive different, more optimized files
         * than browsers that only support ES5.</li>
         * <li><code>{@value ApplicationConstants#BASE_PROTOCOL_PREFIX}</code> -
         * resolves to the base URI of the page</li>
         * </ul>
         * Any other URI protocols, such as <code>http://</code> or
         * <code>https://</code> are passed through this method unmodified.
         *
         * @param uri
         *            the URI to resolve
         * @return the resolved URI
         */
        public String resolveVaadinUri(String uri) {
            return super.resolveVaadinUri(uri, frontendRootUrl,
                    servletPathToContextRoot);
        }

    }

    @Override
    public boolean synchronizedHandleRequest(VaadinSession session,
            VaadinRequest request, VaadinResponse response) throws IOException {
        // Find UI class
        Class<? extends UI> uiClass = getUIClass(request);

        BootstrapContext context = createAndInitUI(uiClass, request, response,
                session);

        HandlerHelper.setResponseNoCacheHeaders(response::setHeader,
                response::setDateHeader);

        Document document = pageBuilder.getBootstrapPage(context);
        writeBootstrapPage(response, document.outerHtml());

        return true;
    }

    private void writeBootstrapPage(VaadinResponse response, String html)
            throws IOException {
        response.setContentType(
                ApplicationConstants.CONTENT_TYPE_TEXT_HTML_UTF_8);
        try (BufferedWriter writer = new BufferedWriter(
                new OutputStreamWriter(response.getOutputStream(), UTF_8))) {
            writer.append(html);
        }
    }

    /**
     * Interface for objects capable of building the bootstrap page.
     */
    public interface PageBuilder extends Serializable {
        /**
         * Creates the bootstrap page.
         *
         * @param context
         *            Context to build page for.
         * @return A non-null {@link Document} with bootstrap page.
         */
        Document getBootstrapPage(BootstrapContext context);
    }

    /**
     * Builds bootstrap pages.
     *
     * Do not subclass this, unless you really know why you are doing it.
     */
    protected static final class BootstrapPageBuilder
            implements PageBuilder, Serializable {

        /**
         * Returns the bootstrap page for the given context.
         *
         * @param context
         *            Context to generate bootstrap page for.
         * @return A document with the corresponding HTML page.
         */
        @Override
        public Document getBootstrapPage(BootstrapContext context) {
            DeploymentConfiguration config = context.getSession()
                    .getConfiguration();

            Document document = new Document("");
            DocumentType doctype = new DocumentType("html", "", "");
            document.appendChild(doctype);

            Element html = document.appendElement("html");
            html.attr("lang", context.getUI().getLocale().getLanguage());
            Element head = html.appendElement("head");
            html.appendElement("body");

            List<Element> dependenciesToInlineInBody = setupDocumentHead(head,
                    context);
            dependenciesToInlineInBody.forEach(
                    dependency -> document.body().appendChild(dependency));
            setupDocumentBody(document);

            document.outputSettings().prettyPrint(false);

            BootstrapUtils.getInlineTargets(context)
                    .ifPresent(targets -> handleInlineTargets(context, head,
                            document.body(), targets));

            BootstrapUtils.getInitialPageSettings(context).ifPresent(
                    initialPageSettings -> handleInitialPageSettings(context,
                            head, initialPageSettings));

            if (config.isCompatibilityMode()) {
                /* Append any theme elements to initial page. */
                handleThemeContents(context, document);
            }

            if (!config.isProductionMode()) {
                if (config.isBowerMode()) {
                    exportBowerUsageStatistics(document);
                } else {
                    exportNpmUsageStatistics(document);
                }
            }

            setupPwa(document, context);

            if (!config.isCompatibilityMode() && !config.isProductionMode()) {
                checkWebpackStatus(document);
            }

            BootstrapPageResponse response = new BootstrapPageResponse(
                    context.getRequest(), context.getSession(),
                    context.getResponse(), document, context.getUI(),
                    context.getUriResolver());
            context.getSession().getService().modifyBootstrapPage(response);

            return document;
        }

        private String getClientEngine() {
            return clientEngineFile.get();
        }

        private void checkWebpackStatus(Document document) {
            DevModeHandler devMode = DevModeHandler.getDevModeHandler();
            if (devMode != null) {
                String errorMsg = devMode.getFailedOutput();
                if (errorMsg != null) {
                    document.body()
                            .appendChild(new Element(Tag.valueOf("div"), "")
                                    .attr("class", "v-system-error")
                                    .html("<h3>Webpack Error</h3><pre>"
                                            + errorMsg + "</pre>"));
                }
            }
        }

        private void exportBowerUsageStatistics(Document document) {
            String registerScript = UsageStatistics.getEntries().map(entry -> {
                String json = createUsageStatisticsJson(entry);

                String escapedName = Json.create(entry.getName()).toJson();

                // Registers the entry in a way that is picked up as a Vaadin
                // WebComponent by the usage stats gatherer
                return String.format("window.Vaadin[%s]=%s;", escapedName,
                        json);
            }).collect(Collectors.joining("\n"));

            if (!registerScript.isEmpty()) {
                document.body().appendElement(SCRIPT_TAG).text(registerScript);
            }
        }

        private void exportNpmUsageStatistics(Document document) {
            String entries = UsageStatistics.getEntries()
                    .map(BootstrapPageBuilder::createUsageStatisticsJson)
                    .collect(Collectors.joining(","));

            if (!entries.isEmpty()) {
                // Registers the entries in a way that is picked up as a Vaadin
                // WebComponent by the usage stats gatherer
                document.body().appendElement(SCRIPT_TAG).text(
                        "window.Vaadin.registrations = window.Vaadin.registrations || [];\n"
                                + "window.Vaadin.registrations.push(" + entries
                                + ");");
            }
        }

        private static String createUsageStatisticsJson(UsageEntry entry) {
            JsonObject json = Json.createObject();

            json.put("is", entry.getName());
            json.put("version", entry.getVersion());

            return json.toJson();
        }

        private void handleThemeContents(BootstrapContext context,
                Document document) {
            ThemeSettings themeSettings = BootstrapUtils
                    .getThemeSettings(context);

            if (themeSettings == null) {
                // no theme configured for the application
                return;
            }

            List<JsonObject> themeContents = themeSettings.getHeadContents();
            if (themeContents != null) {
                themeContents.stream()
                        .map(dependency -> createDependencyElement(context,
                                dependency))
                        .forEach(element -> insertElements(element,
                                document.head()::appendChild));
            }

            JsonObject themeContent = themeSettings.getHeadInjectedContent();
            if (themeContent != null) {
                Element dependency = createDependencyElement(context,
                        themeContent);
                insertElements(dependency, document.head()::appendChild);
            }

            if (themeSettings.getHtmlAttributes() != null) {
                Element html = document.body().parent();
                assert "html".equalsIgnoreCase(html.tagName());
                themeSettings.getHtmlAttributes().forEach(html::attr);
            }
        }

        private Element createDependencyElement(BootstrapContext context,
                JsonObject dependencyJson) {
            String type = dependencyJson.getString(Dependency.KEY_TYPE);
            if (Dependency.Type.contains(type)) {
                Dependency.Type dependencyType = Dependency.Type.valueOf(type);
                return createDependencyElement(context.getUriResolver(),
                        LoadMode.INLINE, dependencyJson, dependencyType);
            }
            return Jsoup.parse(
                    dependencyJson.getString(Dependency.KEY_CONTENTS), "",
                    Parser.xmlParser());
        }

        private void handleInlineTargets(BootstrapContext context, Element head,
                Element body, InlineTargets targets) {
            targets.getInlineHead(Inline.Position.PREPEND).stream().map(
                    dependency -> createDependencyElement(context, dependency))
                    .forEach(element -> insertElements(element,
                            head::prependChild));
            targets.getInlineHead(Inline.Position.APPEND).stream().map(
                    dependency -> createDependencyElement(context, dependency))
                    .forEach(element -> insertElements(element,
                            head::appendChild));

            targets.getInlineBody(Inline.Position.PREPEND).stream().map(
                    dependency -> createDependencyElement(context, dependency))
                    .forEach(element -> insertElements(element,
                            body::prependChild));
            targets.getInlineBody(Inline.Position.APPEND).stream().map(
                    dependency -> createDependencyElement(context, dependency))
                    .forEach(element -> insertElements(element,
                            body::appendChild));
        }

        private void handleInitialPageSettings(BootstrapContext context,
                Element head, InitialPageSettings initialPageSettings) {
            if (initialPageSettings.getViewport() != null) {
                Elements viewport = head.getElementsByAttributeValue("name",
                        VIEWPORT);
                if (!viewport.isEmpty() && viewport.size() == 1) {
                    viewport.get(0).attr(CONTENT_ATTRIBUTE,
                            initialPageSettings.getViewport());
                } else {
                    head.appendElement(META_TAG).attr("name", VIEWPORT).attr(
                            CONTENT_ATTRIBUTE,
                            initialPageSettings.getViewport());
                }
            }

            initialPageSettings.getInline(InitialPageSettings.Position.PREPEND)
                    .stream()
                    .map(dependency -> createDependencyElement(context,
                            dependency))
                    .forEach(element -> insertElements(element,
                            head::prependChild));
            initialPageSettings.getInline(InitialPageSettings.Position.APPEND)
                    .stream()
                    .map(dependency -> createDependencyElement(context,
                            dependency))
                    .forEach(element -> insertElements(element,
                            head::appendChild));

            initialPageSettings.getElement(InitialPageSettings.Position.PREPEND)
                    .forEach(element -> insertElements(element,
                            head::prependChild));
            initialPageSettings.getElement(InitialPageSettings.Position.APPEND)
                    .forEach(element -> insertElements(element,
                            head::appendChild));
        }

        private void insertElements(Element element, Consumer<Element> action) {
            if (element instanceof Document) {
                element.getAllElements().stream()
                        .filter(item -> !(item instanceof Document)
                                && element.equals(item.parent()))
                        .forEach(action::accept);
            } else if (element != null) {
                action.accept(element);
            }
        }

        private List<Element> setupDocumentHead(Element head,
                BootstrapContext context) {
            setupMetaAndTitle(head, context);
            setupCss(head, context);

            JsonObject initialUIDL = getInitialUidl(context.getUI());
            Map<LoadMode, JsonArray> dependenciesToProcessOnServer = popDependenciesToProcessOnServer(
                    initialUIDL);
            setupFrameworkLibraries(head, initialUIDL, context);
            return applyUserDependencies(head, context,
                    dependenciesToProcessOnServer);
        }

        /**
         * Generates the initial UIDL message which is included in the initial
         * bootstrap page.
         *
         * @param ui
         *            the UI for which the UIDL should be generated
         * @return a JSON object with the initial UIDL message
         */
        protected JsonObject getInitialUidl(UI ui) {
            JsonObject json = new UidlWriter().createUidl(ui, false);

            VaadinSession session = ui.getSession();
            if (session.getConfiguration().isXsrfProtectionEnabled()) {
                writeSecurityKeyUIDL(json, ui);
            }
            writePushIdUIDL(json, session);
            if (getLogger().isDebugEnabled()) {
                getLogger().debug("Initial UIDL: {}", json.asString());
            }
            return json;
        }

        /**
         * Writes the push id (and generates one if needed) to the given JSON
         * object.
         *
         * @param response
         *            the response JSON object to write security key into
         * @param session
         *            the vaadin session to which the security key belongs
         */
        private void writePushIdUIDL(JsonObject response,
                VaadinSession session) {
            String pushId = session.getPushId();
            response.put(ApplicationConstants.UIDL_PUSH_ID, pushId);
        }

        /**
         * Writes the security key (and generates one if needed) to the given
         * JSON object.
         *
         * @param response
         *            the response JSON object to write security key into
         * @param ui
         *            the UI to which the security key belongs
         */
        private void writeSecurityKeyUIDL(JsonObject response, UI ui) {
            String seckey = ui.getCsrfToken();
            response.put(ApplicationConstants.UIDL_SECURITY_TOKEN_ID, seckey);
        }

        private List<Element> applyUserDependencies(Element head,
                BootstrapContext context,
                Map<LoadMode, JsonArray> dependenciesToProcessOnServer) {
            List<Element> dependenciesToInlineInBody = new ArrayList<>();
            for (Map.Entry<LoadMode, JsonArray> entry : dependenciesToProcessOnServer
                    .entrySet()) {
                dependenciesToInlineInBody.addAll(
                        inlineDependenciesInHead(head, context.getUriResolver(),
                                entry.getKey(), entry.getValue()));
            }
            return dependenciesToInlineInBody;
        }

        private List<Element> inlineDependenciesInHead(Element head,
                BootstrapUriResolver uriResolver, LoadMode loadMode,
                JsonArray dependencies) {
            List<Element> dependenciesToInlineInBody = new ArrayList<>();

            for (int i = 0; i < dependencies.length(); i++) {
                JsonObject dependencyJson = dependencies.getObject(i);
                Dependency.Type dependencyType = Dependency.Type
                        .valueOf(dependencyJson.getString(Dependency.KEY_TYPE));
                Element dependencyElement = createDependencyElement(uriResolver,
                        loadMode, dependencyJson, dependencyType);

                if (loadMode == LoadMode.INLINE
                        && dependencyType == Dependency.Type.HTML_IMPORT) {
                    dependenciesToInlineInBody.add(dependencyElement);
                } else {
                    head.appendChild(dependencyElement);
                }
            }
            return dependenciesToInlineInBody;
        }

        private Map<LoadMode, JsonArray> popDependenciesToProcessOnServer(
                JsonObject initialUIDL) {
            Map<LoadMode, JsonArray> result = new EnumMap<>(LoadMode.class);
            Stream.of(LoadMode.EAGER, LoadMode.INLINE).forEach(mode -> {
                if (initialUIDL.hasKey(mode.name())) {
                    result.put(mode, initialUIDL.getArray(mode.name()));
                    initialUIDL.remove(mode.name());
                }
            });
            return result;
        }

        private void setupFrameworkLibraries(Element head,
                JsonObject initialUIDL, BootstrapContext context) {

            VaadinService service = context.getSession().getService();
            DeploymentConfiguration conf = service.getDeploymentConfiguration();

            if (conf.isCompatibilityMode()) {
                inlineEs6Collections(head, context);
                appendWebComponentsPolyfills(head, context);
            } else {
                conf.getPolyfills().forEach(
                        polyfill -> head.appendChild(createJavaScriptElement(
                                "./" + VAADIN_MAPPING + polyfill, false)));
                try {
                    appendNpmBundle(head, service, context);
                } catch (IOException e) {
                    throw new BootstrapException(
                            "Unable to read webpack stats file.", e);
                }
            }

            if (context.getPushMode().isEnabled()) {
                head.appendChild(getPushScript(context));
            }

            head.appendChild(getBootstrapScript(initialUIDL, context));
            head.appendChild(
                    createJavaScriptElement(getClientEngineUrl(context)));
        }

        private void appendNpmBundle(Element head, VaadinService service,
                BootstrapContext context) throws IOException {
            String content = FrontendUtils.getStatsAssetsByChunkName(service);
            if (content == null) {
                throw new IOException(
                        "The stats file from webpack (stats.json) was not found.\n"
                                + "This typically mean that you have started the application without executing the 'prepare-frontend' Maven target.\n"
                                + "If you are using Spring Boot and are launching the Application class directly, "
                                + "you need to run \"mvn install\" once first or launch the application using \"mvn spring-boot:run\"");
            }
            JsonObject chunks = Json.parse(content);
            for (String key : chunks.keys()) {
                if (key.endsWith(".es5")) {
                    Element script = createJavaScriptElement(
                            "./" + VAADIN_MAPPING + chunks.getString(key));
                    head.appendChild(
                            script.attr("nomodule", true).attr("data-app-id",
                                    context.getUI().getInternals().getAppId()));
                } else {
                    Element script = createJavaScriptElement(
                            "./" + VAADIN_MAPPING + chunks.getString(key),
                            false);
                    head.appendChild(
                            script.attr("type", "module").attr("data-app-id",
                                    context.getUI().getInternals().getAppId()));
                }
            }
        }

        private String getClientEngineUrl(BootstrapContext context) {
            // use nocache version of client engine if it
            // has been compiled by SDM or eclipse
            // In production mode, this should really be loaded by the static
            // block
            // so emit a warning if we get here (tests will always get here)
            final boolean productionMode = context.getSession()
                    .getConfiguration().isProductionMode();

            boolean resolveNow = !productionMode || getClientEngine() == null;
            if (resolveNow
                    && ClientResourcesUtils.getResource("/META-INF/resources/"
                            + CLIENT_ENGINE_NOCACHE_FILE) != null) {
                return context.getUriResolver().resolveVaadinUri(
                        "context://" + CLIENT_ENGINE_NOCACHE_FILE);
            }

            if (getClientEngine() == null) {
                throw new BootstrapException(
                        "Client engine file name has not been resolved during initialization");
            }
            return context.getUriResolver()
                    .resolveVaadinUri("context://" + getClientEngine());
        }

        private void inlineEs6Collections(Element head,
                BootstrapContext context) {
            if (!context.getSession().getBrowser().isEs6Supported()) {
                head.appendChild(
                        createInlineJavaScriptElement(ES6_COLLECTIONS));
            }
        }

        private void setupCss(Element head, BootstrapContext context) {
            Element styles = head.appendElement("style").attr("type",
                    CSS_TYPE_ATTRIBUTE_VALUE);
            // Add any body style that is defined for the application using
            // @BodySize
            String bodySizeContent = BootstrapUtils.getBodySizeContent(context);
            styles.appendText(bodySizeContent);

            // Basic reconnect and system error dialog styles just to make them
            // visible and outside of normal flow
            styles.appendText(".v-reconnect-dialog, .v-system-error {" // @formatter:off
                    +   "position: absolute;"
                    +   "color: black;"
                    +   "background: white;"
                    +   "top: 1em;"
                    +   "right: 1em;"
                    +   "border: 1px solid black;"
                    +   "padding: 1em;"
                    +   "z-index: 10000;"
                    +   "max-width: calc(100vw - 4em);"
                    +   "max-height: calc(100vh - 4em);"
                    +   "overflow: auto;"
                    + "} .v-system-error {"
                    +   "color: red;"
                    +   "pointer-events: auto;"
                    + "}"); // @formatter:on
        }

        private void setupMetaAndTitle(Element head, BootstrapContext context) {
            head.appendElement(META_TAG).attr("http-equiv", "Content-Type")
                    .attr(CONTENT_ATTRIBUTE,
                            ApplicationConstants.CONTENT_TYPE_TEXT_HTML_UTF_8);

            head.appendElement(META_TAG).attr("http-equiv", "X-UA-Compatible")
                    .attr(CONTENT_ATTRIBUTE, "IE=edge");

            head.appendElement("base").attr("href", getServiceUrl(context));

            head.appendElement(META_TAG).attr("name", VIEWPORT).attr(
                    CONTENT_ATTRIBUTE,
                    BootstrapUtils.getViewportContent(context)
                            .orElse(Viewport.DEFAULT));

            BootstrapUtils.getMetaTargets(context)
                    .forEach((name, content) -> head.appendElement(META_TAG)
                            .attr("name", name)
                            .attr(CONTENT_ATTRIBUTE, content));

            resolvePageTitle(context).ifPresent(title -> {
                if (!title.isEmpty()) {
                    head.appendElement("title").appendText(title);
                }
            });
        }

        private void setupPwa(Document document, BootstrapContext context) {
            PwaRegistry registry = context.getPwaRegistry().orElse(null);
            if (registry == null) {
                return;
            }

            PwaConfiguration config = registry.getPwaConfiguration();

            if (config.isEnabled()) {
                // Add header injections
                Element head = document.head();

                // Describe PWA capability for iOS devices
                head.appendElement(META_TAG)
                        .attr("name", "apple-mobile-web-app-capable")
                        .attr(CONTENT_ATTRIBUTE, "yes");

                // Theme color
                head.appendElement(META_TAG).attr("name", "theme-color")
                        .attr(CONTENT_ATTRIBUTE, config.getThemeColor());
                head.appendElement(META_TAG)
                        .attr("name", "apple-mobile-web-app-status-bar-style")
                        .attr(CONTENT_ATTRIBUTE, config.getThemeColor());

                // Add manifest
                head.appendElement("link").attr("rel", "manifest").attr("href",
                        config.getManifestPath());

                // Add icons
                for (PwaIcon icon : registry.getHeaderIcons()) {
                    head.appendChild(icon.asElement());
                }

                // Add service worker initialization
                head.appendElement(SCRIPT_TAG)
                        .text("if ('serviceWorker' in navigator) {\n"
                                + "  window.addEventListener('load', function() {\n"
                                + "    navigator.serviceWorker.register('"
                                + config.getServiceWorkerPath() + "');\n"
                                + "  });\n" + "}");

                // add body injections
                if (config.isInstallPromptEnabled()) {
                    // PWA Install prompt html/js
                    document.body().append(registry.getInstallPrompt());
                }
            }
        }

        private void appendWebComponentsPolyfills(Element head,
                BootstrapContext context) {
            VaadinSession session = context.getSession();
            DeploymentConfiguration config = session.getConfiguration();

            String es5AdapterUrl = "frontend://bower_components/webcomponentsjs/custom-elements-es5-adapter.js";
            VaadinService service = session.getService();
            if (!service.isResourceAvailable(POLYFILLS_JS, session.getBrowser(),
                    null)) {
                // No webcomponents polyfill, load nothing
                return;
            }

            boolean loadEs5Adapter = config
                    .getBooleanProperty(Constants.LOAD_ES5_ADAPTERS, true);
            if (loadEs5Adapter && !session.getBrowser().isEs6Supported()) {
                // This adapter is required since lots of our current customers
                // use polymer-cli to transpile sources,
                // this tool adds babel-helpers dependency into each file, see:
                // https://github.com/Polymer/polymer-cli/blob/master/src/build/build.ts#L64
                // and
                // https://github.com/Polymer/polymer-cli/blob/master/src/build/optimize-streams.ts#L119
                head.appendChild(
                        createInlineJavaScriptElement(BABEL_HELPERS_JS));

                if (session.getBrowser().isEs5AdapterNeeded()) {
                    head.appendChild(
                            createJavaScriptElement(context.getUriResolver()
                                    .resolveVaadinUri(es5AdapterUrl), false));
                }
            }

            String resolvedUrl = context.getUriResolver()
                    .resolveVaadinUri(POLYFILLS_JS);
            head.appendChild(createJavaScriptElement(resolvedUrl, false));

        }

        private Element createInlineJavaScriptElement(
                String javaScriptContents) {
            // defer makes no sense without src:
            // https://developer.mozilla.org/en/docs/Web/HTML/Element/script
            Element wrapper = createJavaScriptElement(null, false);
            wrapper.appendChild(
                    new DataNode(javaScriptContents, wrapper.baseUri()));
            return wrapper;
        }

        private Element createJavaScriptElement(String sourceUrl,
                boolean defer) {
            return createJavaScriptElement(sourceUrl, defer, "text/javascript");
        }

        private Element createJavaScriptElement(String sourceUrl, boolean defer,
                String type) {
            Element jsElement = new Element(Tag.valueOf(SCRIPT_TAG), "")
                    .attr("type", type).attr(DEFER_ATTRIBUTE, defer);
            if (sourceUrl != null) {
                jsElement = jsElement.attr("src", sourceUrl);
            }
            return jsElement;
        }

        private Element createJavaScriptElement(String sourceUrl) {
            return createJavaScriptElement(sourceUrl, true);
        }

        private Element createDependencyElement(BootstrapUriResolver resolver,
                LoadMode loadMode, JsonObject dependency,
                Dependency.Type type) {
            boolean inlineElement = loadMode == LoadMode.INLINE;
            String url = dependency.hasKey(Dependency.KEY_URL)
                    ? resolver.resolveVaadinUri(
                            dependency.getString(Dependency.KEY_URL))
                    : null;

            final Element dependencyElement;
            switch (type) {
            case STYLESHEET:
                dependencyElement = createStylesheetElement(url);
                break;
            case JAVASCRIPT:
                dependencyElement = createJavaScriptElement(url,
                        !inlineElement);
                break;
            case JS_MODULE:
<<<<<<< HEAD
                dependencyElement = createJavaScriptElement(url,
                        !inlineElement, "module");
=======
                if (url != null && UrlUtil.isExternal(url)) {
                    dependencyElement = createJavaScriptElement(url, false,
                            "module");
                } else {
                    dependencyElement = null;
                }
>>>>>>> d75e14cf
                break;
            case HTML_IMPORT:
                dependencyElement = createHtmlImportElement(url);
                break;
            default:
                throw new IllegalStateException(
                        "Unsupported dependency type: " + type);
            }

            if (inlineElement) {
                dependencyElement.appendChild(new DataNode(
                        dependency.getString(Dependency.KEY_CONTENTS)));
            }

            return dependencyElement;
        }

        private Element createHtmlImportElement(String url) {
            final Element htmlImportElement;
            if (url != null) {
                htmlImportElement = new Element(Tag.valueOf("link"), "")
                        .attr("rel", "import").attr("href", url);
            } else {
                htmlImportElement = new Element(Tag.valueOf("span"), "")
                        .attr("hidden", true);
            }
            return htmlImportElement;
        }

        private Element createStylesheetElement(String url) {
            final Element cssElement;
            if (url != null) {
                cssElement = new Element(Tag.valueOf("link"), "")
                        .attr("rel", "stylesheet")
                        .attr("type", CSS_TYPE_ATTRIBUTE_VALUE)
                        .attr("href", url);
            } else {
                cssElement = new Element(Tag.valueOf("style"), "").attr("type",
                        CSS_TYPE_ATTRIBUTE_VALUE);
            }
            return cssElement;
        }

        private void setupDocumentBody(Document document) {
            document.body().appendElement("noscript").append(
                    "You have to enable javascript in your browser to use this web site.");
        }

        private Element getPushScript(BootstrapContext context) {
            VaadinRequest request = context.getRequest();

            // Parameter appended to JS to bypass caches after version upgrade.
            String versionQueryParam = "?v=" + Version.getFullVersion();

            // Load client-side dependencies for push support
            String pushJSPath = context.getRequest().getService()
                    .getContextRootRelativePath(request);

            if (request.getService().getDeploymentConfiguration()
                    .isProductionMode()) {
                pushJSPath += ApplicationConstants.VAADIN_PUSH_JS;
            } else {
                pushJSPath += ApplicationConstants.VAADIN_PUSH_DEBUG_JS;
            }

            pushJSPath += versionQueryParam;

            return createJavaScriptElement(pushJSPath);
        }

        private Element getBootstrapScript(JsonValue initialUIDL,
                BootstrapContext context) {
            return createInlineJavaScriptElement("//<![CDATA[\n"
                    + getBootstrapJS(initialUIDL, context) + "//]]>");
        }

        private String getBootstrapJS() {
            if (BOOTSTRAP_JS.isEmpty()) {
                throw new BootstrapException(
                        "BootstrapHandler.js has not been loaded during initialization");
            }
            return BOOTSTRAP_JS;
        }

        private String getBootstrapJS(JsonValue initialUIDL,
                BootstrapContext context) {
            boolean productionMode = context.getSession().getConfiguration()
                    .isProductionMode();
            String result = getBootstrapJS();
            JsonObject appConfig = context.getApplicationParameters();

            int indent = 0;
            if (!productionMode) {
                indent = 4;
            }
            String appConfigString = JsonUtil.stringify(appConfig, indent);

            String initialUIDLString = JsonUtil.stringify(initialUIDL, indent);

            /*
             * The < symbol is escaped to prevent two problems:
             *
             * 1 - The browser interprets </script> as end of script no matter
             * if it is inside a string
             *
             * 2 - Scripts can be injected with <!-- <script>, that can cause
             * unexpected behavior or complete crash of the app
             */
            initialUIDLString = initialUIDLString.replace("<", "\\x3C");

            if (!productionMode) {
                // only used in debug mode by profiler
                result = result.replace("{{GWT_STAT_EVENTS}}",
                        GWT_STAT_EVENTS_JS);
            } else {
                result = result.replace("{{GWT_STAT_EVENTS}}", "");
            }

            result = result.replace("{{APP_ID}}", context.getAppId());
            result = result.replace("{{CONFIG_JSON}}", appConfigString);
            // {{INITIAL_UIDL}} should be the last replaced so that it may have
            // other patterns inside it (like {{CONFIG_JSON}})
            result = result.replace("{{INITIAL_UIDL}}", initialUIDLString);

            // set productionMode early because WC detector might be run before
            // client initialization finishes.
            result = result.replace("{{PRODUCTION_MODE}}",
                    String.valueOf(productionMode));
            return result;
        }
    }

    private static final class ApplicationParameterBuilder {
        private final Function<VaadinRequest, String> contextCallback;

        private ApplicationParameterBuilder(
                Function<VaadinRequest, String> contextCallback) {
            this.contextCallback = contextCallback;
        }

        /**
         * Creates application parameters for the provided
         * {@link BootstrapContext}.
         *
         * @param context
         *            Non-null context to provide application parameters for.
         * @return A non-null {@link JsonObject} with application parameters.
         */
        public JsonObject getApplicationParameters(BootstrapContext context) {
            JsonObject appConfig = getApplicationParameters(
                    context.getRequest(), context.getSession());

            appConfig.put(ApplicationConstants.UI_ID_PARAMETER,
                    context.getUI().getUIId());
            return appConfig;
        }

        private JsonObject getApplicationParameters(VaadinRequest request,
                VaadinSession session) {
            DeploymentConfiguration deploymentConfiguration = session
                    .getConfiguration();
            final boolean productionMode = deploymentConfiguration
                    .isProductionMode();

            JsonObject appConfig = Json.createObject();

            appConfig.put(ApplicationConstants.FRONTEND_URL_ES6,
                    deploymentConfiguration.getEs6FrontendPrefix());
            appConfig.put(ApplicationConstants.FRONTEND_URL_ES5,
                    deploymentConfiguration.getEs5FrontendPrefix());

            if (!productionMode) {
                JsonObject versionInfo = Json.createObject();
                versionInfo.put("vaadinVersion", Version.getFullVersion());
                String atmosphereVersion = AtmospherePushConnection
                        .getAtmosphereVersion();
                if (atmosphereVersion != null) {
                    versionInfo.put("atmosphereVersion", atmosphereVersion);
                }
                appConfig.put("versionInfo", versionInfo);
            }

            // Use locale from session if set, else from the request
            Locale locale = HandlerHelper.findLocale(session, request);
            // Get system messages
            SystemMessages systemMessages = session.getService()
                    .getSystemMessages(locale, request);
            if (systemMessages != null) {
                JsonObject sessExpMsg = Json.createObject();
                putValueOrNull(sessExpMsg, CAPTION,
                        systemMessages.getSessionExpiredCaption());
                putValueOrNull(sessExpMsg, MESSAGE,
                        systemMessages.getSessionExpiredMessage());
                putValueOrNull(sessExpMsg, URL,
                        systemMessages.getSessionExpiredURL());

                appConfig.put("sessExpMsg", sessExpMsg);
            }

            String contextRoot = contextCallback.apply(request);
            appConfig.put(ApplicationConstants.CONTEXT_ROOT_URL, contextRoot);

            if (!productionMode) {
                appConfig.put("debug", true);
            }

            if (deploymentConfiguration.isRequestTiming()) {
                appConfig.put("requestTiming", true);
            }

            appConfig.put("heartbeatInterval",
                    deploymentConfiguration.getHeartbeatInterval());

            boolean sendUrlsAsParameters = deploymentConfiguration
                    .isSendUrlsAsParameters();
            if (!sendUrlsAsParameters) {
                appConfig.put("sendUrlsAsParameters", false);
            }

            return appConfig;
        }

        private void putValueOrNull(JsonObject object, String key,
                String value) {
            assert object != null;
            assert key != null;
            if (value == null) {
                object.put(key, Json.createNull());
            } else {
                object.put(key, value);
            }
        }

    }

    /**
     * Gets the service URL as a URL relative to the request URI.
     *
     * @param context
     *            the bootstrap context
     * @return the relative service URL
     */
    protected static String getServiceUrl(BootstrapContext context) {
        String pathInfo = context.getRequest().getPathInfo();
        if (pathInfo == null) {
            return ".";
        } else {
            /*
             * Make a relative URL to the servlet by adding one ../ for each
             * path segment in pathInfo (i.e. the part of the requested path
             * that comes after the servlet mapping)
             */
            return HandlerHelper.getCancelingRelativePath(pathInfo);
        }
    }

    /**
     * Resolves the initial page title for the given bootstrap context and
     * cancels any pending JS execution for it.
     *
     * @param context
     *            the bootstrap context
     * @return the optional initial page title
     */
    protected static Optional<String> resolvePageTitle(
            BootstrapContext context) {
        // check for explicitly set page title, e.g. by PageTitleGenerator or
        // View level title or page.setTitle
        String title = context.getUI().getInternals().getTitle();
        if (title != null) {
            // cancel the unnecessary execute javascript
            context.getUI().getInternals().cancelPendingTitleUpdate();
        }
        return Optional.ofNullable(title);
    }

    protected BootstrapContext createAndInitUI(Class<? extends UI> uiClass,
            VaadinRequest request, VaadinResponse response,
            VaadinSession session) {
        UI ui = ReflectTools.createInstance(uiClass);
        ui.getInternals().setContextRoot(
                request.getService().getContextRootRelativePath(request));

        PushConfiguration pushConfiguration = ui.getPushConfiguration();

        ui.getInternals().setSession(session);
        ui.setLocale(session.getLocale());

        BootstrapContext context = createBootstrapContext(request, response, ui,
                request.getService()::getContextRootRelativePath);

        Optional<Push> push = context
                .getPageConfigurationAnnotation(Push.class);

        DeploymentConfiguration deploymentConfiguration = context.getSession()
                .getService().getDeploymentConfiguration();
        PushMode pushMode = push.map(Push::value)
                .orElseGet(deploymentConfiguration::getPushMode);
        setupPushConnectionFactory(pushConfiguration, context);
        pushConfiguration.setPushMode(pushMode);
        pushConfiguration.setPushUrl(deploymentConfiguration.getPushURL());
        push.map(Push::transport).ifPresent(pushConfiguration::setTransport);

        // Set thread local here so it is available in init
        UI.setCurrent(ui);
        ui.doInit(request, session.getNextUIid());
        session.addUI(ui);

        // After init and adding UI to session fire init listeners.
        session.getService().fireUIInitListeners(ui);

        if (ui.getRouter() != null) {
            ui.getRouter().initializeUI(ui, request);
        }

        return context;
    }

    /**
     * Creates a new instance of {@link BootstrapContext} for given
     * {@code request}, {@code response} and {@code ui}.
     *
     * @param request
     *            the request object
     * @param response
     *            the response object
     * @param ui
     *            the UI object
     * @return a new bootstrap context instance
     */
    protected BootstrapContext createBootstrapContext(VaadinRequest request,
            VaadinResponse response, UI ui,
            Function<VaadinRequest, String> contextPathCallback) {
        return new BootstrapContext(request, response,
                ui.getInternals().getSession(), ui, contextPathCallback);
    }

    protected void setupPushConnectionFactory(
            PushConfiguration pushConfiguration, BootstrapContext context) {
        VaadinService service = context.getSession().getService();
        Iterator<PushConnectionFactory> iter = ServiceLoader
                .load(PushConnectionFactory.class, service.getClassLoader())
                .iterator();
        if (iter.hasNext()) {
            pushConfiguration.setPushConnectionFactory(iter.next());
            if (iter.hasNext()) {
                throw new BootstrapException(
                        "Multiple " + PushConnectionFactory.class.getName()
                                + " implementations found");
            }
        }
    }

    /**
     * Returns the UI class mapped for servlet that handles the given request.
     * <p>
     * This method is protected for testing purposes.
     *
     * @param request
     *            the request for the UI
     * @return the UI class for the request
     */
    protected static Class<? extends UI> getUIClass(VaadinRequest request) {
        String uiClassName = request.getService().getDeploymentConfiguration()
                .getUIClassName();
        if (uiClassName == null) {
            throw new BootstrapException(
                    "Could not determine the uiClassName for the request path "
                            + request.getPathInfo());
        }

        ClassLoader classLoader = request.getService().getClassLoader();
        try {
            return Class.forName(uiClassName, true, classLoader)
                    .asSubclass(UI.class);
        } catch (ClassNotFoundException e) {
            throw new BootstrapException(
                    "Vaadin Servlet mapped to the request path "
                            + request.getPathInfo()
                            + " cannot find the mapped UI class with name "
                            + uiClassName,
                    e);
        }
    }

    protected static String readResource(String fileName) {
        try (InputStream stream = BootstrapHandler.class
                .getResourceAsStream(fileName);
                BufferedReader bf = new BufferedReader(new InputStreamReader(
                        stream, StandardCharsets.UTF_8))) {
            StringBuilder builder = new StringBuilder();
            bf.lines().forEach(builder::append);
            return builder.toString();
        } catch (IOException e) {
            throw new ExceptionInInitializerError(e);
        }
    }

    private static class LazyClientEngineInit {
        private static final String CLIENT_ENGINE_FILE = readClientEngine();

        private LazyClientEngineInit() {
            // this is a utility class, instances should not be created
        }

        private static String readClientEngine() {
            // read client engine file name
            try (InputStream prop = ClientResourcesUtils
                    .getResource("/META-INF/resources/"
                            + ApplicationConstants.CLIENT_ENGINE_PATH
                            + "/compile.properties")) {
                // null when running SDM or tests
                if (prop != null) {
                    Properties properties = new Properties();
                    properties.load(prop);
                    return ApplicationConstants.CLIENT_ENGINE_PATH + "/"
                            + properties.getProperty("jsFile");
                } else {
                    getLogger().warn(
                            "No compile.properties available on initialization, "
                                    + "could not read client engine file name.");
                }
            } catch (IOException e) {
                throw new ExceptionInInitializerError(e);
            }
            return null;
        }

    }
}<|MERGE_RESOLUTION|>--- conflicted
+++ resolved
@@ -1137,17 +1137,8 @@
                         !inlineElement);
                 break;
             case JS_MODULE:
-<<<<<<< HEAD
-                dependencyElement = createJavaScriptElement(url,
-                        !inlineElement, "module");
-=======
-                if (url != null && UrlUtil.isExternal(url)) {
-                    dependencyElement = createJavaScriptElement(url, false,
-                            "module");
-                } else {
-                    dependencyElement = null;
-                }
->>>>>>> d75e14cf
+                dependencyElement = createJavaScriptElement(url, false,
+                        "module");
                 break;
             case HTML_IMPORT:
                 dependencyElement = createHtmlImportElement(url);
