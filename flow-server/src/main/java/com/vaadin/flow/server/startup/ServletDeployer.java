/*
 * Copyright 2000-2018 Vaadin Ltd.
 *
 * Licensed under the Apache License, Version 2.0 (the "License"); you may not
 * use this file except in compliance with the License. You may obtain a copy of
 * the License at
 *
 * http://www.apache.org/licenses/LICENSE-2.0
 *
 * Unless required by applicable law or agreed to in writing, software
 * distributed under the License is distributed on an "AS IS" BASIS, WITHOUT
 * WARRANTIES OR CONDITIONS OF ANY KIND, either express or implied. See the
 * License for the specific language governing permissions and limitations under
 * the License.
 */
package com.vaadin.flow.server.startup;

import java.util.ArrayList;
import java.util.Collection;
import java.util.Collections;
import java.util.Enumeration;
import java.util.Optional;

import javax.servlet.ServletConfig;
import javax.servlet.ServletContext;
import javax.servlet.ServletContextEvent;
import javax.servlet.ServletContextListener;
import javax.servlet.ServletException;
import javax.servlet.ServletRegistration;
<<<<<<< HEAD

import java.util.ArrayList;
import java.util.Collection;
import java.util.Collections;
import java.util.Enumeration;
import java.util.Optional;
=======
>>>>>>> 1e95910b

import org.slf4j.Logger;
import org.slf4j.LoggerFactory;

import com.vaadin.flow.function.DeploymentConfiguration;
import com.vaadin.flow.router.Route;
import com.vaadin.flow.server.DeploymentConfigurationFactory;
import com.vaadin.flow.server.VaadinServlet;
import com.vaadin.flow.server.VaadinServletConfiguration;
import com.vaadin.flow.server.webcomponent.WebComponentConfigurationRegistry;

/**
 * Context listener that automatically registers Vaadin servlets.
 *
 * The servlets registered are:
 * <ul>
 * <li>Vaadin application servlet, mapped to '/*'<br>
 * The servlet won't be registered, if any {@link VaadinServlet} is registered
 * already or if there are no classes annotated with {@link Route}
 * annotation.</li>
 * <li>Frontend files servlet, mapped to '/frontend/*' <br>
 * The servlet is registered when the application is started in the development
 * mode or has
 * {@link com.vaadin.flow.server.Constants#USE_ORIGINAL_FRONTEND_RESOURCES}
 * parameter set to {@code true}.</li>
 * </ul>
 *
 * In addition to the rules above, a servlet won't be registered, if any servlet
 * had been mapped to the same path already or if
 * {@link com.vaadin.flow.server.Constants#DISABLE_AUTOMATIC_SERVLET_REGISTRATION}
 * system property is set to {@code true}.
 *
 * @author Vaadin Ltd
 * @since 1.0
 *
 * @see VaadinServletConfiguration#disableAutomaticServletRegistration()
 */
public class ServletDeployer implements ServletContextListener {
    private static final String SKIPPING_AUTOMATIC_SERVLET_REGISTRATION_BECAUSE = "Skipping automatic servlet registration because";

<<<<<<< HEAD
    /**
     * Default ServletConfig implementation.
     */
    public static class StubServletConfig
            implements ServletConfig {
=======
    private static class StubServletConfig implements ServletConfig {
>>>>>>> 1e95910b
        private final ServletContext context;
        private final ServletRegistration registration;

        /**
         * Constructor.
         *
         * @param context
         *            the ServletContext
         * @param registration
         *            the ServletRegistration for this ServletConfig instance
         */
        public StubServletConfig(ServletContext context,
                ServletRegistration registration) {
            this.context = context;
            this.registration = registration;
        }

        @Override
        public String getServletName() {
            return registration.getName();
        }

        @Override
        public ServletContext getServletContext() {
            return context;
        }

        @Override
        public String getInitParameter(String name) {
            return registration.getInitParameter(name);
        }

        @Override
        public Enumeration<String> getInitParameterNames() {
            return Collections
                    .enumeration(registration.getInitParameters().keySet());
        }

        /**
         * Creates a DeploymentConfiguration.
         *
         * @param context
         *            the ServletContext
         * @param registration
         *            the ServletRegistration
         * @param servletClass
         *            the class to look for properties defined with annotations
         * @return a DeploymentConfiguration instance
         */
        public static DeploymentConfiguration createDeploymentConfiguration(ServletContext context,
                ServletRegistration registration, Class<?> servletClass) {
            try {
                ServletConfig servletConfig = new StubServletConfig(context, registration);
                return DeploymentConfigurationFactory.createPropertyDeploymentConfiguration(servletClass, servletConfig);
            } catch (ServletException e) {
                throw new IllegalStateException(String.format(
                        "Failed to get deployment configuration data for servlet with name '%s' and class '%s'",
                        registration.getName(), servletClass), e);
            }
        }
    }



    @Override
    public void contextInitialized(ServletContextEvent sce) {
        ServletContext context = sce.getServletContext();
        Collection<DeploymentConfiguration> servletConfigurations = getServletConfigurations(
                context);

        boolean enableServlets = true;
        boolean hasDevelopmentMode = servletConfigurations.isEmpty();
        for (DeploymentConfiguration configuration : servletConfigurations) {
            enableServlets = enableServlets
                    && !configuration.disableAutomaticServletRegistration();
            hasDevelopmentMode = hasDevelopmentMode
                    || !configuration.useCompiledFrontendResources();
        }

        if (enableServlets) {
            createAppServlet(context);
            if (hasDevelopmentMode) {
                createServletIfNotExists(context, "frontendFilesServlet",
                        "/frontend/*");
            }
        }
    }

    private Collection<DeploymentConfiguration> getServletConfigurations(
            ServletContext context) {
        Collection<? extends ServletRegistration> registrations = context
                .getServletRegistrations().values();
        Collection<DeploymentConfiguration> result = new ArrayList<>(
                registrations.size());
        for (ServletRegistration registration : registrations) {
            loadClass(context.getClassLoader(), registration.getClassName())
                    .ifPresent(
                            servletClass -> result
                                    .add(StubServletConfig.createDeploymentConfiguration(context,
                                            registration,
                                            servletClass)));
        }
        return result;
    }

<<<<<<< HEAD
=======
    private DeploymentConfiguration createDeploymentConfiguration(
            ServletConfig servletConfig, Class<?> servletClass) {
        try {
            return DeploymentConfigurationFactory
                    .createPropertyDeploymentConfiguration(servletClass,
                            servletConfig);
        } catch (ServletException e) {
            throw new IllegalStateException(String.format(
                    "Failed to get deployment configuration data for servlet with name '%s' and class '%s'",
                    servletConfig.getServletName(), servletClass), e);
        }
    }

>>>>>>> 1e95910b
    private void createAppServlet(ServletContext context) {
        boolean createServlet = ApplicationRouteRegistry.getInstance(context)
                .hasNavigationTargets();

        createServlet = createServlet || WebComponentConfigurationRegistry
<<<<<<< HEAD
                .getInstance(context).hasExporters();
=======
                .getInstance(context).hasConfigurations();
>>>>>>> 1e95910b

        if (!createServlet) {
            getLogger().info(
                    "{} there are no navigation targets registered to the "
                            + "route registry and there are no web component exporters",
                    SKIPPING_AUTOMATIC_SERVLET_REGISTRATION_BECAUSE);
            return;
        }

        ServletRegistration vaadinServlet = findVaadinServlet(context);
        if (vaadinServlet != null) {
            getLogger().info(
                    "{} there is already a Vaadin servlet with the name {}",
                    SKIPPING_AUTOMATIC_SERVLET_REGISTRATION_BECAUSE,
                    vaadinServlet.getName());
            return;
        }

        createServletIfNotExists(context, getClass().getName(), "/*");
    }

    private void createServletIfNotExists(ServletContext context, String name,
            String path) {
        ServletRegistration existingServlet = findServletByPathPart(context,
                path);
        if (existingServlet != null) {
            getLogger().info(
                    "{} there is already a {} servlet with the name {} for path {} given",
                    SKIPPING_AUTOMATIC_SERVLET_REGISTRATION_BECAUSE,
                    existingServlet, existingServlet.getName(), path);
            return;
        }

        ServletRegistration.Dynamic registration = context.addServlet(name,
                VaadinServlet.class);
        if (registration == null) {
            // Not expected to ever happen
            getLogger().info("{} there is already a servlet with the name {}",
                    SKIPPING_AUTOMATIC_SERVLET_REGISTRATION_BECAUSE, name);
            return;
        }

        getLogger().info(
                "Automatically deploying Vaadin servlet with name {} to {}",
                name, path);

        registration.setAsyncSupported(true);
        registration.addMapping(path);
    }

    private ServletRegistration findServletByPathPart(ServletContext context,
            String path) {
        return context.getServletRegistrations().values().stream().filter(
                registration -> registration.getMappings().contains(path))
                .findAny().orElse(null);
    }

    private ServletRegistration findVaadinServlet(ServletContext context) {
        return context.getServletRegistrations().values().stream()
                .filter(registration -> isVaadinServlet(
                        context.getClassLoader(), registration.getClassName()))
                .findAny().orElse(null);
    }

    private boolean isVaadinServlet(ClassLoader classLoader, String className) {
        return loadClass(classLoader, className)
                .map(VaadinServlet.class::isAssignableFrom).orElse(false);
    }

    private Optional<Class<?>> loadClass(ClassLoader classLoader,
            String className) {
        try {
            return Optional.of(classLoader.loadClass(className));
        } catch (ClassNotFoundException e) {
            getLogger().warn(
                    "Failed to load class {}, ignoring it when deploying Vaadin servlets",
                    className, e);
            return Optional.empty();
        }
    }

    @Override
    public void contextDestroyed(ServletContextEvent sce) {
        // Nothing to do
    }

    private static Logger getLogger() {
        return LoggerFactory.getLogger(ServletDeployer.class.getName());
    }
}<|MERGE_RESOLUTION|>--- conflicted
+++ resolved
@@ -15,27 +15,18 @@
  */
 package com.vaadin.flow.server.startup;
 
-import java.util.ArrayList;
-import java.util.Collection;
-import java.util.Collections;
-import java.util.Enumeration;
-import java.util.Optional;
-
 import javax.servlet.ServletConfig;
 import javax.servlet.ServletContext;
 import javax.servlet.ServletContextEvent;
 import javax.servlet.ServletContextListener;
 import javax.servlet.ServletException;
 import javax.servlet.ServletRegistration;
-<<<<<<< HEAD
 
 import java.util.ArrayList;
 import java.util.Collection;
 import java.util.Collections;
 import java.util.Enumeration;
 import java.util.Optional;
-=======
->>>>>>> 1e95910b
 
 import org.slf4j.Logger;
 import org.slf4j.LoggerFactory;
@@ -76,15 +67,11 @@
 public class ServletDeployer implements ServletContextListener {
     private static final String SKIPPING_AUTOMATIC_SERVLET_REGISTRATION_BECAUSE = "Skipping automatic servlet registration because";
 
-<<<<<<< HEAD
     /**
      * Default ServletConfig implementation.
      */
     public static class StubServletConfig
             implements ServletConfig {
-=======
-    private static class StubServletConfig implements ServletConfig {
->>>>>>> 1e95910b
         private final ServletContext context;
         private final ServletRegistration registration;
 
@@ -190,8 +177,6 @@
         return result;
     }
 
-<<<<<<< HEAD
-=======
     private DeploymentConfiguration createDeploymentConfiguration(
             ServletConfig servletConfig, Class<?> servletClass) {
         try {
@@ -205,17 +190,12 @@
         }
     }
 
->>>>>>> 1e95910b
     private void createAppServlet(ServletContext context) {
         boolean createServlet = ApplicationRouteRegistry.getInstance(context)
                 .hasNavigationTargets();
 
         createServlet = createServlet || WebComponentConfigurationRegistry
-<<<<<<< HEAD
-                .getInstance(context).hasExporters();
-=======
                 .getInstance(context).hasConfigurations();
->>>>>>> 1e95910b
 
         if (!createServlet) {
             getLogger().info(
