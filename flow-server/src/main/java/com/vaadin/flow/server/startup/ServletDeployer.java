--- conflicted
+++ resolved
@@ -15,8 +15,22 @@
  */
 package com.vaadin.flow.server.startup;
 
-<<<<<<< HEAD
-=======
+import javax.servlet.ServletConfig;
+import javax.servlet.ServletContext;
+import javax.servlet.ServletContextEvent;
+import javax.servlet.ServletContextListener;
+import javax.servlet.ServletException;
+import javax.servlet.ServletRegistration;
+
+import java.util.ArrayList;
+import java.util.Collection;
+import java.util.Collections;
+import java.util.Enumeration;
+import java.util.Optional;
+
+import org.slf4j.Logger;
+import org.slf4j.LoggerFactory;
+
 import com.vaadin.flow.function.DeploymentConfiguration;
 import com.vaadin.flow.router.Route;
 import com.vaadin.flow.server.DeploymentConfigurationFactory;
@@ -24,38 +38,6 @@
 import com.vaadin.flow.server.VaadinServletConfiguration;
 import com.vaadin.flow.server.VaadinServletContext;
 import com.vaadin.flow.server.webcomponent.WebComponentConfigurationRegistry;
-import org.slf4j.Logger;
-import org.slf4j.LoggerFactory;
-
->>>>>>> 34f19abf
-import javax.servlet.ServletConfig;
-import javax.servlet.ServletContext;
-import javax.servlet.ServletContextEvent;
-import javax.servlet.ServletContextListener;
-import javax.servlet.ServletException;
-import javax.servlet.ServletRegistration;
-<<<<<<< HEAD
-
-=======
->>>>>>> 34f19abf
-import java.util.ArrayList;
-import java.util.Collection;
-import java.util.Collections;
-import java.util.Enumeration;
-import java.util.Optional;
-<<<<<<< HEAD
-
-import org.slf4j.Logger;
-import org.slf4j.LoggerFactory;
-
-import com.vaadin.flow.function.DeploymentConfiguration;
-import com.vaadin.flow.router.Route;
-import com.vaadin.flow.server.DeploymentConfigurationFactory;
-import com.vaadin.flow.server.VaadinServlet;
-import com.vaadin.flow.server.VaadinServletConfiguration;
-import com.vaadin.flow.server.webcomponent.WebComponentConfigurationRegistry;
-=======
->>>>>>> 34f19abf
 
 /**
  * Context listener that automatically registers Vaadin servlets.
@@ -200,24 +182,8 @@
         return result;
     }
 
-<<<<<<< HEAD
-    private DeploymentConfiguration createDeploymentConfiguration(
-            ServletConfig servletConfig, Class<?> servletClass) {
-        try {
-            return DeploymentConfigurationFactory
-                    .createPropertyDeploymentConfiguration(servletClass,
-                            servletConfig);
-        } catch (ServletException e) {
-            throw new IllegalStateException(String.format(
-                    "Failed to get deployment configuration data for servlet with name '%s' and class '%s'",
-                    servletConfig.getServletName(), servletClass), e);
-        }
-    }
 
     private ServletRegistration createAppServlet(ServletContext context) {
-=======
-    private void createAppServlet(ServletContext context) {
->>>>>>> 34f19abf
         boolean createServlet = ApplicationRouteRegistry.getInstance(context)
                 .hasNavigationTargets();
 
