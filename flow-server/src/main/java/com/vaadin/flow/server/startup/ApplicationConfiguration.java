/*
 * Copyright 2000-2022 Vaadin Ltd.
 *
 * Licensed under the Apache License, Version 2.0 (the "License"); you may not
 * use this file except in compliance with the License. You may obtain a copy of
 * the License at
 *
 * http://www.apache.org/licenses/LICENSE-2.0
 *
 * Unless required by applicable law or agreed to in writing, software
 * distributed under the License is distributed on an "AS IS" BASIS, WITHOUT
 * WARRANTIES OR CONDITIONS OF ANY KIND, either express or implied. See the
 * License for the specific language governing permissions and limitations under
 * the License.
 */
package com.vaadin.flow.server.startup;

import java.util.Enumeration;

import com.vaadin.flow.di.Lookup;
import com.vaadin.flow.function.DeploymentConfiguration;
import com.vaadin.flow.server.AbstractConfiguration;
import com.vaadin.flow.server.InitParameters;
import com.vaadin.flow.server.VaadinContext;
import com.vaadin.flow.server.frontend.FallbackChunk;

/**
 * Configuration on the application level.
 * <p>
 * Configuration is based on {@link VaadinContext} which provides application
 * level data in contrast to {@link DeploymentConfiguration} which provides a
 * container level configuration (e.g. Servlet).
 *
 * @author Vaadin Ltd
 * @since
 *
 */
public interface ApplicationConfiguration extends AbstractConfiguration {

    /**
     * Gets a configuration instance for the given {code context}.
     *
     * @param context
     *            the context to get the configuration for
     * @return the application level configuration for the given {@code context}
     */
    static ApplicationConfiguration get(VaadinContext context) {
        return context.getAttribute(ApplicationConfiguration.class, () -> {
            Lookup lookup = context.getAttribute(Lookup.class);
            if (lookup == null) {
                throw new IllegalStateException("The application "
                        + Lookup.class.getSimpleName()
<<<<<<< HEAD
                        + " instance is not found in the " + VaadinContext.class
                        + " instance. It means that "
                        + "the container has not executed "
                        + Lookup.class.getSimpleName()
                        + " initialization code: so either the container is not Servlet 5.0 compatible"
                        + " or project configuration is broken.");
=======
                        + " instance is not found in "
                        + VaadinContext.class.getSimpleName()
                        + ". The instance is suppoed to be created by a ServletContainerInitializer. Issues known to cause this problem are:\n"
                        + "- A Spring Boot application deployed as a war-file but the main application class does not extend SpringBootServletInitializer\n"
                        + "- An embedded server that is not set up to execute ServletContainerInitializers\n"
                        + "- Unit tests which do not properly set up the context for the test\n");
>>>>>>> ffa7b1ea
            }
            ApplicationConfigurationFactory factory = lookup
                    .lookup(ApplicationConfigurationFactory.class);
            if (factory == null) {
                return null;
            }
            return factory.create(context);
        });
    }

    /**
     * Returns the names of the configuration properties as an
     * <code>Enumeration</code>, or an empty <code>Enumeration</code> if there
     * are o initialization parameters.
     *
     * @return configuration properties as a <code>Enumeration</code>
     */
    Enumeration<String> getPropertyNames();

    /**
     * The context which the configuration is based on.
     *
     * @return the vaadin context
     */
    VaadinContext getContext();

    /**
     * Gets a fallback chunk for the application or {@code null} if it's not
     * available.
     *
     * @return the application fallback chunk, may be {@code null}.
     */
    FallbackChunk getFallbackChunk();

    /**
     * Checks if development mode session serialization is enabled or not.
     * <p>
     * Disabling session serialization means all its
     * {@link com.vaadin.flow.component.UI} instances won't be serialized. This
     * might be needed if one or more <code>UI</code>'s are not serializable
     * and, thus, the whole http session might be discarded, making an
     * authentication or other sensitive data stored in the session to get lost,
     * which is not acceptable in most of the cases.
     * <p>
     * By default session serialization is disabled in development mode.
     *
     * @return {@code true} if dev mode session serialization is enabled,
     *         {@code false} otherwise
     */
    boolean isDevModeSessionSerializationEnabled();

    /**
     * Determines if Flow should automatically register servlets. For more
     * information on the servlets registered, refer to
     * {@link com.vaadin.flow.server.startup.ServletDeployer} javadoc.
     *
     * User can explicitly disable automatic servlet registration by setting the
     * {@link InitParameters#DISABLE_AUTOMATIC_SERVLET_REGISTRATION} property to
     * {@code true}.
     *
     * @return {@code true} if Flow should not automatically register servlets
     * @see com.vaadin.flow.server.startup.ServletDeployer
     */
    default boolean disableAutomaticServletRegistration() {
        return getBooleanProperty(
                InitParameters.DISABLE_AUTOMATIC_SERVLET_REGISTRATION, false);
    }

}<|MERGE_RESOLUTION|>--- conflicted
+++ resolved
@@ -50,21 +50,12 @@
             if (lookup == null) {
                 throw new IllegalStateException("The application "
                         + Lookup.class.getSimpleName()
-<<<<<<< HEAD
-                        + " instance is not found in the " + VaadinContext.class
-                        + " instance. It means that "
-                        + "the container has not executed "
-                        + Lookup.class.getSimpleName()
-                        + " initialization code: so either the container is not Servlet 5.0 compatible"
-                        + " or project configuration is broken.");
-=======
                         + " instance is not found in "
                         + VaadinContext.class.getSimpleName()
                         + ". The instance is suppoed to be created by a ServletContainerInitializer. Issues known to cause this problem are:\n"
                         + "- A Spring Boot application deployed as a war-file but the main application class does not extend SpringBootServletInitializer\n"
                         + "- An embedded server that is not set up to execute ServletContainerInitializers\n"
                         + "- Unit tests which do not properly set up the context for the test\n");
->>>>>>> ffa7b1ea
             }
             ApplicationConfigurationFactory factory = lookup
                     .lookup(ApplicationConfigurationFactory.class);
