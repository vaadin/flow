/*
 * Copyright 2000-2021 Vaadin Ltd.
 *
 * Licensed under the Apache License, Version 2.0 (the "License"); you may not
 * use this file except in compliance with the License. You may obtain a copy of
 * the License at
 *
 * http://www.apache.org/licenses/LICENSE-2.0
 *
 * Unless required by applicable law or agreed to in writing, software
 * distributed under the License is distributed on an "AS IS" BASIS, WITHOUT
 * WARRANTIES OR CONDITIONS OF ANY KIND, either express or implied. See the
 * License for the specific language governing permissions and limitations under
 * the License.
 */
package com.vaadin.flow.server.communication;

import java.io.File;
import java.io.IOException;
import java.io.Serializable;
import java.io.UncheckedIOException;
import java.util.Optional;

import org.jsoup.Jsoup;
import org.jsoup.nodes.DataNode;
import org.jsoup.nodes.Document;
import org.jsoup.nodes.Element;
import org.jsoup.select.Elements;
import org.slf4j.Logger;
import org.slf4j.LoggerFactory;

import com.vaadin.flow.component.UI;
import com.vaadin.flow.function.DeploymentConfiguration;
import com.vaadin.flow.internal.BootstrapHandlerHelper;
import com.vaadin.flow.internal.BrowserLiveReload;
import com.vaadin.flow.internal.BrowserLiveReloadAccessor;
import com.vaadin.flow.internal.UsageStatisticsExporter;
import com.vaadin.flow.internal.springcsrf.SpringCsrfTokenUtil;
import com.vaadin.flow.server.AppShellRegistry;
import com.vaadin.flow.server.BootstrapHandler;
import com.vaadin.flow.server.Constants;
import com.vaadin.flow.server.VaadinContext;
import com.vaadin.flow.server.VaadinRequest;
import com.vaadin.flow.server.VaadinResponse;
import com.vaadin.flow.server.VaadinService;
import com.vaadin.flow.server.VaadinSession;
import com.vaadin.flow.server.frontend.FrontendUtils;

import elemental.json.Json;
import elemental.json.JsonObject;
import elemental.json.impl.JsonUtil;

import static com.vaadin.flow.component.internal.JavaScriptBootstrapUI.SERVER_ROUTING;
import static com.vaadin.flow.shared.ApplicationConstants.CONTENT_TYPE_TEXT_HTML_UTF_8;
import static java.nio.charset.StandardCharsets.UTF_8;

/**
 * This class is responsible for serving the <code>index.html</code> according
 * to the template provided in the frontend folder. The handler will calculate
 * and inject baseHref as well as the bundle scripts into the template.
 * <p>
 * For internal use only. May be renamed or removed in a future release.
 */
public class IndexHtmlRequestHandler extends JavaScriptBootstrapHandler {

<<<<<<< HEAD
    private static final String SCRIPT_INITIAL = "initial";
    private static final String CONTENT_ATTRIBUTE = "content";
    private static final String NAME_ATTRIBUTE = "name";
    private static final String SPRING_CSRF_TOKEN_ATTRIBUTE_IN_SESSION = "org.springframework.security.web.csrf.CsrfToken";
    private static final String SPRING_CSRF_HEADER_PROPERTY = "headerName";
    private static final String SPRING_CSRF_PARAMETER_PROPERTY = "parameterName";
    private static final String SPRING_CSRF_TOKEN_PROPERTY = "token";
    private static final String SPRING_CSRF_PARAMETER_NAME_ATTRIBUTE = "_csrf_parameter";
    private static final String SPRING_CSRF_HEADER_NAME_ATTRIBUTE = "_csrf_header";
    private static final String SPRING_CSRF_TOKEN_ATTRIBUTE = "_csrf";
    private static final String META_TAG = "meta";

=======
>>>>>>> b7895877
    @Override
    public boolean synchronizedHandleRequest(VaadinSession session,
            VaadinRequest request, VaadinResponse response) throws IOException {
        if (writeErrorCodeIfRequestLocationIsInvalid(request, response)) {
            return true;
        }

        DeploymentConfiguration config = session.getConfiguration();
        IndexHtmlResponse indexHtmlResponse;

        Document indexDocument = config.isProductionMode()
                ? getCachedIndexHtmlDocument(request.getService())
                : getIndexHtmlDocument(request.getService());

        prependBaseHref(request, indexDocument);

        JsonObject initialJson = Json.createObject();

        if (request.getService().getBootstrapInitialPredicate()
                .includeInitialUidl(request)) {
            includeInitialUidl(initialJson, session, request, response);

            indexHtmlResponse = new IndexHtmlResponse(request, response,
                    indexDocument, UI.getCurrent());

            // App might be using classic server-routing, which is true
            // unless we detect a call to JavaScriptBootstrapUI.connectClient
            session.setAttribute(SERVER_ROUTING, Boolean.TRUE);
        } else {
            indexHtmlResponse = new IndexHtmlResponse(request, response,
                    indexDocument);
        }

        addInitialFlow(initialJson, indexDocument, request);

        configureErrorDialogStyles(indexDocument);

        showWebpackErrors(session.getService(), indexDocument);
        response.setContentType(CONTENT_TYPE_TEXT_HTML_UTF_8);

        VaadinContext context = session.getService().getContext();
        AppShellRegistry registry = AppShellRegistry.getInstance(context);

        if (!config.isProductionMode()) {
            UsageStatisticsExporter
                    .exportUsageStatisticsToDocument(indexDocument);
        }

        // modify the page based on the @PWA annotation
        setupPwa(indexDocument, session.getService());

        // modify the page based on the @Meta, @ViewPort, @BodySize and @Inline
        // annotations
        // and on the AppShellConfigurator
        registry.modifyIndexHtml(indexDocument, request);

        // the bootstrap page title could be used as a fallback title to
        // a server-side route that doesn't have a title
        storeAppShellTitleToUI(indexDocument);

        // modify the page based on registered IndexHtmlRequestListener:s
        request.getService().modifyIndexHtmlResponse(indexHtmlResponse);

        if (!config.isProductionMode()) {
            addDevmodeGizmo(indexDocument, config, session, request);
            catchErrorsInDevMode(indexDocument);
        }

        try {
            response.getOutputStream()
                    .write(indexDocument.html().getBytes(UTF_8));
        } catch (IOException e) {
            getLogger().error("Error writing 'index.html' to response", e);
            return false;
        }
        return true;
    }

    private void catchErrorsInDevMode(Document indexDocument) {
        Element elm = new Element("script");
        elm.attr(SCRIPT_INITIAL, "");
        elm.appendChild(new DataNode("" + //
                "window.Vaadin = window.Vaadin || {};" + //
                "window.Vaadin.ConsoleErrors = window.Vaadin.ConsoleErrors || [];"
                + //
                "const browserConsoleError = window.console.error.bind(window.console);"
                + //
                "console.error = (...args) => {" + //
                "    browserConsoleError(...args);" + //
                "    window.Vaadin.ConsoleErrors.push(args);" + //
                "};" + //
                "" //
        ));
        indexDocument.head().insertChildren(0, elm);
    }

    private void storeAppShellTitleToUI(Document indexDocument) {
        if (UI.getCurrent() != null) {
            Element elm = indexDocument.head().selectFirst("title");
            if (elm != null) {
                String appShellTitle = elm.text().isEmpty() ? elm.data()
                        : elm.text();
                UI.getCurrent().getInternals().setAppShellTitle(appShellTitle);
            }
        }
    }

    private void addDevmodeGizmo(Document indexDocument,
            DeploymentConfiguration config, VaadinSession session,
            VaadinRequest request) {
        VaadinService service = session.getService();
        Optional<BrowserLiveReload> liveReload = BrowserLiveReloadAccessor
                .getLiveReloadFromService(service);

        if (liveReload.isPresent()) {
            Element devmodeGizmo = new Element("vaadin-devmode-gizmo");
            if (!config.isDevModeLiveReloadEnabled()) {
                devmodeGizmo.attr("liveReloadDisabled", "");
            }
            devmodeGizmo.attr("url",
                    BootstrapHandlerHelper.getPushURL(session, request));
            BrowserLiveReload.Backend backend = liveReload.get().getBackend();
            if (backend != null) {
                devmodeGizmo.attr("backend", backend.toString());
            }
            devmodeGizmo.attr("springbootlivereloadport", Integer
                    .toString(Constants.SPRING_BOOT_DEFAULT_LIVE_RELOAD_PORT));
            indexDocument.body().appendChild(devmodeGizmo);
        }
    }

    private void addInitialFlow(JsonObject initialJson, Document indexDocument,
            VaadinRequest request) {
        SpringCsrfTokenUtil.addTokenAsMetaTagsToHeadIfPresentInRequest(
                indexDocument.head(), request);
        Element elm = new Element("script");
        elm.attr(SCRIPT_INITIAL, "");
        elm.appendChild(new DataNode("window.Vaadin = {TypeScript: "
                + JsonUtil.stringify(initialJson) + "};"));
        indexDocument.head().insertChildren(0, elm);
    }

    private void includeInitialUidl(JsonObject initialJson,
            VaadinSession session, VaadinRequest request,
            VaadinResponse response) {
        JsonObject initial = getInitialJson(request, response, session);
        initialJson.put(SCRIPT_INITIAL, initial);
    }

    @Override
    protected boolean canHandleRequest(VaadinRequest request) {
        return !BootstrapHandler.isFrameworkInternalRequest(request) && request
                .getService().getBootstrapUrlPredicate().isValidUrl(request);
    }

    @Override
    protected void initializeUIWithRouter(BootstrapContext context, UI ui) {
        if (context.getService().getBootstrapInitialPredicate()
                .includeInitialUidl(context.getRequest())) {
            ui.getInternals().getRouter().initializeUI(ui, context.getRoute());
        }
    }

    private void configureErrorDialogStyles(Document document) {
        Element styles = document.createElement("style");
        document.head().appendChild(styles);
        setupErrorDialogs(styles);
    }

    private static void prependBaseHref(VaadinRequest request,
            Document indexDocument) {
        Elements base = indexDocument.head().getElementsByTag("base");
        String baseHref = getServiceUrl(request);
        if (base.isEmpty()) {
            indexDocument.head().prependElement("base").attr("href", baseHref);
        } else {
            base.first().attr("href", baseHref);
        }
    }

    private static Document getCachedIndexHtmlDocument(VaadinService service) {
        return service.getContext().getAttribute(IndexHtmlHolder.class,
                () -> new IndexHtmlHolder(service)).getDocument();
    }

    private static Document getIndexHtmlDocument(VaadinService service)
            throws IOException {
        String index = FrontendUtils.getIndexHtmlContent(service);
        if (index != null) {
            return Jsoup.parse(index);
        }
        String frontendDir = FrontendUtils
                .getProjectFrontendDir(service.getDeploymentConfiguration());
        String indexHtmlFilePath;
        if (frontendDir.endsWith("/") || frontendDir.endsWith(File.separator)) {
            indexHtmlFilePath = frontendDir + "index.html";
        } else if (frontendDir.contains(File.separator)) {
            indexHtmlFilePath = frontendDir + File.separatorChar + "index.html";
        } else {
            indexHtmlFilePath = frontendDir + "/index.html";
        }
        String message = String.format(
                "Failed to load content of '%1$s'. "
                        + "It is required to have '%1$s' file when "
                        + "using client side bootstrapping.",
                indexHtmlFilePath);
        throw new IOException(message);
    }

    // Holds parsed index.html to avoid re-parsing on every request in
    // production mode
    //
    // This holder is supposed to be stored as a VaadinContext attribute
    //
    // Note: IndexHtmlHolder is not really serializable, but I can't come up
    // with
    // circumstances under which it'll break. It seems unlikely that
    // VaadinContext
    // will be serialized/deserialized.
    private static final class IndexHtmlHolder implements Serializable {
        private final transient Document indexHtmlDocument;

        private IndexHtmlHolder(VaadinService service) {
            try {
                this.indexHtmlDocument = getIndexHtmlDocument(service);
                this.indexHtmlDocument.outputSettings().prettyPrint(false);
            } catch (IOException e) {
                throw new UncheckedIOException(e);
            }
        }

        private Document getDocument() {
            return this.indexHtmlDocument.clone();
        }
    }

    private static Logger getLogger() {
        return LoggerFactory.getLogger(IndexHtmlRequestHandler.class);
    }

}<|MERGE_RESOLUTION|>--- conflicted
+++ resolved
@@ -63,21 +63,8 @@
  */
 public class IndexHtmlRequestHandler extends JavaScriptBootstrapHandler {
 
-<<<<<<< HEAD
     private static final String SCRIPT_INITIAL = "initial";
-    private static final String CONTENT_ATTRIBUTE = "content";
-    private static final String NAME_ATTRIBUTE = "name";
-    private static final String SPRING_CSRF_TOKEN_ATTRIBUTE_IN_SESSION = "org.springframework.security.web.csrf.CsrfToken";
-    private static final String SPRING_CSRF_HEADER_PROPERTY = "headerName";
-    private static final String SPRING_CSRF_PARAMETER_PROPERTY = "parameterName";
-    private static final String SPRING_CSRF_TOKEN_PROPERTY = "token";
-    private static final String SPRING_CSRF_PARAMETER_NAME_ATTRIBUTE = "_csrf_parameter";
-    private static final String SPRING_CSRF_HEADER_NAME_ATTRIBUTE = "_csrf_header";
-    private static final String SPRING_CSRF_TOKEN_ATTRIBUTE = "_csrf";
-    private static final String META_TAG = "meta";
-
-=======
->>>>>>> b7895877
+    
     @Override
     public boolean synchronizedHandleRequest(VaadinSession session,
             VaadinRequest request, VaadinResponse response) throws IOException {
