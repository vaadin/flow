/*
 * Copyright 2000-2023 Vaadin Ltd.
 *
 * Licensed under the Apache License, Version 2.0 (the "License"); you may not
 * use this file except in compliance with the License. You may obtain a copy of
 * the License at
 *
 * http://www.apache.org/licenses/LICENSE-2.0
 *
 * Unless required by applicable law or agreed to in writing, software
 * distributed under the License is distributed on an "AS IS" BASIS, WITHOUT
 * WARRANTIES OR CONDITIONS OF ANY KIND, either express or implied. See the
 * License for the specific language governing permissions and limitations under
 * the License.
 */
package com.vaadin.flow.server.communication;

import static com.vaadin.flow.component.UI.SERVER_ROUTING;
import static com.vaadin.flow.shared.ApplicationConstants.CONTENT_TYPE_TEXT_HTML_UTF_8;
import static java.nio.charset.StandardCharsets.UTF_8;

import java.io.IOException;
import java.io.Serializable;
import java.io.UncheckedIOException;
import java.util.List;
import java.util.Locale;
import java.util.Optional;

import com.vaadin.flow.i18n.I18NProvider;
import org.jsoup.Jsoup;
import org.jsoup.nodes.Comment;
import org.jsoup.nodes.DataNode;
import org.jsoup.nodes.Document;
import org.jsoup.nodes.Element;
import org.jsoup.select.Elements;
import org.slf4j.Logger;
import org.slf4j.LoggerFactory;

import com.vaadin.flow.component.UI;
import com.vaadin.flow.function.DeploymentConfiguration;
import com.vaadin.flow.internal.BootstrapHandlerHelper;
import com.vaadin.flow.internal.BrowserLiveReload;
import com.vaadin.flow.internal.BrowserLiveReloadAccessor;
import com.vaadin.flow.internal.UsageStatisticsExporter;
import com.vaadin.flow.internal.springcsrf.SpringCsrfTokenUtil;
import com.vaadin.flow.server.AppShellRegistry;
import com.vaadin.flow.server.BootstrapHandler;
import com.vaadin.flow.server.Constants;
import com.vaadin.flow.server.Mode;
import com.vaadin.flow.server.VaadinContext;
import com.vaadin.flow.server.VaadinRequest;
import com.vaadin.flow.server.VaadinResponse;
import com.vaadin.flow.server.VaadinService;
import com.vaadin.flow.server.VaadinServletContext;
import com.vaadin.flow.server.VaadinSession;
import com.vaadin.flow.server.frontend.FrontendUtils;
import com.vaadin.flow.server.startup.ApplicationConfiguration;

import elemental.json.Json;
import elemental.json.JsonObject;
import elemental.json.impl.JsonUtil;

/**
 * This class is responsible for serving the <code>index.html</code> according
 * to the template provided in the frontend folder. The handler will calculate
 * and inject baseHref as well as the bundle scripts into the template.
 * <p>
 * For internal use only. May be renamed or removed in a future release.
 */
public class IndexHtmlRequestHandler extends JavaScriptBootstrapHandler {

    private static final String SCRIPT = "script";
    private static final String SCRIPT_INITIAL = "initial";
    public static final String LIVE_RELOAD_PORT_ATTR = "livereload.port";

    @Override
    public boolean synchronizedHandleRequest(VaadinSession session,
            VaadinRequest request, VaadinResponse response) throws IOException {
        if (writeErrorCodeIfRequestLocationIsInvalid(request, response)) {
            return true;
        }

        DeploymentConfiguration config = session.getConfiguration();
        IndexHtmlResponse indexHtmlResponse;

        VaadinService service = request.getService();
        Document indexDocument = config.isProductionMode()
                ? getCachedIndexHtmlDocument(service)
                : getIndexHtmlDocument(service);

        prependBaseHref(request, indexDocument);

        // similar to Component implementation:
        // worth to extract the getLocale to LocaleUtil potentially?
        Locale locale = getLocale();
        indexDocument.getElementsByTag("html").get(0).attr("lang",
                locale.getLanguage());

        JsonObject initialJson = Json.createObject();

        if (service.getBootstrapInitialPredicate()
                .includeInitialUidl(request)) {
            includeInitialUidl(initialJson, session, request, response);

            indexHtmlResponse = new IndexHtmlResponse(request, response,
                    indexDocument, UI.getCurrent());

            // App might be using classic server-routing, which is true
            // unless we detect a call to JavaScriptBootstrapUI.connectClient
            session.setAttribute(SERVER_ROUTING, Boolean.TRUE);
        } else {
            indexHtmlResponse = new IndexHtmlResponse(request, response,
                    indexDocument);
        }

        addInitialFlow(initialJson, indexDocument, request);

        configureErrorDialogStyles(indexDocument);

        configureHiddenElementStyles(indexDocument);

        addStyleTagReferences(indexDocument);

        response.setContentType(CONTENT_TYPE_TEXT_HTML_UTF_8);

        VaadinContext context = session.getService().getContext();
        AppShellRegistry registry = AppShellRegistry.getInstance(context);

        if (!config.isProductionMode()) {
            UsageStatisticsExporter
                    .exportUsageStatisticsToDocument(indexDocument);
        }

        // modify the page based on the @PWA annotation
        setupPwa(indexDocument, session.getService());

        // modify the page based on the @Meta, @ViewPort, @BodySize and @Inline
        // annotations
        // and on the AppShellConfigurator
        registry.modifyIndexHtml(indexDocument, request);

        // the bootstrap page title could be used as a fallback title to
        // a server-side route that doesn't have a title
        storeAppShellTitleToUI(indexDocument);

        redirectToOldBrowserPageWhenNeeded(indexDocument);

        // modify the page based on registered IndexHtmlRequestListener:s
        service.modifyIndexHtmlResponse(indexHtmlResponse);

        if (!config.isProductionMode()) {
            // Ensure no older tools incorrectly detect a bundle as production
            // mode
            addScript(indexDocument,
                    "window.Vaadin = window.Vaadin || {}; window.Vaadin.developmentMode = true;");
        }

        addLinkTagForTheme(indexDocument, context);
        applyThemeVariant(indexDocument, context);

        if (config.isDevToolsEnabled()) {
            addDevTools(indexDocument, config, session, request);
            catchErrorsInDevMode(indexDocument);

            addLicenseChecker(indexDocument);
        }

        try {
            response.getOutputStream()
                    .write(indexDocument.html().getBytes(UTF_8));
        } catch (IOException e) {
            getLogger().error("Error writing 'index.html' to response", e);
            return false;
        }
        return true;
    }

<<<<<<< HEAD
    private I18NProvider getI18NProvider() {
        return VaadinService.getCurrent().getInstantiator().getI18NProvider();
    }

    protected Locale getLocale() {
        UI currentUi = UI.getCurrent();
        Locale locale = currentUi == null ? null : currentUi.getLocale();
        if (locale == null) {
            final I18NProvider i18NProvider = getI18NProvider();
            // If a i18nProvider is not defined we should just return the
            // default locale.
            if (i18NProvider == null) {
                return Locale.getDefault();
            }
            List<Locale> locales = i18NProvider.getProvidedLocales();
            if (locales != null && !locales.isEmpty()) {
                locale = locales.get(0);
            } else {
                locale = Locale.getDefault();
            }
        }
        return locale;
=======
    private static void addLinkTagForTheme(Document document,
            VaadinContext context) {
        ApplicationConfiguration config = ApplicationConfiguration.get(context);
        if (config.getMode() == Mode.DEVELOPMENT_BUNDLE) {
            try {
                BootstrapHandler.getStylesheetTags(config, "styles.css")
                        .forEach(link -> document.head().appendChild(link));
            } catch (IOException e) {
                throw new UncheckedIOException(
                        "Failed to add a link tag for 'styles.css' to the document",
                        e);
            }
        }
>>>>>>> 89a60184
    }

    private void applyThemeVariant(Document indexDocument,
            VaadinContext context) throws IOException {
        FrontendUtils.getThemeAnnotation(context)
                .ifPresent(theme -> indexDocument.head().parent().attr("theme",
                        theme.variant()));
    }

    private void addStyleTagReferences(Document indexDocument) {
        Comment cssImportComment = new Comment("CSSImport end");
        indexDocument.head().appendChild(cssImportComment);

        Comment stylesheetComment = new Comment("Stylesheet end");
        indexDocument.head().appendChild(stylesheetComment);
    }

    private void redirectToOldBrowserPageWhenNeeded(Document indexDocument) {
        addScript(indexDocument, """
                if (!('CSSLayerBlockRule' in window)) {
                    window.location.search='v-r=oldbrowser';
                }
                """);
    }

    private void catchErrorsInDevMode(Document indexDocument) {
        addScript(indexDocument, "" + //
                "window.Vaadin = window.Vaadin || {};" + //
                "window.Vaadin.ConsoleErrors = window.Vaadin.ConsoleErrors || [];"
                + //
                "const browserConsoleError = window.console.error.bind(window.console);"
                + //
                "console.error = (...args) => {" + //
                "    browserConsoleError(...args);" + //
                "    window.Vaadin.ConsoleErrors.push(args);" + //
                "};" + //
                "window.onerror = (message, source, lineno, colno, error) => {"
                + //
                "const location=source+':'+lineno+':'+colno;" + //
                "window.Vaadin.ConsoleErrors.push([message, '('+location+')']);"
                + //
                "};" + //
                "window.addEventListener('unhandledrejection', e => {" + //
                "    window.Vaadin.ConsoleErrors.push([e.reason]);" + //
                "});" //
        );
    }

    /**
     * Adds the needed overrides for the license checker to work when in
     * development mode.
     */
    public static void addLicenseChecker(Document indexDocument) {
        // maybeCheck is invoked by the WC license checker
        addScript(indexDocument, "" + //
                "window.Vaadin = window.Vaadin || {};" + //
                "window.Vaadin.VaadinLicenseChecker = {" + //
                "  maybeCheck: (productInfo) => {" + //
                // This disables the license check that the web components are
                // still using
                "  }" + //
                "};" + //
                "window.Vaadin.devTools = window.Vaadin.devTools || {};"
                + "window.Vaadin.devTools.createdCvdlElements = window.Vaadin.devTools.createdCvdlElements || [];"
                + //
                "window.Vaadin.originalCustomElementDefineFn = window.Vaadin.originalCustomElementDefineFn || window.customElements.define;"
                + //
                "window.customElements.define = function (tagName, constructor, ...args) {"
                + //
                "const { cvdlName, version } = constructor;" + //
                "if (cvdlName && version) {" + //
                "  const { connectedCallback } = constructor.prototype;" + //
                "  constructor.prototype.connectedCallback = function () {" + //
                "    window.Vaadin.devTools.createdCvdlElements.push(this);" + //
                "    if (connectedCallback) {" + //
                "      connectedCallback.call(this);" + //
                "    }" + //
                "  }" + //
                "}" + //

                "window.Vaadin.originalCustomElementDefineFn.call(this, tagName, constructor, ...args);"
                + //
                "};");

    }

    private static void addScript(Document indexDocument, String script) {
        Element elm = new Element(SCRIPT);
        elm.attr(SCRIPT_INITIAL, "");
        elm.appendChild(new DataNode(script));
        indexDocument.head().insertChildren(0, elm);
    }

    private void storeAppShellTitleToUI(Document indexDocument) {
        if (UI.getCurrent() != null) {
            Element elm = indexDocument.head().selectFirst("title");
            if (elm != null) {
                String appShellTitle = elm.text().isEmpty() ? elm.data()
                        : elm.text();
                UI.getCurrent().getInternals().setAppShellTitle(appShellTitle);
            }
        }
    }

    private void addDevTools(Document indexDocument,
            DeploymentConfiguration config, VaadinSession session,
            VaadinRequest request) {
        VaadinService service = session.getService();
        Optional<BrowserLiveReload> liveReload = BrowserLiveReloadAccessor
                .getLiveReloadFromService(service);

        if (liveReload.isPresent()) {
            Element devTools = new Element("vaadin-dev-tools");
            if (!config.isDevModeLiveReloadEnabled()) {
                devTools.attr("liveReloadDisabled", "");
            }
            devTools.attr("url",
                    BootstrapHandlerHelper.getPushURL(session, request));
            BrowserLiveReload.Backend backend = liveReload.get().getBackend();
            if (backend != null) {
                devTools.attr("backend", backend.toString());
            }
            String liveReloadPort = ""
                    + Constants.SPRING_BOOT_DEFAULT_LIVE_RELOAD_PORT;
            VaadinContext context = service.getContext();
            if (context instanceof VaadinServletContext vaadinServletContext) {
                String customPort = (String) vaadinServletContext.getContext()
                        .getAttribute(LIVE_RELOAD_PORT_ATTR);
                if (customPort != null) {
                    liveReloadPort = customPort;
                }
            }
            devTools.attr("springbootlivereloadport", liveReloadPort);
            indexDocument.body().appendChild(devTools);
        }
    }

    private void addInitialFlow(JsonObject initialJson, Document indexDocument,
            VaadinRequest request) {
        SpringCsrfTokenUtil.addTokenAsMetaTagsToHeadIfPresentInRequest(
                indexDocument.head(), request);
        Element elm = new Element(SCRIPT);
        elm.attr(SCRIPT_INITIAL, "");
        elm.appendChild(new DataNode("window.Vaadin = window.Vaadin || {};" + //
                "window.Vaadin.TypeScript= " + JsonUtil.stringify(initialJson)
                + ";"));
        indexDocument.head().insertChildren(0, elm);
    }

    private void includeInitialUidl(JsonObject initialJson,
            VaadinSession session, VaadinRequest request,
            VaadinResponse response) {
        JsonObject initial = getInitialJson(request, response, session);
        initialJson.put(SCRIPT_INITIAL, initial);
    }

    @Override
    protected boolean canHandleRequest(VaadinRequest request) {
        return isRequestForHtml(request)
                && !BootstrapHandler.isFrameworkInternalRequest(request)
                && !BootstrapHandler.isVaadinStaticFileRequest(request)
                && request.getService().getBootstrapUrlPredicate()
                        .isValidUrl(request);
    }

    @Override
    protected void initializeUIWithRouter(BootstrapContext context, UI ui) {
        if (context.getService().getBootstrapInitialPredicate()
                .includeInitialUidl(context.getRequest())) {
            ui.getInternals().getRouter().initializeUI(ui, context.getRoute());
        }
    }

    private void configureErrorDialogStyles(Document document) {
        Element styles = document.createElement("style");
        document.head().appendChild(styles);
        setupErrorDialogs(styles);
    }

    private void configureHiddenElementStyles(Document document) {
        Element styles = document.createElement("style");
        document.head().appendChild(styles);
        setupHiddenElement(styles);
    }

    private static void prependBaseHref(VaadinRequest request,
            Document indexDocument) {
        Elements base = indexDocument.head().getElementsByTag("base");
        String baseHref = getServiceUrl(request);
        if (base.isEmpty()) {
            indexDocument.head().prependElement("base").attr("href", baseHref);
        } else {
            base.first().attr("href", baseHref);
        }
    }

    private static Document getCachedIndexHtmlDocument(VaadinService service) {
        return service.getContext().getAttribute(IndexHtmlHolder.class,
                () -> new IndexHtmlHolder(service)).getDocument();
    }

    private static Document getIndexHtmlDocument(VaadinService service)
            throws IOException {
        DeploymentConfiguration config = service.getDeploymentConfiguration();
        String index = FrontendUtils.getIndexHtmlContent(service);
        if (index == null) {
            if (config.isProductionMode()) {
                throw new IOException(
                        "Unable to find index.html. It should be available on the classpath when running in production mode");
            } else {
                throw new IOException(
                        "Unable to find index.html. It should be available in the frontend folder when running in development mode");
            }
        }

        Document indexHtmlDocument = Jsoup.parse(index);
        Mode mode = config.getMode();
        if (mode == Mode.PRODUCTION) {
            // The index.html is fetched from the bundle so it includes the
            // entry point javascripts
        } else if (mode == Mode.DEVELOPMENT_BUNDLE) {
            // When running without a frontend server, the index.html comes
            // directly from the frontend folder and the JS entrypoint(s) need
            // to be added
            addJavaScriptEntryPoints(config, indexHtmlDocument);
        }
        modifyIndexHtmlForVite(indexHtmlDocument);
        return indexHtmlDocument;
    }

    private static void modifyIndexHtmlForVite(Document indexHtmlDocument) {
        // Workaround for https://github.com/vitejs/vite/issues/5142
        indexHtmlDocument.head().prepend(
                "<script type='text/javascript'>window.JSCompiler_renameProperty = function(a) { return a;}</script>");
    }

    // Holds parsed index.html to avoid re-parsing on every request in
    // production mode
    //
    // This holder is supposed to be stored as a VaadinContext attribute
    //
    // Note: IndexHtmlHolder is not really serializable, but I can't come up
    // with
    // circumstances under which it'll break. It seems unlikely that
    // VaadinContext
    // will be serialized/deserialized.
    static final class IndexHtmlHolder implements Serializable {
        private final transient Document indexHtmlDocument;

        private IndexHtmlHolder(VaadinService service) {
            try {
                this.indexHtmlDocument = getIndexHtmlDocument(service);
                this.indexHtmlDocument.outputSettings().prettyPrint(false);
            } catch (IOException e) {
                throw new UncheckedIOException(e);
            }
        }

        private Document getDocument() {
            return this.indexHtmlDocument.clone();
        }
    }

    private static Logger getLogger() {
        return LoggerFactory.getLogger(IndexHtmlRequestHandler.class);
    }

}<|MERGE_RESOLUTION|>--- conflicted
+++ resolved
@@ -27,6 +27,7 @@
 import java.util.Optional;
 
 import com.vaadin.flow.i18n.I18NProvider;
+import com.vaadin.flow.server.startup.ApplicationConfiguration;
 import org.jsoup.Jsoup;
 import org.jsoup.nodes.Comment;
 import org.jsoup.nodes.DataNode;
@@ -175,7 +176,21 @@
         return true;
     }
 
-<<<<<<< HEAD
+    private static void addLinkTagForTheme(Document document,
+                                           VaadinContext context) {
+        ApplicationConfiguration config = ApplicationConfiguration.get(context);
+        if (config.getMode() == Mode.DEVELOPMENT_BUNDLE) {
+            try {
+                BootstrapHandler.getStylesheetTags(config, "styles.css")
+                        .forEach(link -> document.head().appendChild(link));
+            } catch (IOException e) {
+                throw new UncheckedIOException(
+                        "Failed to add a link tag for 'styles.css' to the document",
+                        e);
+            }
+        }
+    }
+
     private I18NProvider getI18NProvider() {
         return VaadinService.getCurrent().getInstantiator().getI18NProvider();
     }
@@ -198,21 +213,6 @@
             }
         }
         return locale;
-=======
-    private static void addLinkTagForTheme(Document document,
-            VaadinContext context) {
-        ApplicationConfiguration config = ApplicationConfiguration.get(context);
-        if (config.getMode() == Mode.DEVELOPMENT_BUNDLE) {
-            try {
-                BootstrapHandler.getStylesheetTags(config, "styles.css")
-                        .forEach(link -> document.head().appendChild(link));
-            } catch (IOException e) {
-                throw new UncheckedIOException(
-                        "Failed to add a link tag for 'styles.css' to the document",
-                        e);
-            }
-        }
->>>>>>> 89a60184
     }
 
     private void applyThemeVariant(Document indexDocument,
