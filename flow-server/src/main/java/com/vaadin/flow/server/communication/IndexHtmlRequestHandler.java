/*
 * Copyright 2000-2022 Vaadin Ltd.
 *
 * Licensed under the Apache License, Version 2.0 (the "License"); you may not
 * use this file except in compliance with the License. You may obtain a copy of
 * the License at
 *
 * http://www.apache.org/licenses/LICENSE-2.0
 *
 * Unless required by applicable law or agreed to in writing, software
 * distributed under the License is distributed on an "AS IS" BASIS, WITHOUT
 * WARRANTIES OR CONDITIONS OF ANY KIND, either express or implied. See the
 * License for the specific language governing permissions and limitations under
 * the License.
 */
package com.vaadin.flow.server.communication;

import static com.vaadin.flow.component.UI.SERVER_ROUTING;
import static com.vaadin.flow.shared.ApplicationConstants.CONTENT_TYPE_TEXT_HTML_UTF_8;
import static java.nio.charset.StandardCharsets.UTF_8;

import java.io.File;
import java.io.IOException;
import java.io.Serializable;
import java.io.UncheckedIOException;
import java.net.URL;
import java.nio.charset.StandardCharsets;
import java.util.Optional;
import java.util.regex.Matcher;
import java.util.regex.Pattern;

import org.apache.commons.io.FileUtils;
import org.apache.commons.io.IOUtils;
import org.jsoup.Jsoup;
import org.jsoup.nodes.DataNode;
import org.jsoup.nodes.Document;
import org.jsoup.nodes.Element;
import org.jsoup.select.Elements;
import org.slf4j.Logger;
import org.slf4j.LoggerFactory;

import com.vaadin.experimental.FeatureFlags;
import com.vaadin.flow.component.UI;
import com.vaadin.flow.function.DeploymentConfiguration;
import com.vaadin.flow.internal.BootstrapHandlerHelper;
import com.vaadin.flow.internal.BrowserLiveReload;
import com.vaadin.flow.internal.BrowserLiveReloadAccessor;
import com.vaadin.flow.internal.UsageStatisticsExporter;
import com.vaadin.flow.internal.springcsrf.SpringCsrfTokenUtil;
import com.vaadin.flow.server.AppShellRegistry;
import com.vaadin.flow.server.BootstrapHandler;
import com.vaadin.flow.server.Constants;
import com.vaadin.flow.server.VaadinContext;
import com.vaadin.flow.server.VaadinRequest;
import com.vaadin.flow.server.VaadinResponse;
import com.vaadin.flow.server.VaadinService;
import com.vaadin.flow.server.VaadinSession;
import com.vaadin.flow.server.frontend.FrontendUtils;

import elemental.json.Json;
import elemental.json.JsonArray;
import elemental.json.JsonObject;
import elemental.json.impl.JsonUtil;

/**
 * This class is responsible for serving the <code>index.html</code> according
 * to the template provided in the frontend folder. The handler will calculate
 * and inject baseHref as well as the bundle scripts into the template.
 * <p>
 * For internal use only. May be renamed or removed in a future release.
 */
public class IndexHtmlRequestHandler extends JavaScriptBootstrapHandler {

    private static final String SCRIPT = "script";
    private static final String SCRIPT_INITIAL = "initial";

    private static final Pattern THEME_GENERATED_FILE_PATTERN = Pattern
            .compile("theme-([\\s\\S]+?)\\.generated\\.js");

    private static String themeName;

    @Override
    public boolean synchronizedHandleRequest(VaadinSession session,
            VaadinRequest request, VaadinResponse response) throws IOException {
        if (writeErrorCodeIfRequestLocationIsInvalid(request, response)) {
            return true;
        }

        DeploymentConfiguration config = session.getConfiguration();
        IndexHtmlResponse indexHtmlResponse;

        VaadinService service = request.getService();
        Document indexDocument = config.isProductionMode()
                ? getCachedIndexHtmlDocument(service)
                : getIndexHtmlDocument(service);

        prependBaseHref(request, indexDocument);

        JsonObject initialJson = Json.createObject();

        if (service.getBootstrapInitialPredicate()
                .includeInitialUidl(request)) {
            includeInitialUidl(initialJson, session, request, response);

            indexHtmlResponse = new IndexHtmlResponse(request, response,
                    indexDocument, UI.getCurrent());

            // App might be using classic server-routing, which is true
            // unless we detect a call to JavaScriptBootstrapUI.connectClient
            session.setAttribute(SERVER_ROUTING, Boolean.TRUE);
        } else {
            indexHtmlResponse = new IndexHtmlResponse(request, response,
                    indexDocument);
        }

        addInitialFlow(initialJson, indexDocument, request);

        configureErrorDialogStyles(indexDocument);

        configureHiddenElementStyles(indexDocument);

<<<<<<< HEAD
        if (!config.enableDevServer()) {
            addStylesCssLink(config, indexDocument);
        }

        showDevServerErrors(session.getService(), indexDocument);
=======
>>>>>>> 7c35569b
        response.setContentType(CONTENT_TYPE_TEXT_HTML_UTF_8);

        VaadinContext context = session.getService().getContext();
        AppShellRegistry registry = AppShellRegistry.getInstance(context);

        if (!config.isProductionMode()) {
            UsageStatisticsExporter
                    .exportUsageStatisticsToDocument(indexDocument);
        }

        // modify the page based on the @PWA annotation
        setupPwa(indexDocument, session.getService());

        // modify the page based on the @Meta, @ViewPort, @BodySize and @Inline
        // annotations
        // and on the AppShellConfigurator
        registry.modifyIndexHtml(indexDocument, request);

        // the bootstrap page title could be used as a fallback title to
        // a server-side route that doesn't have a title
        storeAppShellTitleToUI(indexDocument);

        // modify the page based on registered IndexHtmlRequestListener:s
        service.modifyIndexHtmlResponse(indexHtmlResponse);

        if (config.isDevToolsEnabled()) {
            addDevTools(indexDocument, config, session, request);
            catchErrorsInDevMode(indexDocument);

            addLicenseChecker(indexDocument);
        }

        try {
            response.getOutputStream()
                    .write(indexDocument.html().getBytes(UTF_8));
        } catch (IOException e) {
            getLogger().error("Error writing 'index.html' to response", e);
            return false;
        }
        return true;
    }

    /**
     * Adds a link tag to the page head for the themes/my-theme/styles.css,
     * which is served in express build mode by static file server directly from
     * frontend/themes folder.
     * </p>
     * Example: <link rel="stylesheet" href="themes/hello-speed-foo/styles.css">
     *
     * @param config
     *            deployment configuration
     * @param indexDocument
     *            the page document to add the tag to
     * @throws IOException
     *             if theme name cannot be extracted from file
     */
    private void addStylesCssLink(DeploymentConfiguration config,
            Document indexDocument) throws IOException {
        String themeName = getThemeName(config.getProjectFolder());
        Element element = new Element("link");
        element.attr("rel", "stylesheet");
        element.attr("href", "themes/" + themeName + "/styles.css");
        indexDocument.head().appendChild(element);
    }

    private void catchErrorsInDevMode(Document indexDocument) {
        addScript(indexDocument, "" + //
                "window.Vaadin = window.Vaadin || {};" + //
                "window.Vaadin.ConsoleErrors = window.Vaadin.ConsoleErrors || [];"
                + //
                "const browserConsoleError = window.console.error.bind(window.console);"
                + //
                "console.error = (...args) => {" + //
                "    browserConsoleError(...args);" + //
                "    window.Vaadin.ConsoleErrors.push(args);" + //
                "};" + //
                "window.onerror = (message, source, lineno, colno, error) => {"
                + //
                "const location=source+':'+lineno+':'+colno;" + //
                "window.Vaadin.ConsoleErrors.push([message, '('+location+')']);"
                + //
                "};" + //
                "window.addEventListener('unhandledrejection', e => {" + //
                "    window.Vaadin.ConsoleErrors.push([e.reason]);" + //
                "});" //
        );
    }

    /**
     * Adds the needed overrides for the license checker to work when in
     * development mode.
     */
    public static void addLicenseChecker(Document indexDocument) {
        // maybeCheck is invoked by the WC license checker
        addScript(indexDocument, "" + //
                "window.Vaadin = window.Vaadin || {};" + //
                "window.Vaadin.VaadinLicenseChecker = {" + //
                "  maybeCheck: (productInfo) => {" + //
                // This disables the license check that the web components are
                // still using
                "  }" + //
                "};" + //
                "window.Vaadin.devTools = window.Vaadin.devTools || {};"
                + "window.Vaadin.devTools.createdCvdlElements = window.Vaadin.devTools.createdCvdlElements || [];"
                + //
                "window.Vaadin.originalCustomElementDefineFn = window.Vaadin.originalCustomElementDefineFn || window.customElements.define;"
                + //
                "window.customElements.define = function (tagName, constructor, ...args) {"
                + //
                "const { cvdlName, version } = constructor;" + //
                "if (cvdlName && version) {" + //
                "  const { connectedCallback } = constructor.prototype;" + //
                "  constructor.prototype.connectedCallback = function () {" + //
                "    window.Vaadin.devTools.createdCvdlElements.push(this);" + //
                "    if (connectedCallback) {" + //
                "      connectedCallback.call(this);" + //
                "    }" + //
                "  }" + //
                "}" + //

                "window.Vaadin.originalCustomElementDefineFn.call(this, tagName, constructor, ...args);"
                + //
                "};");

    }

    private static void addScript(Document indexDocument, String script) {
        Element elm = new Element(SCRIPT);
        elm.attr(SCRIPT_INITIAL, "");
        elm.appendChild(new DataNode(script));
        indexDocument.head().insertChildren(0, elm);
    }

    private void storeAppShellTitleToUI(Document indexDocument) {
        if (UI.getCurrent() != null) {
            Element elm = indexDocument.head().selectFirst("title");
            if (elm != null) {
                String appShellTitle = elm.text().isEmpty() ? elm.data()
                        : elm.text();
                UI.getCurrent().getInternals().setAppShellTitle(appShellTitle);
            }
        }
    }

    private void addDevTools(Document indexDocument,
            DeploymentConfiguration config, VaadinSession session,
            VaadinRequest request) {
        VaadinService service = session.getService();
        Optional<BrowserLiveReload> liveReload = BrowserLiveReloadAccessor
                .getLiveReloadFromService(service);

        if (liveReload.isPresent()) {
            Element devTools = new Element("vaadin-dev-tools");
            if (!config.isDevModeLiveReloadEnabled()) {
                devTools.attr("liveReloadDisabled", "");
            }
            devTools.attr("url",
                    BootstrapHandlerHelper.getPushURL(session, request));
            BrowserLiveReload.Backend backend = liveReload.get().getBackend();
            if (backend != null) {
                devTools.attr("backend", backend.toString());
            }
            devTools.attr("springbootlivereloadport", Integer
                    .toString(Constants.SPRING_BOOT_DEFAULT_LIVE_RELOAD_PORT));
            indexDocument.body().appendChild(devTools);
        }
    }

    private void addInitialFlow(JsonObject initialJson, Document indexDocument,
            VaadinRequest request) {
        SpringCsrfTokenUtil.addTokenAsMetaTagsToHeadIfPresentInRequest(
                indexDocument.head(), request);
        Element elm = new Element(SCRIPT);
        elm.attr(SCRIPT_INITIAL, "");
        elm.appendChild(new DataNode("window.Vaadin = window.Vaadin || {};" + //
                "window.Vaadin.TypeScript= " + JsonUtil.stringify(initialJson)
                + ";"));
        indexDocument.head().insertChildren(0, elm);
    }

    private void includeInitialUidl(JsonObject initialJson,
            VaadinSession session, VaadinRequest request,
            VaadinResponse response) {
        JsonObject initial = getInitialJson(request, response, session);
        initialJson.put(SCRIPT_INITIAL, initial);
    }

    @Override
    protected boolean canHandleRequest(VaadinRequest request) {
        return isRequestForHtml(request)
                && !BootstrapHandler.isFrameworkInternalRequest(request)
                && !BootstrapHandler.isVaadinStaticFileRequest(request)
                && request.getService().getBootstrapUrlPredicate()
                        .isValidUrl(request);
    }

    @Override
    protected void initializeUIWithRouter(BootstrapContext context, UI ui) {
        if (context.getService().getBootstrapInitialPredicate()
                .includeInitialUidl(context.getRequest())) {
            ui.getInternals().getRouter().initializeUI(ui, context.getRoute());
        }
    }

    private void configureErrorDialogStyles(Document document) {
        Element styles = document.createElement("style");
        document.head().appendChild(styles);
        setupErrorDialogs(styles);
    }

    private void configureHiddenElementStyles(Document document) {
        Element styles = document.createElement("style");
        document.head().appendChild(styles);
        setupHiddenElement(styles);
    }

    private static void prependBaseHref(VaadinRequest request,
            Document indexDocument) {
        Elements base = indexDocument.head().getElementsByTag("base");
        String baseHref = getServiceUrl(request);
        if (base.isEmpty()) {
            indexDocument.head().prependElement("base").attr("href", baseHref);
        } else {
            base.first().attr("href", baseHref);
        }
    }

    private static Document getCachedIndexHtmlDocument(VaadinService service) {
        return service.getContext().getAttribute(IndexHtmlHolder.class,
                () -> new IndexHtmlHolder(service)).getDocument();
    }

    private static Document getIndexHtmlDocument(VaadinService service)
            throws IOException {
        DeploymentConfiguration config = service.getDeploymentConfiguration();
        String index = FrontendUtils.getIndexHtmlContent(service);
        if (index == null) {
            if (config.isProductionMode()) {
                throw new IOException(
                        "Unable to find index.html. It should be available on the classpath when running in production mode");
            } else {
                throw new IOException(
                        "Unable to find index.html. It should be available in the frontend folder when running in development mode");
            }
        }

        Document indexHtmlDocument = Jsoup.parse(index);
        if (config.isProductionMode()) {
            // The index.html is fetched from the bundle so it includes the
            // entry point javascripts
        } else if (!service.getDeploymentConfiguration().enableDevServer()) {
            // When running without a frontend server, the index.html comes
            // directly from the frontend folder and the JS entrypoint(s) need
            // to be added
            URL statsJsonUrl = FrontendUtils.findBundleFile(
                    config.getProjectFolder(), "config/stats.json");
            if (statsJsonUrl == null) {
                throw new IllegalStateException(
                        "The application is running in express mode but there is no bundle found. There is no dev-bundle in the project or on the classpath nor is there a default bundle included");
            }
            String statsJson = IOUtils.toString(statsJsonUrl,
                    StandardCharsets.UTF_8);
            addBundleEntryPoints(indexHtmlDocument, config,
                    Json.parse(statsJson));
        }
        modifyIndexHtmlForVite(indexHtmlDocument);
        return indexHtmlDocument;
    }

    private static void addBundleEntryPoints(Document indexHtmlDocument,
            DeploymentConfiguration config, JsonObject statsJson) {
        JsonArray entryScripts = statsJson.getArray("entryScripts");
        for (int i = 0; i < entryScripts.length(); i++) {
            String entryScript = entryScripts.getString(i);
            Element elm = new Element(SCRIPT);
            elm.attr("type", "module");
            elm.attr("src", "VAADIN/dev-bundle/" + entryScript);
            indexHtmlDocument.head().appendChild(elm);
        }
    }

    private static FeatureFlags getFeatureFlags(VaadinService service) {
        return FeatureFlags.get(service.getContext());
    }

    private static void modifyIndexHtmlForVite(Document indexHtmlDocument) {
        // Workaround for https://github.com/vitejs/vite/issues/5142
        indexHtmlDocument.head().prepend(
                "<script type='text/javascript'>window.JSCompiler_renameProperty = function(a) { return a;}</script>");
    }

    // Holds parsed index.html to avoid re-parsing on every request in
    // production mode
    //
    // This holder is supposed to be stored as a VaadinContext attribute
    //
    // Note: IndexHtmlHolder is not really serializable, but I can't come up
    // with
    // circumstances under which it'll break. It seems unlikely that
    // VaadinContext
    // will be serialized/deserialized.
    static final class IndexHtmlHolder implements Serializable {
        private final transient Document indexHtmlDocument;

        private IndexHtmlHolder(VaadinService service) {
            try {
                this.indexHtmlDocument = getIndexHtmlDocument(service);
                this.indexHtmlDocument.outputSettings().prettyPrint(false);
            } catch (IOException e) {
                throw new UncheckedIOException(e);
            }
        }

        private Document getDocument() {
            return this.indexHtmlDocument.clone();
        }
    }

    private static Logger getLogger() {
        return LoggerFactory.getLogger(IndexHtmlRequestHandler.class);
    }

    private static String getThemeName(File projectFolder) throws IOException {
        if (themeName == null) {
            File themeJs = new File(projectFolder,
                    FrontendUtils.FRONTEND + FrontendUtils.GENERATED
                            + FrontendUtils.THEME_IMPORTS_NAME);
            String themeJsContent = FileUtils.readFileToString(themeJs,
                    StandardCharsets.UTF_8);
            Matcher matcher = THEME_GENERATED_FILE_PATTERN
                    .matcher(themeJsContent);
            if (matcher.find()) {
                themeName = matcher.group(1);
            } else {
                throw new IllegalStateException(
                        "Couldn't extract theme name from theme imports file 'theme.js'");
            }
        }
        return themeName;
    }

}<|MERGE_RESOLUTION|>--- conflicted
+++ resolved
@@ -119,14 +119,10 @@
 
         configureHiddenElementStyles(indexDocument);
 
-<<<<<<< HEAD
         if (!config.enableDevServer()) {
             addStylesCssLink(config, indexDocument);
         }
 
-        showDevServerErrors(session.getService(), indexDocument);
-=======
->>>>>>> 7c35569b
         response.setContentType(CONTENT_TYPE_TEXT_HTML_UTF_8);
 
         VaadinContext context = session.getService().getContext();
