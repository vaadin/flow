/*
 * Copyright 2000-2025 Vaadin Ltd.
 *
 * Licensed under the Apache License, Version 2.0 (the "License"); you may not
 * use this file except in compliance with the License. You may obtain a copy of
 * the License at
 *
 * http://www.apache.org/licenses/LICENSE-2.0
 *
 * Unless required by applicable law or agreed to in writing, software
 * distributed under the License is distributed on an "AS IS" BASIS, WITHOUT
 * WARRANTIES OR CONDITIONS OF ANY KIND, either express or implied. See the
 * License for the specific language governing permissions and limitations under
 * the License.
 */
package com.vaadin.flow.server.communication;

import java.io.IOException;
import java.net.URI;
import java.net.URISyntaxException;
import java.nio.charset.StandardCharsets;
import java.security.MessageDigest;
import java.util.Optional;

import org.slf4j.Logger;
import org.slf4j.LoggerFactory;

import com.vaadin.flow.component.UI;
import com.vaadin.flow.dom.DisabledUpdateMode;
import com.vaadin.flow.dom.Element;
import com.vaadin.flow.internal.StateNode;
import com.vaadin.flow.internal.UrlUtil;
import com.vaadin.flow.server.AbstractStreamResource;
import com.vaadin.flow.server.ErrorEvent;
import com.vaadin.flow.server.HttpStatusCode;
import com.vaadin.flow.server.RequestHandler;
import com.vaadin.flow.server.StreamReceiver;
import com.vaadin.flow.server.StreamResource;
import com.vaadin.flow.server.StreamResourceRegistry;
import com.vaadin.flow.server.UploadException;
import com.vaadin.flow.server.VaadinRequest;
import com.vaadin.flow.server.VaadinResponse;
import com.vaadin.flow.server.VaadinSession;
import com.vaadin.flow.server.streams.UploadHandler;

import static com.vaadin.flow.server.Constants.DEFAULT_FILE_COUNT_MAX;
import static com.vaadin.flow.server.Constants.DEFAULT_FILE_SIZE_MAX;
import static com.vaadin.flow.server.Constants.DEFAULT_REQUEST_SIZE_MAX;

/**
 * Handles {@link StreamResource} and {@link StreamReceiver} instances
 * registered in {@link VaadinSession}.
 * <p>
 * For internal use only. May be renamed or removed in a future release.
 *
 * @author Vaadin Ltd
 * @since 1.0
 */
public class StreamRequestHandler implements RequestHandler {

    private static final char PATH_SEPARATOR = '/';

    /**
     * Dynamic resource URI prefix.
     */
    public static final String DYN_RES_PREFIX = "VAADIN/dynamic/resource/";

    private final StreamResourceHandler resourceHandler = new StreamResourceHandler();
    private final StreamReceiverHandler receiverHandler;

    /**
     * Create a new stream request handler with the default
     * StreamReceiverHandler.
     */
    public StreamRequestHandler() {
        this(new StreamReceiverHandler());
    }

    protected StreamRequestHandler(StreamReceiverHandler receiverHandler) {
        receiverHandler.setRequestSizeMax(getRequestSizeMax());
        receiverHandler.setFileSizeMax(getFileSizeMax());
        receiverHandler.setFileCountMax(getFileCountMax());
        this.receiverHandler = receiverHandler;
    }

    @Override
    public boolean handleRequest(VaadinSession session, VaadinRequest request,
            VaadinResponse response) throws IOException {

        String pathInfo = request.getPathInfo();
        if (pathInfo == null) {
            return false;
        }
        // remove leading '/'
        assert pathInfo.startsWith(Character.toString(PATH_SEPARATOR));
        pathInfo = pathInfo.substring(1);

        if (!pathInfo.startsWith(DYN_RES_PREFIX)) {
            return false;
        }

        Optional<AbstractStreamResource> abstractStreamResource;
        session.lock();
        try {
            abstractStreamResource = StreamRequestHandler.getPathUri(pathInfo)
                    .flatMap(session.getResourceRegistry()::getResource);
            if (abstractStreamResource.isEmpty()) {
                response.sendError(HttpStatusCode.NOT_FOUND.getCode(),
                        "Resource is not found for path=" + pathInfo);
                return true;
            }
        } finally {
            session.unlock();
        }

        AbstractStreamResource resource = abstractStreamResource.get();
        if (resource instanceof StreamResourceRegistry.ElementStreamResource elementRequest) {
            callElementResourceHandler(session, request, response,
                    elementRequest, pathInfo);
        } else if (resource instanceof StreamResource) {
            resourceHandler.handleRequest(session, request, response,
                    (StreamResource) resource);
        } else if (resource instanceof StreamReceiver streamReceiver) {
            PathData parts = parsePath(pathInfo);

            receiverHandler.handleRequest(session, request, response,
                    streamReceiver, parts.UIid, parts.securityKey);
        } else {
            getLogger().warn("Received unknown stream resource.");
        }
        return true;
    }

    private void callElementResourceHandler(VaadinSession session,
            VaadinRequest request, VaadinResponse response,
            StreamResourceRegistry.ElementStreamResource elementRequest,
            String pathInfo) throws IOException {
        Element owner = elementRequest.getOwner();
        StateNode node = owner.getNode();

        if (blockInert(elementRequest, node)
                || blockDisabled(elementRequest, node) || !node.isAttached()
                || !node.isVisible()) {
            response.sendError(HttpStatusCode.FORBIDDEN.getCode(),
                    "Resource not available");
            return;
        }

        if (elementRequest
                .getElementRequestHandler() instanceof UploadHandler) {
            // Validate upload security key. Else respond with
            // FORBIDDEN.
            PathData parts = parsePath(pathInfo);
            session.lock();
            try {
                String secKey = elementRequest.getId();
                if (secKey == null || !MessageDigest.isEqual(
                        secKey.getBytes(StandardCharsets.UTF_8),
                        parts.securityKey.getBytes(StandardCharsets.UTF_8))) {
                    LoggerFactory.getLogger(StreamRequestHandler.class).warn(
                            "Received incoming stream with faulty security key.");
                    response.sendError(HttpStatusCode.FORBIDDEN.getCode(),
                            "Resource not available");
                    return;
                }

                // Set current UI to upload url ui.
                UI ui = session.getUIById(Integer.parseInt(parts.UIid));
                UI.setCurrent(ui);

                if (node == null) {
                    session.getErrorHandler()
                            .error(new ErrorEvent(new UploadException(
                                    "File upload ignored because the node for the upload owner component was not found")));
                    response.sendError(HttpStatusCode.FORBIDDEN.getCode(),
                            "Resource not available");
                    return;
                }
                if (!node.isAttached()) {
                    session.getErrorHandler()
                            .error(new ErrorEvent(new UploadException(
                                    "Warning: file upload ignored for "
                                            + node.getId()
                                            + " because the component was disabled")));
                    response.sendError(HttpStatusCode.FORBIDDEN.getCode(),
                            "Resource not available");
                    return;
                }
            } finally {
                session.unlock();
            }
        }

        elementRequest.getElementRequestHandler().handleRequest(request,
                response, session, elementRequest.getOwner());
    }

    private static boolean blockDisabled(
            StreamResourceRegistry.ElementStreamResource elementRequest,
            StateNode node) {
        return !node.isEnabled() && elementRequest.getElementRequestHandler()
                .getDisabledUpdateMode() == DisabledUpdateMode.ONLY_WHEN_ENABLED;
    }

    private static boolean blockInert(
            StreamResourceRegistry.ElementStreamResource elementRequest,
            StateNode node) {
        return node.isInert()
<<<<<<< HEAD
                && !elementRequest.getElementRequestHandler().allowInert();
=======
                && !elementRequest.getElementRequestHandler().isAllowInert();
>>>>>>> e7ff161a
    }

    private record PathData(String UIid, String securityKey, String fileName) {
    }

    /**
     * Parse the pathInfo for id data.
     * <p>
     * URI pattern: VAADIN/dynamic/resource/[UIID]/[SECKEY]/[NAME]
     *
     * @see #generateURI
     */
    private PathData parsePath(String pathInfo) {
        // strip away part until the data we are interested starts
        int startOfData = pathInfo.indexOf(DYN_RES_PREFIX)
                + DYN_RES_PREFIX.length();

        String uppUri = pathInfo.substring(startOfData);
        // [0] UIid, [1] security key, [2] name
        String[] split = uppUri.split("/", 3);
        if (split.length == 3) {
            return new PathData(split[0], split[1], split[2]);
        }
        return new PathData(split[0], split[1], "");
    }

    /**
     * Generates URI string for a dynamic resource using its {@code id} and
     * {@code name}. [0] UIid, [1] sec key, [2] name
     *
     * @param name
     *            file or attribute name to use in path
     * @param id
     *            unique resource id
     * @return generated URI string
     */
    public static String generateURI(String name, String id) {
        return DYN_RES_PREFIX + UI.getCurrent().getUIId() + PATH_SEPARATOR + id
                + PATH_SEPARATOR + UrlUtil.encodeURIComponent(name);
    }

    private static Optional<URI> getPathUri(String path) {
        int index = path.lastIndexOf('/');
        boolean hasPrefix = index >= 0;
        if (!hasPrefix) {
            getLogger().info("Unsupported path structure, path={}", path);
            return Optional.empty();
        }
        String prefix = path.substring(0, index + 1);
        String name = path.substring(prefix.length());
        try {
            URI uri = new URI(prefix + UrlUtil.encodeURIComponent(name));
            return Optional.of(uri);
        } catch (URISyntaxException e) {
            getLogger().info(
                    "Path '{}' is not correct URI (it violates RFC 2396)", path,
                    e);
            return Optional.empty();
        }
    }

    /**
     * Returns maximum request size for upload. Override this to increase the
     * default. Defaults to -1 (no limit).
     *
     * @return maximum request size for upload
     */
    protected long getRequestSizeMax() {
        return DEFAULT_REQUEST_SIZE_MAX;
    }

    /**
     * Returns maximum file size for upload. Override this to increase the
     * default. Defaults to -1 (no limit).
     *
     * @return maximum file size for upload
     */
    protected long getFileSizeMax() {
        return DEFAULT_FILE_SIZE_MAX;
    }

    /**
     * Returns maximum file part count for upload. Override this to increase the
     * default. Defaults to 10000.
     *
     * @return maximum file part count for upload
     */
    protected long getFileCountMax() {
        return DEFAULT_FILE_COUNT_MAX;
    }

    private static Logger getLogger() {
        return LoggerFactory.getLogger(StreamResourceHandler.class.getName());
    }
}<|MERGE_RESOLUTION|>--- conflicted
+++ resolved
@@ -206,11 +206,7 @@
             StreamResourceRegistry.ElementStreamResource elementRequest,
             StateNode node) {
         return node.isInert()
-<<<<<<< HEAD
-                && !elementRequest.getElementRequestHandler().allowInert();
-=======
                 && !elementRequest.getElementRequestHandler().isAllowInert();
->>>>>>> e7ff161a
     }
 
     private record PathData(String UIid, String securityKey, String fileName) {
