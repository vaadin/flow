--- conflicted
+++ resolved
@@ -528,28 +528,27 @@
             return this;
         }
 
-<<<<<<< HEAD
+        /**
+         * Get the npm folder used for this build.
+         *
+         * @return npmFolder
+         */
+        public File getNpmFolder() {
+            return npmFolder;
+        }
+
+        /**
+         * Get the generated folder for this build.
+         *
+         * @return generatedFolder
+         */
+        public File getGeneratedFolder() {
+            return generatedFolder;
+        }
+
         public Builder useSnowpack(boolean useSnowpack) {
             this.useSnowpack = useSnowpack;
             return this;
-=======
-        /**
-         * Get the npm folder used for this build.
-         * 
-         * @return npmFolder
-         */
-        public File getNpmFolder() {
-            return npmFolder;
-        }
-
-        /**
-         * Get the generated folder for this build.
-         * 
-         * @return generatedFolder
-         */
-        public File getGeneratedFolder() {
-            return generatedFolder;
->>>>>>> fe1db185
         }
     }
 
@@ -793,7 +792,7 @@
 
     /**
      * Find index of command for which it is assignable to.
-     * 
+     *
      * @param command
      *            command to find execution index for
      * @return index of command or -1 if not available
