/*
 * Copyright 2000-2018 Vaadin Ltd.
 *
 * Licensed under the Apache License, Version 2.0 (the "License"); you may not
 * use this file except in compliance with the License. You may obtain a copy of
 * the License at
 *
 * http://www.apache.org/licenses/LICENSE-2.0
 *
 * Unless required by applicable law or agreed to in writing, software
 * distributed under the License is distributed on an "AS IS" BASIS, WITHOUT
 * WARRANTIES OR CONDITIONS OF ANY KIND, either express or implied. See the
 * License for the specific language governing permissions and limitations under
 * the License.
 */

package com.vaadin.flow.server.frontend;

import java.io.File;
import java.io.Serializable;
import java.util.ArrayList;
import java.util.Collection;
import java.util.Objects;
import java.util.Set;

import com.vaadin.flow.server.Command;
import com.vaadin.flow.server.frontend.scanner.ClassFinder;
import com.vaadin.flow.server.frontend.scanner.FrontendDependencies;

import static com.vaadin.flow.server.frontend.FrontendUtils.DEFAULT_FRONTEND_DIR;
import static com.vaadin.flow.server.frontend.FrontendUtils.DEFAULT_GENERATED_DIR;
import static com.vaadin.flow.server.frontend.FrontendUtils.IMPORTS_NAME;
import static com.vaadin.flow.server.frontend.FrontendUtils.PARAM_FRONTEND_DIR;
import static com.vaadin.flow.server.frontend.FrontendUtils.PARAM_GENERATED_DIR;

/**
 * An executor that it's run when the servlet context is initialised in dev-mode
 * or when flow-maven-plugin goals are run. It can chain a set of task to run.
 */
public class NodeTasks implements Command {

    /**
     * Build a <code>NodeExecutor</code> instance.
     */
    public static class Builder implements Serializable {

        private final ClassFinder classFinder;

        private final File frontendDirectory;

        private File webpackOutputDirectory = null;

        private String webpackTemplate = null;

        private String webpackGeneratedTemplate = null;

        private boolean enablePackagesUpdate = false;

        private boolean createMissingPackageJson = false;

        private boolean enableImportsUpdate = false;

        private boolean runNpmInstall = false;

        private Set<File> jarFiles = null;

        private boolean copyResources = false;

        private boolean generateEmbeddableWebComponents = true;

        private boolean cleanNpmFiles = false;

<<<<<<< HEAD
        private File frontendResourcesDirectory = null;

        private Set<String> visitedClasses;
=======
        private Set<String> visitedClasses = null;
>>>>>>> c116def5

        /**
         * Directory for for npm and folders and files.
         */
        public final File npmFolder;

        /**
         * Directory where generated files are written.
         */
        public final File generatedFolder;

        /**
         * Create a builder instance given an specific npm folder.
         *
         * @param classFinder
         *            a class finder
         * @param npmFolder
         *            folder with the `package.json` file
         */
        public Builder(ClassFinder classFinder, File npmFolder) {
            this(classFinder, npmFolder, new File(npmFolder, System
                    .getProperty(PARAM_GENERATED_DIR, DEFAULT_GENERATED_DIR)));
        }

        /**
         * Create a builder instance with custom npmFolder and generatedPath
         *
         * @param classFinder
         *            a class finder
         * @param npmFolder
         *            folder with the `package.json` file
         * @param generatedPath
         *            folder where flow generated files will be placed.
         */
        public Builder(ClassFinder classFinder, File npmFolder,
                File generatedPath) {
            this(classFinder, npmFolder, generatedPath,
                    new File(npmFolder, System.getProperty(PARAM_FRONTEND_DIR,
                            DEFAULT_FRONTEND_DIR)));
        }

        /**
         * Create a builder instance with all parameters.
         *
         * @param classFinder
         *            a class finder
         * @param npmFolder
         *            folder with the `package.json` file
         * @param generatedPath
         *            folder where flow generated files will be placed.
         * @param frontendDirectory
         *            a directory with project's frontend files
         */
        public Builder(ClassFinder classFinder, File npmFolder,
                File generatedPath, File frontendDirectory) {
            this.classFinder = classFinder;
            this.npmFolder = npmFolder;
            this.generatedFolder = generatedPath.isAbsolute() ? generatedPath
                    : new File(npmFolder, generatedPath.getPath());
            this.frontendDirectory = frontendDirectory.isAbsolute()
                    ? frontendDirectory
                    : new File(npmFolder, frontendDirectory.getPath());
        }

        /**
         * Creates a <code>NodeExecutor</code> using this configuration.
         *
         * @return a <code>NodeExecutor</code> instance
         */
        public NodeTasks build() {
            return new NodeTasks(this);
        }

        /**
         * Sets the webpack related properties.
         *
         * @param webpackOutputDirectory
         *            the directory to set for webpack to output its build
         *            results.
         * @param webpackTemplate
         *            name of the webpack resource to be used as template when
         *            creating the <code>webpack.config.js</code> file.
         * @param webpackGeneratedTemplate
         *            name of the webpack resource to be used as template when
         *            creating the <code>webpack.generated.js</code> file.
         * @return this builder
         */
        public Builder withWebpack(File webpackOutputDirectory,
                String webpackTemplate, String webpackGeneratedTemplate) {
            this.webpackOutputDirectory = webpackOutputDirectory;
            this.webpackTemplate = webpackTemplate;
            this.webpackGeneratedTemplate = webpackGeneratedTemplate;
            return this;
        }

        /**
         * Sets whether to enable packages and webpack file updates. Default is
         * <code>true</code>.
         *
         * @param enablePackagesUpdate
         *            <code>true</code> to enable packages and webpack update,
         *            otherwise <code>false</code>
         * @return this builder
         */
        public Builder enablePackagesUpdate(boolean enablePackagesUpdate) {
            this.enablePackagesUpdate = enablePackagesUpdate;
            return this;
        }

        /**
         * Sets whether to perform always perform clean up procedure. Default is
         * <code>false</code>. When the value is false, npm related files will
         * only be removed when a platform version update is detected.
         * 
         * @param forceClean
         *            <code>true</code> to clean npm files always, otherwise
         *            <code>false</code>
         * @return this builder
         */
        public Builder enableNpmFileCleaning(boolean forceClean) {
            this.cleanNpmFiles = forceClean;
            return this;
        }

        /**
         * Sets whether to enable imports file update. Default is
         * <code>true</code>.
         *
         * @param enableImportsUpdate
         *            <code>true</code> to enable imports file update, otherwise
         *            <code>false</code>
         * @return this builder
         */
        public Builder enableImportsUpdate(boolean enableImportsUpdate) {
            this.enableImportsUpdate = enableImportsUpdate;
            return this;
        }

        /**
         * Sets whether run <code>npm install</code> after updating
         * dependencies.
         *
         * @param runNpmInstall
         *            run npm install. Default is <code>false</code>
         * @return the builder
         */
        public Builder runNpmInstall(boolean runNpmInstall) {
            this.runNpmInstall = runNpmInstall;
            return this;
        }

        /**
         * Sets whether copy resources from classpath to the `node_modules`
         * folder as they are available for webpack build.
         *
         * @param jars
         *            set of class nodes to be visited. Not {@code null}
         *
         * @return the builder
         */
        public Builder copyResources(Set<File> jars) {
            Objects.requireNonNull(jars, "Parameter 'jars' must not be null!");
            this.jarFiles = jars;
            this.copyResources = true;
            return this;
        }

        /**
         * Sets whether to collect and package
         * {@link com.vaadin.flow.component.WebComponentExporter} dependencies.
         *
         * @param generateEmbeddableWebComponents
         *            collect dependencies. Default is {@code true}
         * @return the builder
         */
        public Builder withEmbeddableWebComponents(
                boolean generateEmbeddableWebComponents) {
            this.generateEmbeddableWebComponents = generateEmbeddableWebComponents;
            return this;
        }

        /**
         * Sets whether to create the package file if missing.
         *
         * @param create
         *            create the package
         * @return the builder
         */
        public Builder createMissingPackageJson(boolean create) {
            this.createMissingPackageJson = create;
            return this;
        }

        /**
         * Sets a set to which the names of classes visited when finding
         * dependencies will be collected.
         *
         * @param visitedClasses
         *            a set to collect class name to, or <code>null</code> to
         *            not collect visited classes
         * @return the builder, for chaining
         */
        public Builder collectVisitedClasses(Set<String> visitedClasses) {
            this.visitedClasses = visitedClasses;
            return this;
        }

        /**
         * Set local frontend files to be copied from given folder.
         *
         * @param frontendResourcesDirectory
         *         folder to copy local frontend files from
         * @return the builder, for chaining
         */
        public Builder copyLocalResources(File frontendResourcesDirectory) {
            this.frontendResourcesDirectory = frontendResourcesDirectory;
            return this;
        }
    }

    private final Collection<Command> commands = new ArrayList<>();

    private NodeTasks(Builder builder) {

        ClassFinder classFinder = null;
        FrontendDependencies frontendDependencies = null;

        if (builder.enablePackagesUpdate || builder.enableImportsUpdate) {
            classFinder = new ClassFinder.CachedClassFinder(
                    builder.classFinder);

            if (builder.generateEmbeddableWebComponents) {
                FrontendWebComponentGenerator generator = new FrontendWebComponentGenerator(
                        classFinder);
                generator.generateWebComponents(builder.generatedFolder);
            }

            frontendDependencies = new FrontendDependencies(classFinder,
                    builder.generateEmbeddableWebComponents);
        }

        if (builder.createMissingPackageJson) {
            TaskCreatePackageJson packageCreator = new TaskCreatePackageJson(
                    builder.npmFolder, builder.generatedFolder);
            commands.add(packageCreator);
        }

        if (builder.enablePackagesUpdate) {
            TaskUpdatePackages packageUpdater = new TaskUpdatePackages(
                    classFinder, frontendDependencies, builder.npmFolder,
                    builder.generatedFolder, builder.cleanNpmFiles);
            commands.add(packageUpdater);

            if (builder.runNpmInstall) {
                commands.add(new TaskRunNpmInstall(packageUpdater));
            }
        }

        if (builder.copyResources) {
            commands.add(new TaskCopyFrontendFiles(
                    builder.npmFolder, builder.jarFiles));
        }

        if(builder.frontendResourcesDirectory != null) {
            commands.add(new TaskCopyLocalFrontendFiles(builder.npmFolder, builder.frontendResourcesDirectory));
        }

        if (builder.webpackTemplate != null
                && !builder.webpackTemplate.isEmpty()) {
            commands.add(new TaskUpdateWebpack(builder.npmFolder,
                    builder.webpackOutputDirectory, builder.webpackTemplate,
                    builder.webpackGeneratedTemplate,
                    new File(builder.generatedFolder, IMPORTS_NAME)));
        }

        if (builder.enableImportsUpdate) {
            commands.add(new TaskUpdateImports(classFinder,
                    frontendDependencies, builder.npmFolder,
                    builder.generatedFolder, builder.frontendDirectory));

            if (builder.visitedClasses != null) {
                builder.visitedClasses
                        .addAll(frontendDependencies.getClasses());
            }
        }
    }

    @Override
    public void execute() {
        commands.forEach(Command::execute);
    }

}<|MERGE_RESOLUTION|>--- conflicted
+++ resolved
@@ -70,13 +70,9 @@
 
         private boolean cleanNpmFiles = false;
 
-<<<<<<< HEAD
         private File frontendResourcesDirectory = null;
 
-        private Set<String> visitedClasses;
-=======
         private Set<String> visitedClasses = null;
->>>>>>> c116def5
 
         /**
          * Directory for for npm and folders and files.
