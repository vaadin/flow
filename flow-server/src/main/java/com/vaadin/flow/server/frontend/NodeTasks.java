--- conflicted
+++ resolved
@@ -51,776 +51,6 @@
  * @since 2.0
  */
 public class NodeTasks implements FallibleCommand {
-
-    // @formatter:off
-    // This list keeps the tasks in order so that they are executed
-    // without depending on when they are added.
-    private static final List<Class<? extends FallibleCommand>> commandOrder =
-        Collections.unmodifiableList(Arrays.asList(
-            TaskGeneratePackageJson.class,
-            TaskGenerateIndexHtml.class,
-            TaskGenerateIndexTs.class,
-            TaskGenerateTsConfig.class,
-            TaskGenerateTsDefinitions.class,
-            TaskGenerateServiceWorker.class,
-            TaskGenerateOpenApi.class,
-            TaskGenerateConnect.class,
-            TaskGenerateBootstrap.class,
-            TaskInstallWebpackPlugins.class,
-            TaskUpdatePackages.class,
-            TaskUseFusionPackage.class,
-            TaskRunNpmInstall.class,
-            TaskCopyFrontendFiles.class,
-            TaskCopyLocalFrontendFiles.class,
-            TaskUpdateWebpack.class,
-            TaskUpdateImports.class,
-            TaskUpdateThemeImport.class
-        ));
-    private final List<FallibleCommand> commands = new ArrayList<>();
-
-    private NodeTasks(Builder builder) {
-
-        ClassFinder classFinder = new ClassFinder.CachedClassFinder(
-                builder.classFinder);
-        FrontendDependenciesScanner frontendDependencies = null;
-
-        boolean enableWebpackConfigUpdate = builder.webpackTemplate != null
-                && !builder.webpackTemplate.isEmpty();
-
-        if (builder.enablePackagesUpdate || builder.enableImportsUpdate
-                || enableWebpackConfigUpdate) {
-            frontendDependencies = new FrontendDependenciesScanner.FrontendDependenciesScannerFactory()
-                    .createScanner(!builder.useByteCodeScanner, classFinder,
-                            builder.generateEmbeddableWebComponents,
-                            builder.useDeprecatedV14Bootstrapping);
-
-            if (builder.generateEmbeddableWebComponents) {
-                FrontendWebComponentGenerator generator = new FrontendWebComponentGenerator(
-                        classFinder);
-                generator.generateWebComponents(builder.generatedFolder,
-                        frontendDependencies.getThemeDefinition());
-            }
-
-            TaskUpdatePackages packageUpdater = null;
-            if (builder.enablePackagesUpdate
-                    && builder.flowResourcesFolder != null) {
-                packageUpdater = new TaskUpdatePackages(classFinder,
-                        frontendDependencies, builder.npmFolder,
-                        builder.generatedFolder, builder.flowResourcesFolder,
-                        builder.cleanNpmFiles, builder.enablePnpm,
-                        builder.buildDirectory);
-                commands.add(packageUpdater);
-
-            }
-            if (packageUpdater != null && builder.runNpmInstall) {
-                commands.add(new TaskRunNpmInstall(classFinder, packageUpdater,
-                        builder.enablePnpm, builder.requireHomeNodeExec,
-                        builder.nodeVersion, builder.nodeDownloadRoot));
-
-                commands.add(new TaskInstallWebpackPlugins(
-                        new File(builder.npmFolder, builder.buildDirectory)));
-            }
-
-        }
-
-        if (builder.createMissingPackageJson) {
-            TaskGeneratePackageJson packageCreator = new TaskGeneratePackageJson(
-                    builder.npmFolder, builder.generatedFolder,
-                    builder.flowResourcesFolder, builder.buildDirectory);
-            commands.add(packageCreator);
-        }
-
-        if (frontendDependencies != null) {
-            addGenerateServiceWorkerTask(builder,
-                    frontendDependencies.getPwaConfiguration());
-            addGenerateTsConfigTask(builder);
-        }
-
-        if (!builder.useDeprecatedV14Bootstrapping) {
-            addBootstrapTasks(builder);
-
-            if (builder.connectJavaSourceFolder != null
-                    && builder.connectJavaSourceFolder.exists()
-                    && builder.connectGeneratedOpenApiFile != null) {
-                addConnectServicesTasks(builder);
-            }
-
-            commands.add(new TaskGenerateBootstrap(frontendDependencies,
-                    builder.frontendDirectory, builder.buildDirectory));
-        }
-
-        if (builder.jarFiles != null && builder.flowResourcesFolder != null) {
-            commands.add(new TaskCopyFrontendFiles(builder.flowResourcesFolder,
-                    builder.jarFiles));
-        }
-
-        if (builder.localResourcesFolder != null
-                && builder.flowResourcesFolder != null) {
-            commands.add(new TaskCopyLocalFrontendFiles(
-                    builder.flowResourcesFolder, builder.localResourcesFolder));
-        }
-
-        if (enableWebpackConfigUpdate) {
-            PwaConfiguration pwaConfiguration = frontendDependencies
-                    .getPwaConfiguration();
-            commands.add(new TaskUpdateWebpack(builder.frontendDirectory,
-                    builder.npmFolder, builder.webpackOutputDirectory,
-                    builder.resourceOutputDirectory, builder.webpackTemplate,
-                    builder.webpackGeneratedTemplate,
-                    new File(builder.generatedFolder, IMPORTS_NAME),
-                    builder.useDeprecatedV14Bootstrapping,
-                    builder.flowResourcesFolder, pwaConfiguration,
-                    builder.connectClientTsApiFolder, builder.buildDirectory));
-        }
-
-        if (builder.enableImportsUpdate) {
-            commands.add(
-                    new TaskUpdateImports(classFinder, frontendDependencies,
-                            finder -> getFallbackScanner(builder, finder),
-                            builder.npmFolder, builder.generatedFolder,
-                            builder.frontendDirectory, builder.tokenFile,
-                            builder.tokenFileData, builder.enablePnpm,
-                            builder.buildDirectory));
-
-            commands.add(new TaskUpdateThemeImport(builder.npmFolder,
-                    frontendDependencies.getThemeDefinition(),
-                    builder.frontendDirectory,
-                    builder.connectClientTsApiFolder));
-        }
-    }
-    // @formatter:on
-
-    @Override
-    public void execute() throws ExecutionFailedException {
-        sortCommands(commands);
-
-<<<<<<< HEAD
-        for (FallibleCommand command : commands) {
-            command.execute();
-        }
-    }
-
-    private void addBootstrapTasks(Builder builder) {
-        File outputDirectory = new File(builder.npmFolder,
-                builder.buildDirectory);
-        TaskGenerateIndexHtml taskGenerateIndexHtml = new TaskGenerateIndexHtml(
-                builder.frontendDirectory, outputDirectory);
-        commands.add(taskGenerateIndexHtml);
-        TaskGenerateIndexTs taskGenerateIndexTs = new TaskGenerateIndexTs(
-                builder.frontendDirectory,
-                new File(builder.generatedFolder, IMPORTS_NAME),
-                outputDirectory);
-        commands.add(taskGenerateIndexTs);
-    }
-
-    private void addConnectServicesTasks(Builder builder) {
-        Lookup lookup = builder.lookup;
-        EndpointGeneratorTaskFactory endpointGeneratorTaskFactory = lookup
-                .lookup(EndpointGeneratorTaskFactory.class);
-
-        if (endpointGeneratorTaskFactory != null) {
-            TaskGenerateOpenApi taskGenerateOpenApi = endpointGeneratorTaskFactory
-                    .createTaskGenerateOpenApi(
-                            builder.connectApplicationProperties,
-                            builder.connectJavaSourceFolder,
-                            builder.classFinder.getClassLoader(),
-                            builder.connectGeneratedOpenApiFile);
-            commands.add(taskGenerateOpenApi);
-=======
-        private File fusionJavaSourceFolder;
-
-        private File fusionGeneratedOpenAPIFile;
-
-        private File fusionApplicationProperties;
-
-        private File fusionClientAPIFolder;
->>>>>>> f22e3b4b
-
-            if (builder.createMissingPackageJson
-                    || builder.enablePackagesUpdate) {
-                TaskUseFusionPackage taskUseFusionPackage = endpointGeneratorTaskFactory
-                        .createTaskUseFusionPackage(builder.npmFolder,
-                                builder.generatedFolder,
-                                builder.flowResourcesFolder,
-                                builder.buildDirectory);
-                commands.add(taskUseFusionPackage);
-            }
-
-            if (builder.connectClientTsApiFolder != null) {
-                TaskGenerateConnect taskGenerateConnectTs = endpointGeneratorTaskFactory
-                        .createTaskGenerateConnect(
-                                builder.connectApplicationProperties,
-                                builder.connectGeneratedOpenApiFile,
-                                builder.connectClientTsApiFolder,
-                                builder.frontendDirectory);
-                commands.add(taskGenerateConnectTs);
-            }
-        }
-    }
-
-    private void addGenerateServiceWorkerTask(Builder builder,
-            PwaConfiguration pwaConfiguration) {
-        File outputDirectory = new File(builder.npmFolder,
-                builder.buildDirectory);
-        if (pwaConfiguration.isEnabled()) {
-            commands.add(new TaskGenerateServiceWorker(
-                    builder.frontendDirectory, outputDirectory));
-        }
-    }
-
-    private void addGenerateTsConfigTask(Builder builder) {
-        TaskGenerateTsConfig taskGenerateTsConfig = new TaskGenerateTsConfig(
-                builder.npmFolder);
-        commands.add(taskGenerateTsConfig);
-
-        TaskGenerateTsDefinitions taskGenerateTsDefinitions = new TaskGenerateTsDefinitions(
-                builder.npmFolder);
-        commands.add(taskGenerateTsDefinitions);
-
-    }
-
-    private FrontendDependenciesScanner getFallbackScanner(Builder builder,
-            ClassFinder finder) {
-        if (builder.useByteCodeScanner) {
-            return new FrontendDependenciesScanner.FrontendDependenciesScannerFactory()
-                    .createScanner(true, finder,
-                            builder.generateEmbeddableWebComponents,
-                            builder.useDeprecatedV14Bootstrapping);
-        } else {
-            return null;
-        }
-    }
-
-    /**
-     * Find index of command for which it is assignable to.
-     *
-     * @param command
-     *            command to find execution index for
-     * @return index of command or -1 if not available
-     */
-    private int getIndex(FallibleCommand command) {
-        return IntStream.range(0, commandOrder.size())
-                .filter(i -> commandOrder.get(i)
-                        .isAssignableFrom(command.getClass()))
-                .findFirst()
-                .orElseThrow(() -> new UnknownTaskException(command));
-    }
-
-    /**
-     * Sort command list so we always execute commands in a pre-defined order.
-     *
-     * @param commandList
-     *            list of FallibleCommands to sort
-     */
-    private void sortCommands(List<FallibleCommand> commandList) {
-        commandList.sort((c1, c2) -> {
-            final int indexOf1 = getIndex(c1);
-            final int indexOf2 = getIndex(c2);
-            if (indexOf1 == -1 || indexOf2 == -1) {
-                return 0;
-            }
-            return indexOf1 - indexOf2;
-        });
-    }
-
-    /**
-     * Build a <code>NodeExecutor</code> instance.
-     */
-    public static class Builder implements Serializable {
-
-        private final String buildDirectory;
-
-        private final ClassFinder classFinder;
-
-        private final File frontendDirectory;
-        /**
-         * Directory where generated files are written.
-         */
-        private final File generatedFolder;
-        /**
-         * Directory for npm and folders and files.
-         */
-        private final File npmFolder;
-        private boolean cleanNpmFiles = false;
-        private File connectApplicationProperties;
-        private File connectClientTsApiFolder;
-        private File connectGeneratedOpenApiFile;
-        private File connectJavaSourceFolder;
-        private boolean createMissingPackageJson = false;
-        private boolean enableImportsUpdate = false;
-        private boolean enablePackagesUpdate = false;
-        private boolean enablePnpm;
-        private File flowResourcesFolder = null;
-        private boolean generateEmbeddableWebComponents = true;
-        private Set<File> jarFiles = null;
-        private File localResourcesFolder = null;
-        private Lookup lookup;
-        /**
-         * Download node.js from this URL. Handy in heavily firewalled corporate
-         * environments where the node.js download can be provided from an
-         * intranet mirror. Defaults to
-         * {@link NodeInstaller#DEFAULT_NODEJS_DOWNLOAD_ROOT}.
-         */
-        private URI nodeDownloadRoot = URI
-                .create(NodeInstaller.DEFAULT_NODEJS_DOWNLOAD_ROOT);
-        /**
-         * The node.js version to be used when node.js is installed
-         * automatically by Vaadin, for example <code>"v16.0.0"</code>. Defaults
-         * to {@value FrontendTools#DEFAULT_NODE_VERSION}.
-         */
-        private String nodeVersion = FrontendTools.DEFAULT_NODE_VERSION;
-        private boolean requireHomeNodeExec;
-        private File resourceOutputDirectory = null;
-        private boolean runNpmInstall = false;
-        private File tokenFile;
-        private JsonObject tokenFileData;
-        private boolean useByteCodeScanner = false;
-        /**
-         * Is in client-side bootstrapping mode.
-         */
-        private boolean useDeprecatedV14Bootstrapping;
-        private String webpackGeneratedTemplate = null;
-        private File webpackOutputDirectory = null;
-        private String webpackTemplate = null;
-
-        /**
-         * Create a builder instance given an specific npm folder.
-         *
-         * @param lookup
-         *            a {@link Lookup} to discover services used by Flow (SPI)
-         * @param npmFolder
-         *            folder with the `package.json` file
-         * @param buildDirectory
-         *            project build directory
-         */
-        public Builder(Lookup lookup, File npmFolder, String buildDirectory) {
-            this(lookup, npmFolder,
-                    new File(npmFolder,
-                            System.getProperty(PARAM_GENERATED_DIR,
-                                    Paths.get(buildDirectory,
-                                            DEFAULT_GENERATED_DIR).toString())),
-                    buildDirectory);
-        }
-
-        /**
-         * Create a builder instance with custom npmFolder and generatedPath
-         *
-         * @param lookup
-         *            a {@link Lookup} to discover services used by Flow (SPI)
-         * @param npmFolder
-         *            folder with the `package.json` file
-         * @param generatedPath
-         *            folder where flow generated files will be placed.
-         * @param buildDirectory
-         *            project build directory
-         */
-        public Builder(Lookup lookup, File npmFolder, File generatedPath,
-                String buildDirectory) {
-            this(lookup, npmFolder, generatedPath, new File(npmFolder, System
-                    .getProperty(PARAM_FRONTEND_DIR, DEFAULT_FRONTEND_DIR)),
-                    buildDirectory);
-        }
-
-        /**
-         * Create a builder instance with all parameters.
-         *
-         * @param lookup
-         *            a {@link Lookup} to discover services used by Flow (SPI)
-         * @param npmFolder
-         *            folder with the `package.json` file
-         * @param generatedPath
-         *            folder where flow generated files will be placed.
-         * @param frontendDirectory
-         *            a directory with project's frontend files
-         * @param buildDirectory
-         *            project build directory
-         */
-        public Builder(Lookup lookup, File npmFolder, File generatedPath,
-                File frontendDirectory, String buildDirectory) {
-            this.lookup = lookup;
-            this.classFinder = lookup.lookup(ClassFinder.class);
-            this.npmFolder = npmFolder;
-            this.generatedFolder = generatedPath.isAbsolute() ? generatedPath
-                    : new File(npmFolder, generatedPath.getPath());
-            this.frontendDirectory = frontendDirectory.isAbsolute()
-                    ? frontendDirectory
-                    : new File(npmFolder, frontendDirectory.getPath());
-            this.buildDirectory = buildDirectory;
-        }
-
-        /**
-         * Creates a <code>NodeExecutor</code> using this configuration.
-         *
-         * @return a <code>NodeExecutor</code> instance
-         */
-        public NodeTasks build() {
-            return new NodeTasks(this);
-        }
-
-        /**
-         * Set local frontend files to be copied from given folder.
-         *
-         * @param localResourcesFolder
-         *            folder to copy local frontend files from
-         * @return the builder, for chaining
-         */
-        public Builder copyLocalResources(File localResourcesFolder) {
-            this.localResourcesFolder = localResourcesFolder;
-            return this;
-        }
-
-        /**
-         * Sets whether copy resources from classpath to the appropriate npm
-         * package folder so as they are available for webpack build.
-         *
-         * @param jars
-         *            set of class nodes to be visited. Not {@code null}
-         *
-         * @return the builder
-         */
-        public Builder copyResources(Set<File> jars) {
-            Objects.requireNonNull(jars, "Parameter 'jars' must not be null!");
-            this.jarFiles = jars;
-            return this;
-        }
-
-        /**
-         * Sets whether to create the package file if missing.
-         *
-         * @param create
-         *            create the package
-         * @return the builder
-         */
-        public Builder createMissingPackageJson(boolean create) {
-            this.createMissingPackageJson = create;
-            return this;
-        }
-
-        /**
-         * Sets whether to enable imports file update. Default is
-         * <code>false</code>. This will also enable creation of missing package
-         * files if set to true.
-         *
-         * @param enableImportsUpdate
-         *            <code>true</code> to enable imports file update, otherwise
-         *            <code>false</code>
-         * @return this builder
-         */
-        public Builder enableImportsUpdate(boolean enableImportsUpdate) {
-            this.enableImportsUpdate = enableImportsUpdate;
-            this.createMissingPackageJson = enableImportsUpdate
-                    || createMissingPackageJson;
-            return this;
-        }
-
-        /**
-         * Sets whether to enable packages and webpack file updates. Default is
-         * <code>true</code>.
-         *
-         * @param enablePackagesUpdate
-         *            <code>true</code> to enable packages and webpack update,
-         *            otherwise <code>false</code>
-         * @return this builder
-         */
-        public Builder enablePackagesUpdate(boolean enablePackagesUpdate) {
-            this.enablePackagesUpdate = enablePackagesUpdate;
-            return this;
-        }
-
-        /**
-         * Enables pnpm tool.
-         * <p>
-         * "pnpm" will be used instead of "npm".
-         *
-         * @param enable
-         *            enables pnpm.
-         * @return the builder, for chaining
-         */
-        public Builder enablePnpm(boolean enable) {
-            enablePnpm = enable;
-            return this;
-        }
-
-        /**
-         * Get the generated folder for this build.
-         *
-         * @return generatedFolder
-         */
-        public File getGeneratedFolder() {
-            return generatedFolder;
-        }
-
-        /**
-         * Get the npm folder used for this build.
-         *
-         * @return npmFolder
-         */
-        public File getNpmFolder() {
-            return npmFolder;
-        }
-
-        /**
-         * Fill token file data into the provided {@code object}.
-         *
-         * @param object
-         *            the object to fill with token file data
-         * @return the builder, for chaining
-         */
-        public Builder populateTokenFileData(JsonObject object) {
-            tokenFileData = object;
-            return this;
-        }
-
-        /**
-         * Sets whether run <code>npm install</code> after updating
-         * dependencies.
-         *
-         * @param runNpmInstall
-         *            run npm install. Default is <code>false</code>
-         * @return the builder
-         */
-        public Builder runNpmInstall(boolean runNpmInstall) {
-            this.runNpmInstall = runNpmInstall;
-            return this;
-        }
-
-        /**
-         * Sets frontend scanner strategy: byte code scanning strategy is used
-         * if {@code byteCodeScanner} is {@code true}, full classpath scanner
-         * strategy is used otherwise (by default).
-         *
-         * @param byteCodeScanner
-         *            if {@code true} then byte code scanner is used, full
-         *            scanner is used otherwise (by default).
-         * @return the builder, for chaining
-         */
-        public Builder useByteCodeScanner(boolean byteCodeScanner) {
-            this.useByteCodeScanner = byteCodeScanner;
-            return this;
-        }
-
-        /**
-         * Use V14 bootstrapping that disables index.html entry point.
-         *
-         * @param useDeprecatedV14Bootstrapping
-         *            <code>true</code> to use legacy V14 bootstrapping
-         * @return the builder, for chaining
-         */
-        public Builder useV14Bootstrap(boolean useDeprecatedV14Bootstrapping) {
-            this.useDeprecatedV14Bootstrapping = useDeprecatedV14Bootstrapping;
-            return this;
-        }
-
-        /**
-<<<<<<< HEAD
-=======
-         * Set the folder where Ts files should be generated.
-         *
-         * @param fusionClientTsApiFolder
-         *            folder for Ts files in the frontend.
-         * @return the builder, for chaining
-         */
-        public Builder withFusionClientAPIFolder(File fusionClientTsApiFolder) {
-            this.fusionClientAPIFolder = fusionClientTsApiFolder;
-            return this;
-        }
-
-        /**
->>>>>>> f22e3b4b
-         * Set application properties file for Spring project.
-         *
-         * @param applicationProperties
-         *            application properties file.
-         * @return this builder, for chaining
-         */
-        public Builder withFusionApplicationProperties(
-                File applicationProperties) {
-            this.fusionApplicationProperties = applicationProperties;
-            return this;
-        }
-
-        /**
-         * Set the folder where Ts files should be generated.
-         *
-         * @param connectClientTsApiFolder
-         *            folder for Ts files in the frontend.
-         * @return the builder, for chaining
-         */
-        public Builder withConnectClientTsApiFolder(
-                File connectClientTsApiFolder) {
-            this.connectClientTsApiFolder = connectClientTsApiFolder;
-            return this;
-        }
-
-        /**
-         * Set output location for the generated OpenAPI file.
-         *
-         * @param generatedOpenAPIFile
-         *            the generated output file.
-         * @return the builder, for chaining
-         */
-        public Builder withFusionGeneratedOpenAPIJson(
-                File generatedOpenAPIFile) {
-            this.fusionGeneratedOpenAPIFile = generatedOpenAPIFile;
-            return this;
-        }
-
-        /**
-         * Set source paths that OpenAPI generator searches for endpoints.
-         *
-         * @param fusionJavaSourceFolder
-         *            java source folder
-         * @return the builder, for chaining
-         */
-        public Builder withFusionJavaSourceFolder(File fusionJavaSourceFolder) {
-            this.fusionJavaSourceFolder = fusionJavaSourceFolder;
-            return this;
-        }
-
-        /**
-         * Sets whether to collect and package
-         * {@link com.vaadin.flow.component.WebComponentExporter} dependencies.
-         *
-         * @param generateEmbeddableWebComponents
-         *            collect dependencies. Default is {@code true}
-         * @return the builder
-         */
-        public Builder withEmbeddableWebComponents(
-                boolean generateEmbeddableWebComponents) {
-            this.generateEmbeddableWebComponents = generateEmbeddableWebComponents;
-            return this;
-        }
-
-        /**
-         * Sets the appropriate npm package folder for copying flow resources in
-         * jars.
-         *
-         * @param flowResourcesFolder
-         *            target folder
-         * @return the builder
-         */
-        public Builder withFlowResourcesFolder(File flowResourcesFolder) {
-            this.flowResourcesFolder = flowResourcesFolder.isAbsolute()
-                    ? flowResourcesFolder
-                    : new File(npmFolder, flowResourcesFolder.getPath());
-            return this;
-        }
-
-        /**
-         * Requires node executable to be installed in vaadin home folder.
-         *
-         * @param requireHomeNodeExec
-         *            requires vaadin home node exec
-         * @return the builder, for chaining
-         */
-        public Builder withHomeNodeExecRequired(boolean requireHomeNodeExec) {
-            this.requireHomeNodeExec = requireHomeNodeExec;
-            return this;
-        }
-
-        /**
-         * Sets the download node.js URL. Handy in heavily firewalled corporate
-         * environments where the node.js download can be provided from an
-         * intranet mirror. Defaults to
-         * {@link NodeInstaller#DEFAULT_NODEJS_DOWNLOAD_ROOT}.
-         *
-         * @param nodeDownloadRoot
-         *            the new download URL to set, not null.
-         * @return the builder, for chaining
-         */
-        public Builder withNodeDownloadRoot(URI nodeDownloadRoot) {
-            this.nodeDownloadRoot = Objects.requireNonNull(nodeDownloadRoot);
-            return this;
-        }
-
-        /**
-         * Sets the node.js version to be used when node.js is installed
-         * automatically by Vaadin, for example <code>"v16.0.0"</code>. Defaults
-         * to {@value FrontendTools#DEFAULT_NODE_VERSION}.
-         *
-         * @param nodeVersion
-         *            the new node version to download, not null.
-         * @return the builder, for chaining
-         */
-        public Builder withNodeVersion(String nodeVersion) {
-            this.nodeVersion = Objects.requireNonNull(nodeVersion);
-            return this;
-        }
-
-        /**
-         * Sets the token file (flow-build-info.json) path.
-         *
-         * @param tokenFile
-         *            token file path
-         * @return the builder, for chaining
-         */
-        public Builder withTokenFile(File tokenFile) {
-            this.tokenFile = tokenFile;
-            return this;
-        }
-
-        /**
-<<<<<<< HEAD
-         * Sets the webpack related properties.
-         *
-         * @param webpackOutputDirectory
-         *            the directory to set for webpack to output its build
-         *            results, meant for serving from context root.
-         * @param resourceOutputDirectory
-         *            the directory to output generated non-served resources,
-         *            such as the "config/stats.json" stats file, and the
-         *            "config/flow-build-info.json" token file.
-         * @param webpackTemplate
-         *            name of the webpack resource to be used as template when
-         *            creating the <code>webpack.config.js</code> file.
-         * @param webpackGeneratedTemplate
-         *            name of the webpack resource to be used as template when
-         *            creating the <code>webpack.generated.js</code> file.
-         * @return this builder
-=======
-         * Get the npm folder used for this build.
-         *
-         * @return npmFolder
->>>>>>> f22e3b4b
-         */
-        public Builder withWebpack(File webpackOutputDirectory,
-                File resourceOutputDirectory, String webpackTemplate,
-                String webpackGeneratedTemplate) {
-            this.webpackOutputDirectory = webpackOutputDirectory;
-            this.resourceOutputDirectory = resourceOutputDirectory;
-            this.webpackTemplate = webpackTemplate;
-            this.webpackGeneratedTemplate = webpackGeneratedTemplate;
-            return this;
-        }
-
-        /**
-<<<<<<< HEAD
-         * Sets whether to perform always perform clean up procedure. Default is
-         * <code>false</code>. When the value is false, npm related files will
-         * only be removed when a platform version update is detected.
-         *
-         * @param forceClean
-         *            <code>true</code> to clean npm files always, otherwise
-         *            <code>false</code>
-         * @return this builder
-         */
-        // This method is only used in tests ...
-        Builder enableNpmFileCleaning(boolean forceClean) {
-            this.cleanNpmFiles = forceClean;
-            return this;
-        }
-    }
-=======
-         * Get the generated folder for this build.
-         *
-         * @return generatedFolder
-         */
-        public File getGeneratedFolder() {
-            return generatedFolder;
-        }
-    }
-
-    private final List<FallibleCommand> commands = new ArrayList<>();
 
     // @formatter:off
     // This list keeps the tasks in order so that they are executed
@@ -838,6 +68,7 @@
             TaskGenerateBootstrap.class,
             TaskInstallWebpackPlugins.class,
             TaskUpdatePackages.class,
+            TaskUseFusionPackage.class,
             TaskRunNpmInstall.class,
             TaskCopyFrontendFiles.class,
             TaskCopyLocalFrontendFiles.class,
@@ -846,6 +77,8 @@
             TaskUpdateThemeImport.class
         ));
     // @formatter:on
+
+    private final List<FallibleCommand> commands = new ArrayList<>();
 
     private NodeTasks(Builder builder) {
 
@@ -957,6 +190,15 @@
         }
     }
 
+    @Override
+    public void execute() throws ExecutionFailedException {
+        sortCommands(commands);
+
+        for (FallibleCommand command : commands) {
+            command.execute();
+        }
+    }
+
     private void addBootstrapTasks(Builder builder) {
         File outputDirectory = new File(builder.npmFolder,
                 builder.buildDirectory);
@@ -970,27 +212,6 @@
         commands.add(taskGenerateIndexTs);
     }
 
-    private void addGenerateTsConfigTask(Builder builder) {
-        TaskGenerateTsConfig taskGenerateTsConfig = new TaskGenerateTsConfig(
-                builder.npmFolder);
-        commands.add(taskGenerateTsConfig);
-
-        TaskGenerateTsDefinitions taskGenerateTsDefinitions = new TaskGenerateTsDefinitions(
-                builder.npmFolder);
-        commands.add(taskGenerateTsDefinitions);
-
-    }
-
-    private void addGenerateServiceWorkerTask(Builder builder,
-            PwaConfiguration pwaConfiguration) {
-        File outputDirectory = new File(builder.npmFolder,
-                builder.buildDirectory);
-        if (pwaConfiguration.isEnabled()) {
-            commands.add(new TaskGenerateServiceWorker(
-                    builder.frontendDirectory, outputDirectory));
-        }
-    }
-
     private void addFusionServicesTasks(Builder builder) {
         Lookup lookup = builder.lookup;
         EndpointGeneratorTaskFactory endpointGeneratorTaskFactory = lookup
@@ -1004,6 +225,16 @@
                             builder.classFinder.getClassLoader(),
                             builder.fusionGeneratedOpenAPIFile);
             commands.add(taskGenerateOpenAPI);
+
+            if (builder.createMissingPackageJson
+                    || builder.enablePackagesUpdate) {
+                TaskUseFusionPackage taskUseFusionPackage = endpointGeneratorTaskFactory
+                        .createTaskUseFusionPackage(builder.npmFolder,
+                                builder.generatedFolder,
+                                builder.flowResourcesFolder,
+                                builder.buildDirectory);
+                commands.add(taskUseFusionPackage);
+            }
 
             if (builder.fusionClientAPIFolder != null) {
                 TaskGenerateFusion taskGenerateFusion = endpointGeneratorTaskFactory
@@ -1017,6 +248,27 @@
         }
     }
 
+    private void addGenerateServiceWorkerTask(Builder builder,
+            PwaConfiguration pwaConfiguration) {
+        File outputDirectory = new File(builder.npmFolder,
+                builder.buildDirectory);
+        if (pwaConfiguration.isEnabled()) {
+            commands.add(new TaskGenerateServiceWorker(
+                    builder.frontendDirectory, outputDirectory));
+        }
+    }
+
+    private void addGenerateTsConfigTask(Builder builder) {
+        TaskGenerateTsConfig taskGenerateTsConfig = new TaskGenerateTsConfig(
+                builder.npmFolder);
+        commands.add(taskGenerateTsConfig);
+
+        TaskGenerateTsDefinitions taskGenerateTsDefinitions = new TaskGenerateTsDefinitions(
+                builder.npmFolder);
+        commands.add(taskGenerateTsDefinitions);
+
+    }
+
     private FrontendDependenciesScanner getFallbackScanner(Builder builder,
             ClassFinder finder) {
         if (builder.useByteCodeScanner) {
@@ -1029,13 +281,19 @@
         }
     }
 
-    @Override
-    public void execute() throws ExecutionFailedException {
-        sortCommands(commands);
-
-        for (FallibleCommand command : commands) {
-            command.execute();
-        }
+    /**
+     * Find index of command for which it is assignable to.
+     *
+     * @param command
+     *            command to find execution index for
+     * @return index of command or -1 if not available
+     */
+    private int getIndex(FallibleCommand command) {
+        return IntStream.range(0, commandOrder.size())
+                .filter(i -> commandOrder.get(i)
+                        .isAssignableFrom(command.getClass()))
+                .findFirst()
+                .orElseThrow(() -> new UnknownTaskException(command));
     }
 
     /**
@@ -1056,18 +314,467 @@
     }
 
     /**
-     * Find index of command for which it is assignable to.
-     *
-     * @param command
-     *            command to find execution index for
-     * @return index of command or -1 if not available
+     * Build a <code>NodeExecutor</code> instance.
      */
-    private int getIndex(FallibleCommand command) {
-        return IntStream.range(0, commandOrder.size())
-                .filter(i -> commandOrder.get(i)
-                        .isAssignableFrom(command.getClass()))
-                .findFirst()
-                .orElseThrow(() -> new UnknownTaskException(command));
-    }
->>>>>>> f22e3b4b
+    public static class Builder implements Serializable {
+
+        private final String buildDirectory;
+
+        private final ClassFinder classFinder;
+
+        private final File frontendDirectory;
+        /**
+         * Directory where generated files are written.
+         */
+        private final File generatedFolder;
+        /**
+         * Directory for npm and folders and files.
+         */
+        private final File npmFolder;
+        private boolean cleanNpmFiles = false;
+        private boolean createMissingPackageJson = false;
+        private boolean enableImportsUpdate = false;
+        private boolean enablePackagesUpdate = false;
+        private boolean enablePnpm;
+        private File flowResourcesFolder = null;
+        private File fusionApplicationProperties;
+        private File fusionClientAPIFolder;
+        private File fusionGeneratedOpenAPIFile;
+        private File fusionJavaSourceFolder;
+        private boolean generateEmbeddableWebComponents = true;
+        private Set<File> jarFiles = null;
+        private File localResourcesFolder = null;
+        private Lookup lookup;
+        /**
+         * Download node.js from this URL. Handy in heavily firewalled corporate
+         * environments where the node.js download can be provided from an
+         * intranet mirror. Defaults to
+         * {@link NodeInstaller#DEFAULT_NODEJS_DOWNLOAD_ROOT}.
+         */
+        private URI nodeDownloadRoot = URI
+                .create(NodeInstaller.DEFAULT_NODEJS_DOWNLOAD_ROOT);
+        /**
+         * The node.js version to be used when node.js is installed
+         * automatically by Vaadin, for example <code>"v16.0.0"</code>. Defaults
+         * to {@value FrontendTools#DEFAULT_NODE_VERSION}.
+         */
+        private String nodeVersion = FrontendTools.DEFAULT_NODE_VERSION;
+        private boolean requireHomeNodeExec;
+        private File resourceOutputDirectory = null;
+        private boolean runNpmInstall = false;
+        private File tokenFile;
+        private JsonObject tokenFileData;
+        private boolean useByteCodeScanner = false;
+        /**
+         * Is in client-side bootstrapping mode.
+         */
+        private boolean useDeprecatedV14Bootstrapping;
+        private String webpackGeneratedTemplate = null;
+        private File webpackOutputDirectory = null;
+        private String webpackTemplate = null;
+
+        /**
+         * Create a builder instance given an specific npm folder.
+         *
+         * @param lookup
+         *            a {@link Lookup} to discover services used by Flow (SPI)
+         * @param npmFolder
+         *            folder with the `package.json` file
+         * @param buildDirectory
+         *            project build directory
+         */
+        public Builder(Lookup lookup, File npmFolder, String buildDirectory) {
+            this(lookup, npmFolder,
+                    new File(npmFolder,
+                            System.getProperty(PARAM_GENERATED_DIR,
+                                    Paths.get(buildDirectory,
+                                            DEFAULT_GENERATED_DIR).toString())),
+                    buildDirectory);
+        }
+
+        /**
+         * Create a builder instance with custom npmFolder and generatedPath
+         *
+         * @param lookup
+         *            a {@link Lookup} to discover services used by Flow (SPI)
+         * @param npmFolder
+         *            folder with the `package.json` file
+         * @param generatedPath
+         *            folder where flow generated files will be placed.
+         * @param buildDirectory
+         *            project build directory
+         */
+        public Builder(Lookup lookup, File npmFolder, File generatedPath,
+                String buildDirectory) {
+            this(lookup, npmFolder, generatedPath, new File(npmFolder, System
+                    .getProperty(PARAM_FRONTEND_DIR, DEFAULT_FRONTEND_DIR)),
+                    buildDirectory);
+        }
+
+        /**
+         * Create a builder instance with all parameters.
+         *
+         * @param lookup
+         *            a {@link Lookup} to discover services used by Flow (SPI)
+         * @param npmFolder
+         *            folder with the `package.json` file
+         * @param generatedPath
+         *            folder where flow generated files will be placed.
+         * @param frontendDirectory
+         *            a directory with project's frontend files
+         * @param buildDirectory
+         *            project build directory
+         */
+        public Builder(Lookup lookup, File npmFolder, File generatedPath,
+                File frontendDirectory, String buildDirectory) {
+            this.lookup = lookup;
+            this.classFinder = lookup.lookup(ClassFinder.class);
+            this.npmFolder = npmFolder;
+            this.generatedFolder = generatedPath.isAbsolute() ? generatedPath
+                    : new File(npmFolder, generatedPath.getPath());
+            this.frontendDirectory = frontendDirectory.isAbsolute()
+                    ? frontendDirectory
+                    : new File(npmFolder, frontendDirectory.getPath());
+            this.buildDirectory = buildDirectory;
+        }
+
+        /**
+         * Creates a <code>NodeExecutor</code> using this configuration.
+         *
+         * @return a <code>NodeExecutor</code> instance
+         */
+        public NodeTasks build() {
+            return new NodeTasks(this);
+        }
+
+        /**
+         * Set local frontend files to be copied from given folder.
+         *
+         * @param localResourcesFolder
+         *            folder to copy local frontend files from
+         * @return the builder, for chaining
+         */
+        public Builder copyLocalResources(File localResourcesFolder) {
+            this.localResourcesFolder = localResourcesFolder;
+            return this;
+        }
+
+        /**
+         * Sets whether copy resources from classpath to the appropriate npm
+         * package folder so as they are available for webpack build.
+         *
+         * @param jars
+         *            set of class nodes to be visited. Not {@code null}
+         *
+         * @return the builder
+         */
+        public Builder copyResources(Set<File> jars) {
+            Objects.requireNonNull(jars, "Parameter 'jars' must not be null!");
+            this.jarFiles = jars;
+            return this;
+        }
+
+        /**
+         * Sets whether to create the package file if missing.
+         *
+         * @param create
+         *            create the package
+         * @return the builder
+         */
+        public Builder createMissingPackageJson(boolean create) {
+            this.createMissingPackageJson = create;
+            return this;
+        }
+
+        /**
+         * Sets whether to enable imports file update. Default is
+         * <code>false</code>. This will also enable creation of missing package
+         * files if set to true.
+         *
+         * @param enableImportsUpdate
+         *            <code>true</code> to enable imports file update, otherwise
+         *            <code>false</code>
+         * @return this builder
+         */
+        public Builder enableImportsUpdate(boolean enableImportsUpdate) {
+            this.enableImportsUpdate = enableImportsUpdate;
+            this.createMissingPackageJson = enableImportsUpdate
+                    || createMissingPackageJson;
+            return this;
+        }
+
+        /**
+         * Sets whether to enable packages and webpack file updates. Default is
+         * <code>true</code>.
+         *
+         * @param enablePackagesUpdate
+         *            <code>true</code> to enable packages and webpack update,
+         *            otherwise <code>false</code>
+         * @return this builder
+         */
+        public Builder enablePackagesUpdate(boolean enablePackagesUpdate) {
+            this.enablePackagesUpdate = enablePackagesUpdate;
+            return this;
+        }
+
+        /**
+         * Enables pnpm tool.
+         * <p>
+         * "pnpm" will be used instead of "npm".
+         *
+         * @param enable
+         *            enables pnpm.
+         * @return the builder, for chaining
+         */
+        public Builder enablePnpm(boolean enable) {
+            enablePnpm = enable;
+            return this;
+        }
+
+        /**
+         * Get the generated folder for this build.
+         *
+         * @return generatedFolder
+         */
+        public File getGeneratedFolder() {
+            return generatedFolder;
+        }
+
+        /**
+         * Get the npm folder used for this build.
+         *
+         * @return npmFolder
+         */
+        public File getNpmFolder() {
+            return npmFolder;
+        }
+
+        /**
+         * Fill token file data into the provided {@code object}.
+         *
+         * @param object
+         *            the object to fill with token file data
+         * @return the builder, for chaining
+         */
+        public Builder populateTokenFileData(JsonObject object) {
+            tokenFileData = object;
+            return this;
+        }
+
+        /**
+         * Sets whether run <code>npm install</code> after updating
+         * dependencies.
+         *
+         * @param runNpmInstall
+         *            run npm install. Default is <code>false</code>
+         * @return the builder
+         */
+        public Builder runNpmInstall(boolean runNpmInstall) {
+            this.runNpmInstall = runNpmInstall;
+            return this;
+        }
+
+        /**
+         * Sets frontend scanner strategy: byte code scanning strategy is used
+         * if {@code byteCodeScanner} is {@code true}, full classpath scanner
+         * strategy is used otherwise (by default).
+         *
+         * @param byteCodeScanner
+         *            if {@code true} then byte code scanner is used, full
+         *            scanner is used otherwise (by default).
+         * @return the builder, for chaining
+         */
+        public Builder useByteCodeScanner(boolean byteCodeScanner) {
+            this.useByteCodeScanner = byteCodeScanner;
+            return this;
+        }
+
+        /**
+         * Use V14 bootstrapping that disables index.html entry point.
+         *
+         * @param useDeprecatedV14Bootstrapping
+         *            <code>true</code> to use legacy V14 bootstrapping
+         * @return the builder, for chaining
+         */
+        public Builder useV14Bootstrap(boolean useDeprecatedV14Bootstrapping) {
+            this.useDeprecatedV14Bootstrapping = useDeprecatedV14Bootstrapping;
+            return this;
+        }
+
+        /**
+         * Sets whether to collect and package
+         * {@link com.vaadin.flow.component.WebComponentExporter} dependencies.
+         *
+         * @param generateEmbeddableWebComponents
+         *            collect dependencies. Default is {@code true}
+         * @return the builder
+         */
+        public Builder withEmbeddableWebComponents(
+                boolean generateEmbeddableWebComponents) {
+            this.generateEmbeddableWebComponents = generateEmbeddableWebComponents;
+            return this;
+        }
+
+        /**
+         * Sets the appropriate npm package folder for copying flow resources in
+         * jars.
+         *
+         * @param flowResourcesFolder
+         *            target folder
+         * @return the builder
+         */
+        public Builder withFlowResourcesFolder(File flowResourcesFolder) {
+            this.flowResourcesFolder = flowResourcesFolder.isAbsolute()
+                    ? flowResourcesFolder
+                    : new File(npmFolder, flowResourcesFolder.getPath());
+            return this;
+        }
+
+        /**
+         * Set application properties file for Spring project.
+         *
+         * @param applicationProperties
+         *            application properties file.
+         * @return this builder, for chaining
+         */
+        public Builder withFusionApplicationProperties(
+                File applicationProperties) {
+            this.fusionApplicationProperties = applicationProperties;
+            return this;
+        }
+
+        /**
+         * Set the folder where Ts files should be generated.
+         *
+         * @param fusionClientTsApiFolder
+         *            folder for Ts files in the frontend.
+         * @return the builder, for chaining
+         */
+        public Builder withFusionClientAPIFolder(File fusionClientTsApiFolder) {
+            this.fusionClientAPIFolder = fusionClientTsApiFolder;
+            return this;
+        }
+
+        /**
+         * Set output location for the generated OpenAPI file.
+         *
+         * @param generatedOpenAPIFile
+         *            the generated output file.
+         * @return the builder, for chaining
+         */
+        public Builder withFusionGeneratedOpenAPIJson(
+                File generatedOpenAPIFile) {
+            this.fusionGeneratedOpenAPIFile = generatedOpenAPIFile;
+            return this;
+        }
+
+        /**
+         * Set source paths that OpenAPI generator searches for endpoints.
+         *
+         * @param fusionJavaSourceFolder
+         *            java source folder
+         * @return the builder, for chaining
+         */
+        public Builder withFusionJavaSourceFolder(File fusionJavaSourceFolder) {
+            this.fusionJavaSourceFolder = fusionJavaSourceFolder;
+            return this;
+        }
+
+        /**
+         * Requires node executable to be installed in vaadin home folder.
+         *
+         * @param requireHomeNodeExec
+         *            requires vaadin home node exec
+         * @return the builder, for chaining
+         */
+        public Builder withHomeNodeExecRequired(boolean requireHomeNodeExec) {
+            this.requireHomeNodeExec = requireHomeNodeExec;
+            return this;
+        }
+
+        /**
+         * Sets the download node.js URL. Handy in heavily firewalled corporate
+         * environments where the node.js download can be provided from an
+         * intranet mirror. Defaults to
+         * {@link NodeInstaller#DEFAULT_NODEJS_DOWNLOAD_ROOT}.
+         *
+         * @param nodeDownloadRoot
+         *            the new download URL to set, not null.
+         * @return the builder, for chaining
+         */
+        public Builder withNodeDownloadRoot(URI nodeDownloadRoot) {
+            this.nodeDownloadRoot = Objects.requireNonNull(nodeDownloadRoot);
+            return this;
+        }
+
+        /**
+         * Sets the node.js version to be used when node.js is installed
+         * automatically by Vaadin, for example <code>"v16.0.0"</code>. Defaults
+         * to {@value FrontendTools#DEFAULT_NODE_VERSION}.
+         *
+         * @param nodeVersion
+         *            the new node version to download, not null.
+         * @return the builder, for chaining
+         */
+        public Builder withNodeVersion(String nodeVersion) {
+            this.nodeVersion = Objects.requireNonNull(nodeVersion);
+            return this;
+        }
+
+        /**
+         * Sets the token file (flow-build-info.json) path.
+         *
+         * @param tokenFile
+         *            token file path
+         * @return the builder, for chaining
+         */
+        public Builder withTokenFile(File tokenFile) {
+            this.tokenFile = tokenFile;
+            return this;
+        }
+
+        /**
+         * Sets the webpack related properties.
+         *
+         * @param webpackOutputDirectory
+         *            the directory to set for webpack to output its build
+         *            results, meant for serving from context root.
+         * @param resourceOutputDirectory
+         *            the directory to output generated non-served resources,
+         *            such as the "config/stats.json" stats file, and the
+         *            "config/flow-build-info.json" token file.
+         * @param webpackTemplate
+         *            name of the webpack resource to be used as template when
+         *            creating the <code>webpack.config.js</code> file.
+         * @param webpackGeneratedTemplate
+         *            name of the webpack resource to be used as template when
+         *            creating the <code>webpack.generated.js</code> file.
+         * @return this builder
+         */
+        public Builder withWebpack(File webpackOutputDirectory,
+                File resourceOutputDirectory, String webpackTemplate,
+                String webpackGeneratedTemplate) {
+            this.webpackOutputDirectory = webpackOutputDirectory;
+            this.resourceOutputDirectory = resourceOutputDirectory;
+            this.webpackTemplate = webpackTemplate;
+            this.webpackGeneratedTemplate = webpackGeneratedTemplate;
+            return this;
+        }
+
+        /**
+         * Sets whether to perform always perform clean up procedure. Default is
+         * <code>false</code>. When the value is false, npm related files will
+         * only be removed when a platform version update is detected.
+         *
+         * @param forceClean
+         *            <code>true</code> to clean npm files always, otherwise
+         *            <code>false</code>
+         * @return this builder
+         */
+        // This method is only used in tests ...
+        Builder enableNpmFileCleaning(boolean forceClean) {
+            this.cleanNpmFiles = forceClean;
+            return this;
+        }
+    }
 }