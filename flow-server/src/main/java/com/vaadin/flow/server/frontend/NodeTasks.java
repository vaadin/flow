--- conflicted
+++ resolved
@@ -132,11 +132,9 @@
          */
         private URI nodeDownloadRoot = URI.create(NodeInstaller.DEFAULT_NODEJS_DOWNLOAD_ROOT);
 
-<<<<<<< HEAD
+        private Lookup lookup;
+
         private boolean useSnowpack;
-=======
-        private Lookup lookup;
->>>>>>> bca9386d
 
         /**
          * Create a builder instance given an specific npm folder.
@@ -647,7 +645,6 @@
         TaskGenerateIndexHtml taskGenerateIndexHtml = new TaskGenerateIndexHtml(
                 builder.frontendDirectory, outputDirectory);
         commands.add(taskGenerateIndexHtml);
-
         TaskGenerateIndexTs taskGenerateIndexTs = new TaskGenerateIndexTs(
                 builder.frontendDirectory,
                 new File(builder.generatedFolder, IMPORTS_NAME),
