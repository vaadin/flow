--- conflicted
+++ resolved
@@ -82,7 +82,6 @@
 
         private File tokenFile;
 
-<<<<<<< HEAD
         private File connectJavaSourceFolder;
 
         private File connectGeneratedOpenApiFile;
@@ -90,9 +89,8 @@
         private File connectApplicationProperties;
 
         private File connectClientTsApiFolder;
-=======
+
         private String polymerVersion;
->>>>>>> 050e0784
 
         /**
          * Directory for for npm and folders and files.
