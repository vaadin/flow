--- conflicted
+++ resolved
@@ -117,13 +117,10 @@
                 options.withBundleBuild(needBuild);
                 if (!needBuild) {
                     commands.add(new TaskPrepareProdBundle(options));
-<<<<<<< HEAD
                     UsageStatistics.markAsUsed("flow/prod-pre-compiled-bundle",
                             null);
-=======
                 } else {
                     BundleUtils.copyPackageLockFromBundle(options);
->>>>>>> 1b668e54
                 }
             } else if (options.isBundleBuild()) {
                 // The dev bundle check needs the frontendDependencies to be
