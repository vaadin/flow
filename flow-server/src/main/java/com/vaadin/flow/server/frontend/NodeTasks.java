--- conflicted
+++ resolved
@@ -756,17 +756,12 @@
                     builder.flowResourcesFolder, builder.localResourcesFolder));
         }
 
-<<<<<<< HEAD
         if (featureFlags.isEnabled(FeatureFlags.VITE)) {
-            commands.add(new TaskUpdateSettingsFile(builder));
-=======
-        if (FeatureFlags.isEnabled(FeatureFlags.VITE)) {
             String themeName = "";
             if (frontendDependencies != null) {
                 themeName = frontendDependencies.getThemeDefinition().getName();
             }
             commands.add(new TaskUpdateSettingsFile(builder, themeName));
->>>>>>> 395c31f5
             commands.add(new TaskUpdateVite(builder.npmFolder,
                     builder.buildDirectory));
         } else if (enableWebpackConfigUpdate) {
