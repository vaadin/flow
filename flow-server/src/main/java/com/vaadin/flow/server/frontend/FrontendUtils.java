--- conflicted
+++ resolved
@@ -681,11 +681,9 @@
     private static InputStream getFileFromWebpack(String filePath)
             throws IOException {
         DevModeHandler handler = DevModeHandler.getDevModeHandler();
-<<<<<<< HEAD
-        return handler.getServedFile(filePath);
-=======
         return handler.prepareConnection("/" + filePath, "GET").getInputStream();
->>>>>>> bca9386d
+        // TODO: should this change for snowpack?
+        // return handler.getServedFile(filePath);
     }
 
     /**
