/*
 * Copyright 2000-2020 Vaadin Ltd.
 *
 * Licensed under the Apache License, Version 2.0 (the "License"); you may not
 * use this file except in compliance with the License. You may obtain a copy of
 * the License at
 *
 * http://www.apache.org/licenses/LICENSE-2.0
 *
 * Unless required by applicable law or agreed to in writing, software
 * distributed under the License is distributed on an "AS IS" BASIS, WITHOUT
 * WARRANTIES OR CONDITIONS OF ANY KIND, either express or implied. See the
 * License for the specific language governing permissions and limitations under
 * the License.
 */
package com.vaadin.flow.server.frontend;

import java.io.BufferedReader;
import java.io.ByteArrayInputStream;
import java.io.File;
import java.io.FileNotFoundException;
import java.io.FileReader;
import java.io.IOException;
import java.io.InputStream;
import java.io.InputStreamReader;
import java.io.Serializable;
import java.io.UncheckedIOException;
import java.net.HttpURLConnection;
import java.net.URI;
import java.net.URL;
import java.nio.charset.StandardCharsets;
import java.nio.file.Path;
import java.time.LocalDateTime;
import java.time.ZonedDateTime;
import java.time.format.DateTimeFormatter;
import java.util.ArrayList;
import java.util.Arrays;
import java.util.Collections;
import java.util.List;
import java.util.Map;
import java.util.Optional;
import java.util.Properties;
import java.util.Scanner;
import java.util.stream.Collectors;
import java.util.stream.Stream;

import org.apache.commons.io.FileUtils;
import org.apache.commons.io.IOUtils;
import org.apache.commons.text.WordUtils;
import org.slf4j.Logger;
import org.slf4j.LoggerFactory;

import com.vaadin.flow.function.DeploymentConfiguration;
import com.vaadin.flow.internal.Pair;
import com.vaadin.flow.server.Constants;
import com.vaadin.flow.server.DevModeHandler;
import com.vaadin.flow.server.VaadinContext;
import com.vaadin.flow.server.VaadinRequest;
import com.vaadin.flow.server.VaadinService;
import com.vaadin.flow.server.frontend.FallbackChunk.CssImportData;
import com.vaadin.flow.server.frontend.installer.InstallationException;
import com.vaadin.flow.server.frontend.installer.NodeInstaller;
import com.vaadin.flow.server.frontend.installer.ProxyConfig;

import elemental.json.Json;
import elemental.json.JsonArray;
import elemental.json.JsonObject;

import static com.vaadin.flow.server.Constants.SERVLET_PARAMETER_STATISTICS_JSON;
import static com.vaadin.flow.server.Constants.STATISTICS_JSON_DEFAULT;
import static com.vaadin.flow.server.Constants.VAADIN_MAPPING;
import static com.vaadin.flow.server.Constants.VAADIN_SERVLET_RESOURCES;
import static java.lang.String.format;

/**
 * A class for static methods and definitions that might be used in different
 * locations.
 *
 * @since 2.0
 */
public class FrontendUtils {

    private static final String DEFAULT_NODE_VERSION = "v12.16.0";

    protected static final String DEFAULT_PNPM_VERSION = "4.5.0";

    private static final String PNMP_INSTALLED_BY_NPM_FOLDER = "node_modules/pnpm/";

    private static final String PNMP_INSTALLED_BY_NPM = PNMP_INSTALLED_BY_NPM_FOLDER
            + "bin/pnpm.js";

    public static final String PROJECT_BASEDIR = "project.basedir";

    /**
     * Default folder for the node related content. It's the base directory for
     * {@link Constants#PACKAGE_JSON}, {@link FrontendUtils#WEBPACK_CONFIG},
     * {@link FrontendUtils#NODE_MODULES}.
     *
     * By default it's the project root folder.
     */
    public static final String DEFAULT_NODE_DIR = "./";

    /**
     * Location for the installed node packages. This folder is always
     * considered by node, even though we define extra folders with the
     * <code>NODE_PATH</code>.
     */
    public static final String NODE_MODULES = "node_modules/";

    /**
     * Default folder used for source and generated folders.
     */
    public static final String FRONTEND = "frontend/";

    /**
     * Path of the folder containing application frontend source files, it needs
     * to be relative to the {@link FrontendUtils#DEFAULT_NODE_DIR}
     *
     * By default it is <code>/frontend</code> in the project folder.
     */
    public static final String DEFAULT_FRONTEND_DIR = DEFAULT_NODE_DIR
            + FRONTEND;

    /**
     * The name of the webpack configuration file.
     */
    public static final String WEBPACK_CONFIG = "webpack.config.js";
    /**
     * The name of the webpack generated configuration file.
     */
    public static final String WEBPACK_GENERATED = "webpack.generated.js";

    /**
     * Default target folder for the java project.
     */
    public static final String TARGET = "target/";

    /**
     * The NPM package name that will be used for the javascript files present
     * in jar resources that will to be copied to the npm folder so as they are
     * accessible to webpack.
     */
    public static final String FLOW_NPM_PACKAGE_NAME = "@vaadin/flow-frontend/";

    /**
     * Default folder for copying front-end resources present in the classpath
     * jars.
     */
    public static final String DEAULT_FLOW_RESOURCES_FOLDER = TARGET
            + "flow-frontend";

    /**
     * Default folder name for flow generated stuff relative to the
     * {@link FrontendUtils#TARGET}.
     */
    public static final String DEFAULT_GENERATED_DIR = TARGET + FRONTEND;

    /**
     * Name of the file that contains application imports, javascript, theme and
     * style annotations. It is also the entry-point for webpack. It is always
     * generated in the {@link FrontendUtils#DEFAULT_GENERATED_DIR} folder.
     */
    public static final String IMPORTS_NAME = "generated-flow-imports.js";

    /**
     * The TypeScript definitions for the {@link FrontendUtils#IMPORTS_NAME}
     * file.
     */
    public static final String IMPORTS_D_TS_NAME = "generated-flow-imports.d.ts";

    /**
     * File name of the index.html in client side.
     */
    public static final String INDEX_HTML = "index.html";

    /**
     * File name of the index.ts in client side.
     */
    public static final String INDEX_TS = "index.ts";

    /**
     * File name of the index.js in client side.
     */
    public static final String INDEX_JS = "index.js";

    /**
     * Default Java source folder for OpenAPI generator.
     */
    public static final String DEFAULT_CONNECT_JAVA_SOURCE_FOLDER = "src/main/java";

    /**
     * Default application properties file path in Connect project.
     */
    public static final String DEFAULT_CONNECT_APPLICATION_PROPERTIES = "src/main/resources/application.properties";

    /**
     * Default generated path for OpenAPI spec file.
     */
    public static final String DEFAULT_CONNECT_OPENAPI_JSON_FILE = TARGET
            + "generated-resources/openapi.json";

    /**
     * Default generated path for generated TS files.
     */
    public static final String DEFAULT_CONNECT_GENERATED_TS_DIR = DEFAULT_FRONTEND_DIR
            + "generated/";

    /**
     * Name of the file that contains all application imports, javascript, theme
     * and style annotations which are not discovered by the current scanning
     * strategy (but they are in the project classpath). This file is
     * dynamically imported by the {@link FrontendUtils#IMPORTS_NAME} file. It
     * is always generated in the {@link FrontendUtils#DEFAULT_GENERATED_DIR}
     * folder.
     */
    public static final String FALLBACK_IMPORTS_NAME = "generated-flow-imports-fallback.js";

    /**
     * A parameter for overriding the
     * {@link FrontendUtils#DEFAULT_GENERATED_DIR} folder.
     */
    public static final String PARAM_GENERATED_DIR = "vaadin.frontend.generated.folder";

    /**
     * A parameter for overriding the {@link FrontendUtils#DEFAULT_FRONTEND_DIR}
     * folder.
     */
    public static final String PARAM_FRONTEND_DIR = "vaadin.frontend.frontend.folder";

    /**
     * Set to {@code true} to ignore node/npm tool version checks.
     */
    public static final String PARAM_IGNORE_VERSION_CHECKS = "vaadin.ignoreVersionChecks";

    /**
     * A special prefix used by webpack to map imports placed in the
     * {@link FrontendUtils#DEFAULT_FRONTEND_DIR}. e.g.
     * <code>import 'Frontend/foo.js';</code> references the
     * file<code>frontend/foo.js</code>.
     */
    public static final String WEBPACK_PREFIX_ALIAS = "Frontend/";

    /**
     * File used to enable npm mode.
     */
    public static final String TOKEN_FILE = Constants.VAADIN_CONFIGURATION
            + "flow-build-info.json";

    /**
     * A key in a Json object for chunks list.
     */
    public static final String CHUNKS = "chunks";

    /**
     * A key in a Json object for fallback chunk.
     */
    public static final String FALLBACK = "fallback";

    /**
     * A key in a Json object for css imports data.
     */
    public static final String CSS_IMPORTS = "cssImports";

    /**
     * A key in a Json object for js modules data.
     */
    public static final String JS_MODULES = "jsModules";

    /**
     * A parameter informing about the location of the
     * {@link FrontendUtils#TOKEN_FILE}.
     */
    public static final String PARAM_TOKEN_FILE = "vaadin.frontend.token.file";

    public static final String INSTALL_NODE_LOCALLY = "%n  $ mvn com.github.eirslett:frontend-maven-plugin:1.7.6:install-node-and-npm -DnodeVersion=\"v12.14.0\" ";
    public static final String DISABLE_CHECK = "%nYou can disable the version check using -D%s=true";

    private static final String NO_CONNECTION = "Webpack-dev-server couldn't be reached for %s.%n"
            + "Check the startup logs for exceptions in running webpack-dev-server.%n"
            + "If server should be running in production mode check that production mode flag is set correctly.";

    private static final String NODE_NOT_FOUND = "%n%n======================================================================================================"
            + "%nVaadin requires node.js & npm to be installed. Please install the latest LTS version of node.js (with npm) either by:"
            + "%n  1) following the https://nodejs.org/en/download/ guide to install it globally. This is the recommended way."
            + "%n  2) running the following Maven plugin goal to install it in this project:"
            + INSTALL_NODE_LOCALLY
            + "%n%nNote that in case you don't install it globally, you'll need to install it again for another Vaadin project."
            + "%nIn case you have just installed node.js globally, it was not discovered, so you need to restart your system to get the path variables updated."
            + "%n======================================================================================================%n";

    private static final String LOCAL_NODE_NOT_FOUND = "%n%n======================================================================================================"
            + "%nVaadin requires node.js & npm to be installed. The %s directory already contains 'node' but it's either not a file "
            + "or not a 'node' executable. Please check %s directory and clean up it: remove '%s'."
            + "%n then please run the app or maven goal again."
            + "%n======================================================================================================%n";

    private static final String SHOULD_WORK = "%n%n======================================================================================================"
            + "%nYour installed '%s' version (%s) is not supported but should still work. Supported versions are %d.%d+" //
            + "%nYou can install a new one:"
            + "%n  - by following the https://nodejs.org/en/download/ guide to install it globally"
            + "%n  - or by running the frontend-maven-plugin goal to install it in this project:"
            + INSTALL_NODE_LOCALLY + "%n" //
            + DISABLE_CHECK //
            + "%n======================================================================================================%n";

    private static final String TOO_OLD = "%n%n======================================================================================================"
            + "%nYour installed '%s' version (%s) is too old. Supported versions are %d.%d+" //
            + "%nPlease install a new one either:"
            + "%n  - by following the https://nodejs.org/en/download/ guide to install it globally"
            + "%n  - or by running the frontend-maven-plugin goal to install it in this project:"
            + INSTALL_NODE_LOCALLY + "%n" //
            + DISABLE_CHECK //
            + "%n======================================================================================================%n";

    private static final String BAD_VERSION = "%n%n======================================================================================================"
            + "%nYour installed '%s' version (%s) is known to have problems." //
            + "%nPlease update to a new one either:"
            + "%n  - by following the https://nodejs.org/en/download/ guide to install it globally"
            + "%s"
            + "%n  - or by running the frontend-maven-plugin goal to install it in this project:"
            + INSTALL_NODE_LOCALLY + "%n" //
            + DISABLE_CHECK //
            + "%n======================================================================================================%n";

    private static final List<FrontendVersion> NPM_BLACKLISTED_VERSIONS = Arrays
            .asList(new FrontendVersion("6.11.0"),
                    new FrontendVersion("6.11.1"),
                    new FrontendVersion("6.11.2"));

    private static final FrontendVersion SUPPORTED_NODE_VERSION = new FrontendVersion(
            Constants.SUPPORTED_NODE_MAJOR_VERSION,
            Constants.SUPPORTED_NODE_MINOR_VERSION);
    private static final FrontendVersion SHOULD_WORK_NODE_VERSION = new FrontendVersion(
            Constants.SHOULD_WORK_NODE_MAJOR_VERSION,
            Constants.SHOULD_WORK_NODE_MINOR_VERSION);

    private static final FrontendVersion SUPPORTED_NPM_VERSION = new FrontendVersion(
            Constants.SUPPORTED_NPM_MAJOR_VERSION,
            Constants.SUPPORTED_NPM_MINOR_VERSION);
    private static final FrontendVersion SHOULD_WORK_NPM_VERSION = new FrontendVersion(
            Constants.SHOULD_WORK_NPM_MAJOR_VERSION,
            Constants.SHOULD_WORK_NPM_MINOR_VERSION);

    private static final FrontendVersion SUPPORTED_PNPM_VERSION = new FrontendVersion(
            Constants.SUPPORTED_PNPM_MAJOR_VERSION,
            Constants.SUPPORTED_PNPM_MINOR_VERSION);

    private static FrontendToolsLocator frontendToolsLocator = new FrontendToolsLocator();

    private static String operatingSystem = null;

    public static final String YELLOW = "\u001b[38;5;111m%s\u001b[0m";

    public static final String RED = "\u001b[38;5;196m%s\u001b[0m";

    public static final String GREEN = "\u001b[38;5;35m%s\u001b[0m";

    /**
     * Only static stuff here.
     */
    private FrontendUtils() {
    }

    /**
     * Get the Operating System name from the {@code os.name} system property.
     *
     * @return operating system name
     */
    public static String getOsName() {
        if (operatingSystem == null) {
            operatingSystem = System.getProperty("os.name");
        }
        return operatingSystem;
    }

    /**
     * Check if the current os is Windows.
     *
     * @return true if windows
     */
    public static boolean isWindows() {
        return getOsName().startsWith("Windows");
    }

    /**
     * Locate <code>node</code> executable.
     *
     * @param baseDir
     *            project root folder.
     *
     * @return the full path to the executable
     */
    public static String getNodeExecutable(String baseDir) {
        Pair<String, String> nodeCommands = getNodeCommands();
        return getExecutable(baseDir, nodeCommands.getFirst(),
                nodeCommands.getSecond(), true).getAbsolutePath();
    }

    /**
     * Install node and npm into target directory.
     *
     *
     * @param baseDir
     * @param installDirectory
     *            installation directory
     * @param nodeVersion
     *            node version to install
     * @param downloadRoot
     *            optional download root for downloading node. May be a
     *            filesystem file or a URL see
     *            {@link NodeInstaller#setNodeDownloadRoot(URI)}.
     * @return node installation path
     */
    protected static String installNode(String baseDir, File installDirectory,
            String nodeVersion, URI downloadRoot) {
        NodeInstaller nodeInstaller = new NodeInstaller(installDirectory,
                getProxies(baseDir)).setNodeVersion(nodeVersion);
        if (downloadRoot != null) {
            nodeInstaller.setNodeDownloadRoot(downloadRoot);
        }

        try {
            nodeInstaller.install();
        } catch (InstallationException e) {
            throw new IllegalStateException("Failed to install Node", e);
        }

        String command = isWindows() ? "node.exe" : "node";
        return new File(nodeInstaller.getInstallDirectory(), command)
                .toString();
    }

    // Not private because of test
    static List<ProxyConfig.Proxy> getProxies(String baseDir) {
        File npmrc = new File(baseDir + "/.npmrc");
        if (!npmrc.exists()) {
            return Collections.emptyList();
        }

        try (FileReader fileReader = new FileReader(npmrc)) {
            Properties properties = new Properties();
            properties.load(fileReader);
            List<ProxyConfig.Proxy> proxyList = new ArrayList<>(2);
            String noProxy = properties.getProperty("noproxy");
            if (noProxy != null)
                noProxy = noProxy.replaceAll(",", "|");
            String httpsProxy = properties.getProperty("https-proxy");
            if (httpsProxy != null) {
                proxyList.add(new ProxyConfig.Proxy("https-proxy", httpsProxy,
                        noProxy));
            }
            String proxy = properties.getProperty("proxy");
            if (proxy != null) {
                proxyList.add(new ProxyConfig.Proxy("proxy", proxy, noProxy));
            }

            return proxyList;
        } catch (IOException e) {
            throw new UncheckedIOException(e);
        }
    }

    /**
     * Locate <code>node</code> executable in the provided
     * {@link #getVaadinHomeDirectory()} and install it if it's not available
     * there.
     * <p>
     * The difference between {@link #getNodeExecutable(String)} and this method
     * in a search algorithm: {@link #getNodeExecutable(String)} first searches
     * executable in the provided directory and fallback to the globally
     * installed if it's not found there. The
     * {@link #ensureNodeExecutableInHome()} doesn't search for globally
     * installed executable. It tries to find it in the vaadin home directory
     * and if it's not found it downloads and installs it there.
     *
     * @see #getNodeExecutable(String)
     *
     * @return the full path to the executable
     */
    public static String ensureNodeExecutableInHome() {
        Pair<String, String> nodeCommands = getNodeCommands();
        try {
            File home = getVaadinHomeDirectory();
            File file = new File(home, nodeCommands.getSecond());
            if (file.exists()) {
                if (!frontendToolsLocator.verifyTool(file)) {
                    throw new IllegalStateException(String.format(
                            LOCAL_NODE_NOT_FOUND, home.getAbsolutePath(),
                            home.getAbsolutePath(), file.getAbsolutePath()));
                }
                return file.getAbsolutePath();
            } else {
                return installNode(getVaadinHomeDirectory(),
                        DEFAULT_NODE_VERSION, null);
            }
        } catch (FileNotFoundException exception) {
            throw new UncheckedIOException(exception);
        }
    }

    /**
     * Locate <code>npm</code> executable.
     *
     * @param baseDir
     *            project root folder.
     *
     * @return the list of all commands in sequence that need to be executed to
     *         have npm running
     */
    public static List<String> getNpmExecutable(String baseDir) {
        return getNpmExecutable(baseDir, true);
    }

    /**
     * Locate <code>pnpm</code> executable.
     * <p>
     * In case pnpm is not available it will be installed.
     *
     * @param baseDir
     *            project root folder.
     *
     * @return the list of all commands in sequence that need to be executed to
     *         have pnpm running
     * @see #getPnpmExecutable(String, boolean)
     */
    public static List<String> getPnpmExecutable(String baseDir) {
        ensurePnpm(baseDir);
        List<String> pnpmCommand = getPnpmExecutable(baseDir, true);
        if (!pnpmCommand.isEmpty()) {
            pnpmCommand.add("--shamefully-hoist=true");
        }
        return pnpmCommand;
    }

    /**
     * Locate <code>pnpm</code> executable if it's possible.
     * <p>
     * In case the tool is not found either {@link IllegalStateException} is
     * thrown or an empty list is returned depending on {@code failOnAbsence}
     * value.
     *
     * @param baseDir
     *            project root folder.
     * @param failOnAbsence
     *            if {@code true} throws IllegalStateException if tool is not
     *            found, if {@code false} return an empty list if tool is not
     *            found
     *
     * @return the list of all commands in sequence that need to be executed to
     *         have pnpm running
     */
    static List<String> getPnpmExecutable(String baseDir,
            boolean failOnAbsence) {
        // First try local pnpm JS script if it exists
        List<String> returnCommand = new ArrayList<>();
        Optional<File> localPnpmScript = getLocalPnpmScript(baseDir);
        if (localPnpmScript.isPresent()) {
            returnCommand.add(getNodeExecutable(baseDir));
            returnCommand.add(localPnpmScript.get().getAbsolutePath());
        } else {
            // Otherwise look for regular `pnpm`
            String command = isWindows() ? "pnpm.cmd" : "pnpm";
            if (failOnAbsence) {
                returnCommand.add(getExecutable(baseDir, command, null, false)
                        .getAbsolutePath());
            } else {
                returnCommand.addAll(frontendToolsLocator.tryLocateTool(command)
                        .map(File::getPath).map(Collections::singletonList)
                        .orElse(Collections.emptyList()));
            }
        }
        return returnCommand;
    }

    private static File getExecutable(String baseDir, String cmd,
            String defaultLocation, boolean installNode) {
        File file = null;
        try {
            if (defaultLocation == null) {
                file = frontendToolsLocator.tryLocateTool(cmd).orElse(null);
            } else {
                file = Arrays
                        .asList(baseDir,
                                getVaadinHomeDirectory().getAbsolutePath())
                        .stream().map(dir -> new File(dir, defaultLocation))
                        .filter(frontendToolsLocator::verifyTool).findFirst()
                        .orElseGet(() -> frontendToolsLocator.tryLocateTool(cmd)
                                .orElse(null));
            }
            if (file == null && installNode) {
<<<<<<< HEAD
                return new File(installNode(baseDir, getVaadinHomeDirectory(),
                        "v12.16.0", null));
=======
                return new File(installNode(getVaadinHomeDirectory(),
                        DEFAULT_NODE_VERSION, null));
>>>>>>> f8e4759c
            }
        } catch (FileNotFoundException exception) {
            Throwable cause = exception.getCause();
            assert cause != null;
            throw new IllegalStateException(cause);
        } catch (Exception e) { // NOSONAR
            // There are IOException coming from process fork
        }
        if (file == null) {
            throw new IllegalStateException(String.format(NODE_NOT_FOUND));
        }
        return file;
    }

    /**
     * Read a stream and copy the content in a String.
     *
     * @param inputStream
     *            the input stream
     * @return the string
     */
    public static String streamToString(InputStream inputStream) {
        String ret = "";
        try {
            return IOUtils.toString(inputStream, StandardCharsets.UTF_8)
                    .replaceAll("\\R", System.lineSeparator());
        } catch (IOException exception) {
            // ignore exception on close()
            LoggerFactory.getLogger(FrontendUtils.class)
                    .warn("Couldn't close template input stream", exception);
        }
        return ret;
    }

    /**
     * Creates a process builder for the given list of program and arguments. If
     * the program is defined as an absolute path, then the directory that
     * contains the program is also appended to PATH so that the it can locate
     * related tools.
     *
     * @param command
     *            a list with the program and arguments
     * @return a configured process builder
     */
    public static ProcessBuilder createProcessBuilder(List<String> command) {
        ProcessBuilder processBuilder = new ProcessBuilder(command);

        /*
         * Ensure the location of the command to run is in PATH. This is in some
         * cases needed by npm to locate a node binary.
         */
        File commandFile = new File(command.get(0));
        if (commandFile.isAbsolute()) {
            String commandPath = commandFile.getParent();
            Map<String, String> environment = processBuilder.environment();

            String pathEnvVar;
            if (isWindows()) {
                /*
                 * Determine the name of the PATH environment variable on
                 * Windows, as variables names are not case-sensitive (the
                 * common name is "Path").
                 */
                pathEnvVar = environment.keySet().stream()
                        .filter("PATH"::equalsIgnoreCase).findFirst()
                        .orElse("Path");
            } else {
                pathEnvVar = "PATH";
            }

            String path = environment.get(pathEnvVar);
            if (path == null || path.isEmpty()) {
                path = commandPath;
            } else if (!path.contains(commandPath)) {
                path += File.pathSeparatorChar + commandPath;
            }
            environment.put(pathEnvVar, path);
        }

        return processBuilder;
    }

    /**
     * Gets the content of the <code>stats.json</code> file produced by webpack.
     *
     * @param service
     *            the vaadin service.
     * @return the content of the file as a string, null if not found.
     * @throws IOException
     *             on error reading stats file.
     */
    public static String getStatsContent(VaadinService service)
            throws IOException {
        DeploymentConfiguration config = service.getDeploymentConfiguration();
        InputStream content = null;

        if (!config.isProductionMode() && config.enableDevServer()) {
            content = getStatsFromWebpack();
        }

        if (config.isStatsExternal()) {
            content = getStatsFromExternalUrl(config.getExternalStatsUrl(),
                    service.getContext());
        }

        if (content == null) {
            content = getStatsFromClassPath(service);
        }
        return content != null
                ? IOUtils.toString(content, StandardCharsets.UTF_8)
                : null;
    }

    /**
     * Gets the content of the <code>frontend/index.html</code> file which is
     * served by webpack-dev-server in dev-mode and read from classpath in
     * production mode. NOTE: In dev mode, the file content file is fetched via
     * webpack http request. So that we don't need to have a separate
     * index.html's content watcher, auto-reloading will work automatically,
     * like other files managed by webpack in `frontend/` folder.
     *
     * @param service
     *            the vaadin service
     * @return the content of the index html file as a string, null if not
     *         found.
     * @throws IOException
     *             on error when reading file
     *
     */
    public static String getIndexHtmlContent(VaadinService service)
            throws IOException {
        String indexHtmlPathInDevMode = "/" + VAADIN_MAPPING + INDEX_HTML;
        String indexHtmlPathInProductionMode = VAADIN_SERVLET_RESOURCES
                + INDEX_HTML;
        return getFileContent(service, indexHtmlPathInDevMode,
                indexHtmlPathInProductionMode);
    }

    private static String getFileContent(VaadinService service,
            String pathInDevMode, String pathInProductionMode)
            throws IOException {
        DeploymentConfiguration config = service.getDeploymentConfiguration();
        InputStream content = null;

        if (!config.isProductionMode() && config.enableDevServer()) {
            content = getFileFromWebpack(pathInDevMode);
        }

        if (content == null) {
            content = getFileFromClassPath(service, pathInProductionMode);
        }
        return content != null ? streamToString(content) : null;
    }

    private static InputStream getFileFromClassPath(VaadinService service,
            String filePath) {
        InputStream stream = service.getClassLoader()
                .getResourceAsStream(filePath);
        if (stream == null) {
            getLogger().error("Cannot get the '{}' from the classpath",
                    filePath);
        }
        return stream;
    }

    /**
     * Get the latest has for the stats file in development mode. This is
     * requested from the webpack-dev-server.
     * <p>
     * In production mode and disabled dev server mode an empty string is
     * returned.
     *
     * @param service
     *            the Vaadin service.
     * @return hash string for the stats.json file, empty string if none found
     * @throws IOException
     *             if an I/O error occurs while creating the input stream.
     */
    public static String getStatsHash(VaadinService service)
            throws IOException {
        DeploymentConfiguration config = service.getDeploymentConfiguration();
        if (!config.isProductionMode() && config.enableDevServer()) {
            DevModeHandler handler = DevModeHandler.getDevModeHandler();
            HttpURLConnection statsConnection = handler
                    .prepareConnection("/stats.hash", "GET");
            if (statsConnection
                    .getResponseCode() != HttpURLConnection.HTTP_OK) {
                throw new WebpackConnectionException(String.format(
                        NO_CONNECTION, "getting the stats content hash."));
            }
            return streamToString(statsConnection.getInputStream())
                    .replaceAll("\"", "");
        }

        return "";
    }

    private static InputStream getStatsFromWebpack() throws IOException {
        DevModeHandler handler = DevModeHandler.getDevModeHandler();
        HttpURLConnection statsConnection = handler
                .prepareConnection("/stats.json", "GET");
        if (statsConnection.getResponseCode() != HttpURLConnection.HTTP_OK) {
            throw new WebpackConnectionException(
                    String.format(NO_CONNECTION, "downloading stats.json"));
        }
        return statsConnection.getInputStream();
    }

    private static InputStream getStatsFromExternalUrl(String externalStatsUrl,
            VaadinContext context) {
        String url;
        // If url is relative try to get host from request
        // else fallback on 127.0.0.1:8080
        if (externalStatsUrl.startsWith("/")) {
            VaadinRequest request = VaadinRequest.getCurrent();
            url = getHostString(request) + externalStatsUrl;
        } else {
            url = externalStatsUrl;
        }
        try {
            URL uri = new URL(url);
            HttpURLConnection connection = (HttpURLConnection) uri
                    .openConnection();
            connection.setRequestMethod("GET");
            // one minute timeout should be enough
            connection.setReadTimeout(60000);
            connection.setConnectTimeout(60000);
            String lastModified = connection.getHeaderField("last-modified");
            if (lastModified != null) {
                LocalDateTime modified = ZonedDateTime
                        .parse(lastModified,
                                DateTimeFormatter.RFC_1123_DATE_TIME)
                        .toLocalDateTime();
                Stats statistics = context.getAttribute(Stats.class);
                if (statistics == null
                        || modified.isAfter(statistics.getLastModified())) {
                    statistics = new Stats(
                            streamToString(connection.getInputStream()),
                            lastModified);
                    context.setAttribute(statistics);
                }
                return new ByteArrayInputStream(
                        statistics.statsJson.getBytes(StandardCharsets.UTF_8));
            }
            return connection.getInputStream();
        } catch (IOException e) {
            getLogger().error("Failed to retrieve stats.json from the url {}.",
                    url, e);
        }
        return null;
    }

    private static String getHostString(VaadinRequest request) {
        String host = request.getHeader("host");
        if (host == null) {
            host = "http://127.0.0.1:8080";
        } else if (!host.contains("://")) {
            String scheme = request.getHeader("scheme");
            if (scheme == null) {
                scheme = "http";
            }
            host = scheme + "://" + host;
        }
        return host;
    }

    private static InputStream getStatsFromClassPath(VaadinService service) {
        String stats = service.getDeploymentConfiguration()
                .getStringProperty(SERVLET_PARAMETER_STATISTICS_JSON,
                        VAADIN_SERVLET_RESOURCES + STATISTICS_JSON_DEFAULT)
                // Remove absolute
                .replaceFirst("^/", "");
        InputStream stream = service.getClassLoader()
                .getResourceAsStream(stats);
        if (stream == null) {
            getLogger().error(
                    "Cannot get the 'stats.json' from the classpath '{}'",
                    stats);
        }
        return stream;
    }

    private static InputStream getFileFromWebpack(String filePath)
            throws IOException {
        DevModeHandler handler = DevModeHandler.getDevModeHandler();
        return handler.prepareConnection(filePath, "GET").getInputStream();
    }

    /**
     * Load the asset chunks from stats.json. We will only read the file until
     * we have reached the assetsByChunkName json and return that as a json
     * object string.
     *
     * @param service
     *            the Vaadin service.
     * @return json for assetsByChunkName object in stats.json or {@code null}
     *         if stats.json not found or content not found.
     * @throws IOException
     *             if an I/O error occurs while creating the input stream.
     */
    public static String getStatsAssetsByChunkName(VaadinService service)
            throws IOException {
        DeploymentConfiguration config = service.getDeploymentConfiguration();
        if (!config.isProductionMode() && config.enableDevServer()) {
            DevModeHandler handler = DevModeHandler.getDevModeHandler();
            HttpURLConnection assetsConnection = handler
                    .prepareConnection("/assetsByChunkName", "GET");
            if (assetsConnection
                    .getResponseCode() != HttpURLConnection.HTTP_OK) {
                throw new WebpackConnectionException(String.format(
                        NO_CONNECTION, "getting assets by chunk name."));
            }
            return streamToString(assetsConnection.getInputStream());
        }
        InputStream resourceAsStream;
        if (config.isStatsExternal()) {
            resourceAsStream = getStatsFromExternalUrl(
                    config.getExternalStatsUrl(), service.getContext());
        } else {
            resourceAsStream = getStatsFromClassPath(service);
        }
        if (resourceAsStream == null) {
            return null;
        }
        try (Scanner scan = new Scanner(resourceAsStream,
                StandardCharsets.UTF_8.name())) {
            StringBuilder assets = new StringBuilder();
            assets.append("{");
            // Scan until we reach the assetsByChunkName object line
            scanToAssetChunkStart(scan, assets);
            // Add lines until we reach the first } breaking the object
            while (scan.hasNextLine()) {
                String line = scan.nextLine().trim();
                if ("}".equals(line) || "},".equals(line)) {
                    // Encountering } or }, means end of asset chunk
                    return assets.append("}").toString();
                } else if (line.endsWith("}") || line.endsWith("},")) {
                    return assets
                            .append(line.substring(0, line.indexOf('}')).trim())
                            .append("}").toString();
                } else if (line.contains("{")) {
                    // Encountering { means something is wrong as the assets
                    // should only contain key-value pairs.
                    break;
                }
                assets.append(line);
            }
            getLogger()
                    .error("Could not parse assetsByChunkName from stats.json");
        }
        return null;
    }

    /**
     * Scan until we reach the assetsByChunkName json object start. If faulty
     * format add first jsonObject to assets builder.
     *
     * @param scan
     *            Scanner used to scan data
     * @param assets
     *            assets builder
     */
    private static void scanToAssetChunkStart(Scanner scan,
            StringBuilder assets) {
        do {
            String line = scan.nextLine().trim();
            // Walk file until we get to the assetsByChunkName object.
            if (line.startsWith("\"assetsByChunkName\"")) {
                if (!line.endsWith("{")) {
                    assets.append(line.substring(line.indexOf('{') + 1).trim());
                }
                break;
            }
        } while (scan.hasNextLine());
    }

    /**
     * Validate that the found node and npm versions are new enough. Throws an
     * exception with a descriptive message if a version is too old.
     *
     * @param baseDir
     *            project root folder.
     */
    public static void validateNodeAndNpmVersion(String baseDir) {
        try {
            List<String> nodeVersionCommand = new ArrayList<>();
            nodeVersionCommand.add(FrontendUtils.getNodeExecutable(baseDir));
            nodeVersionCommand.add("--version"); // NOSONAR
            FrontendVersion nodeVersion = getVersion("node",
                    nodeVersionCommand);
            validateToolVersion("node", nodeVersion, SUPPORTED_NODE_VERSION,
                    SHOULD_WORK_NODE_VERSION);
        } catch (UnknownVersionException e) {
            getLogger().warn("Error checking if node is new enough", e);
        }

        try {
            List<String> npmVersionCommand = new ArrayList<>(
                    FrontendUtils.getNpmExecutable(baseDir, false));
            npmVersionCommand.add("--version"); // NOSONAR
            FrontendVersion npmVersion = getVersion("npm", npmVersionCommand);
            validateToolVersion("npm", npmVersion, SUPPORTED_NPM_VERSION,
                    SHOULD_WORK_NPM_VERSION);
            checkForFaultyNpmVersion(npmVersion);
        } catch (UnknownVersionException e) {
            getLogger().warn("Error checking if npm is new enough", e);
        }

    }

    /**
     * Ensure that pnpm tool is available and install it if it's not.
     *
     * @param baseDir
     *            project root folder.
     */
    public static void ensurePnpm(String baseDir) {
        if (isPnpmTooOldOrAbsent(baseDir)) {
            // copy the current content of package.json file to a temporary
            // location
            File packageJson = new File(baseDir, "package.json");
            File tempFile = null;
            boolean packageJsonExists = packageJson.canRead();
            if (packageJsonExists) {
                try {
                    tempFile = File.createTempFile("package", "json");
                    FileUtils.copyFile(packageJson, tempFile);
                } catch (IOException exception) {
                    throw new IllegalStateException(
                            "Couldn't make a copy of package.json file",
                            exception);
                }
                packageJson.delete();
            }
            try {
                JsonObject pkgJson = Json.createObject();
                pkgJson.put("name", "temp");
                pkgJson.put("license", "UNLICENSED");
                pkgJson.put("repository", "npm/npm");
                pkgJson.put("description",
                        "Temporary package for pnpm installation");
                FileUtils.writeLines(packageJson,
                        Collections.singletonList(pkgJson.toJson()));
                JsonObject lockJson = Json.createObject();
                lockJson.put("lockfileVersion", 1);
                FileUtils.writeLines(new File(baseDir, "package-lock.json"),
                        Collections.singletonList(lockJson.toJson()));
            } catch (IOException e) {
                getLogger().warn("Couldn't create temporary package.json");
            }
            LoggerFactory.getLogger("dev-updater").info(
                    "Installing pnpm v{} locally. It is suggested to install it globally using 'npm add -g pnpm@{}'",
                    DEFAULT_PNPM_VERSION, DEFAULT_PNPM_VERSION);
            // install pnpm locally using npm
            installPnpm(baseDir, getNpmExecutable(baseDir, false));

            // remove package-lock.json which contains pnpm as a dependency.
            new File(baseDir, "package-lock.json").delete();

            if (packageJsonExists && tempFile != null) {
                // return back the original package.json
                try {
                    FileUtils.copyFile(tempFile, packageJson);
                } catch (IOException exception) {
                    throw new IllegalStateException(
                            "Couldn't restore package.json file back",
                            exception);
                }
                tempFile.delete();
            }
        }
    }

    private static boolean isPnpmTooOldOrAbsent(String baseDir) {
        final List<String> pnpmCommand = getPnpmExecutable(baseDir, false);
        if (!pnpmCommand.isEmpty()) {
            // check whether globally or locally installed pnpm is new enough
            try {
                List<String> versionCmd = new ArrayList<>(pnpmCommand);
                versionCmd.add("--version"); // NOSONAR
                FrontendVersion pnpmVersion = getVersion("pnpm", versionCmd);
                if (isVersionAtLeast(pnpmVersion, SUPPORTED_PNPM_VERSION)) {
                    return false;
                } else {
                    getLogger().warn(String.format(
                            "installed pnpm ('%s', version %s) is too old, installing supported version locally",
                            String.join(" ", pnpmCommand),
                            pnpmVersion.getFullVersion()));
                }
            } catch (UnknownVersionException e) {
                getLogger().warn(
                        "Error checking pnpm version, installing pnpm locally",
                        e);
            }
        }
        return true;
    }

    static void checkForFaultyNpmVersion(FrontendVersion npmVersion) {
        if (NPM_BLACKLISTED_VERSIONS.contains(npmVersion)) {
            String badNpmVersion = buildBadVersionString("npm",
                    npmVersion.getFullVersion(),
                    "by updating your global npm installation with `npm install -g npm@latest`");
            throw new IllegalStateException(badNpmVersion);
        }
    }

    private static void installPnpm(String baseDir,
            List<String> installCommand) {
        List<String> command = new ArrayList<>();
        command.addAll(installCommand);
        command.add("install");
        command.add("pnpm@" + DEFAULT_PNPM_VERSION);

        console(YELLOW, commandToString(baseDir, command));

        ProcessBuilder builder = createProcessBuilder(command);
        builder.environment().put("ADBLOCK", "1");
        builder.directory(new File(baseDir));

        builder.redirectInput(ProcessBuilder.Redirect.INHERIT);
        builder.redirectError(ProcessBuilder.Redirect.INHERIT);

        Process process = null;
        try {
            process = builder.start();
            getLogger().debug("Output of `{}`:",
                    command.stream().collect(Collectors.joining(" ")));
            try (BufferedReader reader = new BufferedReader(
                    new InputStreamReader(process.getInputStream(),
                            StandardCharsets.UTF_8))) {
                String stdoutLine;
                while ((stdoutLine = reader.readLine()) != null) {
                    getLogger().debug(stdoutLine);
                }
            }

            int errorCode = process.waitFor();
            if (errorCode != 0) {
                getLogger().error("Couldn't install 'pnpm'");
            } else {
                getLogger().debug("Pnpm is successfully installed");
            }
        } catch (InterruptedException | IOException e) {
            getLogger().error("Error when running `npm install`", e);
        } finally {
            if (process != null) {
                process.destroyForcibly();
            }
        }
    }

    private static String buildTooOldString(String tool, String version,
            int supportedMajor, int supportedMinor) {
        return String.format(TOO_OLD, tool, version, supportedMajor,
                supportedMinor, PARAM_IGNORE_VERSION_CHECKS);
    }

    private static String buildShouldWorkString(String tool, String version,
            int supportedMajor, int supportedMinor) {
        return String.format(SHOULD_WORK, tool, version, supportedMajor,
                supportedMinor, PARAM_IGNORE_VERSION_CHECKS);
    }

    private static String buildBadVersionString(String tool, String version,
            String... extraUpdateInstructions) {
        StringBuilder extraInstructions = new StringBuilder();
        for (String instruction : extraUpdateInstructions) {
            extraInstructions.append("%n  - or ").append(instruction);
        }
        return String.format(BAD_VERSION, tool, version,
                extraInstructions.toString(), PARAM_IGNORE_VERSION_CHECKS);
    }

    /**
     * Get directory where project's frontend files are located.
     *
     * @param configuration
     *            the current deployment configuration
     *
     * @return {@link #DEFAULT_FRONTEND_DIR} or value of
     *         {@link #PARAM_FRONTEND_DIR} if it is set.
     */
    public static String getProjectFrontendDir(
            DeploymentConfiguration configuration) {
        return configuration.getStringProperty(PARAM_FRONTEND_DIR,
                DEFAULT_FRONTEND_DIR);
    }

    /**
     * Checks whether the {@code file} is a webpack configuration file with the
     * expected content (includes a configuration generated by Flow).
     *
     * @param file
     *            a file to check
     * @return {@code true} iff the file exists and includes a generated
     *         configuration
     * @throws IOException
     *             if an I/O error occurs while reading the file
     */
    public static boolean isWebpackConfigFile(File file) throws IOException {
        return file.exists()
                && FileUtils.readFileToString(file, StandardCharsets.UTF_8)
                        .contains("./webpack.generated.js");
    }

    /**
     * Get relative path from a source path to a target path in Unix form. All
     * the Windows' path separator will be replaced.
     *
     * @param source
     *            the source path
     * @param target
     *            the target path
     * @return unix relative path from source to target
     */
    public static String getUnixRelativePath(Path source, Path target) {
        return getUnixPath(source.relativize(target));
    }

    /**
     * Get path as a String in Unix form.
     *
     * @param source
     *            path to get
     * @return path as a String in Unix form.
     */
    public static String getUnixPath(Path source) {
        return source.toString().replaceAll("\\\\", "/");
    }

    /**
     * Read fallback chunk data from a json object.
     *
     * @param object
     *            json object to read fallback chunk data
     * @return a fallback chunk data
     */
    public static FallbackChunk readFallbackChunk(JsonObject object) {
        if (!object.hasKey(CHUNKS)) {
            return null;
        }
        JsonObject obj = object.getObject(CHUNKS);
        if (!obj.hasKey(FALLBACK)) {
            return null;
        }
        obj = obj.getObject(FALLBACK);
        List<String> fallbackModles = new ArrayList<>();
        JsonArray modules = obj.getArray(JS_MODULES);
        for (int i = 0; i < modules.length(); i++) {
            fallbackModles.add(modules.getString(i));
        }
        List<CssImportData> fallbackCss = new ArrayList<>();
        JsonArray css = obj.getArray(CSS_IMPORTS);
        for (int i = 0; i < css.length(); i++) {
            fallbackCss.add(createCssData(css.getObject(i)));
        }
        return new FallbackChunk(fallbackModles, fallbackCss);
    }

    private static CssImportData createCssData(JsonObject object) {
        String value = null;
        String id = null;
        String include = null;
        String themeFor = null;
        if (object.hasKey("value")) {
            value = object.getString("value");
        }
        if (object.hasKey("id")) {
            id = object.getString("id");
        }
        if (object.hasKey("include")) {
            include = object.getString("include");
        }
        if (object.hasKey("themeFor")) {
            themeFor = object.getString("themeFor");
        }
        return new CssImportData(value, id, include, themeFor);
    }

    static void validateToolVersion(String tool, FrontendVersion toolVersion,
            FrontendVersion supported, FrontendVersion shouldWork) {
        if ("true".equalsIgnoreCase(
                System.getProperty(PARAM_IGNORE_VERSION_CHECKS))) {
            return;
        }

        if (isVersionAtLeast(toolVersion, supported)) {
            return;
        }
        if (isVersionAtLeast(toolVersion, shouldWork)) {
            getLogger().warn(buildShouldWorkString(tool,
                    toolVersion.getFullVersion(), supported.getMajorVersion(),
                    supported.getMinorVersion()));
            return;
        }

        throw new IllegalStateException(buildTooOldString(tool,
                toolVersion.getFullVersion(), supported.getMajorVersion(),
                supported.getMinorVersion()));
    }

    static boolean isVersionAtLeast(FrontendVersion toolVersion,
            FrontendVersion required) {
        int major = toolVersion.getMajorVersion();
        int minor = toolVersion.getMinorVersion();
        return (major > required.getMajorVersion()
                || (major == required.getMajorVersion()
                        && minor >= required.getMinorVersion()));
    }

    /**
     * Thrown when detecting the version of a tool fails.
     */
    public static class UnknownVersionException extends Exception {

        /**
         * Constructs an exception telling which tool was being detected and
         * using what command.
         *
         * @param tool
         *            the tool being detected
         * @param extraInfo
         *            extra information which might be helpful to the end user
         */
        public UnknownVersionException(String tool, String extraInfo) {
            super("Unable to detect version of " + tool + ". " + extraInfo);
        }

        /**
         * Constructs an exception telling which tool was being detected and
         * using what command, and the exception causing the failure.
         *
         * @param tool
         *            the tool being detected
         * @param extraInfo
         *            extra information which might be helpful to the end user
         * @param cause
         *            the exception causing the failure
         */
        public UnknownVersionException(String tool, String extraInfo,
                Exception cause) {
            super("Unable to detect version of " + tool + ". " + extraInfo,
                    cause);
        }
    }

    protected static FrontendVersion getVersion(String tool,
            List<String> versionCommand) throws UnknownVersionException {
        try {
            Process process = FrontendUtils.createProcessBuilder(versionCommand)
                    .start();
            int exitCode = process.waitFor();
            if (exitCode != 0) {
                throw new UnknownVersionException(tool,
                        "Using command " + String.join(" ", versionCommand));
            }
            String output = streamToString(process.getInputStream());
            return new FrontendVersion(parseVersionString(output));
        } catch (InterruptedException | IOException e) {
            throw new UnknownVersionException(tool,
                    "Using command " + String.join(" ", versionCommand), e);
        }
    }

    /**
     * Parse the version number of node/npm from version output string.
     *
     * @param versionString
     *            string containing version output, typically produced by
     *            <code>tool --version</code>
     * @return FrontendVersion of versionString
     * @throws IOException
     *             if parsing fails
     */
    public static FrontendVersion parseFrontendVersion(String versionString)
            throws IOException {
        return new FrontendVersion((parseVersionString(versionString)));
    }

    /**
     * Parse the version number of node/npm from the given output.
     *
     * @param output
     *            The output, typically produced by <code>tool --version</code>
     * @return the parsed version as an array with 3-4 elements
     * @throws IOException
     *             if parsing fails
     */
    static String parseVersionString(String output) throws IOException {
        Optional<String> lastOuput = Stream.of(output.split("\n"))
                .filter(line -> !line.matches("^[ ]*$"))
                .reduce((first, second) -> second);
        return lastOuput.map(line -> line.replaceFirst("^v", ""))
                .orElseThrow(() -> new IOException("No output"));
    }

    private static Logger getLogger() {
        return LoggerFactory.getLogger(FrontendUtils.class);
    }

    private static Optional<File> getLocalPnpmScript(String baseDir) {
        File npmInstalled = new File(baseDir, PNMP_INSTALLED_BY_NPM);
        if (npmInstalled.canRead()) {
            return Optional.of(npmInstalled);
        }

        // For version 4.3.3 check ".ignored" folders
        File movedPnpmScript = new File(baseDir,
                "node_modules/.ignored_pnpm/bin/pnpm.js");
        if (movedPnpmScript.canRead()) {
            return Optional.of(movedPnpmScript);
        }

        movedPnpmScript = new File(baseDir,
                "node_modules/.ignored/pnpm/bin/pnpm.js");
        if (movedPnpmScript.canRead()) {
            return Optional.of(movedPnpmScript);
        }
        return Optional.empty();
    }

    private static List<String> getNpmExecutable(String baseDir,
            boolean removePnpmLock) {
        try {
            List<String> returnCommand = getNpmScriptCommand(baseDir);
            if (returnCommand.isEmpty()) {
                returnCommand = getNpmScriptCommand(
                        getVaadinHomeDirectory().getAbsolutePath());
            }
            if (returnCommand.isEmpty()) {
                // Otherwise look for regular `npm`
                String command = isWindows() ? "npm.cmd" : "npm";
                returnCommand.add(getExecutable(baseDir, command, null, true)
                        .getAbsolutePath());
            }
            returnCommand.add("--no-update-notifier");
            returnCommand.add("--no-audit");

            if (removePnpmLock) {
                // remove pnpm-lock.yaml which contains pnpm as a dependency.
                new File(baseDir, "pnpm-lock.yaml").delete();
            }

            return returnCommand;
        } catch (FileNotFoundException exception) {
            assert exception.getCause() != null;
            throw new IllegalStateException(exception.getCause());
        }
    }

    private static List<String> getNpmScriptCommand(String dir) {
        // If `node` is not found in PATH, `node/node_modules/npm/bin/npm` will
        // not work because it's a shell or windows script that looks for node
        // and will fail. Thus we look for the `npm-cli` node script instead
        File file = new File(dir, "node/node_modules/npm/bin/npm-cli.js");
        List<String> returnCommand = new ArrayList<>();
        if (file.canRead()) {
            // We return a two element list with node binary and npm-cli script
            returnCommand.add(getNodeExecutable(dir));
            returnCommand.add(file.getAbsolutePath());
        }
        return returnCommand;
    }

    static File getVaadinHomeDirectory() throws FileNotFoundException {
        File home = FileUtils.getUserDirectory();
        if (!home.exists()) {
            throw new IllegalStateException("The user directory '"
                    + home.getAbsolutePath() + "' doesn't exist");
        }
        if (!home.isDirectory()) {
            throw new IllegalStateException("The path '"
                    + home.getAbsolutePath() + "' is not a directory");
        }
        File vaadinFolder = new File(home, ".vaadin");
        if (vaadinFolder.exists()) {
            if (vaadinFolder.isDirectory()) {
                return vaadinFolder;
            } else {
                throw new FileNotFoundException("The path '"
                        + vaadinFolder.getAbsolutePath()
                        + "' is not a directory. "
                        + "This path is used to store vaadin related data. "
                        + "Please either remove the file or create a directory");
            }
        }
        try {
            FileUtils.forceMkdir(vaadinFolder);
            return vaadinFolder;
        } catch (IOException exception) {
            FileNotFoundException exc = new FileNotFoundException(
                    "Couldn't create '.vaadin' folder inside home directory '"
                            + home.getAbsolutePath() + "'");
            exc.initCause(exception);
            throw exc;
        }
    }

    /**
     * Container class for caching the external stats.json contents.
     */
    private static class Stats implements Serializable {
        private final String lastModified;
        protected final String statsJson;

        /**
         * Create a new container for stats.json caching.
         *
         * @param statsJson
         *            the gotten stats.json as a string
         * @param lastModified
         *            last modification timestamp for stats.json in RFC-1123
         *            date-time format, such as 'Tue, 3 Jun 2008 11:05:30 GMT'
         */
        public Stats(String statsJson, String lastModified) {
            this.statsJson = statsJson;
            this.lastModified = lastModified;
        }

        /**
         * Return last modified timestamp for contained stats.json.
         *
         * @return timestamp as LocalDateTime
         */
        public LocalDateTime getLastModified() {
            return ZonedDateTime
                    .parse(lastModified, DateTimeFormatter.RFC_1123_DATE_TIME)
                    .toLocalDateTime();
        }
    }

    /**
     * Pretty prints a command line order. It split in lines adapting to 80
     * columns, and allowing copy and paste in console. It also removes the
     * current directory to avoid security issues in log files.
     *
     * @param baseDir
     *            the current directory
     * @param command
     *            the command and it's arguments
     * @return the string for printing in logs
     */
    public static String commandToString(String baseDir, List<String> command) {
        return "\n" + WordUtils
                .wrap(String.join(" ", command).replace(baseDir, "."), 50)
                .replace("\r", "").replace("\n", " \\ \n    ") + "\n";
    }

    /**
     * Intentionally send to console instead to log, useful when executing
     * external processes.
     *
     * @param format
     *            Format of the line to send to console, it must contain a `%s`
     *            outlet for the message
     * @param message
     *            the string to show
     */
    @SuppressWarnings("squid:S106")
    public static void console(String format, Object message) {
        System.out.print(format(format, message));
    }

    private static Pair<String, String> getNodeCommands() {
        if (isWindows()) {
            return new Pair<>("node.exe", "node/node.exe");
        } else {
            return new Pair<>("node", "node/node");
        }
    }
}<|MERGE_RESOLUTION|>--- conflicted
+++ resolved
@@ -588,13 +588,8 @@
                                 .orElse(null));
             }
             if (file == null && installNode) {
-<<<<<<< HEAD
                 return new File(installNode(baseDir, getVaadinHomeDirectory(),
-                        "v12.16.0", null));
-=======
-                return new File(installNode(getVaadinHomeDirectory(),
                         DEFAULT_NODE_VERSION, null));
->>>>>>> f8e4759c
             }
         } catch (FileNotFoundException exception) {
             Throwable cause = exception.getCause();
