/*
 * Copyright 2000-2020 Vaadin Ltd.
 *
 * Licensed under the Apache License, Version 2.0 (the "License"); you may not
 * use this file except in compliance with the License. You may obtain a copy of
 * the License at
 *
 * http://www.apache.org/licenses/LICENSE-2.0
 *
 * Unless required by applicable law or agreed to in writing, software
 * distributed under the License is distributed on an "AS IS" BASIS, WITHOUT
 * WARRANTIES OR CONDITIONS OF ANY KIND, either express or implied. See the
 * License for the specific language governing permissions and limitations under
 * the License.
 */
package com.vaadin.flow.server.frontend;

import java.io.BufferedReader;
import java.io.ByteArrayInputStream;
import java.io.File;
import java.io.FileNotFoundException;
import java.io.FileReader;
import java.io.IOException;
import java.io.InputStream;
import java.io.InputStreamReader;
import java.io.Serializable;
import java.io.UncheckedIOException;
import java.net.HttpURLConnection;
import java.net.URI;
import java.net.URL;
import java.nio.charset.StandardCharsets;
import java.nio.file.Path;
import java.time.LocalDateTime;
import java.time.ZonedDateTime;
import java.time.format.DateTimeFormatter;
import java.util.ArrayList;
import java.util.Arrays;
import java.util.Collections;
import java.util.List;
import java.util.Map;
import java.util.Optional;
import java.util.Properties;
import java.util.Scanner;
import java.util.stream.Collectors;
import java.util.stream.Stream;

import org.apache.commons.io.FileUtils;
import org.apache.commons.io.IOUtils;
import org.apache.commons.lang3.ObjectUtils;
import org.apache.commons.text.WordUtils;
import org.slf4j.Logger;
import org.slf4j.LoggerFactory;

import com.vaadin.flow.function.DeploymentConfiguration;
import com.vaadin.flow.internal.Pair;
import com.vaadin.flow.server.Constants;
import com.vaadin.flow.server.DevModeHandler;
import com.vaadin.flow.server.VaadinContext;
import com.vaadin.flow.server.VaadinRequest;
import com.vaadin.flow.server.VaadinService;
import com.vaadin.flow.server.frontend.FallbackChunk.CssImportData;
import com.vaadin.flow.server.frontend.installer.InstallationException;
import com.vaadin.flow.server.frontend.installer.NodeInstaller;
import com.vaadin.flow.server.frontend.installer.ProxyConfig;

import elemental.json.Json;
import elemental.json.JsonArray;
import elemental.json.JsonObject;
import static com.vaadin.flow.server.Constants.SERVLET_PARAMETER_STATISTICS_JSON;
import static com.vaadin.flow.server.Constants.STATISTICS_JSON_DEFAULT;
import static com.vaadin.flow.server.Constants.VAADIN_MAPPING;
import static com.vaadin.flow.server.Constants.VAADIN_SERVLET_RESOURCES;
import static java.lang.String.format;

/**
 * A class for static methods and definitions that might be used in different
 * locations.
 *
 * @since 2.0
 */
public class FrontendUtils {

    private static final String DEFAULT_NODE_VERSION = "v12.16.0";

    protected static final String DEFAULT_PNPM_VERSION = "4.5.0";

    private static final String PNMP_INSTALLED_BY_NPM_FOLDER = "node_modules/pnpm/";

    private static final String PNMP_INSTALLED_BY_NPM = PNMP_INSTALLED_BY_NPM_FOLDER
            + "bin/pnpm.js";

    public static final String PROJECT_BASEDIR = "project.basedir";

    /**
     * Default folder for the node related content. It's the base directory for
     * {@link Constants#PACKAGE_JSON}, {@link FrontendUtils#WEBPACK_CONFIG},
     * {@link FrontendUtils#NODE_MODULES}.
     *
     * By default it's the project root folder.
     */
    public static final String DEFAULT_NODE_DIR = "./";

    /**
     * Location for the installed node packages. This folder is always
     * considered by node, even though we define extra folders with the
     * <code>NODE_PATH</code>.
     */
    public static final String NODE_MODULES = "node_modules/";

    /**
     * Default folder used for source and generated folders.
     */
    public static final String FRONTEND = "frontend/";

    /**
     * Path of the folder containing application frontend source files, it needs
     * to be relative to the {@link FrontendUtils#DEFAULT_NODE_DIR}
     *
     * By default it is <code>/frontend</code> in the project folder.
     */
    public static final String DEFAULT_FRONTEND_DIR = DEFAULT_NODE_DIR
            + FRONTEND;

    /**
     * The name of the webpack configuration file.
     */
    public static final String WEBPACK_CONFIG = "webpack.config.js";
    /**
     * The name of the webpack generated configuration file.
     */
    public static final String WEBPACK_GENERATED = "webpack.generated.js";

    /**
     * Default target folder for the java project.
     */
    public static final String TARGET = "target/";

    /**
     * The NPM package name that will be used for the javascript files present
     * in jar resources that will to be copied to the npm folder so as they are
     * accessible to webpack.
     */
    public static final String FLOW_NPM_PACKAGE_NAME = "@vaadin/flow-frontend/";

    /**
     * Default folder for copying front-end resources present in the classpath
     * jars.
     */
    public static final String DEAULT_FLOW_RESOURCES_FOLDER = TARGET
            + "flow-frontend";

    /**
     * Default folder name for flow generated stuff relative to the
     * {@link FrontendUtils#TARGET}.
     */
    public static final String DEFAULT_GENERATED_DIR = TARGET + FRONTEND;

    /**
     * Name of the file that contains application imports, javascript, theme and
     * style annotations. It is also the entry-point for webpack. It is always
     * generated in the {@link FrontendUtils#DEFAULT_GENERATED_DIR} folder.
     */
    public static final String IMPORTS_NAME = "generated-flow-imports.js";

    /**
     * The TypeScript definitions for the {@link FrontendUtils#IMPORTS_NAME}
     * file.
     */
    public static final String IMPORTS_D_TS_NAME = "generated-flow-imports.d.ts";

    /**
     * File name of the index.html in client side.
     */
    public static final String INDEX_HTML = "index.html";

    /**
     * File name of the index.ts in client side.
     */
    public static final String INDEX_TS = "index.ts";

    /**
     * File name of the index.js in client side.
     */
    public static final String INDEX_JS = "index.js";

    /**
     * Default Java source folder for OpenAPI generator.
     */
    public static final String DEFAULT_CONNECT_JAVA_SOURCE_FOLDER = "src/main/java";

    /**
     * Default application properties file path in Connect project.
     */
    public static final String DEFAULT_CONNECT_APPLICATION_PROPERTIES = "src/main/resources/application.properties";

    /**
     * Default generated path for OpenAPI spec file.
     */
    public static final String DEFAULT_CONNECT_OPENAPI_JSON_FILE = TARGET
            + "generated-resources/openapi.json";

    /**
     * Default generated path for generated TS files.
     */
    public static final String DEFAULT_CONNECT_GENERATED_TS_DIR = DEFAULT_FRONTEND_DIR
            + "generated/";

    /**
     * Name of the file that contains all application imports, javascript, theme
     * and style annotations which are not discovered by the current scanning
     * strategy (but they are in the project classpath). This file is
     * dynamically imported by the {@link FrontendUtils#IMPORTS_NAME} file. It
     * is always generated in the {@link FrontendUtils#DEFAULT_GENERATED_DIR}
     * folder.
     */
    public static final String FALLBACK_IMPORTS_NAME = "generated-flow-imports-fallback.js";

    /**
     * A parameter for overriding the
     * {@link FrontendUtils#DEFAULT_GENERATED_DIR} folder.
     */
    public static final String PARAM_GENERATED_DIR = "vaadin.frontend.generated.folder";

    /**
     * A parameter for overriding the {@link FrontendUtils#DEFAULT_FRONTEND_DIR}
     * folder.
     */
    public static final String PARAM_FRONTEND_DIR = "vaadin.frontend.frontend.folder";

    /**
     * Set to {@code true} to ignore node/npm tool version checks.
     */
    public static final String PARAM_IGNORE_VERSION_CHECKS = "vaadin.ignoreVersionChecks";

    /**
     * A special prefix used by webpack to map imports placed in the
     * {@link FrontendUtils#DEFAULT_FRONTEND_DIR}. e.g.
     * <code>import 'Frontend/foo.js';</code> references the
     * file<code>frontend/foo.js</code>.
     */
    public static final String WEBPACK_PREFIX_ALIAS = "Frontend/";

    /**
     * File used to enable npm mode.
     */
    public static final String TOKEN_FILE = Constants.VAADIN_CONFIGURATION
            + "flow-build-info.json";

    /**
     * A key in a Json object for chunks list.
     */
    public static final String CHUNKS = "chunks";

    /**
     * A key in a Json object for fallback chunk.
     */
    public static final String FALLBACK = "fallback";

    /**
     * A key in a Json object for css imports data.
     */
    public static final String CSS_IMPORTS = "cssImports";

    /**
     * A key in a Json object for js modules data.
     */
    public static final String JS_MODULES = "jsModules";

    /**
     * A parameter informing about the location of the
     * {@link FrontendUtils#TOKEN_FILE}.
     */
    public static final String PARAM_TOKEN_FILE = "vaadin.frontend.token.file";

    public static final String INSTALL_NODE_LOCALLY = "%n  $ mvn com.github.eirslett:frontend-maven-plugin:1.7.6:install-node-and-npm -DnodeVersion=\"v12.14.0\" ";
    public static final String DISABLE_CHECK = "%nYou can disable the version check using -D%s=true";

    private static final String NO_CONNECTION = "Webpack-dev-server couldn't be reached for %s.%n"
            + "Check the startup logs for exceptions in running webpack-dev-server.%n"
            + "If server should be running in production mode check that production mode flag is set correctly.";

    private static final String NODE_NOT_FOUND = "%n%n======================================================================================================"
            + "%nVaadin requires node.js & npm to be installed. Please install the latest LTS version of node.js (with npm) either by:"
            + "%n  1) following the https://nodejs.org/en/download/ guide to install it globally. This is the recommended way."
            + "%n  2) running the following Maven plugin goal to install it in this project:"
            + INSTALL_NODE_LOCALLY
            + "%n%nNote that in case you don't install it globally, you'll need to install it again for another Vaadin project."
            + "%nIn case you have just installed node.js globally, it was not discovered, so you need to restart your system to get the path variables updated."
            + "%n======================================================================================================%n";

    private static final String LOCAL_NODE_NOT_FOUND = "%n%n======================================================================================================"
            + "%nVaadin requires node.js & npm to be installed. The %s directory already contains 'node' but it's either not a file "
            + "or not a 'node' executable. Please check %s directory and clean up it: remove '%s'."
            + "%n then please run the app or maven goal again."
            + "%n======================================================================================================%n";

    private static final String SHOULD_WORK = "%n%n======================================================================================================"
            + "%nYour installed '%s' version (%s) is not supported but should still work. Supported versions are %d.%d+" //
            + "%nYou can install a new one:"
            + "%n  - by following the https://nodejs.org/en/download/ guide to install it globally"
            + "%n  - or by running the frontend-maven-plugin goal to install it in this project:"
            + INSTALL_NODE_LOCALLY + "%n" //
            + DISABLE_CHECK //
            + "%n======================================================================================================%n";

    private static final String TOO_OLD = "%n%n======================================================================================================"
            + "%nYour installed '%s' version (%s) is too old. Supported versions are %d.%d+" //
            + "%nPlease install a new one either:"
            + "%n  - by following the https://nodejs.org/en/download/ guide to install it globally"
            + "%n  - or by running the frontend-maven-plugin goal to install it in this project:"
            + INSTALL_NODE_LOCALLY + "%n" //
            + DISABLE_CHECK //
            + "%n======================================================================================================%n";

    private static final String BAD_VERSION = "%n%n======================================================================================================"
            + "%nYour installed '%s' version (%s) is known to have problems." //
            + "%nPlease update to a new one either:"
            + "%n  - by following the https://nodejs.org/en/download/ guide to install it globally"
            + "%s"
            + "%n  - or by running the frontend-maven-plugin goal to install it in this project:"
            + INSTALL_NODE_LOCALLY + "%n" //
            + DISABLE_CHECK //
            + "%n======================================================================================================%n";

    private static final List<FrontendVersion> NPM_BLACKLISTED_VERSIONS = Arrays
            .asList(new FrontendVersion("6.11.0"),
                    new FrontendVersion("6.11.1"),
                    new FrontendVersion("6.11.2"));

    private static final FrontendVersion SUPPORTED_NODE_VERSION = new FrontendVersion(
            Constants.SUPPORTED_NODE_MAJOR_VERSION,
            Constants.SUPPORTED_NODE_MINOR_VERSION);
    private static final FrontendVersion SHOULD_WORK_NODE_VERSION = new FrontendVersion(
            Constants.SHOULD_WORK_NODE_MAJOR_VERSION,
            Constants.SHOULD_WORK_NODE_MINOR_VERSION);

    private static final FrontendVersion SUPPORTED_NPM_VERSION = new FrontendVersion(
            Constants.SUPPORTED_NPM_MAJOR_VERSION,
            Constants.SUPPORTED_NPM_MINOR_VERSION);
    private static final FrontendVersion SHOULD_WORK_NPM_VERSION = new FrontendVersion(
            Constants.SHOULD_WORK_NPM_MAJOR_VERSION,
            Constants.SHOULD_WORK_NPM_MINOR_VERSION);

    private static final FrontendVersion SUPPORTED_PNPM_VERSION = new FrontendVersion(
            Constants.SUPPORTED_PNPM_MAJOR_VERSION,
            Constants.SUPPORTED_PNPM_MINOR_VERSION);

    static final String NPMRC_NOPROXY_PROPERTY_KEY = "noproxy";
    static final String NPMRC_HTTPS_PROXY_PROPERTY_KEY = "https-proxy";
    static final String NPMRC_PROXY_PROPERTY_KEY = "proxy";

    // Proxy config properties keys (for both system properties and environment
    // variables) can be either fully upper case or fully lower case
    static final String SYSTEM_NOPROXY_PROPERTY_KEY = "NOPROXY";
    static final String SYSTEM_HTTPS_PROXY_PROPERTY_KEY = "HTTPS_PROXY";
    static final String SYSTEM_HTTP_PROXY_PROPERTY_KEY = "HTTP_PROXY";

    private static FrontendToolsLocator frontendToolsLocator = new FrontendToolsLocator();

    private static String operatingSystem = null;

    public static final String YELLOW = "\u001b[38;5;111m%s\u001b[0m";

    public static final String RED = "\u001b[38;5;196m%s\u001b[0m";

    public static final String GREEN = "\u001b[38;5;35m%s\u001b[0m";

    /**
     * Only static stuff here.
     */
    private FrontendUtils() {
    }

    /**
     * Get the Operating System name from the {@code os.name} system property.
     *
     * @return operating system name
     */
    public static String getOsName() {
        if (operatingSystem == null) {
            operatingSystem = System.getProperty("os.name");
        }
        return operatingSystem;
    }

    /**
     * Check if the current os is Windows.
     *
     * @return true if windows
     */
    public static boolean isWindows() {
        return getOsName().startsWith("Windows");
    }

    /**
     * Locate <code>node</code> executable.
     *
     * @param baseDir
     *            project root folder.
     *
     * @return the full path to the executable
     */
    public static String getNodeExecutable(String baseDir) {
        Pair<String, String> nodeCommands = getNodeCommands();
        return getExecutable(baseDir, nodeCommands.getFirst(),
                nodeCommands.getSecond(), true).getAbsolutePath();
    }

    /**
     * Install node and npm into target directory.
     *
     *
     * @param baseDir
     *            project root folder.
     * @param installDirectory
     *            installation directory
     * @param nodeVersion
     *            node version to install
     * @param downloadRoot
     *            optional download root for downloading node. May be a
     *            filesystem file or a URL see
     *            {@link NodeInstaller#setNodeDownloadRoot(URI)}.
     * @return node installation path
     */
    protected static String installNode(String baseDir, File installDirectory,
            String nodeVersion, URI downloadRoot) {
        NodeInstaller nodeInstaller = new NodeInstaller(installDirectory,
                getProxies(baseDir)).setNodeVersion(nodeVersion);
        if (downloadRoot != null) {
            nodeInstaller.setNodeDownloadRoot(downloadRoot);
        }

        try {
            nodeInstaller.install();
        } catch (InstallationException e) {
            throw new IllegalStateException("Failed to install Node", e);
        }

        String command = isWindows() ? "node.exe" : "node";
        return new File(nodeInstaller.getInstallDirectory(), command)
                .toString();
    }

    /**
     * Read list of configured proxies in order from system properties, .npmrc
     * file in the project root folder, .npmrc file in user root folder and
     * system environment variables.
     *
     * @param baseDir
     *            project root folder.
     * @return list of configured proxies
     */
    // Not private because of test
    static List<ProxyConfig.Proxy> getProxies(String baseDir) {
        File projectNpmrc = new File(baseDir, ".npmrc");
        File userNpmrc = new File(FileUtils.getUserDirectory(), ".npmrc");
        List<ProxyConfig.Proxy> proxyList = new ArrayList<>();

        proxyList.addAll(readProxySettingsFromSystemProperties());
        proxyList.addAll(
                readProxySettingsFromNpmrcFile("project .npmrc", projectNpmrc));
        proxyList.addAll(
                readProxySettingsFromNpmrcFile("user .npmrc", userNpmrc));
        proxyList.addAll(readProxySettingsFromEnvironmentVariables());

        return proxyList;
    }

    private static List<ProxyConfig.Proxy> readProxySettingsFromNpmrcFile(
            String fileDescription, File npmrc) {
        if (!npmrc.exists()) {
            return Collections.emptyList();
        }

        try (FileReader fileReader = new FileReader(npmrc)) {
            List<ProxyConfig.Proxy> proxyList = new ArrayList<>(2);
            Properties properties = new Properties();
            properties.load(fileReader);
            String noproxy = properties.getProperty(NPMRC_NOPROXY_PROPERTY_KEY);
            if (noproxy != null)
                noproxy = noproxy.replaceAll(",", "|");
            String httpsProxyUrl = properties
                    .getProperty(NPMRC_HTTPS_PROXY_PROPERTY_KEY);
            if (httpsProxyUrl != null) {
                proxyList.add(new ProxyConfig.Proxy(
                        "https-proxy - " + fileDescription, httpsProxyUrl,
                        noproxy));
            }
            String proxyUrl = properties.getProperty(NPMRC_PROXY_PROPERTY_KEY);
            if (proxyUrl != null) {
                proxyList.add(new ProxyConfig.Proxy(
                        "proxy - " + fileDescription, proxyUrl, noproxy));
            }
            return proxyList;
        } catch (IOException e) {
            throw new UncheckedIOException(e);
        }
    }

    private static List<ProxyConfig.Proxy> readProxySettingsFromSystemProperties() {
        List<ProxyConfig.Proxy> proxyList = new ArrayList<>(2);

        String noproxy = ObjectUtils.firstNonNull(
                System.getProperty(SYSTEM_NOPROXY_PROPERTY_KEY),
                System.getProperty(SYSTEM_NOPROXY_PROPERTY_KEY.toLowerCase()));
        if (noproxy != null)
            noproxy = noproxy.replaceAll(",", "|");

        String httpsProxyUrl = ObjectUtils.firstNonNull(
                System.getProperty(SYSTEM_HTTPS_PROXY_PROPERTY_KEY),
                System.getProperty(
                        SYSTEM_HTTPS_PROXY_PROPERTY_KEY.toLowerCase()));
        if (httpsProxyUrl != null) {
            proxyList.add(new ProxyConfig.Proxy("https-proxy - system",
                    httpsProxyUrl, noproxy));
        }

        String proxyUrl = ObjectUtils.firstNonNull(
                System.getProperty(SYSTEM_HTTP_PROXY_PROPERTY_KEY),
                System.getProperty(
                        SYSTEM_HTTP_PROXY_PROPERTY_KEY.toLowerCase()));
        if (proxyUrl != null) {
            proxyList.add(
                    new ProxyConfig.Proxy("proxy - system", proxyUrl, noproxy));
        }

        return proxyList;
    }

    private static List<ProxyConfig.Proxy> readProxySettingsFromEnvironmentVariables() {
        List<ProxyConfig.Proxy> proxyList = new ArrayList<>(2);

        String noproxy = ObjectUtils.firstNonNull(
                System.getenv(SYSTEM_NOPROXY_PROPERTY_KEY),
                System.getenv(SYSTEM_NOPROXY_PROPERTY_KEY.toLowerCase()));
        if (noproxy != null)
            noproxy = noproxy.replaceAll(",", "|");

        String httpsProxyUrl = ObjectUtils.firstNonNull(
                System.getenv(SYSTEM_HTTPS_PROXY_PROPERTY_KEY),
                System.getenv(SYSTEM_HTTPS_PROXY_PROPERTY_KEY.toLowerCase()));
        if (httpsProxyUrl != null) {
            proxyList.add(new ProxyConfig.Proxy("https-proxy - env",
                    httpsProxyUrl, noproxy));
        }

        String proxyUrl = ObjectUtils.firstNonNull(
                System.getenv(SYSTEM_HTTP_PROXY_PROPERTY_KEY),
                System.getenv(SYSTEM_HTTP_PROXY_PROPERTY_KEY.toLowerCase()));
        if (proxyUrl != null) {
            proxyList.add(
                    new ProxyConfig.Proxy("proxy - env", proxyUrl, noproxy));
        }

        return proxyList;
    }

    /**
     * Locate <code>node</code> executable in the provided
     * {@link #getVaadinHomeDirectory()} and install it if it's not available
     * there.
     * <p>
     * The difference between {@link #getNodeExecutable(String)} and this method
     * in a search algorithm: {@link #getNodeExecutable(String)} first searches
     * executable in the provided directory and fallback to the globally
     * installed if it's not found there. The
     * {@link #ensureNodeExecutableInHome(String)} doesn't search for globally
     * installed executable. It tries to find it in the vaadin home directory
     * and if it's not found it downloads and installs it there.
     *
     * @see #getNodeExecutable(String)
     *
     * @param baseDir
     *            project root folder.
     * @return the full path to the executable
     */
    public static String ensureNodeExecutableInHome(String baseDir) {
        Pair<String, String> nodeCommands = getNodeCommands();
        try {
            File home = getVaadinHomeDirectory();
            File file = new File(home, nodeCommands.getSecond());
            if (file.exists()) {
                if (!frontendToolsLocator.verifyTool(file)) {
                    throw new IllegalStateException(String.format(
                            LOCAL_NODE_NOT_FOUND, home.getAbsolutePath(),
                            home.getAbsolutePath(), file.getAbsolutePath()));
                }
                return file.getAbsolutePath();
            } else {
<<<<<<< HEAD
                getLogger()
                        .info("Node not found in {}. Installing node {}.", home,
                                DEFAULT_NODE_VERSION);
                return installNode(home, DEFAULT_NODE_VERSION, null);
=======
                return installNode(baseDir, getVaadinHomeDirectory(),
                        DEFAULT_NODE_VERSION, null);
>>>>>>> d64e8a79
            }
        } catch (FileNotFoundException exception) {
            throw new UncheckedIOException(exception);
        }
    }

    /**
     * Locate <code>npm</code> executable.
     *
     * @param baseDir
     *            project root folder.
     *
     * @return the list of all commands in sequence that need to be executed to
     *         have npm running
     */
    public static List<String> getNpmExecutable(String baseDir) {
        return getNpmExecutable(baseDir, true);
    }

    /**
     * Locate <code>pnpm</code> executable.
     * <p>
     * In case pnpm is not available it will be installed.
     *
     * @param baseDir
     *            project root folder.
     *
     * @return the list of all commands in sequence that need to be executed to
     *         have pnpm running
     * @see #getPnpmExecutable(String, boolean)
     */
    public static List<String> getPnpmExecutable(String baseDir) {
        ensurePnpm(baseDir);
        List<String> pnpmCommand = getPnpmExecutable(baseDir, true);
        if (!pnpmCommand.isEmpty()) {
            pnpmCommand.add("--shamefully-hoist=true");
        }
        return pnpmCommand;
    }

    /**
     * Locate <code>pnpm</code> executable if it's possible.
     * <p>
     * In case the tool is not found either {@link IllegalStateException} is
     * thrown or an empty list is returned depending on {@code failOnAbsence}
     * value.
     *
     * @param baseDir
     *            project root folder.
     * @param failOnAbsence
     *            if {@code true} throws IllegalStateException if tool is not
     *            found, if {@code false} return an empty list if tool is not
     *            found
     *
     * @return the list of all commands in sequence that need to be executed to
     *         have pnpm running
     */
    static List<String> getPnpmExecutable(String baseDir,
            boolean failOnAbsence) {
        // First try local pnpm JS script if it exists
        List<String> returnCommand = new ArrayList<>();
        Optional<File> localPnpmScript = getLocalPnpmScript(baseDir);
        if (localPnpmScript.isPresent()) {
            returnCommand.add(getNodeExecutable(baseDir));
            returnCommand.add(localPnpmScript.get().getAbsolutePath());
        } else {
            // Otherwise look for regular `pnpm`
            String command = isWindows() ? "pnpm.cmd" : "pnpm";
            if (failOnAbsence) {
                returnCommand.add(getExecutable(baseDir, command, null, false)
                        .getAbsolutePath());
            } else {
                returnCommand.addAll(frontendToolsLocator.tryLocateTool(command)
                        .map(File::getPath).map(Collections::singletonList)
                        .orElse(Collections.emptyList()));
            }
        }
        return returnCommand;
    }

    private static File getExecutable(String baseDir, String cmd,
            String defaultLocation, boolean installNode) {
        File file = null;
        try {
            if (defaultLocation == null) {
                file = frontendToolsLocator.tryLocateTool(cmd).orElse(null);
            } else {
                file = Arrays
                        .asList(baseDir,
                                getVaadinHomeDirectory().getAbsolutePath())
                        .stream().map(dir -> new File(dir, defaultLocation))
                        .filter(frontendToolsLocator::verifyTool).findFirst()
                        .orElseGet(() -> frontendToolsLocator.tryLocateTool(cmd)
                                .orElse(null));
            }
            if (file == null && installNode) {
<<<<<<< HEAD
                File vaadinHome = getVaadinHomeDirectory();
                getLogger()
                        .info("Couldn't find {}. Installing Node and NPM to {}.",
                                cmd, vaadinHome);
                return new File(installNode(vaadinHome,
=======
                return new File(installNode(baseDir, getVaadinHomeDirectory(),
>>>>>>> d64e8a79
                        DEFAULT_NODE_VERSION, null));
            }
        } catch (FileNotFoundException exception) {
            Throwable cause = exception.getCause();
            assert cause != null;
            throw new IllegalStateException(cause);
        } catch (Exception e) { // NOSONAR
            // There are IOException coming from process fork
        }
        if (file == null) {
            throw new IllegalStateException(format(NODE_NOT_FOUND));
        }
        return file;
    }

    /**
     * Read a stream and copy the content in a String.
     *
     * @param inputStream
     *            the input stream
     * @return the string
     */
    public static String streamToString(InputStream inputStream) {
        String ret = "";
        try {
            return IOUtils.toString(inputStream, StandardCharsets.UTF_8)
                    .replaceAll("\\R", System.lineSeparator());
        } catch (IOException exception) {
            // ignore exception on close()
            LoggerFactory.getLogger(FrontendUtils.class)
                    .warn("Couldn't close template input stream", exception);
        }
        return ret;
    }

    /**
     * Creates a process builder for the given list of program and arguments. If
     * the program is defined as an absolute path, then the directory that
     * contains the program is also appended to PATH so that the it can locate
     * related tools.
     *
     * @param command
     *            a list with the program and arguments
     * @return a configured process builder
     */
    public static ProcessBuilder createProcessBuilder(List<String> command) {
        ProcessBuilder processBuilder = new ProcessBuilder(command);

        /*
         * Ensure the location of the command to run is in PATH. This is in some
         * cases needed by npm to locate a node binary.
         */
        File commandFile = new File(command.get(0));
        if (commandFile.isAbsolute()) {
            String commandPath = commandFile.getParent();
            Map<String, String> environment = processBuilder.environment();

            String pathEnvVar;
            if (isWindows()) {
                /*
                 * Determine the name of the PATH environment variable on
                 * Windows, as variables names are not case-sensitive (the
                 * common name is "Path").
                 */
                pathEnvVar = environment.keySet().stream()
                        .filter("PATH"::equalsIgnoreCase).findFirst()
                        .orElse("Path");
            } else {
                pathEnvVar = "PATH";
            }

            String path = environment.get(pathEnvVar);
            if (path == null || path.isEmpty()) {
                path = commandPath;
            } else if (!path.contains(commandPath)) {
                path += File.pathSeparatorChar + commandPath;
            }
            environment.put(pathEnvVar, path);
        }

        return processBuilder;
    }

    /**
     * Gets the content of the <code>stats.json</code> file produced by webpack.
     *
     * @param service
     *            the vaadin service.
     * @return the content of the file as a string, null if not found.
     * @throws IOException
     *             on error reading stats file.
     */
    public static String getStatsContent(VaadinService service)
            throws IOException {
        DeploymentConfiguration config = service.getDeploymentConfiguration();
        InputStream content = null;

        if (!config.isProductionMode() && config.enableDevServer()) {
            content = getStatsFromWebpack();
        }

        if (config.isStatsExternal()) {
            content = getStatsFromExternalUrl(config.getExternalStatsUrl(),
                    service.getContext());
        }

        if (content == null) {
            content = getStatsFromClassPath(service);
        }
        return content != null
                ? IOUtils.toString(content, StandardCharsets.UTF_8)
                : null;
    }

    /**
     * Gets the content of the <code>frontend/index.html</code> file which is
     * served by webpack-dev-server in dev-mode and read from classpath in
     * production mode. NOTE: In dev mode, the file content file is fetched via
     * webpack http request. So that we don't need to have a separate
     * index.html's content watcher, auto-reloading will work automatically,
     * like other files managed by webpack in `frontend/` folder.
     *
     * @param service
     *            the vaadin service
     * @return the content of the index html file as a string, null if not
     *         found.
     * @throws IOException
     *             on error when reading file
     *
     */
    public static String getIndexHtmlContent(VaadinService service)
            throws IOException {
        String indexHtmlPathInDevMode = "/" + VAADIN_MAPPING + INDEX_HTML;
        String indexHtmlPathInProductionMode = VAADIN_SERVLET_RESOURCES
                + INDEX_HTML;
        return getFileContent(service, indexHtmlPathInDevMode,
                indexHtmlPathInProductionMode);
    }

    private static String getFileContent(VaadinService service,
            String pathInDevMode, String pathInProductionMode)
            throws IOException {
        DeploymentConfiguration config = service.getDeploymentConfiguration();
        InputStream content = null;

        if (!config.isProductionMode() && config.enableDevServer()) {
            content = getFileFromWebpack(pathInDevMode);
        }

        if (content == null) {
            content = getFileFromClassPath(service, pathInProductionMode);
        }
        return content != null ? streamToString(content) : null;
    }

    private static InputStream getFileFromClassPath(VaadinService service,
            String filePath) {
        InputStream stream = service.getClassLoader()
                .getResourceAsStream(filePath);
        if (stream == null) {
            getLogger().error("Cannot get the '{}' from the classpath",
                    filePath);
        }
        return stream;
    }

    /**
     * Get the latest has for the stats file in development mode. This is
     * requested from the webpack-dev-server.
     * <p>
     * In production mode and disabled dev server mode an empty string is
     * returned.
     *
     * @param service
     *            the Vaadin service.
     * @return hash string for the stats.json file, empty string if none found
     * @throws IOException
     *             if an I/O error occurs while creating the input stream.
     */
    public static String getStatsHash(VaadinService service)
            throws IOException {
        DeploymentConfiguration config = service.getDeploymentConfiguration();
        if (!config.isProductionMode() && config.enableDevServer()) {
            DevModeHandler handler = DevModeHandler.getDevModeHandler();
            HttpURLConnection statsConnection = handler
                    .prepareConnection("/stats.hash", "GET");
            if (statsConnection
                    .getResponseCode() != HttpURLConnection.HTTP_OK) {
                throw new WebpackConnectionException(format(NO_CONNECTION,
                        "getting the stats content hash."));
            }
            return streamToString(statsConnection.getInputStream())
                    .replaceAll("\"", "");
        }

        return "";
    }

    private static InputStream getStatsFromWebpack() throws IOException {
        DevModeHandler handler = DevModeHandler.getDevModeHandler();
        HttpURLConnection statsConnection = handler
                .prepareConnection("/stats.json", "GET");
        if (statsConnection.getResponseCode() != HttpURLConnection.HTTP_OK) {
            throw new WebpackConnectionException(
                    format(NO_CONNECTION, "downloading stats.json"));
        }
        return statsConnection.getInputStream();
    }

    private static InputStream getStatsFromExternalUrl(String externalStatsUrl,
            VaadinContext context) {
        String url;
        // If url is relative try to get host from request
        // else fallback on 127.0.0.1:8080
        if (externalStatsUrl.startsWith("/")) {
            VaadinRequest request = VaadinRequest.getCurrent();
            url = getHostString(request) + externalStatsUrl;
        } else {
            url = externalStatsUrl;
        }
        try {
            URL uri = new URL(url);
            HttpURLConnection connection = (HttpURLConnection) uri
                    .openConnection();
            connection.setRequestMethod("GET");
            // one minute timeout should be enough
            connection.setReadTimeout(60000);
            connection.setConnectTimeout(60000);
            String lastModified = connection.getHeaderField("last-modified");
            if (lastModified != null) {
                LocalDateTime modified = ZonedDateTime
                        .parse(lastModified,
                                DateTimeFormatter.RFC_1123_DATE_TIME)
                        .toLocalDateTime();
                Stats statistics = context.getAttribute(Stats.class);
                if (statistics == null
                        || modified.isAfter(statistics.getLastModified())) {
                    statistics = new Stats(
                            streamToString(connection.getInputStream()),
                            lastModified);
                    context.setAttribute(statistics);
                }
                return new ByteArrayInputStream(
                        statistics.statsJson.getBytes(StandardCharsets.UTF_8));
            }
            return connection.getInputStream();
        } catch (IOException e) {
            getLogger().error("Failed to retrieve stats.json from the url {}.",
                    url, e);
        }
        return null;
    }

    private static String getHostString(VaadinRequest request) {
        String host = request.getHeader("host");
        if (host == null) {
            host = "http://127.0.0.1:8080";
        } else if (!host.contains("://")) {
            String scheme = request.getHeader("scheme");
            if (scheme == null) {
                scheme = "http";
            }
            host = scheme + "://" + host;
        }
        return host;
    }

    private static InputStream getStatsFromClassPath(VaadinService service) {
        String stats = service.getDeploymentConfiguration()
                .getStringProperty(SERVLET_PARAMETER_STATISTICS_JSON,
                        VAADIN_SERVLET_RESOURCES + STATISTICS_JSON_DEFAULT)
                // Remove absolute
                .replaceFirst("^/", "");
        InputStream stream = service.getClassLoader()
                .getResourceAsStream(stats);
        if (stream == null) {
            getLogger().error(
                    "Cannot get the 'stats.json' from the classpath '{}'",
                    stats);
        }
        return stream;
    }

    private static InputStream getFileFromWebpack(String filePath)
            throws IOException {
        DevModeHandler handler = DevModeHandler.getDevModeHandler();
        return handler.prepareConnection(filePath, "GET").getInputStream();
    }

    /**
     * Load the asset chunks from stats.json. We will only read the file until
     * we have reached the assetsByChunkName json and return that as a json
     * object string.
     *
     * @param service
     *            the Vaadin service.
     * @return json for assetsByChunkName object in stats.json or {@code null}
     *         if stats.json not found or content not found.
     * @throws IOException
     *             if an I/O error occurs while creating the input stream.
     */
    public static String getStatsAssetsByChunkName(VaadinService service)
            throws IOException {
        DeploymentConfiguration config = service.getDeploymentConfiguration();
        if (!config.isProductionMode() && config.enableDevServer()) {
            DevModeHandler handler = DevModeHandler.getDevModeHandler();
            HttpURLConnection assetsConnection = handler
                    .prepareConnection("/assetsByChunkName", "GET");
            if (assetsConnection
                    .getResponseCode() != HttpURLConnection.HTTP_OK) {
                throw new WebpackConnectionException(
                        format(NO_CONNECTION, "getting assets by chunk name."));
            }
            return streamToString(assetsConnection.getInputStream());
        }
        InputStream resourceAsStream;
        if (config.isStatsExternal()) {
            resourceAsStream = getStatsFromExternalUrl(
                    config.getExternalStatsUrl(), service.getContext());
        } else {
            resourceAsStream = getStatsFromClassPath(service);
        }
        if (resourceAsStream == null) {
            return null;
        }
        try (Scanner scan = new Scanner(resourceAsStream,
                StandardCharsets.UTF_8.name())) {
            StringBuilder assets = new StringBuilder();
            assets.append("{");
            // Scan until we reach the assetsByChunkName object line
            scanToAssetChunkStart(scan, assets);
            // Add lines until we reach the first } breaking the object
            while (scan.hasNextLine()) {
                String line = scan.nextLine().trim();
                if ("}".equals(line) || "},".equals(line)) {
                    // Encountering } or }, means end of asset chunk
                    return assets.append("}").toString();
                } else if (line.endsWith("}") || line.endsWith("},")) {
                    return assets
                            .append(line.substring(0, line.indexOf('}')).trim())
                            .append("}").toString();
                } else if (line.contains("{")) {
                    // Encountering { means something is wrong as the assets
                    // should only contain key-value pairs.
                    break;
                }
                assets.append(line);
            }
            getLogger()
                    .error("Could not parse assetsByChunkName from stats.json");
        }
        return null;
    }

    /**
     * Scan until we reach the assetsByChunkName json object start. If faulty
     * format add first jsonObject to assets builder.
     *
     * @param scan
     *            Scanner used to scan data
     * @param assets
     *            assets builder
     */
    private static void scanToAssetChunkStart(Scanner scan,
            StringBuilder assets) {
        do {
            String line = scan.nextLine().trim();
            // Walk file until we get to the assetsByChunkName object.
            if (line.startsWith("\"assetsByChunkName\"")) {
                if (!line.endsWith("{")) {
                    assets.append(line.substring(line.indexOf('{') + 1).trim());
                }
                break;
            }
        } while (scan.hasNextLine());
    }

    /**
     * Validate that the found node and npm versions are new enough. Throws an
     * exception with a descriptive message if a version is too old.
     *
     * @param baseDir
     *            project root folder.
     */
    public static void validateNodeAndNpmVersion(String baseDir) {
        try {
            List<String> nodeVersionCommand = new ArrayList<>();
            nodeVersionCommand.add(FrontendUtils.getNodeExecutable(baseDir));
            nodeVersionCommand.add("--version"); // NOSONAR
            FrontendVersion nodeVersion = getVersion("node",
                    nodeVersionCommand);
            validateToolVersion("node", nodeVersion, SUPPORTED_NODE_VERSION,
                    SHOULD_WORK_NODE_VERSION);
        } catch (UnknownVersionException e) {
            getLogger().warn("Error checking if node is new enough", e);
        }

        try {
            List<String> npmVersionCommand = new ArrayList<>(
                    FrontendUtils.getNpmExecutable(baseDir, false));
            npmVersionCommand.add("--version"); // NOSONAR
            FrontendVersion npmVersion = getVersion("npm", npmVersionCommand);
            validateToolVersion("npm", npmVersion, SUPPORTED_NPM_VERSION,
                    SHOULD_WORK_NPM_VERSION);
            checkForFaultyNpmVersion(npmVersion);
        } catch (UnknownVersionException e) {
            getLogger().warn("Error checking if npm is new enough", e);
        }

    }

    /**
     * Ensure that pnpm tool is available and install it if it's not.
     *
     * @param baseDir
     *            project root folder.
     */
    public static void ensurePnpm(String baseDir) {
        if (isPnpmTooOldOrAbsent(baseDir)) {
            // copy the current content of package.json file to a temporary
            // location
            File packageJson = new File(baseDir, "package.json");
            File tempFile = null;
            boolean packageJsonExists = packageJson.canRead();
            if (packageJsonExists) {
                try {
                    tempFile = File.createTempFile("package", "json");
                    FileUtils.copyFile(packageJson, tempFile);
                } catch (IOException exception) {
                    throw new IllegalStateException(
                            "Couldn't make a copy of package.json file",
                            exception);
                }
                packageJson.delete();
            }
            try {
                JsonObject pkgJson = Json.createObject();
                pkgJson.put("name", "temp");
                pkgJson.put("license", "UNLICENSED");
                pkgJson.put("repository", "npm/npm");
                pkgJson.put("description",
                        "Temporary package for pnpm installation");
                FileUtils.writeLines(packageJson,
                        Collections.singletonList(pkgJson.toJson()));
                JsonObject lockJson = Json.createObject();
                lockJson.put("lockfileVersion", 1);
                FileUtils.writeLines(new File(baseDir, "package-lock.json"),
                        Collections.singletonList(lockJson.toJson()));
            } catch (IOException e) {
                getLogger().warn("Couldn't create temporary package.json");
            }
            LoggerFactory.getLogger("dev-updater").info(
                    "Installing pnpm v{} locally. It is suggested to install it globally using 'npm add -g pnpm@{}'",
                    DEFAULT_PNPM_VERSION, DEFAULT_PNPM_VERSION);
            // install pnpm locally using npm
            installPnpm(baseDir, getNpmExecutable(baseDir, false));

            // remove package-lock.json which contains pnpm as a dependency.
            new File(baseDir, "package-lock.json").delete();

            if (packageJsonExists && tempFile != null) {
                // return back the original package.json
                try {
                    FileUtils.copyFile(tempFile, packageJson);
                } catch (IOException exception) {
                    throw new IllegalStateException(
                            "Couldn't restore package.json file back",
                            exception);
                }
                tempFile.delete();
            }
        }
    }

    private static boolean isPnpmTooOldOrAbsent(String baseDir) {
        final List<String> pnpmCommand = getPnpmExecutable(baseDir, false);
        if (!pnpmCommand.isEmpty()) {
            // check whether globally or locally installed pnpm is new enough
            try {
                List<String> versionCmd = new ArrayList<>(pnpmCommand);
                versionCmd.add("--version"); // NOSONAR
                FrontendVersion pnpmVersion = getVersion("pnpm", versionCmd);
                if (isVersionAtLeast(pnpmVersion, SUPPORTED_PNPM_VERSION)) {
                    return false;
                } else {
                    getLogger().warn(format(
                            "installed pnpm ('%s', version %s) is too old, installing supported version locally",
                            String.join(" ", pnpmCommand),
                            pnpmVersion.getFullVersion()));
                }
            } catch (UnknownVersionException e) {
                getLogger().warn(
                        "Error checking pnpm version, installing pnpm locally",
                        e);
            }
        }
        return true;
    }

    static void checkForFaultyNpmVersion(FrontendVersion npmVersion) {
        if (NPM_BLACKLISTED_VERSIONS.contains(npmVersion)) {
            String badNpmVersion = buildBadVersionString("npm",
                    npmVersion.getFullVersion(),
                    "by updating your global npm installation with `npm install -g npm@latest`");
            throw new IllegalStateException(badNpmVersion);
        }
    }

    private static void installPnpm(String baseDir,
            List<String> installCommand) {
        List<String> command = new ArrayList<>();
        command.addAll(installCommand);
        command.add("install");
        command.add("pnpm@" + DEFAULT_PNPM_VERSION);

        console(YELLOW, commandToString(baseDir, command));

        ProcessBuilder builder = createProcessBuilder(command);
        builder.environment().put("ADBLOCK", "1");
        builder.directory(new File(baseDir));

        builder.redirectInput(ProcessBuilder.Redirect.INHERIT);
        builder.redirectError(ProcessBuilder.Redirect.INHERIT);

        Process process = null;
        try {
            process = builder.start();
            getLogger().debug("Output of `{}`:",
                    command.stream().collect(Collectors.joining(" ")));
            try (BufferedReader reader = new BufferedReader(
                    new InputStreamReader(process.getInputStream(),
                            StandardCharsets.UTF_8))) {
                String stdoutLine;
                while ((stdoutLine = reader.readLine()) != null) {
                    getLogger().debug(stdoutLine);
                }
            }

            int errorCode = process.waitFor();
            if (errorCode != 0) {
                getLogger().error("Couldn't install 'pnpm'");
            } else {
                getLogger().debug("Pnpm is successfully installed");
            }
        } catch (InterruptedException | IOException e) {
            getLogger().error("Error when running `npm install`", e);
        } finally {
            if (process != null) {
                process.destroyForcibly();
            }
        }
    }

    private static String buildTooOldString(String tool, String version,
            int supportedMajor, int supportedMinor) {
        return format(TOO_OLD, tool, version, supportedMajor, supportedMinor,
                PARAM_IGNORE_VERSION_CHECKS);
    }

    private static String buildShouldWorkString(String tool, String version,
            int supportedMajor, int supportedMinor) {
        return format(SHOULD_WORK, tool, version, supportedMajor,
                supportedMinor, PARAM_IGNORE_VERSION_CHECKS);
    }

    private static String buildBadVersionString(String tool, String version,
            String... extraUpdateInstructions) {
        StringBuilder extraInstructions = new StringBuilder();
        for (String instruction : extraUpdateInstructions) {
            extraInstructions.append("%n  - or ").append(instruction);
        }
        return format(BAD_VERSION, tool, version, extraInstructions.toString(),
                PARAM_IGNORE_VERSION_CHECKS);
    }

    /**
     * Get directory where project's frontend files are located.
     *
     * @param configuration
     *            the current deployment configuration
     *
     * @return {@link #DEFAULT_FRONTEND_DIR} or value of
     *         {@link #PARAM_FRONTEND_DIR} if it is set.
     */
    public static String getProjectFrontendDir(
            DeploymentConfiguration configuration) {
        return configuration.getStringProperty(PARAM_FRONTEND_DIR,
                DEFAULT_FRONTEND_DIR);
    }

    /**
     * Checks whether the {@code file} is a webpack configuration file with the
     * expected content (includes a configuration generated by Flow).
     *
     * @param file
     *            a file to check
     * @return {@code true} iff the file exists and includes a generated
     *         configuration
     * @throws IOException
     *             if an I/O error occurs while reading the file
     */
    public static boolean isWebpackConfigFile(File file) throws IOException {
        return file.exists()
                && FileUtils.readFileToString(file, StandardCharsets.UTF_8)
                        .contains("./webpack.generated.js");
    }

    /**
     * Get relative path from a source path to a target path in Unix form. All
     * the Windows' path separator will be replaced.
     *
     * @param source
     *            the source path
     * @param target
     *            the target path
     * @return unix relative path from source to target
     */
    public static String getUnixRelativePath(Path source, Path target) {
        return getUnixPath(source.relativize(target));
    }

    /**
     * Get path as a String in Unix form.
     *
     * @param source
     *            path to get
     * @return path as a String in Unix form.
     */
    public static String getUnixPath(Path source) {
        return source.toString().replaceAll("\\\\", "/");
    }

    /**
     * Read fallback chunk data from a json object.
     *
     * @param object
     *            json object to read fallback chunk data
     * @return a fallback chunk data
     */
    public static FallbackChunk readFallbackChunk(JsonObject object) {
        if (!object.hasKey(CHUNKS)) {
            return null;
        }
        JsonObject obj = object.getObject(CHUNKS);
        if (!obj.hasKey(FALLBACK)) {
            return null;
        }
        obj = obj.getObject(FALLBACK);
        List<String> fallbackModles = new ArrayList<>();
        JsonArray modules = obj.getArray(JS_MODULES);
        for (int i = 0; i < modules.length(); i++) {
            fallbackModles.add(modules.getString(i));
        }
        List<CssImportData> fallbackCss = new ArrayList<>();
        JsonArray css = obj.getArray(CSS_IMPORTS);
        for (int i = 0; i < css.length(); i++) {
            fallbackCss.add(createCssData(css.getObject(i)));
        }
        return new FallbackChunk(fallbackModles, fallbackCss);
    }

    private static CssImportData createCssData(JsonObject object) {
        String value = null;
        String id = null;
        String include = null;
        String themeFor = null;
        if (object.hasKey("value")) {
            value = object.getString("value");
        }
        if (object.hasKey("id")) {
            id = object.getString("id");
        }
        if (object.hasKey("include")) {
            include = object.getString("include");
        }
        if (object.hasKey("themeFor")) {
            themeFor = object.getString("themeFor");
        }
        return new CssImportData(value, id, include, themeFor);
    }

    static void validateToolVersion(String tool, FrontendVersion toolVersion,
            FrontendVersion supported, FrontendVersion shouldWork) {
        if ("true".equalsIgnoreCase(
                System.getProperty(PARAM_IGNORE_VERSION_CHECKS))) {
            return;
        }

        if (isVersionAtLeast(toolVersion, supported)) {
            return;
        }
        if (isVersionAtLeast(toolVersion, shouldWork)) {
            getLogger().warn(buildShouldWorkString(tool,
                    toolVersion.getFullVersion(), supported.getMajorVersion(),
                    supported.getMinorVersion()));
            return;
        }

        throw new IllegalStateException(buildTooOldString(tool,
                toolVersion.getFullVersion(), supported.getMajorVersion(),
                supported.getMinorVersion()));
    }

    static boolean isVersionAtLeast(FrontendVersion toolVersion,
            FrontendVersion required) {
        int major = toolVersion.getMajorVersion();
        int minor = toolVersion.getMinorVersion();
        return (major > required.getMajorVersion()
                || (major == required.getMajorVersion()
                        && minor >= required.getMinorVersion()));
    }

    /**
     * Thrown when detecting the version of a tool fails.
     */
    public static class UnknownVersionException extends Exception {

        /**
         * Constructs an exception telling which tool was being detected and
         * using what command.
         *
         * @param tool
         *            the tool being detected
         * @param extraInfo
         *            extra information which might be helpful to the end user
         */
        public UnknownVersionException(String tool, String extraInfo) {
            super("Unable to detect version of " + tool + ". " + extraInfo);
        }

        /**
         * Constructs an exception telling which tool was being detected and
         * using what command, and the exception causing the failure.
         *
         * @param tool
         *            the tool being detected
         * @param extraInfo
         *            extra information which might be helpful to the end user
         * @param cause
         *            the exception causing the failure
         */
        public UnknownVersionException(String tool, String extraInfo,
                Exception cause) {
            super("Unable to detect version of " + tool + ". " + extraInfo,
                    cause);
        }
    }

    protected static FrontendVersion getVersion(String tool,
            List<String> versionCommand) throws UnknownVersionException {
        try {
            Process process = FrontendUtils.createProcessBuilder(versionCommand)
                    .start();
            int exitCode = process.waitFor();
            if (exitCode != 0) {
                throw new UnknownVersionException(tool,
                        "Using command " + String.join(" ", versionCommand));
            }
            String output = streamToString(process.getInputStream());
            return new FrontendVersion(parseVersionString(output));
        } catch (InterruptedException | IOException e) {
            throw new UnknownVersionException(tool,
                    "Using command " + String.join(" ", versionCommand), e);
        }
    }

    /**
     * Parse the version number of node/npm from version output string.
     *
     * @param versionString
     *            string containing version output, typically produced by
     *            <code>tool --version</code>
     * @return FrontendVersion of versionString
     * @throws IOException
     *             if parsing fails
     */
    public static FrontendVersion parseFrontendVersion(String versionString)
            throws IOException {
        return new FrontendVersion((parseVersionString(versionString)));
    }

    /**
     * Parse the version number of node/npm from the given output.
     *
     * @param output
     *            The output, typically produced by <code>tool --version</code>
     * @return the parsed version as an array with 3-4 elements
     * @throws IOException
     *             if parsing fails
     */
    static String parseVersionString(String output) throws IOException {
        Optional<String> lastOuput = Stream.of(output.split("\n"))
                .filter(line -> !line.matches("^[ ]*$"))
                .reduce((first, second) -> second);
        return lastOuput.map(line -> line.replaceFirst("^v", ""))
                .orElseThrow(() -> new IOException("No output"));
    }

    private static Logger getLogger() {
        return LoggerFactory.getLogger(FrontendUtils.class);
    }

    private static Optional<File> getLocalPnpmScript(String baseDir) {
        File npmInstalled = new File(baseDir, PNMP_INSTALLED_BY_NPM);
        if (npmInstalled.canRead()) {
            return Optional.of(npmInstalled);
        }

        // For version 4.3.3 check ".ignored" folders
        File movedPnpmScript = new File(baseDir,
                "node_modules/.ignored_pnpm/bin/pnpm.js");
        if (movedPnpmScript.canRead()) {
            return Optional.of(movedPnpmScript);
        }

        movedPnpmScript = new File(baseDir,
                "node_modules/.ignored/pnpm/bin/pnpm.js");
        if (movedPnpmScript.canRead()) {
            return Optional.of(movedPnpmScript);
        }
        return Optional.empty();
    }

    private static List<String> getNpmExecutable(String baseDir,
            boolean removePnpmLock) {
        try {
            List<String> returnCommand = getNpmScriptCommand(baseDir);
            if (returnCommand.isEmpty()) {
                returnCommand = getNpmScriptCommand(
                        getVaadinHomeDirectory().getAbsolutePath());
            }
            if (returnCommand.isEmpty()) {
                // Otherwise look for regular `npm`
                String command = isWindows() ? "npm.cmd" : "npm";
                returnCommand.add(getExecutable(baseDir, command, null, true)
                        .getAbsolutePath());
            }
            returnCommand.add("--no-update-notifier");
            returnCommand.add("--no-audit");

            if (removePnpmLock) {
                // remove pnpm-lock.yaml which contains pnpm as a dependency.
                new File(baseDir, "pnpm-lock.yaml").delete();
            }

            return returnCommand;
        } catch (FileNotFoundException exception) {
            assert exception.getCause() != null;
            throw new IllegalStateException(exception.getCause());
        }
    }

    private static List<String> getNpmScriptCommand(String dir) {
        // If `node` is not found in PATH, `node/node_modules/npm/bin/npm` will
        // not work because it's a shell or windows script that looks for node
        // and will fail. Thus we look for the `npm-cli` node script instead
        File file = new File(dir, "node/node_modules/npm/bin/npm-cli.js");
        List<String> returnCommand = new ArrayList<>();
        if (file.canRead()) {
            // We return a two element list with node binary and npm-cli script
            returnCommand.add(getNodeExecutable(dir));
            returnCommand.add(file.getAbsolutePath());
        }
        return returnCommand;
    }

    static File getVaadinHomeDirectory() throws FileNotFoundException {
        File home = FileUtils.getUserDirectory();
        if (!home.exists()) {
            throw new IllegalStateException("The user directory '"
                    + home.getAbsolutePath() + "' doesn't exist");
        }
        if (!home.isDirectory()) {
            throw new IllegalStateException("The path '"
                    + home.getAbsolutePath() + "' is not a directory");
        }
        File vaadinFolder = new File(home, ".vaadin");
        if (vaadinFolder.exists()) {
            if (vaadinFolder.isDirectory()) {
                return vaadinFolder;
            } else {
                throw new FileNotFoundException("The path '"
                        + vaadinFolder.getAbsolutePath()
                        + "' is not a directory. "
                        + "This path is used to store vaadin related data. "
                        + "Please either remove the file or create a directory");
            }
        }
        try {
            FileUtils.forceMkdir(vaadinFolder);
            return vaadinFolder;
        } catch (IOException exception) {
            FileNotFoundException exc = new FileNotFoundException(
                    "Couldn't create '.vaadin' folder inside home directory '"
                            + home.getAbsolutePath() + "'");
            exc.initCause(exception);
            throw exc;
        }
    }

    /**
     * Container class for caching the external stats.json contents.
     */
    private static class Stats implements Serializable {
        private final String lastModified;
        protected final String statsJson;

        /**
         * Create a new container for stats.json caching.
         *
         * @param statsJson
         *            the gotten stats.json as a string
         * @param lastModified
         *            last modification timestamp for stats.json in RFC-1123
         *            date-time format, such as 'Tue, 3 Jun 2008 11:05:30 GMT'
         */
        public Stats(String statsJson, String lastModified) {
            this.statsJson = statsJson;
            this.lastModified = lastModified;
        }

        /**
         * Return last modified timestamp for contained stats.json.
         *
         * @return timestamp as LocalDateTime
         */
        public LocalDateTime getLastModified() {
            return ZonedDateTime
                    .parse(lastModified, DateTimeFormatter.RFC_1123_DATE_TIME)
                    .toLocalDateTime();
        }
    }

    /**
     * Pretty prints a command line order. It split in lines adapting to 80
     * columns, and allowing copy and paste in console. It also removes the
     * current directory to avoid security issues in log files.
     *
     * @param baseDir
     *            the current directory
     * @param command
     *            the command and it's arguments
     * @return the string for printing in logs
     */
    public static String commandToString(String baseDir, List<String> command) {
        return "\n" + WordUtils
                .wrap(String.join(" ", command).replace(baseDir, "."), 50)
                .replace("\r", "").replace("\n", " \\ \n    ") + "\n";
    }

    /**
     * Intentionally send to console instead to log, useful when executing
     * external processes.
     *
     * @param format
     *            Format of the line to send to console, it must contain a `%s`
     *            outlet for the message
     * @param message
     *            the string to show
     */
    @SuppressWarnings("squid:S106")
    public static void console(String format, Object message) {
        System.out.print(format(format, message));
    }

    private static Pair<String, String> getNodeCommands() {
        if (isWindows()) {
            return new Pair<>("node.exe", "node/node.exe");
        } else {
            return new Pair<>("node", "node/node");
        }
    }
}<|MERGE_RESOLUTION|>--- conflicted
+++ resolved
@@ -587,15 +587,11 @@
                 }
                 return file.getAbsolutePath();
             } else {
-<<<<<<< HEAD
                 getLogger()
                         .info("Node not found in {}. Installing node {}.", home,
                                 DEFAULT_NODE_VERSION);
-                return installNode(home, DEFAULT_NODE_VERSION, null);
-=======
                 return installNode(baseDir, getVaadinHomeDirectory(),
                         DEFAULT_NODE_VERSION, null);
->>>>>>> d64e8a79
             }
         } catch (FileNotFoundException exception) {
             throw new UncheckedIOException(exception);
@@ -692,15 +688,11 @@
                                 .orElse(null));
             }
             if (file == null && installNode) {
-<<<<<<< HEAD
                 File vaadinHome = getVaadinHomeDirectory();
                 getLogger()
                         .info("Couldn't find {}. Installing Node and NPM to {}.",
                                 cmd, vaadinHome);
-                return new File(installNode(vaadinHome,
-=======
-                return new File(installNode(baseDir, getVaadinHomeDirectory(),
->>>>>>> d64e8a79
+                return new File(installNode(baseDir, vaadinHome,
                         DEFAULT_NODE_VERSION, null));
             }
         } catch (FileNotFoundException exception) {
