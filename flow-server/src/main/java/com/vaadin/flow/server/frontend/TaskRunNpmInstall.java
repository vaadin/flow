--- conflicted
+++ resolved
@@ -137,20 +137,16 @@
 
     @Override
     public void execute() throws ExecutionFailedException {
-<<<<<<< HEAD
-        String toolName = options.enablePnpm ? "pnpm" : "npm";
+        String toolName = options.isEnablePnpm() ? "pnpm" : "npm";
         String command = "install";
-        if (options.ciBuild) {
-            if (options.enablePnpm) {
+        if (options.isCiBuild()) {
+            if (options.isEnablePnpm()) {
                 command += " --frozen-lockfile";
             } else {
                 command = "ci";
             }
         }
 
-=======
-        String toolName = options.isEnablePnpm() ? "pnpm" : "npm";
->>>>>>> c548c60c
         if (packageUpdater.modified || shouldRunNpmInstall()) {
             packageUpdater.log().info("Running `" + toolName + " " + command
                     + "` to "
@@ -321,8 +317,8 @@
 
         npmInstallCommand.add("--ignore-scripts");
 
-        if (options.ciBuild) {
-            if (options.enablePnpm) {
+        if (options.isCiBuild()) {
+            if (options.isEnablePnpm()) {
                 npmInstallCommand.add("install");
                 npmInstallCommand.add("--frozen-lockfile");
             } else {
