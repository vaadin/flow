/*
 * Copyright 2000-2020 Vaadin Ltd.
 *
 * Licensed under the Apache License, Version 2.0 (the "License"); you may not
 * use this file except in compliance with the License. You may obtain a copy of
 * the License at
 *
 * http://www.apache.org/licenses/LICENSE-2.0
 *
 * Unless required by applicable law or agreed to in writing, software
 * distributed under the License is distributed on an "AS IS" BASIS, WITHOUT
 * WARRANTIES OR CONDITIONS OF ANY KIND, either express or implied. See the
 * License for the specific language governing permissions and limitations under
 * the License.
 */
package com.vaadin.flow.server.frontend;

import java.io.BufferedReader;
import java.io.File;
import java.io.IOException;
import java.io.InputStream;
import java.io.InputStreamReader;
import java.net.URI;
import java.net.URL;
import java.nio.charset.StandardCharsets;
import java.nio.file.Path;
import java.util.ArrayList;
import java.util.Arrays;
import java.util.List;
import java.util.stream.Collectors;
import java.util.Objects;

import com.vaadin.flow.server.frontend.installer.NodeInstaller;
import org.apache.commons.io.FileUtils;
import org.apache.commons.io.IOUtils;

import com.vaadin.flow.internal.BuildUtil;
import com.vaadin.flow.server.Constants;
import com.vaadin.flow.server.ExecutionFailedException;
import com.vaadin.flow.server.frontend.scanner.ClassFinder;
import com.vaadin.flow.shared.util.SharedUtil;

import elemental.json.Json;
import elemental.json.JsonObject;

import static com.vaadin.flow.server.frontend.FrontendUtils.FLOW_NPM_PACKAGE_NAME;
import static com.vaadin.flow.server.frontend.FrontendUtils.commandToString;
import static com.vaadin.flow.server.frontend.NodeUpdater.HASH_KEY;
import static com.vaadin.flow.server.frontend.NodeUpdater.VAADIN_DEP_KEY;
import static elemental.json.impl.JsonUtil.stringify;
import static java.nio.charset.StandardCharsets.UTF_8;

/**
 * Run <code>npm install</code> after dependencies have been updated.
 *
 * @since 2.0
 */
public class TaskRunNpmInstall implements FallibleCommand {

    private static final String DEV_DEPENDENCIES_PATH = "dev.dependencies.path";

    private static final String MODULES_YAML = ".modules.yaml";

    // .vaadin/vaadin.json contains local installation data inside node_modules
    // This will hep us know to execute even when another developer has pushed
    // a new hash to the code repository.
    private static final String INSTALL_HASH = ".vaadin/vaadin.json";

    private final NodeUpdater packageUpdater;

    private final List<String> ignoredNodeFolders = Arrays.asList(".bin",
            "pnpm", ".ignored_pnpm", ".pnpm", ".staging", ".vaadin",
            MODULES_YAML);
    private final boolean enablePnpm;
    private final boolean requireHomeNodeExec;
    private final ClassFinder classFinder;

    private final String nodeVersion;
    private final URI nodeDownloadRoot;

    /**
     * Create an instance of the command.
     *
     * @param classFinder
     *            a reusable class finder
     * @param packageUpdater
     *            package-updater instance used for checking if previous
     *            execution modified the package.json file
     * @param enablePnpm
     *            whether PNPM should be used instead of NPM
     * @param requireHomeNodeExec
     *            whether vaadin home node executable has to be used
     * @param nodeVersion
     *            The node.js version to be used when node.js is installed automatically
     *            by Vaadin, for example <code>"v12.16.0"</code>. Use
     *            {@value FrontendTools#DEFAULT_NODE_VERSION} by default.
     * @param nodeDownloadRoot
     *            Download node.js from this URL. Handy in heavily firewalled corporate
     *            environments where the node.js download can be provided from an intranet
     *            mirror. Use {@link NodeInstaller#DEFAULT_NODEJS_DOWNLOAD_ROOT} by default.
     */
    TaskRunNpmInstall(ClassFinder classFinder, NodeUpdater packageUpdater,
            boolean enablePnpm, boolean requireHomeNodeExec,
            String nodeVersion, URI nodeDownloadRoot) {
        this.classFinder = classFinder;
        this.packageUpdater = packageUpdater;
        this.enablePnpm = enablePnpm;
        this.requireHomeNodeExec = requireHomeNodeExec;
        this.nodeVersion = Objects.requireNonNull(nodeVersion);
        this.nodeDownloadRoot = Objects.requireNonNull(nodeDownloadRoot);
    }

    @Override
    public void execute() throws ExecutionFailedException {
        String toolName = enablePnpm ? "pnpm" : "npm";
        if (packageUpdater.modified || shouldRunNpmInstall()) {
            packageUpdater.log().info("Running `" + toolName + " install` to "
                    + "resolve and optionally download frontend dependencies. "
                    + "This may take a moment, please stand by...");
            runNpmInstall();

            updateLocalHash();
        } else {
            packageUpdater.log().info("Skipping `" + toolName + " install`.");
        }
    }

    /**
     * Updates the local hash to node_modules.
     * <p>
     * This is for handling updated package to the code repository by another
     * developer as then the hash is updated and we may just be missing one
     * module.
     */
    private void updateLocalHash() {
        try {
            final JsonObject vaadin = packageUpdater.getPackageJson()
                    .getObject(VAADIN_DEP_KEY);
            if (vaadin == null) {
                packageUpdater.log().warn("No vaadin object in package.json");
                return;
            }
            final String hash = vaadin.getString(HASH_KEY);

            final JsonObject localHash = Json.createObject();
            localHash.put(HASH_KEY, hash);

            final File localHashFile = getLocalHashFile();
            FileUtils.forceMkdirParent(localHashFile);
            String content = stringify(localHash, 2) + "\n";
            FileUtils.writeStringToFile(localHashFile, content, UTF_8.name());

        } catch (IOException e) {
            packageUpdater.log().warn("Failed to update node_modules hash.", e);
        }
    }

    private File getLocalHashFile() {
        return new File(packageUpdater.nodeModulesFolder, INSTALL_HASH);
    }

    /**
     * Generate versions json file.
     *
     * @return generated versions json file path
     * @throws IOException
     */
    protected String generateVersionsJson() throws IOException {
        URL resource = classFinder.getResource(Constants.VAADIN_VERSIONS_JSON);
        if (resource == null) {
            packageUpdater.log()
                    .warn("Couldn't find {} file to pin dependency versions."
                            + " Transitive dependencies won't be pinned for pnpm.",
                            Constants.VAADIN_VERSIONS_JSON);
        }
        try (InputStream content = resource == null ? null
                : resource.openStream()) {

            File versions = new File(packageUpdater.generatedFolder,
                    "versions.json");

<<<<<<< HEAD
            JsonObject versionsJson = getVersions(content);
            if (versionsJson == null) {
                return null;
            }
            FileUtils.write(versions, stringify(versionsJson, 2) + "\n",
=======
            VersionsJsonConverter convert = new VersionsJsonConverter(
                    Json.parse(
                            IOUtils.toString(content, StandardCharsets.UTF_8)),
                    packageUpdater.getPackageJson());
            FileUtils.write(versions,
                    stringify(convert.getManagedVersions(), 2) + "\n",
>>>>>>> 039ac6a0
                    StandardCharsets.UTF_8);
            Path versionsPath = versions.toPath();
            if (versions.isAbsolute()) {
                return FrontendUtils.getUnixRelativePath(
                        packageUpdater.npmFolder.toPath(), versionsPath);
            } else {
                return FrontendUtils.getUnixPath(versionsPath);
            }
        }
    }

    /**
     * Returns a path inside classpath to the file with dev dependencies locked.
     * <p>
     * The file may absent in the classapth.
     *
     * @return the path to the dev dependencies file in the classpath, not
     *         {@code null}
     */
    protected String getDevDependenciesFilePath() {
        return BuildUtil.getBuildProperty(DEV_DEPENDENCIES_PATH);
    }

    private JsonObject getVersions(InputStream platformVersions)
            throws IOException {
        JsonObject versionsJson = null;
        if (platformVersions != null) {
            VersionsJsonConverter convert = new VersionsJsonConverter(
                    Json.parse(IOUtils.toString(platformVersions,
                            StandardCharsets.UTF_8)));
            versionsJson = convert.getConvertedJson();
            versionsJson = new VersionsJsonFilter(
                    packageUpdater.getPackageJson(), NodeUpdater.DEPENDENCIES)
                            .getFilteredVersions(versionsJson);
        }

        String genDevDependenciesPath = getDevDependenciesFilePath();
        if (genDevDependenciesPath == null) {
            packageUpdater.log().error(
                    "Couldn't find dev dependencies file path from proeprties file. "
                            + "Dev dependencies won't be locked");
            return versionsJson;
        }
        JsonObject devDeps = readGeneratedDevDependencies(
                genDevDependenciesPath);
        if (devDeps == null) {
            return versionsJson;
        }
        devDeps = new VersionsJsonFilter(packageUpdater.getPackageJson(),
                NodeUpdater.DEV_DEPENDENCIES).getFilteredVersions(devDeps);
        if (versionsJson == null) {
            return devDeps;
        }
        for (String key : versionsJson.keys()) {
            devDeps.put(key, versionsJson.getString(key));
        }
        return devDeps;
    }

    private JsonObject readGeneratedDevDependencies(String path)
            throws IOException {
        URL resource = classFinder.getResource(path);
        if (resource == null) {
            packageUpdater.log().warn("Couldn't find  dev dependencies file. "
                    + "Dev dependencies won't be locked");
            return null;
        }
        try (InputStream content = resource.openStream()) {
            return Json
                    .parse(IOUtils.toString(content, StandardCharsets.UTF_8));
        }
    }

    private boolean shouldRunNpmInstall() {
        if (packageUpdater.nodeModulesFolder.isDirectory()) {
            // Ignore .bin and pnpm folders as those are always installed for
            // pnpm execution
            File[] installedPackages = packageUpdater.nodeModulesFolder
                    .listFiles(
                            (dir, name) -> !ignoredNodeFolders.contains(name));
            assert installedPackages != null;
            return installedPackages.length == 0
                    || (installedPackages.length == 1 && FLOW_NPM_PACKAGE_NAME
                            .startsWith(installedPackages[0].getName()))
                    || (installedPackages.length > 0 && isVaadinHashUpdated());
        }
        return true;
    }

    private boolean isVaadinHashUpdated() {
        final File localHashFile = getLocalHashFile();
        if (localHashFile.exists()) {
            try {
                String fileContent = FileUtils.readFileToString(localHashFile,
                        UTF_8.name());
                JsonObject content = Json.parse(fileContent);
                if (content.hasKey(HASH_KEY)) {
                    final JsonObject packageJson = packageUpdater
                            .getPackageJson();
                    return !content.getString(HASH_KEY).equals(packageJson
                            .getObject(VAADIN_DEP_KEY).getString(HASH_KEY));
                }
            } catch (IOException e) {
                packageUpdater.log()
                        .warn("Failed to load hashes forcing npm execution", e);
            }
        }
        return true;
    }

    /**
     * Installs frontend resources (using either pnpm or npm) after
     * `package.json` has been updated.
     */
    private void runNpmInstall() throws ExecutionFailedException {
        // Do possible cleaning before generating any new files.
        try {
            cleanUp();
        } catch (IOException exception) {
            throw new ExecutionFailedException("Couldn't remove "
                    + packageUpdater.nodeModulesFolder + " directory",
                    exception);
        }

        if (enablePnpm) {
            try {
                createPnpmFile(generateVersionsJson());
            } catch (IOException exception) {
                throw new ExecutionFailedException(
                        "Failed to read frontend version data from vaadin-core "
                                + "and make it available to pnpm for locking transitive dependencies.\n"
                                + "Please report an issue, as a workaround try running project "
                                + "with npm by setting system variable -Dvaadin.pnpm.enable=false",
                        exception);
            }
        }

        List<String> executable;
        String baseDir = packageUpdater.npmFolder.getAbsolutePath();

        FrontendTools tools = new FrontendTools(baseDir,
                () -> FrontendUtils.getVaadinHomeDirectory().getAbsolutePath(),
                nodeVersion, nodeDownloadRoot);
        try {
            if (requireHomeNodeExec) {
                tools.forceAlternativeNodeExecutable();
            }
            executable = enablePnpm ? tools.getPnpmExecutable()
                    : tools.getNpmExecutable();
        } catch (IllegalStateException exception) {
            throw new ExecutionFailedException(exception.getMessage(),
                    exception);
        }
        List<String> command = new ArrayList<>(executable);
        command.add("install");

        if (packageUpdater.log().isDebugEnabled()) {
            packageUpdater.log().debug(commandToString(
                    packageUpdater.npmFolder.getAbsolutePath(), command));
        }

        ProcessBuilder builder = FrontendUtils.createProcessBuilder(command);
        builder.environment().put("ADBLOCK", "1");
        builder.environment().put("NO_UPDATE_NOTIFIER", "1");
        builder.directory(packageUpdater.npmFolder);

        builder.redirectInput(ProcessBuilder.Redirect.INHERIT);
        builder.redirectError(ProcessBuilder.Redirect.INHERIT);

        String toolName = enablePnpm ? "pnpm" : "npm";

        String commandString = command.stream()
                .collect(Collectors.joining(" "));

        Process process = null;
        try {
            process = builder.start();
            Process finalProcess = process;
            // This will allow to destroy the process which does IO regardless
            // whether it's executed in the same thread or another (may be
            // daemon) thread
            Runtime.getRuntime()
                    .addShutdownHook(new Thread(finalProcess::destroyForcibly));

            packageUpdater.log().debug("Output of `{}`:", commandString);
            StringBuilder toolOutput = new StringBuilder();
            try (BufferedReader reader = new BufferedReader(
                    new InputStreamReader(process.getInputStream(),
                            StandardCharsets.UTF_8))) {
                String stdoutLine;
                while ((stdoutLine = reader.readLine()) != null) {
                    packageUpdater.log().debug(stdoutLine);
                    toolOutput.append(stdoutLine);
                }
            }

            int errorCode = process.waitFor();

            if (errorCode != 0) {
                // Echo the stdout from pnpm/npm to error level log
                packageUpdater.log().error("Command `{}` failed:\n{}",
                        commandString, toolOutput);
                packageUpdater.log().error(
                        ">>> Dependency ERROR. Check that all required dependencies are "
                                + "deployed in {} repositories.",
                        toolName);
                throw new ExecutionFailedException(
                        SharedUtil.capitalize(toolName)
                                + " install has exited with non zero status. "
                                + "Some dependencies are not installed. Check "
                                + toolName + " command output");
            } else {
                packageUpdater.log()
                        .info("Frontend dependencies resolved successfully.");
            }
        } catch (InterruptedException | IOException e) {
            packageUpdater.log().error("Error when running `{} install`",
                    toolName, e);
            throw new ExecutionFailedException(
                    "Command '" + toolName + " install' failed to finish", e);
        } finally {
            if (process != null) {
                process.destroyForcibly();
            }
        }
    }

    /*
     * The pnpmfile.js file is recreated from scratch every time when `pnpm
     * install` is executed. It doesn't take much time to recreate it and it's
     * not supposed that it can be modified by the user. This is done in the
     * same way as for webpack.generated.js.
     */
    private void createPnpmFile(String versionsPath) throws IOException {
        if (versionsPath == null) {
            return;
        }

        File pnpmFile = new File(packageUpdater.npmFolder.getAbsolutePath(),
                "pnpmfile.js");
        try (InputStream content = TaskRunNpmInstall.class
                .getResourceAsStream("/pnpmfile.js")) {
            if (content == null) {
                throw new IOException(
                        "Couldn't find template pnpmfile.js in the classpath");
            }
            FileUtils.copyInputStreamToFile(content, pnpmFile);
            packageUpdater.log().info("Generated pnpmfile hook file: '{}'",
                    pnpmFile);

            FileUtils.writeLines(pnpmFile,
                    modifyPnpmFile(pnpmFile, versionsPath));
        }
    }

    private List<String> modifyPnpmFile(File generatedFile, String versionsPath)
            throws IOException {
        List<String> lines = FileUtils.readLines(generatedFile,
                StandardCharsets.UTF_8);
        int i = 0;
        for (String line : lines) {
            if (line.startsWith("const versionsFile")) {
                lines.set(i,
                        "const versionsFile = require('path').resolve(__dirname, '"
                                + versionsPath + "');");
            }
            i++;
        }
        return lines;
    }

    private void cleanUp() throws IOException {
        if (!packageUpdater.nodeModulesFolder.exists()) {
            return;
        }
        File modulesYaml = new File(packageUpdater.nodeModulesFolder,
                MODULES_YAML);
        boolean hasModulesYaml = modulesYaml.exists() && modulesYaml.isFile();
        if (hasModulesYaml != enablePnpm) {
            FileUtils.forceDelete(packageUpdater.nodeModulesFolder);
        }
    }
}<|MERGE_RESOLUTION|>--- conflicted
+++ resolved
@@ -179,20 +179,11 @@
             File versions = new File(packageUpdater.generatedFolder,
                     "versions.json");
 
-<<<<<<< HEAD
             JsonObject versionsJson = getVersions(content);
             if (versionsJson == null) {
                 return null;
             }
             FileUtils.write(versions, stringify(versionsJson, 2) + "\n",
-=======
-            VersionsJsonConverter convert = new VersionsJsonConverter(
-                    Json.parse(
-                            IOUtils.toString(content, StandardCharsets.UTF_8)),
-                    packageUpdater.getPackageJson());
-            FileUtils.write(versions,
-                    stringify(convert.getManagedVersions(), 2) + "\n",
->>>>>>> 039ac6a0
                     StandardCharsets.UTF_8);
             Path versionsPath = versions.toPath();
             if (versions.isAbsolute()) {
