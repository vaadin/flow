--- conflicted
+++ resolved
@@ -115,35 +115,11 @@
 
         String toolName = disablePnpm ? "npm" : "pnpm";
 
-        String commandString = command.stream()
-                .collect(Collectors.joining(" "));
-
         Process process = null;
         try {
-<<<<<<< HEAD
-
             process = builder.inheritIO().start();
-=======
-            process = builder.start();
-
-            packageUpdater.log().debug("Output of `{}`:", commandString);
-            StringBuilder toolOutput = new StringBuilder();
-            try (BufferedReader reader = new BufferedReader(
-                    new InputStreamReader(process.getInputStream(),
-                            StandardCharsets.UTF_8))) {
-                String stdoutLine;
-                while ((stdoutLine = reader.readLine()) != null) {
-                    packageUpdater.log().debug(stdoutLine);
-                    toolOutput.append(stdoutLine);
-                }
-            }
-
->>>>>>> fad0230f
             int errorCode = process.waitFor();
             if (errorCode != 0) {
-                // Echo the stdout from pnpm/npm to error level log
-                packageUpdater.log().error("Command `{}` failed:\n{}",
-                        commandString, toolOutput);
                 packageUpdater.log().error(
                         ">>> Dependency ERROR. Check that all required dependencies are "
                                 + "deployed in {} repositories.",
