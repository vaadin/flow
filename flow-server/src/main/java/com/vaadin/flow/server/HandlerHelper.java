/*
 * Copyright 2000-2020 Vaadin Ltd.
 *
 * Licensed under the Apache License, Version 2.0 (the "License"); you may not
 * use this file except in compliance with the License. You may obtain a copy of
 * the License at
 *
 * http://www.apache.org/licenses/LICENSE-2.0
 *
 * Unless required by applicable law or agreed to in writing, software
 * distributed under the License is distributed on an "AS IS" BASIS, WITHOUT
 * WARRANTIES OR CONDITIONS OF ANY KIND, either express or implied. See the
 * License for the specific language governing permissions and limitations under
 * the License.
 */

package com.vaadin.flow.server;

import java.io.Serializable;
import java.io.UnsupportedEncodingException;
import java.net.URLDecoder;
import java.nio.charset.StandardCharsets;
import java.util.Locale;
import java.util.function.BiConsumer;
import java.util.regex.Pattern;

import com.vaadin.flow.component.UI;
import com.vaadin.flow.shared.ApplicationConstants;

/**
 * Contains helper methods for {@link VaadinServlet} and generally for handling
 * {@link VaadinRequest VaadinRequests}.
 *
 * @since 1.0
 */
public class HandlerHelper implements Serializable {

    /**
     * The default SystemMessages (read-only).
     */
    static final SystemMessages DEFAULT_SYSTEM_MESSAGES = new SystemMessages();

    /**
     * The pattern of error message shown when the URL path contains unsafe
     * double encoding.
     */
    static final String UNSAFE_PATH_ERROR_MESSAGE_PATTERN = "Blocked attempt to access file: {}";

    private static final Pattern PARENT_DIRECTORY_REGEX = Pattern
            .compile("(/|\\\\)\\.\\.(/|\\\\)?", Pattern.CASE_INSENSITIVE);

    /**
     * Framework internal enum for tracking the type of a request.
     */
    public enum RequestType {

        /**
         * UIDL requests.
         */
        UIDL(ApplicationConstants.REQUEST_TYPE_UIDL),
        /**
         * Heartbeat requests.
         */
        HEARTBEAT(ApplicationConstants.REQUEST_TYPE_HEARTBEAT),
        /**
         * Push requests (any transport).
         */
        PUSH(ApplicationConstants.REQUEST_TYPE_PUSH);

        private String identifier;

        private RequestType(String identifier) {
            this.identifier = identifier;
        }

        /**
         * Returns the identifier for the request type.
         *
         * @return the identifier
         */
        public String getIdentifier() {
            return identifier;
        }
    }

    private HandlerHelper() {
        // Only utility methods
    }

    /**
     * Returns whether the given request is of the given type.
     *
     * @param request
     *            the request to check
     * @param requestType
     *            the type to check for
     * @return <code>true</code> if the request is of the given type,
     *         <code>false</code> otherwise
     */
    public static boolean isRequestType(VaadinRequest request,
            RequestType requestType) {
        return requestType.getIdentifier().equals(request
                .getParameter(ApplicationConstants.REQUEST_TYPE_PARAMETER));
    }

    /**
     * Helper to find the most most suitable Locale. These potential sources are
     * checked in order until a Locale is found:
     * <ol>
     * <li>The passed component (or UI) if not null</li>
     * <li>{@link UI#getCurrent()} if defined</li>
     * <li>The passed session if not null</li>
     * <li>{@link VaadinSession#getCurrent()} if defined</li>
     * <li>The passed request if not null</li>
     * <li>{@link VaadinService#getCurrentRequest()} if defined</li>
     * <li>{@link Locale#getDefault()}</li>
     * </ol>
     *
     * @param session
     *            the session that is searched for locale or <code>null</code>
     *            if not available
     * @param request
     *            the request that is searched for locale or <code>null</code>
     *            if not available
     * @return the found locale
     */
    public static Locale findLocale(VaadinSession session,
            VaadinRequest request) {

        if (session == null) {
            session = VaadinSession.getCurrent();
        }
        if (session != null) {
            Locale locale = session.getLocale();
            if (locale != null) {
                return locale;
            }
        }

        if (request == null) {
            request = VaadinService.getCurrentRequest();
        }
        if (request != null) {
            Locale locale = request.getLocale();
            if (locale != null) {
                return locale;
            }
        }

        return Locale.getDefault();
    }

    /**
     * Sets no cache headers to the specified response.
     *
     * @param headerSetter
     *            setter for string value headers
     * @param longHeaderSetter
     *            setter for long value headers
     */
    public static void setResponseNoCacheHeaders(
            BiConsumer<String, String> headerSetter,
            BiConsumer<String, Long> longHeaderSetter) {
        headerSetter.accept("Cache-Control", "no-cache, no-store");
        headerSetter.accept("Pragma", "no-cache");
        longHeaderSetter.accept("Expires", 0L);
    }

    /**
     * Gets a relative path that cancels the provided path. This essentially
     * adds one .. for each part of the path to cancel.
     *
     * @param pathToCancel
     *            the path that should be canceled
     * @return a relative path that cancels out the provided path segment
     */
    public static String getCancelingRelativePath(String pathToCancel) {
        StringBuilder sb = new StringBuilder(".");
        // Start from i = 1 to ignore first slash
        for (int i = 1; i < pathToCancel.length(); i++) {
            if (pathToCancel.charAt(i) == '/') {
                sb.append("/..");
            }
        }
        return sb.toString();
    }

    /**
     * Checks if the given URL path contains the directory change instruction
     * (dot-dot), taking into account possible double encoding in hexadecimal
     * format, which can be injected maliciously.
     *
     * @param path
     *            the URL path to be verified.
     * @return {@code true}, if the given path has a directory change
     *         instruction, {@code false} otherwise.
     */
<<<<<<< HEAD
    public static boolean isPathUnsafe(String path) {
=======
    static boolean isPathUnsafe(String path) {
>>>>>>> 374cd3c9
        // Check that the path does not have '/../', '\..\', %5C..%5C,
        // %2F..%2F, nor '/..', '\..', %5C.., %2F..
        try {
            path = URLDecoder.decode(path, StandardCharsets.UTF_8.name());
        } catch (UnsupportedEncodingException e) {
            throw new RuntimeException("An error occurred during decoding URL.",
                    e);
        }
        return PARENT_DIRECTORY_REGEX.matcher(path).find();
    }

}<|MERGE_RESOLUTION|>--- conflicted
+++ resolved
@@ -195,11 +195,7 @@
      * @return {@code true}, if the given path has a directory change
      *         instruction, {@code false} otherwise.
      */
-<<<<<<< HEAD
-    public static boolean isPathUnsafe(String path) {
-=======
     static boolean isPathUnsafe(String path) {
->>>>>>> 374cd3c9
         // Check that the path does not have '/../', '\..\', %5C..%5C,
         // %2F..%2F, nor '/..', '\..', %5C.., %2F..
         try {
