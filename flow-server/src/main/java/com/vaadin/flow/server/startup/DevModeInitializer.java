--- conflicted
+++ resolved
@@ -20,28 +20,21 @@
 import javax.servlet.ServletException;
 import javax.servlet.ServletRegistration;
 import javax.servlet.annotation.HandlesTypes;
-
 import java.io.File;
 import java.io.Serializable;
 import java.util.Collection;
 import java.util.Set;
 
-import org.slf4j.Logger;
-import org.slf4j.LoggerFactory;
-
 import com.vaadin.flow.function.DeploymentConfiguration;
 import com.vaadin.flow.router.Route;
 import com.vaadin.flow.server.DevModeHandler;
 import com.vaadin.flow.server.VaadinServlet;
-<<<<<<< HEAD
-import com.vaadin.flow.server.frontend.ClassPathIntrospector.DefaultClassFinder;
-=======
-import com.vaadin.flow.server.frontend.ClassFinder;
 import com.vaadin.flow.server.frontend.ClassFinder.DefaultClassFinder;
->>>>>>> e40ebd17
 import com.vaadin.flow.server.frontend.FrontendUtils;
 import com.vaadin.flow.server.frontend.NodeExecutor;
 import com.vaadin.flow.server.startup.ServletDeployer.StubServletConfig;
+import org.slf4j.Logger;
+import org.slf4j.LoggerFactory;
 
 import static com.vaadin.flow.server.Constants.SERVLET_PARAMETER_DEVMODE_SKIP_UPDATE_IMPORTS;
 import static com.vaadin.flow.server.Constants.SERVLET_PARAMETER_DEVMODE_SKIP_UPDATE_NPM;
@@ -78,7 +71,6 @@
             return;
         }
 
-<<<<<<< HEAD
         try {
             new NodeExecutor.Builder(new DefaultClassFinder(classes))
                     .setEnablePackagesUpdate(!config.getBooleanProperty(
@@ -86,19 +78,6 @@
                     .setEnableImportsUpdate(!config.getBooleanProperty(
                             SERVLET_PARAMETER_DEVMODE_SKIP_UPDATE_IMPORTS, false))
                     .build().execute();
-=======
-        ClassFinder finder = new DefaultClassFinder(classes);
-        try {
-            if (!config.getBooleanProperty(
-                    SERVLET_PARAMETER_DEVMODE_SKIP_UPDATE_NPM, false)) {
-                new NodeUpdatePackages(finder).execute();
-            }
-
-            if (!config.getBooleanProperty(
-                    SERVLET_PARAMETER_DEVMODE_SKIP_UPDATE_IMPORTS, false)) {
-                new NodeUpdateImports(finder).execute();
-            }
->>>>>>> e40ebd17
 
             DevModeHandler.start(config);
         } catch (Exception e) {
