/*
 * Copyright 2000-2018 Vaadin Ltd.
 *
 * Licensed under the Apache License, Version 2.0 (the "License"); you may not
 * use this file except in compliance with the License. You may obtain a copy of
 * the License at
 *
 * http://www.apache.org/licenses/LICENSE-2.0
 *
 * Unless required by applicable law or agreed to in writing, software
 * distributed under the License is distributed on an "AS IS" BASIS, WITHOUT
 * WARRANTIES OR CONDITIONS OF ANY KIND, either express or implied. See the
 * License for the specific language governing permissions and limitations under
 * the License.
 */
package com.vaadin.flow.server.startup;

import javax.servlet.ServletContainerInitializer;
import javax.servlet.ServletContext;
import javax.servlet.ServletException;
import javax.servlet.ServletRegistration;
import javax.servlet.annotation.HandlesTypes;
import java.io.File;
import java.io.Serializable;
import java.util.Arrays;
import java.util.Collection;
import java.util.HashSet;
import java.util.Set;

import org.slf4j.Logger;
import org.slf4j.LoggerFactory;

import com.vaadin.flow.component.WebComponentExporter;
import com.vaadin.flow.component.dependency.JsModule;
import com.vaadin.flow.component.dependency.NpmPackage;
import com.vaadin.flow.function.DeploymentConfiguration;
import com.vaadin.flow.router.Route;
import com.vaadin.flow.server.DevModeHandler;
import com.vaadin.flow.server.VaadinContext;
import com.vaadin.flow.server.VaadinServlet;
import com.vaadin.flow.server.VaadinServletContext;
import com.vaadin.flow.server.frontend.ClassFinder.DefaultClassFinder;
import com.vaadin.flow.server.frontend.NodeTasks;
import com.vaadin.flow.server.frontend.NodeTasks.Builder;
import com.vaadin.flow.server.startup.ServletDeployer.StubServletConfig;

import static com.vaadin.flow.server.Constants.PACKAGE_JSON;
import static com.vaadin.flow.server.frontend.FrontendUtils.WEBPACK_CONFIG;

/**
 * Servlet initializer starting node updaters as well as the webpack-dev-mode
 * server.
 */
@HandlesTypes({ Route.class, NpmPackage.class, WebComponentExporter.class })
public class DevModeInitializer
        implements ServletContainerInitializer, Serializable {

    /**
     * The classes that were visited when determining which frontend resources
     * are actually used.
     */
    public static class VisitedClasses implements Serializable {
        private Set<String> visitedClassNames;

        /**
         * Creates a new instance based on a set of class names.
         *
         * @param visitedClassNames
         *            the set of visited class names, not <code>null</code>
         */
        public VisitedClasses(Set<String> visitedClassNames) {
            assert visitedClassNames != null;
            this.visitedClassNames = visitedClassNames;
        }

        /**
         * Checks whether all dependency annotations of the provided class have
         * been visited.
         *
         * @param dependencyClass
         *            the class to check
         * @return <code>true</code> if all dependencies of the class have been
         *         visited, <code>false</code> otherwise
         */
        public boolean allDependenciesVisited(Class<?> dependencyClass) {
            if (visitedClassNames.contains(dependencyClass.getName())) {
                return true;
            }

            /*
             * Not being visited is only a problem if the class has own
             * dependency annotations or the parent class has problems.
             */
            if (dependencyClass
                    .getDeclaredAnnotationsByType(JsModule.class).length != 0) {
                return false;
            }

            Class<?> superclass = dependencyClass.getSuperclass();
            if (superclass == null) {
                return true;
            } else {
                return allDependenciesVisited(superclass);
            }
        }
    }

    @Override
    public void onStartup(Set<Class<?>> classes, ServletContext context)
            throws ServletException {
        Collection<? extends ServletRegistration> registrations = context
                .getServletRegistrations().values();

        if (registrations.isEmpty()) {
            return;
        }

        DeploymentConfiguration config = StubServletConfig
                .createDeploymentConfiguration(context,
                        registrations.iterator().next(), VaadinServlet.class);

        initDevModeHandler(classes, context, config);
    }

    /**
     * Initialize the devmode server if not in production mode or bower
     * compatibility mode.
     *
     * @param classes
     *            classes to check for npm- and js modules
     * @param context
     *            servlet context we are running in
     * @param config
     *            deployment configuration
     */
    public static void initDevModeHandler(Set<Class<?>> classes,
            ServletContext context, DeploymentConfiguration config) {
        if (config.isProductionMode()) {
            log().debug("Skipping DEV MODE because PRODUCTION MODE is set.");
            return;
        }
        if (config.isBowerMode()) {
            log().debug("Skipping DEV MODE because BOWER MODE is set.");
            return;
        }

<<<<<<< HEAD
        Builder builder = new NodeTasks.Builder(new DefaultClassFinder(classes),
                new File(config.getBaseDir()));
=======
        Builder builder = new NodeTasks.Builder(
                new DefaultClassFinder(classes));
>>>>>>> ac5cd985

        log().info("Starting dev-mode updaters in {} folder.",
                builder.npmFolder);
        for (File file : Arrays.asList(
                new File(builder.npmFolder, PACKAGE_JSON),
                new File(builder.generatedFolder, PACKAGE_JSON),
                new File(builder.npmFolder, WEBPACK_CONFIG),
                builder.generatedFolder)) {
            if (!file.canRead()) {
                log().warn("Skipping DEV MODE because cannot read '{}' file.",
                        file.getPath());
                return;
            }
        }

        Set<String> visitedClassNames = new HashSet<>();
        builder.enablePackagesUpdate(true).enableImportsUpdate(true)
                .runNpmInstall(true).withEmbeddableWebComponents(true)
                .collectVisitedClasses(visitedClassNames).build().execute();

        VaadinContext vaadinContext = new VaadinServletContext(context);

        vaadinContext.setAttribute(new VisitedClasses(visitedClassNames));

        DevModeHandler.start(vaadinContext, config, builder.npmFolder);
    }

    private static Logger log() {
        return LoggerFactory.getLogger(DevModeInitializer.class);
    }
}<|MERGE_RESOLUTION|>--- conflicted
+++ resolved
@@ -144,13 +144,8 @@
             return;
         }
 
-<<<<<<< HEAD
         Builder builder = new NodeTasks.Builder(new DefaultClassFinder(classes),
                 new File(config.getBaseDir()));
-=======
-        Builder builder = new NodeTasks.Builder(
-                new DefaultClassFinder(classes));
->>>>>>> ac5cd985
 
         log().info("Starting dev-mode updaters in {} folder.",
                 builder.npmFolder);
