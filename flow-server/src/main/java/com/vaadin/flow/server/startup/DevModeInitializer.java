/*
 * Copyright 2000-2018 Vaadin Ltd.
 *
 * Licensed under the Apache License, Version 2.0 (the "License"); you may not
 * use this file except in compliance with the License. You may obtain a copy of
 * the License at
 *
 * http://www.apache.org/licenses/LICENSE-2.0
 *
 * Unless required by applicable law or agreed to in writing, software
 * distributed under the License is distributed on an "AS IS" BASIS, WITHOUT
 * WARRANTIES OR CONDITIONS OF ANY KIND, either express or implied. See the
 * License for the specific language governing permissions and limitations under
 * the License.
 */
package com.vaadin.flow.server.startup;

import javax.servlet.ServletContainerInitializer;
import javax.servlet.ServletContext;
import javax.servlet.ServletException;
import javax.servlet.ServletRegistration;
import javax.servlet.annotation.HandlesTypes;
import java.io.File;
import java.io.Serializable;
import java.util.Arrays;
import java.util.Collection;
import java.util.HashSet;
import java.util.Set;

import org.slf4j.Logger;
import org.slf4j.LoggerFactory;

import com.vaadin.flow.component.WebComponentExporter;
import com.vaadin.flow.component.dependency.JsModule;
import com.vaadin.flow.component.dependency.NpmPackage;
import com.vaadin.flow.function.DeploymentConfiguration;
import com.vaadin.flow.router.Route;
import com.vaadin.flow.server.DevModeHandler;
import com.vaadin.flow.server.VaadinServlet;
import com.vaadin.flow.server.frontend.ClassFinder.DefaultClassFinder;
import com.vaadin.flow.server.frontend.NodeTasks;
import com.vaadin.flow.server.frontend.NodeTasks.Builder;
import com.vaadin.flow.server.startup.ServletDeployer.StubServletConfig;

import static com.vaadin.flow.server.Constants.PACKAGE_JSON;
import static com.vaadin.flow.server.frontend.FrontendUtils.PARAM_TOKEN_FILE;
import static com.vaadin.flow.server.frontend.FrontendUtils.PROJECT_BASEDIR;
import static com.vaadin.flow.server.frontend.FrontendUtils.WEBPACK_CONFIG;

/**
 * Servlet initializer starting node updaters as well as the webpack-dev-mode
 * server.
 */
@HandlesTypes({ Route.class, NpmPackage.class, WebComponentExporter.class })
public class DevModeInitializer
        implements ServletContainerInitializer, Serializable {

    /**
     * The classes that were visited when determining which frontend resources
     * are actually used.
     */
    public static class VisitedClasses implements Serializable {
        private Set<String> visitedClassNames;

        /**
         * Creates a new instance based on a set of class names.
         *
         * @param visitedClassNames
         *            the set of visited class names, not <code>null</code>
         */
        public VisitedClasses(Set<String> visitedClassNames) {
            assert visitedClassNames != null;
            this.visitedClassNames = visitedClassNames;
        }

        /**
         * Checks whether all dependency annotations of the provided class have
         * been visited.
         *
         * @param dependencyClass
         *            the class to check
         * @return <code>true</code> if all dependencies of the class have been
         *         visited, <code>false</code> otherwise
         */
        public boolean allDependenciesVisited(Class<?> dependencyClass) {
            if (visitedClassNames.contains(dependencyClass.getName())) {
                return true;
            }

            /*
             * Not being visited is only a problem if the class has own
             * dependency annotations or the parent class has problems.
             */
            if (dependencyClass
                    .getDeclaredAnnotationsByType(JsModule.class).length != 0) {
                return false;
            }

            Class<?> superclass = dependencyClass.getSuperclass();
            if (superclass == null) {
                return true;
            } else {
                return allDependenciesVisited(superclass);
            }
        }
    }

    @Override
    public void onStartup(Set<Class<?>> classes, ServletContext context)
            throws ServletException {
        Collection<? extends ServletRegistration> registrations = context
                .getServletRegistrations().values();

        // Clear properties set by flow-maven-plugin:prepare-frontend.
        // This fixes the problem when multiple sequential processes over the
        // same JVM sets and/or reads the same properties. Thus a property set
        // by a previous process won't be intercepted by the next process.
        // In particular, it fixes the bower test modules which were failing if
        // executed after the npm test modules.
        context.addListener(new StopDevMode(() -> {
            System.clearProperty(PARAM_TOKEN_FILE);
            System.clearProperty(PROJECT_BASEDIR);
        }));

        if (registrations.isEmpty()) {
            return;
        }

        DeploymentConfiguration config = StubServletConfig
                .createDeploymentConfiguration(context,
                        registrations.iterator().next(), VaadinServlet.class);

        initDevModeHandler(classes, context, config);
    }

    /**
     * Initialize the devmode server if not in production mode or bower
     * compatibility mode.
     *
     * @param classes
     *            classes to check for npm- and js modules
     * @param context
     *            servlet context we are running in
     * @param config
     *            deployment configuration
     */
    public static void initDevModeHandler(Set<Class<?>> classes,
            ServletContext context, DeploymentConfiguration config) {
        if (config.isProductionMode()) {
            log().debug("Skiping DEV MODE because PRODUCTION MODE is set.");
            return;
        }
        if (config.isBowerMode()) {
            log().debug("Skiping DEV MODE because BOWER MODE is set.");
            return;
        }

        Builder builder = new NodeTasks.Builder(
                new DefaultClassFinder(classes));


        log().info("Starting dev-mode updaters in {} folder.",
                builder.npmFolder);
        for (File file : Arrays.asList(
                new File(builder.npmFolder, PACKAGE_JSON),
                new File(builder.generatedFolder, PACKAGE_JSON),
                new File(builder.npmFolder, WEBPACK_CONFIG),
                builder.generatedFolder)) {
            if (!file.canRead()) {
                log().warn("Skiping DEV MODE because cannot read '{}' file.",
                        file.getPath());
                return;
            }
        }

        Set<String> visitedClassNames = new HashSet<>();
        builder.enablePackagesUpdate(true).enableImportsUpdate(true)
                .runNpmInstall(true).withEmbeddableWebComponents(true)
                .collectVisitedClasses(visitedClassNames).build().execute();

        context.setAttribute(VisitedClasses.class.getName(),
                new VisitedClasses(visitedClassNames));

<<<<<<< HEAD
        DevModeHandler handler = DevModeHandler.start(config,
                builder.npmFolder);
        context.addListener(new StopDevMode(handler::stop));
=======
        DevModeHandler.start(config, builder.npmFolder);
>>>>>>> 7ff10efe
    }

    private static Logger log() {
        return LoggerFactory.getLogger(DevModeInitializer.class);
    }
}<|MERGE_RESOLUTION|>--- conflicted
+++ resolved
@@ -111,17 +111,6 @@
         Collection<? extends ServletRegistration> registrations = context
                 .getServletRegistrations().values();
 
-        // Clear properties set by flow-maven-plugin:prepare-frontend.
-        // This fixes the problem when multiple sequential processes over the
-        // same JVM sets and/or reads the same properties. Thus a property set
-        // by a previous process won't be intercepted by the next process.
-        // In particular, it fixes the bower test modules which were failing if
-        // executed after the npm test modules.
-        context.addListener(new StopDevMode(() -> {
-            System.clearProperty(PARAM_TOKEN_FILE);
-            System.clearProperty(PROJECT_BASEDIR);
-        }));
-
         if (registrations.isEmpty()) {
             return;
         }
@@ -181,13 +170,7 @@
         context.setAttribute(VisitedClasses.class.getName(),
                 new VisitedClasses(visitedClassNames));
 
-<<<<<<< HEAD
-        DevModeHandler handler = DevModeHandler.start(config,
-                builder.npmFolder);
-        context.addListener(new StopDevMode(handler::stop));
-=======
         DevModeHandler.start(config, builder.npmFolder);
->>>>>>> 7ff10efe
     }
 
     private static Logger log() {
