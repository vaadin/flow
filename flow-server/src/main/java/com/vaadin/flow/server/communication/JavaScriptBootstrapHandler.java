/*
 * Copyright 2000-2020 Vaadin Ltd.
 *
 * Licensed under the Apache License, Version 2.0 (the "License"); you may not
 * use this file except in compliance with the License. You may obtain a copy of
 * the License at
 *
 * http://www.apache.org/licenses/LICENSE-2.0
 *
 * Unless required by applicable law or agreed to in writing, software
 * distributed under the License is distributed on an "AS IS" BASIS, WITHOUT
 * WARRANTIES OR CONDITIONS OF ANY KIND, either express or implied. See the
 * License for the specific language governing permissions and limitations under
 * the License.
 */

package com.vaadin.flow.server.communication;

import static com.vaadin.flow.component.internal.JavaScriptBootstrapUI.SERVER_ROUTING;

import java.io.IOException;
import java.net.HttpURLConnection;
import java.net.URI;
import java.net.URISyntaxException;
import java.util.function.Function;

import javax.servlet.http.HttpServletRequest;

import com.vaadin.flow.component.PushConfiguration;
import com.vaadin.flow.component.UI;
import com.vaadin.flow.component.internal.JavaScriptBootstrapUI;
import com.vaadin.flow.internal.BootstrapHandlerHelper;
import com.vaadin.flow.internal.UsageStatistics;
import com.vaadin.flow.router.Location;
import com.vaadin.flow.router.QueryParameters;
import com.vaadin.flow.server.AppShellRegistry;
import com.vaadin.flow.server.BootstrapHandler;
import com.vaadin.flow.server.DevModeHandler;
import com.vaadin.flow.server.HandlerHelper;
import com.vaadin.flow.server.HandlerHelper.RequestType;
import com.vaadin.flow.server.VaadinRequest;
import com.vaadin.flow.server.VaadinResponse;
import com.vaadin.flow.server.VaadinSession;
import com.vaadin.flow.shared.ApplicationConstants;

import elemental.json.Json;
import elemental.json.JsonObject;
import elemental.json.JsonValue;
import elemental.json.impl.JsonUtil;

/**
 * Processes a 'start' request type from the client to initialize server session
 * and UI. It returns a JSON response with everything needed to bootstrapping
 * flow views.
 * <p>
 * The handler is for client driven projects where `index.html` does not contain
 * bootstrap data. Bootstraping is the responsability of the `@vaadin/flow`
 * client that is able to ask the server side to create the vaadin session and
 * do the boostrapping lazily.
 *
 */
public class JavaScriptBootstrapHandler extends BootstrapHandler {

    /**
     * Custom BootstrapContext for {@link JavaScriptBootstrapHandler}.
     */
    public static class JavaScriptBootstrapContext extends BootstrapContext {

        /**
         * Creates a new context instance using the given parameters.
         *
         * @param request
         *            the request object
         * @param response
         *            the response object
         * @param ui
         *            the UI object
         * @param callback
         *            a callback that is invoked to resolve the context root
         *            from the request
         */
        public JavaScriptBootstrapContext(VaadinRequest request,
                VaadinResponse response, UI ui,
                Function<VaadinRequest, String> callback) {
            super(request, response, ui.getInternals().getSession(), ui,
                    callback, JavaScriptBootstrapContext::initRoute);
        }

        private static Location initRoute(VaadinRequest request) {
            String pathAndParams = request.getParameter(
                    ApplicationConstants.REQUEST_LOCATION_PARAMETER);
            URI uri;
            try {
                uri = new URI(pathAndParams != null ? pathAndParams : "");
            } catch (URISyntaxException e) {
                throw new RuntimeException(
                        "Invalid location parameter: " + pathAndParams, e);
            }
            String path = uri.getPath();
            QueryParameters parameters = QueryParameters
                    .fromString(uri.getQuery());
            return BootstrapHandler.requestToLocation(path, parameters);
        }

    }

    /**
     * Creates a new bootstrap handler with default page builder.
     */
    public JavaScriptBootstrapHandler() {
        super(context -> null);
    }

    @Override
    protected boolean canHandleRequest(VaadinRequest request) {
        return HandlerHelper.isRequestType(request, RequestType.INIT)
                && isServletRootRequest(request);
    }

    private boolean isServletRootRequest(VaadinRequest request) {
        String pathInfo = request.getPathInfo();
        return pathInfo == null || "".equals(pathInfo) || "/".equals(pathInfo);
    }

    protected String getRequestUrl(VaadinRequest request) {
        return ((HttpServletRequest) request).getRequestURL().toString();
    }

    @Override
    protected BootstrapContext createAndInitUI(Class<? extends UI> uiClass,
            VaadinRequest request, VaadinResponse response,
            VaadinSession session) {

        BootstrapContext context = super.createAndInitUI(
                JavaScriptBootstrapUI.class, request, response, session);
        JsonObject config = context.getApplicationParameters();

        String requestURL = getRequestUrl(request);
        String serviceUrl = getServiceUrl(request);

        String pushURL = context.getSession().getConfiguration().getPushURL();
        if (pushURL == null) {
            pushURL = serviceUrl;
        }
        PushConfiguration pushConfiguration = context.getUI()
                .getPushConfiguration();
        pushConfiguration.setPushUrl(pushURL);

        AppShellRegistry registry = AppShellRegistry
                .getInstance(session.getService().getContext());
        registry.modifyPushConfiguration(pushConfiguration);

        config.put("requestURL", requestURL);

        return context;
    }

    @Override
    protected void initializeUIWithRouter(BootstrapContext context, UI ui) {
<<<<<<< HEAD
        if (context.getRequest().getParameter("serverSideRouting") != null) {
=======
        String route = context.getRequest()
                .getParameter(ApplicationConstants.REQUEST_LOCATION_PARAMETER);
        if (route != null) {
            try {
                route = URLDecoder.decode(route, "UTF-8").replaceFirst("^/+",
                        "");
            } catch (UnsupportedEncodingException e) {
                throw new IllegalArgumentException(e);
            }
            Location location = new Location(route);

>>>>>>> cd722be6
            // App is using classic server-routing, set a session attribute
            // to know that in future navigation calls
            ui.getSession().setAttribute(SERVER_ROUTING, Boolean.TRUE);
            ui.getInternals().getRouter().initializeUI(ui, context.getRoute());
        }
    }

    @Override
    protected BootstrapContext createBootstrapContext(VaadinRequest request,
            VaadinResponse response, UI ui,
            Function<VaadinRequest, String> callback) {
        return new JavaScriptBootstrapContext(request, response, ui, callback);
    }

    @Override
    public boolean synchronizedHandleRequest(VaadinSession session,
            VaadinRequest request, VaadinResponse response) throws IOException {

        HandlerHelper.setResponseNoCacheHeaders(response::setHeader,
                response::setDateHeader);

        writeResponse(response, getInitialJson(request, response, session));
        return true;
    }

    /**
     * Gets the service URL as a URL relative to the request URI.
     *
     * @param vaadinRequest
     *            the request
     * @return the relative service URL
     */
    protected static String getServiceUrl(VaadinRequest vaadinRequest) {
        return BootstrapHandlerHelper.getServiceUrl(vaadinRequest);
    }

    private JsonObject getStats() {
        JsonObject stats = Json.createObject();
        UsageStatistics.getEntries().forEach(entry -> {
            String name = entry.getName();
            String version = entry.getVersion();

            JsonObject json = Json.createObject();
            json.put("is", name);
            json.put("version", version);

            String escapedName = Json.create(name).toJson();
            stats.put(escapedName, json);
        });
        return stats;
    }

    private JsonValue getErrors() {
        JsonObject errors = Json.createObject();
        DevModeHandler devMode = DevModeHandler.getDevModeHandler();
        if (devMode != null) {
            String errorMsg = devMode.getFailedOutput();
            if (errorMsg != null) {
                errors.put("webpack-dev-server", errorMsg);
            }
        }
        return errors.keys().length > 0 ? errors : Json.createNull();
    }

    private void writeResponse(VaadinResponse response, JsonObject json)
            throws IOException {
        response.setContentType("application/json");
        response.setStatus(HttpURLConnection.HTTP_OK);
        response.getOutputStream()
                .write(JsonUtil.stringify(json).getBytes("UTF-8"));
    }

    /**
     * Returns the JSON object with the application config and UIDL info that
     * can be used in the bootstrapper to embed that info in the initial page.
     *
     * @param request
     *            the vaadin request.
     * @param response
     *            the response.
     * @param session
     *            the vaadin session.
     * @return the initial application JSON.
     */
    protected JsonObject getInitialJson(VaadinRequest request,
            VaadinResponse response, VaadinSession session) {

        BootstrapContext context = createAndInitUI(JavaScriptBootstrapUI.class,
                request, response, session);

        JsonObject initial = Json.createObject();

        boolean productionMode = context.getSession().getConfiguration()
                .isProductionMode();

        JsonObject appConfig = context.getApplicationParameters();

        appConfig.put("productionMode", Json.create(productionMode));
        appConfig.put("appId", context.getAppId());
        appConfig.put("uidl", getInitialUidl(context.getUI()));
        initial.put("appConfig", appConfig);

        if (context.getPushMode().isEnabled()) {
            initial.put("pushScript", getPushScript(context));
        }
        if (!session.getConfiguration().isProductionMode()) {
            initial.put("stats", getStats());
        }
        initial.put("errors", getErrors());

        return initial;
    }
}<|MERGE_RESOLUTION|>--- conflicted
+++ resolved
@@ -83,23 +83,7 @@
                 VaadinResponse response, UI ui,
                 Function<VaadinRequest, String> callback) {
             super(request, response, ui.getInternals().getSession(), ui,
-                    callback, JavaScriptBootstrapContext::initRoute);
-        }
-
-        private static Location initRoute(VaadinRequest request) {
-            String pathAndParams = request.getParameter(
-                    ApplicationConstants.REQUEST_LOCATION_PARAMETER);
-            URI uri;
-            try {
-                uri = new URI(pathAndParams != null ? pathAndParams : "");
-            } catch (URISyntaxException e) {
-                throw new RuntimeException(
-                        "Invalid location parameter: " + pathAndParams, e);
-            }
-            String path = uri.getPath();
-            QueryParameters parameters = QueryParameters
-                    .fromString(uri.getQuery());
-            return BootstrapHandler.requestToLocation(path, parameters);
+                    callback);
         }
 
     }
@@ -157,21 +141,7 @@
 
     @Override
     protected void initializeUIWithRouter(BootstrapContext context, UI ui) {
-<<<<<<< HEAD
         if (context.getRequest().getParameter("serverSideRouting") != null) {
-=======
-        String route = context.getRequest()
-                .getParameter(ApplicationConstants.REQUEST_LOCATION_PARAMETER);
-        if (route != null) {
-            try {
-                route = URLDecoder.decode(route, "UTF-8").replaceFirst("^/+",
-                        "");
-            } catch (UnsupportedEncodingException e) {
-                throw new IllegalArgumentException(e);
-            }
-            Location location = new Location(route);
-
->>>>>>> cd722be6
             // App is using classic server-routing, set a session attribute
             // to know that in future navigation calls
             ui.getSession().setAttribute(SERVER_ROUTING, Boolean.TRUE);
