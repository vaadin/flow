/*
 * Copyright 2000-2020 Vaadin Ltd.
 *
 * Licensed under the Apache License, Version 2.0 (the "License"); you may not
 * use this file except in compliance with the License. You may obtain a copy of
 * the License at
 *
 * http://www.apache.org/licenses/LICENSE-2.0
 *
 * Unless required by applicable law or agreed to in writing, software
 * distributed under the License is distributed on an "AS IS" BASIS, WITHOUT
 * WARRANTIES OR CONDITIONS OF ANY KIND, either express or implied. See the
 * License for the specific language governing permissions and limitations under
 * the License.
 */

package com.vaadin.flow.server.communication;

import static com.vaadin.flow.component.internal.JavaScriptBootstrapUI.SERVER_ROUTING;

import java.io.IOException;
import java.net.HttpURLConnection;
import java.util.function.Function;

import javax.servlet.http.HttpServletRequest;

import com.vaadin.flow.component.PushConfiguration;
import com.vaadin.flow.component.UI;
import com.vaadin.flow.component.internal.JavaScriptBootstrapUI;
import com.vaadin.flow.internal.BootstrapHandlerHelper;
import com.vaadin.flow.internal.UsageStatistics;
import com.vaadin.flow.router.Location;
import com.vaadin.flow.server.AppShellRegistry;
import com.vaadin.flow.server.BootstrapHandler;
import com.vaadin.flow.server.DevModeHandler;
import com.vaadin.flow.server.HandlerHelper;
import com.vaadin.flow.server.HandlerHelper.RequestType;
import com.vaadin.flow.server.VaadinRequest;
import com.vaadin.flow.server.VaadinResponse;
import com.vaadin.flow.server.VaadinSession;
import com.vaadin.flow.shared.ApplicationConstants;

import elemental.json.Json;
import elemental.json.JsonObject;
import elemental.json.JsonValue;
import elemental.json.impl.JsonUtil;

/**
 * Processes a 'start' request type from the client to initialize server session
 * and UI. It returns a JSON response with everything needed to bootstrapping
 * flow views.
 * <p>
 * The handler is for client driven projects where `index.html` does not contain
 * bootstrap data. Bootstraping is the responsability of the `@vaadin/flow`
 * client that is able to ask the server side to create the vaadin session and
 * do the boostrapping lazily.
 *
 */
public class JavaScriptBootstrapHandler extends BootstrapHandler {

    /**
     * Custom BootstrapContext for {@link JavaScriptBootstrapHandler}.
     */
    public static class JavaScriptBootstrapContext extends BootstrapContext {

        /**
         * Creates a new context instance using the given parameters.
         *
         * @param request
         *            the request object
         * @param response
         *            the response object
         * @param ui
         *            the UI object
         * @param callback
         *            a callback that is invoked to resolve the context root
         *            from the request
         */
        public JavaScriptBootstrapContext(VaadinRequest request,
                VaadinResponse response, UI ui,
                Function<VaadinRequest, String> callback) {
            super(request, response, ui.getInternals().getSession(), ui,
                    callback, JavaScriptBootstrapContext::initRoute);
        }

        private static Location initRoute(VaadinRequest request) {
            String pathAndParams = request.getParameter(
                    ApplicationConstants.REQUEST_LOCATION_PARAMETER);
            return new Location(pathAndParams);
        }

    }

    /**
     * Creates a new bootstrap handler with default page builder.
     */
    public JavaScriptBootstrapHandler() {
        super(context -> null);
    }

    @Override
    protected boolean canHandleRequest(VaadinRequest request) {
        return HandlerHelper.isRequestType(request, RequestType.INIT)
                && isServletRootRequest(request);
    }

    private boolean isServletRootRequest(VaadinRequest request) {
        String pathInfo = request.getPathInfo();
        return pathInfo == null || "".equals(pathInfo) || "/".equals(pathInfo);
    }

    protected String getRequestUrl(VaadinRequest request) {
        return ((HttpServletRequest) request).getRequestURL().toString();
    }

    @Override
    protected BootstrapContext createAndInitUI(Class<? extends UI> uiClass,
            VaadinRequest request, VaadinResponse response,
            VaadinSession session) {

        BootstrapContext context = super.createAndInitUI(
                JavaScriptBootstrapUI.class, request, response, session);
        JsonObject config = context.getApplicationParameters();

        String requestURL = getRequestUrl(request);
        String serviceUrl = getServiceUrl(request);

        String pushURL = context.getSession().getConfiguration().getPushURL();
        if (pushURL == null) {
            pushURL = serviceUrl;
        }
        PushConfiguration pushConfiguration = context.getUI()
                .getPushConfiguration();
        pushConfiguration.setPushUrl(pushURL);

        AppShellRegistry registry = AppShellRegistry
                .getInstance(session.getService().getContext());
        registry.modifyPushConfiguration(pushConfiguration);

        config.put("requestURL", requestURL);

        return context;
    }

    @Override
    protected void initializeUIWithRouter(BootstrapContext context, UI ui) {
<<<<<<< HEAD
        if (context.getRequest().getParameter("serverSideRouting") != null) {
=======
        String route = context.getRequest()
                .getParameter(ApplicationConstants.REQUEST_LOCATION_PARAMETER);
        if (route != null) {
            try {
                route = URLDecoder.decode(route, "UTF-8").replaceFirst("^/+",
                        "");
            } catch (UnsupportedEncodingException e) {
                throw new IllegalArgumentException(e);
            }
            Location location = new Location(route);

>>>>>>> 8f437bba
            // App is using classic server-routing, set a session attribute
            // to know that in future navigation calls
            ui.getSession().setAttribute(SERVER_ROUTING, Boolean.TRUE);
            ui.getInternals().getRouter().initializeUI(ui, context.getRoute());
        }
    }

    @Override
    protected BootstrapContext createBootstrapContext(VaadinRequest request,
            VaadinResponse response, UI ui,
            Function<VaadinRequest, String> callback) {
        return new JavaScriptBootstrapContext(request, response, ui, callback);
    }

    @Override
    public boolean synchronizedHandleRequest(VaadinSession session,
            VaadinRequest request, VaadinResponse response) throws IOException {

        HandlerHelper.setResponseNoCacheHeaders(response::setHeader,
                response::setDateHeader);

        writeResponse(response, getInitialJson(request, response, session));
        return true;
    }

    /**
     * Gets the service URL as a URL relative to the request URI.
     *
     * @param vaadinRequest
     *            the request
     * @return the relative service URL
     */
    protected static String getServiceUrl(VaadinRequest vaadinRequest) {
        return BootstrapHandlerHelper.getServiceUrl(vaadinRequest);
    }

    private JsonObject getStats() {
        JsonObject stats = Json.createObject();
        UsageStatistics.getEntries().forEach(entry -> {
            String name = entry.getName();
            String version = entry.getVersion();

            JsonObject json = Json.createObject();
            json.put("is", name);
            json.put("version", version);

            String escapedName = Json.create(name).toJson();
            stats.put(escapedName, json);
        });
        return stats;
    }

    private JsonValue getErrors() {
        JsonObject errors = Json.createObject();
        DevModeHandler devMode = DevModeHandler.getDevModeHandler();
        if (devMode != null) {
            String errorMsg = devMode.getFailedOutput();
            if (errorMsg != null) {
                errors.put("webpack-dev-server", errorMsg);
            }
        }
        return errors.keys().length > 0 ? errors : Json.createNull();
    }

    private void writeResponse(VaadinResponse response, JsonObject json)
            throws IOException {
        response.setContentType("application/json");
        response.setStatus(HttpURLConnection.HTTP_OK);
        response.getOutputStream()
                .write(JsonUtil.stringify(json).getBytes("UTF-8"));
    }

    /**
     * Returns the JSON object with the application config and UIDL info that
     * can be used in the bootstrapper to embed that info in the initial page.
     *
     * @param request
     *            the vaadin request.
     * @param response
     *            the response.
     * @param session
     *            the vaadin session.
     * @return the initial application JSON.
     */
    protected JsonObject getInitialJson(VaadinRequest request,
            VaadinResponse response, VaadinSession session) {

        BootstrapContext context = createAndInitUI(JavaScriptBootstrapUI.class,
                request, response, session);

        JsonObject initial = Json.createObject();

        boolean productionMode = context.getSession().getConfiguration()
                .isProductionMode();

        JsonObject appConfig = context.getApplicationParameters();

        appConfig.put("productionMode", Json.create(productionMode));
        appConfig.put("appId", context.getAppId());
        appConfig.put("uidl", getInitialUidl(context.getUI()));
        initial.put("appConfig", appConfig);

        if (context.getPushMode().isEnabled()) {
            initial.put("pushScript", getPushScript(context));
        }
        if (!session.getConfiguration().isProductionMode()) {
            initial.put("stats", getStats());
        }
        initial.put("errors", getErrors());

        return initial;
    }
}<|MERGE_RESOLUTION|>--- conflicted
+++ resolved
@@ -144,21 +144,7 @@
 
     @Override
     protected void initializeUIWithRouter(BootstrapContext context, UI ui) {
-<<<<<<< HEAD
         if (context.getRequest().getParameter("serverSideRouting") != null) {
-=======
-        String route = context.getRequest()
-                .getParameter(ApplicationConstants.REQUEST_LOCATION_PARAMETER);
-        if (route != null) {
-            try {
-                route = URLDecoder.decode(route, "UTF-8").replaceFirst("^/+",
-                        "");
-            } catch (UnsupportedEncodingException e) {
-                throw new IllegalArgumentException(e);
-            }
-            Location location = new Location(route);
-
->>>>>>> 8f437bba
             // App is using classic server-routing, set a session attribute
             // to know that in future navigation calls
             ui.getSession().setAttribute(SERVER_ROUTING, Boolean.TRUE);
