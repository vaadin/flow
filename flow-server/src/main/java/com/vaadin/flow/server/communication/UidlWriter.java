/*
 * Copyright 2000-2025 Vaadin Ltd.
 *
 * Licensed under the Apache License, Version 2.0 (the "License"); you may not
 * use this file except in compliance with the License. You may obtain a copy of
 * the License at
 *
 * http://www.apache.org/licenses/LICENSE-2.0
 *
 * Unless required by applicable law or agreed to in writing, software
 * distributed under the License is distributed on an "AS IS" BASIS, WITHOUT
 * WARRANTIES OR CONDITIONS OF ANY KIND, either express or implied. See the
 * License for the specific language governing permissions and limitations under
 * the License.
 */

package com.vaadin.flow.server.communication;

import java.io.IOException;
import java.io.InputStream;
import java.io.Serializable;
import java.net.MalformedURLException;
import java.net.URL;
import java.nio.charset.StandardCharsets;
import java.util.ArrayList;
import java.util.Collection;
import java.util.EnumMap;
import java.util.LinkedHashSet;
import java.util.List;
import java.util.Map;
import java.util.Objects;
import java.util.Set;
import java.util.function.Consumer;
import java.util.stream.Stream;

<<<<<<< HEAD
import com.fasterxml.jackson.databind.JsonNode;
=======
import com.fasterxml.jackson.core.JsonProcessingException;
import com.fasterxml.jackson.databind.node.ArrayNode;
import com.fasterxml.jackson.databind.node.ObjectNode;
>>>>>>> f530f76f
import org.apache.commons.io.IOUtils;
import org.slf4j.Logger;
import org.slf4j.LoggerFactory;

import com.vaadin.flow.component.Component;
import com.vaadin.flow.component.Composite;
import com.vaadin.flow.component.UI;
import com.vaadin.flow.component.internal.DependencyList;
import com.vaadin.flow.component.internal.PendingJavaScriptInvocation;
import com.vaadin.flow.component.internal.UIInternals;
import com.vaadin.flow.function.SerializableConsumer;
import com.vaadin.flow.internal.JacksonCodec;
import com.vaadin.flow.internal.JacksonUtils;
import com.vaadin.flow.internal.JsonUtils;
import com.vaadin.flow.internal.StateNode;
import com.vaadin.flow.internal.StateTree;
import com.vaadin.flow.internal.change.NodeAttachChange;
import com.vaadin.flow.internal.change.NodeChange;
import com.vaadin.flow.internal.nodefeature.ComponentMapping;
import com.vaadin.flow.internal.nodefeature.ReturnChannelMap;
import com.vaadin.flow.internal.nodefeature.ReturnChannelRegistration;
import com.vaadin.flow.server.DependencyFilter;
import com.vaadin.flow.server.SystemMessages;
import com.vaadin.flow.server.VaadinService;
import com.vaadin.flow.server.VaadinSession;
import com.vaadin.flow.server.WebBrowser;
import com.vaadin.flow.shared.ApplicationConstants;
import com.vaadin.flow.shared.JsonConstants;
import com.vaadin.flow.shared.ui.Dependency;
import com.vaadin.flow.shared.ui.LoadMode;

import elemental.json.JsonArray;
import elemental.json.JsonObject;
import elemental.json.JsonValue;

/**
 * Serializes pending server-side changes to UI state to JSON. This includes
 * shared state, client RPC invocations, connector hierarchy changes, connector
 * type information among others.
 * <p>
 * For internal use only. May be renamed or removed in a future release.
 *
 * @author Vaadin Ltd
 * @since 1.0
 */
public class UidlWriter implements Serializable {
    private static final String COULD_NOT_READ_URL_CONTENTS_ERROR_MESSAGE = "Could not read url %s contents";

    /**
     * Provides context information for the resolve operations.
     */
    public static class ResolveContext implements Serializable {
        private VaadinService service;
        private WebBrowser browser;

        /**
         * Creates a new context.
         *
         * @param service
         *            the service which is resolving
         * @param browser
         *            the browser
         */
        public ResolveContext(VaadinService service, WebBrowser browser) {
            this.service = Objects.requireNonNull(service);
            this.browser = Objects.requireNonNull(browser);
        }

        /**
         * Gets the related Vaadin service.
         *
         * @return the service
         */
        public VaadinService getService() {
            return service;
        }

        /**
         * Gets the browser info used for resolving.
         *
         * @return the browser
         */
        public WebBrowser getBrowser() {
            return browser;
        }

    }

    /**
     * Creates a JSON object containing all pending changes to the given UI.
     *
     * @param ui
     *            The {@link UI} whose changes to write
     * @param async
     *            True if this message is sent by the server asynchronously,
     *            false if it is a response to a client message
     * @param resync
     *            True iff the client should be asked to resynchronize
     * @return JSON object containing the UIDL response
     */
    public ObjectNode createUidl(UI ui, boolean async, boolean resync) {
        ObjectNode response = JacksonUtils.createObjectNode();

        UIInternals uiInternals = ui.getInternals();

        VaadinSession session = ui.getSession();
        VaadinService service = session.getService();

        // Purge pending access calls as they might produce additional changes
        // to write out
        service.runPendingAccessTasks(session);

        // Paints components
        getLogger().debug("* Creating response to client");

        if (resync) {
            response.put(ApplicationConstants.RESYNCHRONIZE_ID, true);
        }
        int nextClientToServerMessageId = uiInternals
                .getLastProcessedClientToServerId() + 1;
        response.put(ApplicationConstants.CLIENT_TO_SERVER_ID,
                nextClientToServerMessageId);

        SystemMessages messages = service.getSystemMessages(ui.getLocale(),
                null);

        ObjectNode meta = new MetadataWriter().createMetadata(ui, false, async,
                messages);
        if (!JacksonUtils.getKeys(meta).isEmpty()) {
            response.set("meta", meta);
        }

        ArrayNode stateChanges = JacksonUtils.createArrayNode();

        encodeChanges(ui, stateChanges);

        populateDependencies(response, uiInternals.getDependencyList(),
                new ResolveContext(service, session.getBrowser()));

        if (uiInternals.getConstantPool().hasNewConstants()) {
            response.set("constants",
                    uiInternals.getConstantPool().dumpConstants());
        }
        if (!stateChanges.isEmpty()) {
            response.set("changes", stateChanges);
        }

        List<PendingJavaScriptInvocation> executeJavaScriptList = uiInternals
                .dumpPendingJavaScriptInvocations();
        if (!executeJavaScriptList.isEmpty()) {
            response.put(JsonConstants.UIDL_KEY_EXECUTE,
                    encodeExecuteJavaScriptList(executeJavaScriptList));
        }
        if (service.getDeploymentConfiguration().isRequestTiming()) {
            response.put("timings", createPerformanceData(ui));
        }

        // Get serverSyncId after all changes has been computed, as push may
        // have been invoked, thus incrementing the counter.
        // This way the client will receive messages in the correct order
        int syncId = service.getDeploymentConfiguration().isSyncIdCheckEnabled()
                ? uiInternals.getServerSyncId()
                : -1;
        response.put(ApplicationConstants.SERVER_SYNC_ID, syncId);
        uiInternals.incrementServerId();
        return response;
    }

    /**
     * Creates a JSON object containing all pending changes to the given UI.
     *
     * @param ui
     *            The {@link UI} whose changes to write
     * @param async
     *            True if this message is sent by the server asynchronously,
     *            false if it is a response to a client message.
     * @return JSON object containing the UIDL response
     */
    public ObjectNode createUidl(UI ui, boolean async) {
        return createUidl(ui, async, false);
    }

    private static void populateDependencies(ObjectNode response,
            DependencyList dependencyList, ResolveContext context) {
        Collection<Dependency> pendingSendToClient = dependencyList
                .getPendingSendToClient();

        for (DependencyFilter filter : context.getService()
                .getDependencyFilters()) {
            pendingSendToClient = filter.filter(
                    new ArrayList<>(pendingSendToClient), context.getService());
        }

        if (!pendingSendToClient.isEmpty()) {
            groupDependenciesByLoadMode(pendingSendToClient, context)
                    .forEach((loadMode, dependencies) -> {
                        try {
                            response.set(loadMode.name(),
                                    JacksonUtils.getMapper()
                                            .readTree(dependencies.toJson()));
                        } catch (JsonProcessingException e) {
                            throw new RuntimeException(e);
                        }
                    });
        }
        dependencyList.clearPendingSendToClient();
    }

    private static Map<LoadMode, JsonArray> groupDependenciesByLoadMode(
            Collection<Dependency> dependencies, ResolveContext context) {
        Map<LoadMode, JsonArray> result = new EnumMap<>(LoadMode.class);
        dependencies
                .forEach(dependency -> result.merge(dependency.getLoadMode(),
                        JsonUtils.createArray(
                                dependencyToJson(dependency, context)),
                        JsonUtils.asArray().combiner()));
        return result;
    }

    private static JsonObject dependencyToJson(Dependency dependency,
            ResolveContext context) {
        JsonObject dependencyJson = dependency.toJson();
        if (dependency.getLoadMode() == LoadMode.INLINE) {
            dependencyJson.put(Dependency.KEY_CONTENTS,
                    getDependencyContents(dependency.getUrl(), context));
            dependencyJson.remove(Dependency.KEY_URL);
        }
        return dependencyJson;
    }

    private static String getDependencyContents(String url,
            ResolveContext context) {
        try (InputStream inlineResourceStream = getInlineResourceStream(url,
                context)) {
            return IOUtils.toString(inlineResourceStream,
                    StandardCharsets.UTF_8);
        } catch (IOException e) {
            throw new IllegalStateException(String
                    .format(COULD_NOT_READ_URL_CONTENTS_ERROR_MESSAGE, url), e);
        }
    }

    private static InputStream getInlineResourceStream(String url,
            ResolveContext context) {
        VaadinService service = context.getService();
        InputStream stream = service.getResourceAsStream(url);

        if (stream == null) {
            String resolvedPath = service.resolveResource(url);
            getLogger().warn("The path '{}' for inline resource "
                    + "has been resolved to '{}'. "
                    + "But resource is not available via the servlet context. "
                    + "Trying to load '{}' as a URL", url, resolvedPath, url);
            try {
                stream = new URL(url).openConnection().getInputStream();
            } catch (MalformedURLException exception) {
                throw new IllegalStateException(String.format(
                        "The path '%s' is not a valid URL. "
                                + "Unable to fetch a resource addressed by it.",
                        url), exception);
            } catch (IOException e) {
                throw new IllegalStateException(String.format(
                        COULD_NOT_READ_URL_CONTENTS_ERROR_MESSAGE, url), e);
            }
        } else if (getLogger().isDebugEnabled()) {
            String resolvedPath = service.resolveResource(url);
            getLogger().debug(
                    "The path '{}' for inline resource has been successfully "
                            + "resolved to resource URL '{}'",
                    url, resolvedPath);
        }

        return stream;
    }

    // non-private for testing purposes
    static ArrayNode encodeExecuteJavaScriptList(
            List<PendingJavaScriptInvocation> executeJavaScriptList) {
        return executeJavaScriptList.stream()
                .map(UidlWriter::encodeExecuteJavaScript)
                .collect(JacksonUtils.asArray());
    }

    private static ReturnChannelRegistration createReturnValueChannel(
            StateNode owner, List<ReturnChannelRegistration> registrations,
            SerializableConsumer<JsonValue> action) {
        ReturnChannelRegistration channel = owner
                .getFeature(ReturnChannelMap.class)
                .registerChannel(arguments -> {
                    registrations.forEach(ReturnChannelRegistration::remove);

                    action.accept(arguments.get(0));
                });

        registrations.add(channel);

        return channel;
    }

    private static ArrayNode encodeExecuteJavaScript(
            PendingJavaScriptInvocation invocation) {
<<<<<<< HEAD
        // TODO: Mapping of JsonNode to JsonObject to be skipped when JsExec
        // changed
        List<Object> parametersList = invocation.getInvocation().getParameters()
                .stream().map(param -> {
                    if (param instanceof JsonNode) {
                        return Json.parse(param.toString());
                    }
                    return param;
                }).toList();
=======
        List<Object> parametersList = invocation.getInvocation()
                .getParameters();
        // TODO: remove when execJs takes Jackson instead of elemental
        parametersList = parametersList.stream().map(param -> {
            if (param instanceof JsonArray) {
                return JacksonUtils.mapElemental((JsonArray) param);
            } else if (param instanceof JsonObject) {
                return JacksonUtils.mapElemental((JsonObject) param);
            } else if (param instanceof JsonValue) {
                return JacksonUtils.mapElemental((JsonValue) param);
            }
            return param;
        }).toList();
>>>>>>> f530f76f

        Stream<Object> parameters = parametersList.stream();
        String expression = invocation.getInvocation().getExpression();

        if (invocation.isSubscribed()) {
            StateNode owner = invocation.getOwner();

            List<ReturnChannelRegistration> channels = new ArrayList<>();

            ReturnChannelRegistration successChannel = createReturnValueChannel(
                    owner, channels, invocation::complete);
            ReturnChannelRegistration errorChannel = createReturnValueChannel(
                    owner, channels, invocation::completeExceptionally);

            // Inject both channels as new parameters
            parameters = Stream.concat(parameters,
                    Stream.of(successChannel, errorChannel));
            int successIndex = parametersList.size();
            int errorIndex = successIndex + 1;

            /*
             * Run the original expression wrapped in a function to capture any
             * return statement. Pass the return value through Promise.resolve
             * which resolves regular values immediately and waits for thenable
             * values. Call either of the handlers once the promise completes.
             * If the expression throws synchronously, run the error handler.
             */
            //@formatter:off
            expression =
                  "try{"
                +   "Promise.resolve((async function(){"
                +     expression
                +   "})()).then($"+successIndex+",function(error){$"+errorIndex+"(''+error)})"
                + "}catch(error){"
                +   "$"+errorIndex+"(''+error)"
                + "}";
            //@formatter:on
        }

        // [argument1, argument2, ..., script]
        return Stream
                .concat(parameters.map(JacksonCodec::encodeWithTypeInfo),
                        Stream.of(JacksonUtils.createNode(expression)))
                .collect(JacksonUtils.asArray());
    }

    /**
     * Encodes the state tree changes of the given UI. The executions registered
     * at
     * {@link StateTree#beforeClientResponse(com.vaadin.flow.internal.StateNode, com.vaadin.flow.function.SerializableConsumer)}
     * at evaluated before the changes are encoded.
     *
     * @param ui
     *            the UI
     * @param stateChanges
     *            a JSON array to put state changes into
     * @see StateTree#runExecutionsBeforeClientResponse()
     */
    private void encodeChanges(UI ui, ArrayNode stateChanges) {
        UIInternals uiInternals = ui.getInternals();
        StateTree stateTree = uiInternals.getStateTree();

        stateTree.runExecutionsBeforeClientResponse();

        Set<Class<? extends Component>> componentsWithDependencies = new LinkedHashSet<>();
        Consumer<NodeChange> changesCollector = change -> {
            if (attachesComponent(change)) {
                ComponentMapping.getComponent(change.getNode())
                        .ifPresent(component -> addComponentHierarchy(ui,
                                componentsWithDependencies, component));
            }

            // Encode the actual change
            stateChanges.add(change.toJson(uiInternals.getConstantPool()));
        };
        // A collectChanges round may add additional changes that needs to be
        // collected.
        // For example NodeList.generateChangesFromEmpty adds a ListClearChange
        // in case of remove has been invoked previously
        // Usually, at most 2 rounds should be necessary, so stop checking after
        // five attempts to avoid infinite loops in case of bugs.
        int attempts = 5;
        while (stateTree.hasDirtyNodes() && attempts-- > 0) {
            stateTree.collectChanges(changesCollector);
        }
        if (stateTree.hasDirtyNodes()) {
            getLogger().warn("UI still dirty after collecting changes, "
                    + "this should not happen and may cause unexpected PUSH invocation.");
        }

        componentsWithDependencies
                .forEach(uiInternals::addComponentDependencies);
    }

    private static boolean attachesComponent(NodeChange change) {
        return change instanceof NodeAttachChange
                && change.getNode().hasFeature(ComponentMapping.class);
    }

    private void addComponentHierarchy(UI ui,
            Set<Class<? extends Component>> hierarchyStorage,
            Component component) {
        hierarchyStorage.add(component.getClass());
        if (component instanceof Composite) {
            addComponentHierarchy(ui, hierarchyStorage,
                    ((Composite<?>) component).getContent());
        }
    }

    /**
     * Adds the performance timing data (used by TestBench 3) to the UIDL
     * response.
     */
    private ArrayNode createPerformanceData(UI ui) {
        ArrayNode timings = JacksonUtils.createArrayNode();
        timings.add(ui.getSession().getCumulativeRequestDuration());
        timings.add(ui.getSession().getLastRequestDuration());
        return timings;
    }

    private static Logger getLogger() {
        return LoggerFactory.getLogger(UidlWriter.class.getName());
    }
}<|MERGE_RESOLUTION|>--- conflicted
+++ resolved
@@ -33,13 +33,10 @@
 import java.util.function.Consumer;
 import java.util.stream.Stream;
 
-<<<<<<< HEAD
 import com.fasterxml.jackson.databind.JsonNode;
-=======
 import com.fasterxml.jackson.core.JsonProcessingException;
 import com.fasterxml.jackson.databind.node.ArrayNode;
 import com.fasterxml.jackson.databind.node.ObjectNode;
->>>>>>> f530f76f
 import org.apache.commons.io.IOUtils;
 import org.slf4j.Logger;
 import org.slf4j.LoggerFactory;
@@ -341,17 +338,6 @@
 
     private static ArrayNode encodeExecuteJavaScript(
             PendingJavaScriptInvocation invocation) {
-<<<<<<< HEAD
-        // TODO: Mapping of JsonNode to JsonObject to be skipped when JsExec
-        // changed
-        List<Object> parametersList = invocation.getInvocation().getParameters()
-                .stream().map(param -> {
-                    if (param instanceof JsonNode) {
-                        return Json.parse(param.toString());
-                    }
-                    return param;
-                }).toList();
-=======
         List<Object> parametersList = invocation.getInvocation()
                 .getParameters();
         // TODO: remove when execJs takes Jackson instead of elemental
@@ -365,7 +351,6 @@
             }
             return param;
         }).toList();
->>>>>>> f530f76f
 
         Stream<Object> parameters = parametersList.stream();
         String expression = invocation.getInvocation().getExpression();
