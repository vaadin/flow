/*
 * Copyright 2000-2017 Vaadin Ltd.
 *
 * Licensed under the Apache License, Version 2.0 (the "License"); you may not
 * use this file except in compliance with the License. You may obtain a copy of
 * the License at
 *
 * http://www.apache.org/licenses/LICENSE-2.0
 *
 * Unless required by applicable law or agreed to in writing, software
 * distributed under the License is distributed on an "AS IS" BASIS, WITHOUT
 * WARRANTIES OR CONDITIONS OF ANY KIND, either express or implied. See the
 * License for the specific language governing permissions and limitations under
 * the License.
 */

package com.vaadin.flow.server.communication;

import javax.servlet.http.HttpServletRequest;
import java.io.BufferedReader;
import java.io.IOException;
import java.io.InputStream;
import java.io.InputStreamReader;
import java.io.Serializable;
import java.net.MalformedURLException;
import java.net.URL;
import java.nio.charset.Charset;
import java.nio.charset.StandardCharsets;
import java.util.ArrayList;
import java.util.Collection;
import java.util.Collections;
import java.util.EnumMap;
import java.util.LinkedHashSet;
import java.util.List;
import java.util.Map;
import java.util.Optional;
import java.util.Set;
import java.util.function.Consumer;
import java.util.stream.Collectors;
import java.util.stream.Stream;

import org.slf4j.Logger;
import org.slf4j.LoggerFactory;

import com.vaadin.flow.component.Component;
import com.vaadin.flow.component.Composite;
import com.vaadin.flow.component.UI;
import com.vaadin.flow.component.internal.DependencyList;
import com.vaadin.flow.component.internal.UIInternals;
import com.vaadin.flow.component.internal.UIInternals.JavaScriptInvocation;
import com.vaadin.flow.internal.JsonCodec;
import com.vaadin.flow.internal.JsonUtils;
import com.vaadin.flow.internal.StateTree;
import com.vaadin.flow.internal.change.MapPutChange;
import com.vaadin.flow.internal.change.NodeAttachChange;
import com.vaadin.flow.internal.change.NodeChange;
import com.vaadin.flow.internal.nodefeature.ComponentMapping;
import com.vaadin.flow.internal.nodefeature.NodeProperties;
import com.vaadin.flow.internal.nodefeature.TemplateMap;
import com.vaadin.flow.router.legacy.HasChildView;
import com.vaadin.flow.router.legacy.View;
import com.vaadin.flow.server.DependencyFilter;
import com.vaadin.flow.server.DependencyFilter.FilterContext;
import com.vaadin.flow.server.SystemMessages;
import com.vaadin.flow.server.VaadinService;
import com.vaadin.flow.server.VaadinServlet;
import com.vaadin.flow.server.VaadinServletRequest;
import com.vaadin.flow.server.VaadinSession;
import com.vaadin.flow.shared.ApplicationConstants;
import com.vaadin.flow.shared.JsonConstants;
import com.vaadin.flow.shared.ui.Dependency;
import com.vaadin.flow.shared.ui.LoadMode;
import com.vaadin.flow.template.angular.TemplateNode;

import elemental.json.Json;
import elemental.json.JsonArray;
import elemental.json.JsonObject;
import elemental.json.JsonValue;

/**
 * Serializes pending server-side changes to UI state to JSON. This includes
 * shared state, client RPC invocations, connector hierarchy changes, connector
 * type information among others.
 *
 * @author Vaadin Ltd
 * @since 7.1
 */
public class UidlWriter implements Serializable {
    private static final String COULD_NOT_READ_URL_CONTENTS_ERROR_MESSAGE = "Could not read url %s contents";

    /**
     * Creates a JSON object containing all pending changes to the given UI.
     *
     * @param ui
     *            The {@link UI} whose changes to write
     * @param async
     *            True if this message is sent by the server asynchronously,
     *            false if it is a response to a client message.
     * @return JSON object containing the UIDL response
     */
    public JsonObject createUidl(UI ui, boolean async) {
        JsonObject response = Json.createObject();

        UIInternals uiInternals = ui.getInternals();

        VaadinSession session = ui.getSession();
        VaadinService service = session.getService();

        // Purge pending access calls as they might produce additional changes
        // to write out
        service.runPendingAccessTasks(session);

        // Paints components
        getLogger().debug("* Creating response to client");

        int syncId = service.getDeploymentConfiguration().isSyncIdCheckEnabled()
                ? uiInternals.getServerSyncId()
                : -1;

        response.put(ApplicationConstants.SERVER_SYNC_ID, syncId);
        int nextClientToServerMessageId = uiInternals
                .getLastProcessedClientToServerId() + 1;
        response.put(ApplicationConstants.CLIENT_TO_SERVER_ID,
                nextClientToServerMessageId);

        SystemMessages messages = ui.getSession().getService()
                .getSystemMessages(ui.getLocale(), null);

        JsonObject meta = new MetadataWriter().createMetadata(ui, false, async,
                messages);
        if (meta.keys().length > 0) {
            response.put("meta", meta);
        }

        JsonArray stateChanges = Json.createArray();
        JsonObject templates = Json.createObject();

        encodeChanges(ui, stateChanges, templates);

        populateDependencies(response, session,
                uiInternals.getDependencyList());

        if (uiInternals.getConstantPool().hasNewConstants()) {
            response.put("constants",
                    uiInternals.getConstantPool().dumpConstants());
        }
        if (stateChanges.length() != 0) {
            response.put("changes", stateChanges);
        }
        if (templates.keys().length > 0) {
            response.put("templates", templates);
        }

        List<JavaScriptInvocation> executeJavaScriptList = uiInternals
                .dumpPendingJavaScriptInvocations();
        if (!executeJavaScriptList.isEmpty()) {
            response.put(JsonConstants.UIDL_KEY_EXECUTE,
                    encodeExecuteJavaScriptList(executeJavaScriptList));
        }
        if (ui.getSession().getService().getDeploymentConfiguration()
                .isRequestTiming()) {
            response.put("timings", createPerformanceData(ui));
        }
        uiInternals.incrementServerId();
        return response;
    }

    private static void populateDependencies(JsonObject response,
            VaadinSession session, DependencyList dependencyList) {
        Collection<Dependency> pendingSendToClient = dependencyList
                .getPendingSendToClient();

        FilterContext context = new FilterContext(session);

        for (DependencyFilter filter : session.getService()
                .getDependencyFilters()) {
            pendingSendToClient = filter
                    .filter(new ArrayList<>(pendingSendToClient), context);
        }

        if (!pendingSendToClient.isEmpty()) {
            groupDependenciesByLoadMode(pendingSendToClient)
                    .forEach((loadMode, dependencies) -> response
                            .put(loadMode.name(), dependencies));
        }
        dependencyList.clearPendingSendToClient();
    }

    private static Map<LoadMode, JsonArray> groupDependenciesByLoadMode(
            Collection<Dependency> dependencies) {
        Map<LoadMode, JsonArray> result = new EnumMap<>(LoadMode.class);
        dependencies
                .forEach(dependency -> result.merge(dependency.getLoadMode(),
                        JsonUtils.createArray(dependencyToJson(dependency)),
                        JsonUtils.asArray().combiner()));
        return result;
    }

    private static JsonObject dependencyToJson(Dependency dependency) {
        JsonObject dependencyJson = dependency.toJson();
        if (dependency.getLoadMode() == LoadMode.INLINE) {
            dependencyJson.put(Dependency.KEY_CONTENTS,
                    getDependencyContents(dependency.getUrl()));
            dependencyJson.remove(Dependency.KEY_URL);
        }
        return dependencyJson;
    }

    private static String getDependencyContents(String url) {
        HttpServletRequest currentRequest = ((VaadinServletRequest) VaadinService
                .getCurrentRequest()).getHttpServletRequest();
        Charset requestCharset = Optional
                .ofNullable(currentRequest.getCharacterEncoding())
                .filter(string -> !string.isEmpty()).map(Charset::forName)
                .orElse(StandardCharsets.UTF_8);

        try (InputStream inlineResourceStream = getInlineResourceStream(url);
                BufferedReader bufferedReader = new BufferedReader(
                        new InputStreamReader(inlineResourceStream,
                                requestCharset))) {
            return bufferedReader.lines()
                    .collect(Collectors.joining(System.lineSeparator()));
        } catch (IOException e) {
            throw new IllegalStateException(String
                    .format(COULD_NOT_READ_URL_CONTENTS_ERROR_MESSAGE, url), e);
        }
    }

<<<<<<< HEAD
    private static InputStream getInlineResourceStream(String url) {
        VaadinUriResolverFactory uriResolverFactory = VaadinSession.getCurrent()
                .getAttribute(VaadinUriResolverFactory.class);

        assert uriResolverFactory != null;

        String resolvedPath = uriResolverFactory
                .toServletContextPath(VaadinService.getCurrentRequest(), url);
        InputStream stream = VaadinService.getCurrent()
=======
    private static InputStream getInlineResourceStream(String url,
            HttpServletRequest currentRequest) {
        String resolvedPath = VaadinServlet.getCurrent().resolveResource(url);
        InputStream stream = currentRequest.getServletContext()
>>>>>>> 405fae2b
                .getResourceAsStream(resolvedPath);

        if (stream == null) {
            getLogger().warn("The path '{}' for inline resource "
                    + "has been resolved to '{}'. "
                    + "But resource is not available via the servlet context. "
                    + "Trying to load '{}' as a URL", url, resolvedPath, url);
            try {
                stream = new URL(url).openConnection().getInputStream();
            } catch (MalformedURLException exception) {
                throw new IllegalStateException(String.format(
                        "The path '%s' is not a valid URL. "
                                + "Unable to fetch a resource addressed by it.",
                        url), exception);
            } catch (IOException e) {
                throw new IllegalStateException(String.format(
                        COULD_NOT_READ_URL_CONTENTS_ERROR_MESSAGE, url), e);
            }
        } else {
            getLogger().debug(
                    "The path '{}' for inline resource has been successfully "
                            + "resolved to resource URL '{}'",
                    url, resolvedPath);
        }
        return stream;
    }

    // non-private for testing purposes
    static JsonArray encodeExecuteJavaScriptList(
            List<JavaScriptInvocation> executeJavaScriptList) {
        return executeJavaScriptList.stream()
                .map(UidlWriter::encodeExecuteJavaScript)
                .collect(JsonUtils.asArray());
    }

    private static JsonArray encodeExecuteJavaScript(
            JavaScriptInvocation executeJavaScript) {
        Stream<JsonValue> parametersStream = executeJavaScript.getParameters()
                .stream().map(JsonCodec::encodeWithTypeInfo);

        // [argument1, argument2, ..., script]
        return Stream
                .concat(parametersStream,
                        Stream.of(
                                Json.create(executeJavaScript.getExpression())))
                .collect(JsonUtils.asArray());
    }

    /**
     * Encodes the state tree changes of the given UI. The executions registered
     * at
     * {@link StateTree#beforeClientResponse(com.vaadin.flow.internal.StateNode, com.vaadin.flow.function.SerializableConsumer)}
     * at evaluated before the changes are encoded.
     *
     * @param ui
     *            the UI
     * @param stateChanges
     *            a JSON array to put state changes into
     * @param templates
     *            a JSON object to put new template nodes into
     * @see StateTree#runExecutionsBeforeClientResponse()
     */
    private void encodeChanges(UI ui, JsonArray stateChanges,
            JsonObject templates) {
        UIInternals uiInternals = ui.getInternals();
        StateTree stateTree = uiInternals.getStateTree();

        stateTree.runExecutionsBeforeClientResponse();

        Consumer<TemplateNode> templateEncoder = new Consumer<TemplateNode>() {
            @Override
            public void accept(TemplateNode templateNode) {
                // Send to client if it's a new template
                if (!uiInternals.isTemplateSent(templateNode)) {
                    uiInternals.setTemplateSent(templateNode);
                    templates.put(Integer.toString(templateNode.getId()),
                            templateNode.toJson(this));
                }
            }
        };

        Set<Class<? extends Component>> componentsWithDependencies = new LinkedHashSet<>();
        stateTree.collectChanges(change -> {
            // Ensure new templates are sent to the client
            runIfNewTemplateChange(change, templateEncoder);

            if (attachesComponent(change)) {
                change.getNode().getFeature(ComponentMapping.class)
                        .getComponent()
                        .ifPresent(component -> addComponentHierarchy(ui,
                                componentsWithDependencies, component));
            }

            // Encode the actual change
            stateChanges.set(stateChanges.length(),
                    change.toJson(uiInternals.getConstantPool()));
        });

        componentsWithDependencies
                .forEach(uiInternals::addComponentDependencies);
    }

    private static boolean attachesComponent(NodeChange change) {
        return change instanceof NodeAttachChange
                && change.getNode().hasFeature(ComponentMapping.class);
    }

    private void addComponentHierarchy(UI ui,
            Set<Class<? extends Component>> hierarchyStorage,
            Component component) {
        getParentViews(ui, component).stream().map(
                newClass -> newClass.<Component> asSubclass(Component.class))
                .forEach(hierarchyStorage::add);
        hierarchyStorage.add(component.getClass());
        if (component instanceof Composite) {
            addComponentHierarchy(ui, hierarchyStorage,
                    ((Composite) component).getContent());
        }
    }

    private List<Class<? extends HasChildView>> getParentViews(UI ui,
            Component component) {
        if (!ui.getRouterInterface().isPresent()
                || !(component instanceof View)) {
            return Collections.emptyList();
        }
        List<Class<? extends HasChildView>> parentViewsAscending = ui
                .getRouterInterface().get().getConfiguration()
                .getParentViewsAscending(
                        component.getClass().asSubclass(View.class))
                .filter(Component.class::isAssignableFrom)
                .collect(Collectors.toCollection(ArrayList::new));
        if (parentViewsAscending.size() > 1) {
            Collections.reverse(parentViewsAscending);
        }
        return parentViewsAscending;
    }

    private static void runIfNewTemplateChange(NodeChange change,
            Consumer<TemplateNode> consumer) {
        if (change instanceof MapPutChange) {
            MapPutChange put = (MapPutChange) change;
            if (put.getFeature() == TemplateMap.class
                    && put.getKey().equals(NodeProperties.ROOT_TEMPLATE_ID)) {
                Integer id = (Integer) put.getValue();
                TemplateNode templateNode = TemplateNode.get(id.intValue());

                consumer.accept(templateNode);
            }
        }
    }

    /**
     * Adds the performance timing data (used by TestBench 3) to the UIDL
     * response.
     */
    private JsonValue createPerformanceData(UI ui) {
        JsonArray timings = Json.createArray();
        timings.set(0, ui.getSession().getCumulativeRequestDuration());
        timings.set(1, ui.getSession().getLastRequestDuration());
        return timings;
    }

    private static final Logger getLogger() {
        return LoggerFactory.getLogger(UidlWriter.class.getName());
    }
}<|MERGE_RESOLUTION|>--- conflicted
+++ resolved
@@ -226,22 +226,9 @@
         }
     }
 
-<<<<<<< HEAD
     private static InputStream getInlineResourceStream(String url) {
-        VaadinUriResolverFactory uriResolverFactory = VaadinSession.getCurrent()
-                .getAttribute(VaadinUriResolverFactory.class);
-
-        assert uriResolverFactory != null;
-
-        String resolvedPath = uriResolverFactory
-                .toServletContextPath(VaadinService.getCurrentRequest(), url);
+        String resolvedPath = VaadinServlet.getCurrent().resolveResource(url);
         InputStream stream = VaadinService.getCurrent()
-=======
-    private static InputStream getInlineResourceStream(String url,
-            HttpServletRequest currentRequest) {
-        String resolvedPath = VaadinServlet.getCurrent().resolveResource(url);
-        InputStream stream = currentRequest.getServletContext()
->>>>>>> 405fae2b
                 .getResourceAsStream(resolvedPath);
 
         if (stream == null) {
