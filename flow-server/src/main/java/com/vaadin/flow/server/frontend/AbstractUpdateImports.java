--- conflicted
+++ resolved
@@ -291,15 +291,9 @@
 
         Set<String> cssNotFound = new HashSet<>();
 
-<<<<<<< HEAD
         int i = 0;
-        for (CssData cssData : css) {
-=======
         Set<CssData> allCss = new LinkedHashSet<>();
-        css.values().forEach(cssList -> allCss.addAll(cssList));
-        int i = 0;
         for (CssData cssData : allCss) {
->>>>>>> d482dc43
             if (!addCssLines(lines, cssData, i)) {
                 cssNotFound.add(cssData.getValue());
             }
