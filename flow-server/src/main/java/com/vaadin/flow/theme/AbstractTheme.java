--- conflicted
+++ resolved
@@ -142,18 +142,7 @@
             } else if (!baseUrl.endsWith("/") && themeUrl.endsWith("/")) {
                 themeUrl = themeUrl.substring(0, themeUrl.length() - 1);
             }
-<<<<<<< HEAD
-            String translation = url.replace(baseUrl, themeUrl);
-            String substring = translation
-                    .substring(translation.indexOf(getThemeUrl()));
-
-            if (!url.equals(translation)
-                    && availableHtmlResources.anyMatch(s -> s.endsWith(substring))) {
-                return translation;
-            }
-=======
             return url.replace(baseUrl, themeUrl);
->>>>>>> 813cadad
         }
         return url;
     }
