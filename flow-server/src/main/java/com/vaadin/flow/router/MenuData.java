/*
 * Copyright 2000-2024 Vaadin Ltd.
 *
 * Licensed under the Apache License, Version 2.0 (the "License"); you may not
 * use this file except in compliance with the License. You may obtain a copy of
 * the License at
 *
 * http://www.apache.org/licenses/LICENSE-2.0
 *
 * Unless required by applicable law or agreed to in writing, software
 * distributed under the License is distributed on an "AS IS" BASIS, WITHOUT
 * WARRANTIES OR CONDITIONS OF ANY KIND, either express or implied. See the
 * License for the specific language governing permissions and limitations under
 * the License.
 */

package com.vaadin.flow.router;

import java.io.Serializable;
import java.util.Objects;

/**
 * Data class for menu item information.
 * <p>
 * Only for read as data is immutable.
 */
<<<<<<< HEAD
public record MenuData(String title, Long order, boolean exclude, String icon) implements Serializable {
=======
public class MenuData implements Serializable {

    private final String title;
    private final Double order;
    private final boolean exclude;
    private final String icon;

    /**
     * Creates a new instance of the menu data.
     *
     * @param title
     *            the title of the menu item
     * @param order
     *            the order of the menu item
     * @param exclude
     *            whether the menu item should be excluded
     * @param icon
     *            the icon of the menu item
     */
    public MenuData(String title, Double order, boolean exclude, String icon) {
        this.title = title;
        this.order = order;
        this.exclude = exclude;
        this.icon = icon;
    }
>>>>>>> e8f91fc4

    /**
     * Gets the title of the menu item.
     *
     * @return the title of the menu item
     */
    public String getTitle() {
        return title;
    }

    /**
     * Gets the order of the menu item.
     *
     * @return the order of the menu item
     */
    public Double getOrder() {
        return order;
    }

    /**
     * Gets whether the menu item should be excluded.
     *
     * @return whether the menu item should be excluded
     */
    public boolean isExclude() {
        return exclude;
    }

    /**
     * Gets the icon of the menu item.
     *
     * @return the icon of the menu item
     */
    public String getIcon() {
        return icon;
    }

    @Override
    public String toString() {
        return "MenuData{" + "title='" + title + '\'' + ", order=" + order
                + ", exclude=" + exclude + ", icon='" + icon + '\'' + '}';
    }

    @Override
    public boolean equals(Object obj) {
        return obj instanceof MenuData other
                && Objects.equals(title, other.title)
                && Objects.equals(order, other.order)
                && Objects.equals(exclude, other.exclude)
                && Objects.equals(icon, other.icon);
    }

    @Override
    public int hashCode() {
        return Objects.hash(title, order, exclude, icon);
    }
}<|MERGE_RESOLUTION|>--- conflicted
+++ resolved
@@ -24,35 +24,8 @@
  * <p>
  * Only for read as data is immutable.
  */
-<<<<<<< HEAD
 public record MenuData(String title, Long order, boolean exclude, String icon) implements Serializable {
-=======
-public class MenuData implements Serializable {
 
-    private final String title;
-    private final Double order;
-    private final boolean exclude;
-    private final String icon;
-
-    /**
-     * Creates a new instance of the menu data.
-     *
-     * @param title
-     *            the title of the menu item
-     * @param order
-     *            the order of the menu item
-     * @param exclude
-     *            whether the menu item should be excluded
-     * @param icon
-     *            the icon of the menu item
-     */
-    public MenuData(String title, Double order, boolean exclude, String icon) {
-        this.title = title;
-        this.order = order;
-        this.exclude = exclude;
-        this.icon = icon;
-    }
->>>>>>> e8f91fc4
 
     /**
      * Gets the title of the menu item.
