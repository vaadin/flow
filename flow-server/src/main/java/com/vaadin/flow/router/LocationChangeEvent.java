--- conflicted
+++ resolved
@@ -59,11 +59,7 @@
      *            a map containing actual path segment values used for
      *            placeholders in the used route mapping, not {@code null}
      */
-<<<<<<< HEAD
-    public LocationChangeEvent(NEW_RouterInterface router, UI ui,
-=======
     public LocationChangeEvent(RouterInterface router, UI ui,
->>>>>>> 1f8cee30
             NavigationTrigger trigger,
             Location location, List<View> viewChain,
             Map<String, String> routePlaceholders) {
@@ -187,13 +183,8 @@
     }
 
     @Override
-<<<<<<< HEAD
-    public NEW_RouterInterface getSource() {
-        return (NEW_RouterInterface) super.getSource();
-=======
     public RouterInterface getSource() {
         return (RouterInterface) super.getSource();
->>>>>>> 1f8cee30
     }
 
     /**
