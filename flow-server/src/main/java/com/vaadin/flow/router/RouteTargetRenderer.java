--- conflicted
+++ resolved
@@ -131,22 +131,16 @@
 
         NewLocationChangeEvent locationChangeEvent = createEvent(event, chain);
 
-<<<<<<< HEAD
+        beforeNavigation = new BeforeNavigationEvent(event, routeTargetType,
+                ActivationState.ACTIVATING);
+        listeners = EventUtil.collectBeforeNavigationListeners(chain);
+        if (executeBeforeNavigation(beforeNavigation, listeners)) {
+            return reroute(event, beforeNavigation);
+        }
+
         @SuppressWarnings("unchecked")
         List<RouterLayout> routerLayouts = (List<RouterLayout>) (List<?>) chain
                 .subList(1, chain.size());
-=======
-        beforeNavigation = new BeforeNavigationEvent(event, routeTargetType,
-                ActivationState.ACTIVATING);
-        listeners = EventUtil
-                .collectBeforeNavigationListeners(routeTargetChain);
-        if (executeBeforeNavigation(beforeNavigation, listeners)) {
-            return reroute(event, beforeNavigation);
-        }
-
-        NewLocationChangeEvent locationChangeEvent = createEvent(event,
-                routeTargetChain);
->>>>>>> 949c3762
 
         ui.getInternals().showRouteTarget(event.getLocation(),
                 componentInstance, routerLayouts);
