--- conflicted
+++ resolved
@@ -16,24 +16,16 @@
 package com.vaadin.flow.router;
 
 import java.io.Serializable;
-<<<<<<< HEAD
-import java.nio.charset.StandardCharsets;
-=======
 import java.io.UnsupportedEncodingException;
 import java.net.URLDecoder;
->>>>>>> 9ad2cecf
 import java.util.ArrayList;
 import java.util.Arrays;
 import java.util.Collections;
-import java.util.HashMap;
 import java.util.List;
 import java.util.Map;
 import java.util.Map.Entry;
 import java.util.stream.Collectors;
 import java.util.stream.Stream;
-
-import org.apache.http.NameValuePair;
-import org.apache.http.client.utils.URLEncodedUtils;
 
 /**
  * Holds query parameters information.
@@ -109,13 +101,10 @@
 
     /**
      * Creates parameters from a query string.
-<<<<<<< HEAD
-=======
      * <p>
      * Note that no length checking is done for the string. It is the
      * responsibility of the caller (or the server) to limit the length of the
      * query string.
->>>>>>> 9ad2cecf
      *
      * @param queryString
      *            the query string
@@ -125,24 +114,6 @@
         return new QueryParameters(parseQueryString(queryString));
     }
 
-<<<<<<< HEAD
-    private static Map<String, List<String>> parseQueryString(
-            String queryString) {
-        List<NameValuePair> params = URLEncodedUtils.parse(queryString,
-                StandardCharsets.UTF_8);
-        Map<String, List<String>> map = new HashMap<>();
-        for (NameValuePair param : params) {
-            List<String> currentValue = map.computeIfAbsent(param.getName(),
-                    key -> new ArrayList<>());
-            String value = param.getValue();
-            if (value == null) {
-                value = ""; // "?foo" should result in foo with value ""
-            }
-            currentValue.add(value);
-        }
-        return map;
-
-=======
     private static Map<String, List<String>> parseQueryString(String query) {
         Map<String, List<String>> parsedParams = Arrays
                 .stream(query.split(PARAMETERS_SEPARATOR))
@@ -190,7 +161,6 @@
         }
 
         return result;
->>>>>>> 9ad2cecf
     }
 
     /**
