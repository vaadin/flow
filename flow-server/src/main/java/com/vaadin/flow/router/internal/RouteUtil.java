--- conflicted
+++ resolved
@@ -589,7 +589,6 @@
 
     }
 
-<<<<<<< HEAD
     public static void checkForClientRouteCollisions(
             List<RouteData> flowRoutes) {
         VaadinService service = VaadinService.getCurrent();
@@ -628,7 +627,8 @@
                     String.join(", ", collisions));
             throw new InvalidRouteConfigurationException(msg);
         }
-=======
+    }
+      
     /**
      * Get optional dynamic page title from the active router targets chain of a
      * given UI instance.
@@ -644,6 +644,5 @@
                 .filter(HasDynamicTitle.class::isInstance)
                 .map(element -> ((HasDynamicTitle) element).getPageTitle())
                 .filter(Objects::nonNull).findFirst();
->>>>>>> beec4340
     }
 }