/*
 * Copyright 2000-2020 Vaadin Ltd.
 *
 * Licensed under the Apache License, Version 2.0 (the "License"); you may not
 * use this file except in compliance with the License. You may obtain a copy of
 * the License at
 *
 * http://www.apache.org/licenses/LICENSE-2.0
 *
 * Unless required by applicable law or agreed to in writing, software
 * distributed under the License is distributed on an "AS IS" BASIS, WITHOUT
 * WARRANTIES OR CONDITIONS OF ANY KIND, either express or implied. See the
 * License for the specific language governing permissions and limitations under
 * the License.
 */
package com.vaadin.flow.router.internal;

import javax.servlet.http.HttpServletResponse;
import java.util.ArrayDeque;
import java.util.ArrayList;
import java.util.Collection;
import java.util.Collections;
import java.util.Deque;
import java.util.HashMap;
import java.util.HashSet;
import java.util.List;
import java.util.Optional;
import java.util.Set;

import com.vaadin.flow.component.Component;
import com.vaadin.flow.component.HasElement;
import com.vaadin.flow.component.UI;
import com.vaadin.flow.component.page.ExtendedClientDetails;
import com.vaadin.flow.di.Instantiator;
import com.vaadin.flow.dom.Element;
import com.vaadin.flow.function.DeploymentConfiguration;
import com.vaadin.flow.internal.Pair;
import com.vaadin.flow.internal.ReflectTools;
import com.vaadin.flow.router.AfterNavigationEvent;
import com.vaadin.flow.router.BeforeEnterEvent;
import com.vaadin.flow.router.BeforeEnterObserver;
import com.vaadin.flow.router.BeforeEvent;
import com.vaadin.flow.router.BeforeLeaveEvent;
import com.vaadin.flow.router.BeforeLeaveEvent.ContinueNavigationAction;
import com.vaadin.flow.router.BeforeLeaveObserver;
import com.vaadin.flow.router.ErrorNavigationEvent;
import com.vaadin.flow.router.ErrorParameter;
import com.vaadin.flow.router.EventUtil;
import com.vaadin.flow.router.HasDynamicTitle;
import com.vaadin.flow.router.Location;
import com.vaadin.flow.router.LocationChangeEvent;
import com.vaadin.flow.router.NavigationEvent;
import com.vaadin.flow.router.NavigationHandler;
import com.vaadin.flow.router.NavigationState;
import com.vaadin.flow.router.NavigationTrigger;
import com.vaadin.flow.router.PageTitle;
import com.vaadin.flow.router.PreserveOnRefresh;
import com.vaadin.flow.router.Router;
import com.vaadin.flow.router.RouterLayout;
import com.vaadin.flow.router.RouteParameters;
import com.vaadin.flow.server.VaadinSession;

/**
 * Base class for navigation handlers that target a navigation state.
 *
 * @author Vaadin Ltd
 * @since 1.0
 */
public abstract class AbstractNavigationStateRenderer
        implements NavigationHandler {
<<<<<<< HEAD

    private enum TransitionOutcome {
        FORWARDED, FINISHED, REROUTED, POSTPONED
    }

    static final String NOT_SUPPORT_FORWARD_BEFORELEAVE =
            "The event.forwardTo() API in beforeLeave is not supported, "
            + "you can use the combination between postpone() and "
            + "getUI().get().getPage().setLocation(\"{}\") "
            + " API in order to forward to other location";
=======
>>>>>>> 072d4503

    private static List<Integer> statusCodes = ReflectTools
            .getConstantIntValues(HttpServletResponse.class);

    private final NavigationState navigationState;

    private List<Class<? extends RouterLayout>> routeLayoutTypes;

    private Postpone postponed = null;

    private LocationChangeEvent locationChangeEvent = null;

    /**
     * Creates a new renderer for the given navigation state.
     *
     * @param navigationState
     *            the target navigation state
     */
    public AbstractNavigationStateRenderer(NavigationState navigationState) {
        this.navigationState = navigationState;
    }

    /**
     * Gets the targeted navigation state.
     *
     * @return the targeted navigation state
     */
    public NavigationState getNavigationState() {
        return navigationState;
    }

    /**
     * Gets the component instance to use for the given type and the
     * corresponding navigation event.
     * <p>
     * Override this method to control the creation of view instances.
     * <p>
     * By default always creates new instances.
     *
     * @param <T>
     *            the route target type
     * @param routeTargetType
     *            the class of the route target component
     * @param event
     *            the navigation event that uses the route target
     * @return an instance of the route target component
     */
    @SuppressWarnings("unchecked")
    // Non-private for testing purposes
    static <T extends HasElement> T getRouteTarget(Class<T> routeTargetType,
                                                   NavigationEvent event) {
        UI ui = event.getUI();
        Optional<HasElement> currentInstance = ui.getInternals()
                .getActiveRouterTargetsChain().stream()
                .filter(component -> component.getClass()
                        .equals(routeTargetType))
                .findAny();
        return (T) currentInstance.orElseGet(() -> Instantiator.get(ui)
                .createRouteTarget(routeTargetType, event));
    }

    @Override
    public int handle(NavigationEvent event) {
        UI ui = event.getUI();

        final Class<? extends Component> routeTargetType = navigationState
                .getNavigationTarget();
        final RouteParameters parameters = navigationState.getRouteParameters();
        final RouteTarget routeTarget = navigationState.getRouteTarget();

        routeLayoutTypes = routeTarget != null ? routeTarget.getParentLayouts()
                : getRouterLayoutTypes(routeTargetType, ui.getRouter());

        assert routeTargetType != null;
        assert routeLayoutTypes != null;

        clearContinueNavigationAction(ui);
        checkForDuplicates(routeTargetType, routeLayoutTypes);

        BeforeLeaveEvent beforeNavigationDeactivating = new BeforeLeaveEvent(
                event, routeTargetType, parameters, routeLayoutTypes);

<<<<<<< HEAD
        TransitionOutcome transitionOutcome = executeBeforeLeaveNavigation(
                beforeNavigationDeactivating);

        Optional<Integer> result = handleTransactionOutcome(transitionOutcome,
                event, beforeNavigationDeactivating);
=======
        Deque<BeforeLeaveHandler> leaveHandlers;
        if (postponed != null) {
            leaveHandlers = postponed.getLeaveObservers();
            if (!leaveHandlers.isEmpty()) {
                postponed = null;
            }
        } else {
            List<BeforeLeaveHandler> beforeLeaveHandlers = new ArrayList<>(
                    ui.getNavigationListeners(BeforeLeaveHandler.class));
            beforeLeaveHandlers
                    .addAll(EventUtil.collectBeforeLeaveObservers(ui));
            leaveHandlers = new ArrayDeque<>(beforeLeaveHandlers);
        }
        Optional<Integer> result = executeBeforeLeaveNavigation(event,
                beforeNavigationDeactivating, leaveHandlers);
>>>>>>> 072d4503
        if (result.isPresent()) {
            return result.get();
        }

        final ArrayList<HasElement> chain;

        final boolean preserveOnRefreshTarget = isPreserveOnRefreshTarget(
                routeTargetType, routeLayoutTypes);

        if (preserveOnRefreshTarget) {
            final Optional<ArrayList<HasElement>> maybeChain = getPreservedChain(
                    event);
            if (!maybeChain.isPresent()) {
                // We're returning because the preserved chain is not ready to
                // be used as is, and requires client data requested within
                // `getPreservedChain`. Once the data is retrieved from the
                // client, `handle` method will be invoked with the same
                // `NavigationEvent` argument.
                return HttpServletResponse.SC_OK;
            } else {
                chain = maybeChain.get();
            }
        } else {

            // Create an empty chain which gets populated later in
            // `createChainIfEmptyAndExecuteBeforeEnterNavigation`.
            chain = new ArrayList<>();

            // Has any preserved components already been created here? If so,
            // we don't want to navigate back to them ever so clear cache for
            // window.
            clearAllPreservedChains(ui);
        }

        BeforeEnterEvent beforeNavigationActivating = new BeforeEnterEvent(
                event, routeTargetType, parameters, routeLayoutTypes);

        result = createChainIfEmptyAndExecuteBeforeEnterNavigation(
                beforeNavigationActivating, event, chain);
        if (result.isPresent()) {
            return result.get();
        }

        final Component componentInstance = (Component) chain.get(0);

        // Preserve the navigation chain if all went well and it's being shown
        // on the UI.
        if (preserveOnRefreshTarget) {
            setPreservedChain(chain, event);
            warnAboutPreserveOnRefreshAndLiveReloadCombo(ui);
        }

        @SuppressWarnings("unchecked")
        List<RouterLayout> routerLayouts = (List<RouterLayout>) (List<?>) chain
                .subList(1, chain.size());

        // Change the UI according to the navigation Component chain.
        ui.getInternals().showRouteTarget(event.getLocation(),
                navigationState.getResolvedPath(), componentInstance,
                routerLayouts);

        updatePageTitle(event, componentInstance);

        int statusCode = locationChangeEvent.getStatusCode();
        validateStatusCode(statusCode, routeTargetType);

        // After navigation event
        List<AfterNavigationHandler> afterNavigationHandlers = new ArrayList<>(
                ui.getNavigationListeners(AfterNavigationHandler.class));
        afterNavigationHandlers
                .addAll(EventUtil.collectAfterNavigationObservers(ui));

        fireAfterNavigationListeners(
                new AfterNavigationEvent(locationChangeEvent),
                afterNavigationHandlers);

        return statusCode;
    }

    /**
     * Notify the navigation target about the status of the navigation.
     *
     * @param componentInstance
     *            the navigation target instance
     * @param navigationEvent
     *            the low level navigation event that is being processed
     * @param beforeEnterEvent
     *            the before enter event that will be fired unless navigation is
     *            rerouted
     * @param locationChangeEvent
     *            the location change event that will be fired unless navigation
     *            is rerouted
     */
    protected abstract void notifyNavigationTarget(Component componentInstance,
                                                   NavigationEvent navigationEvent, BeforeEnterEvent beforeEnterEvent,
                                                   LocationChangeEvent locationChangeEvent);

    /**
     * Gets the router layout types to show for the given route target type,
     * starting from the parent layout immediately wrapping the route target
     * type.
     *
     * @param routeTargetType
     *            component type that will be shown
     * @param router
     *            used router instance
     *
     * @return a list of parent {@link RouterLayout} types, not
     *         <code>null</code>
     */
    protected abstract List<Class<? extends RouterLayout>> getRouterLayoutTypes(
            Class<? extends Component> routeTargetType, Router router);

    // The last element in the returned list is always a Component class
    private List<Class<? extends HasElement>> getTypesChain() {
        final Class<? extends Component> routeTargetType = navigationState
                .getNavigationTarget();

        List<Class<? extends RouterLayout>> layoutTypes = new ArrayList<>(
                this.routeLayoutTypes);
        Collections.reverse(layoutTypes);

        final ArrayList<Class<? extends HasElement>> chain = new ArrayList<>();
        for (Class<? extends RouterLayout> parentType : layoutTypes) {
            chain.add(parentType);
        }
        chain.add(routeTargetType);
        return chain;
    }

    private void clearContinueNavigationAction(UI ui) {
        storeContinueNavigationAction(ui, null);
    }

    private void storeContinueNavigationAction(UI ui,
                                               ContinueNavigationAction currentAction) {
        ContinueNavigationAction previousAction = ui.getInternals()
                .getContinueNavigationAction();
        if (previousAction != null && previousAction != currentAction) {
            // Any earlier action is now obsolete, so it must be defused
            // to prevent it from wreaking havoc if it's ever called
            previousAction.setReferences(null, null);
        }
        ui.getInternals().setContinueNavigationAction(currentAction);
    }

    private void fireAfterNavigationListeners(AfterNavigationEvent event,
                                              List<AfterNavigationHandler> afterNavigationHandlers) {
        afterNavigationHandlers
                .forEach(listener -> listener.afterNavigation(event));
    }

    /**
     * Inform any {@link BeforeLeaveObserver}s in detaching element chain.
     *
     * @param beforeNavigation
     *            navigation event sent to observers
     * @return result of observer events
     */
<<<<<<< HEAD
    private TransitionOutcome executeBeforeLeaveNavigation(
            BeforeLeaveEvent beforeNavigation) {

        Deque<BeforeLeaveHandler> leaveHandlers = getBeforeLeaveHandlers(
                beforeNavigation.getUI());

=======
    private Optional<Integer> executeBeforeLeaveNavigation(NavigationEvent event,
            BeforeLeaveEvent beforeNavigation,
            Deque<BeforeLeaveHandler> leaveHandlers) {
>>>>>>> 072d4503
        while (!leaveHandlers.isEmpty()) {
            BeforeLeaveHandler listener = leaveHandlers.remove();
            listener.beforeLeave(beforeNavigation);

            validateBeforeEvent(beforeNavigation);

            Optional<Integer> result = handleTriggeredBeforeEvent(event,
                    beforeNavigation);
            if (result.isPresent()) {
                return result;
            }

            if (beforeNavigation.isPostponed()) {
                postponed = Postpone.withLeaveObservers(leaveHandlers);

                ContinueNavigationAction currentAction = beforeNavigation
                        .getContinueNavigationAction();
                currentAction.setReferences(this, event);
                storeContinueNavigationAction(event.getUI(), currentAction);

                return Optional.of(HttpServletResponse.SC_OK);
            }
        }

        return Optional.empty();
    }

    private Deque<BeforeLeaveHandler> getBeforeLeaveHandlers(UI ui) {
        Deque<BeforeLeaveHandler> leaveHandlers;
        if (postponed != null) {
            leaveHandlers = postponed.getLeaveObservers();
            if (!leaveHandlers.isEmpty()) {
                postponed = null;
            }
        } else {
            List<BeforeLeaveHandler> beforeLeaveHandlers = new ArrayList<>(
                    ui.getNavigationListeners(BeforeLeaveHandler.class));
            beforeLeaveHandlers
                    .addAll(EventUtil.collectBeforeLeaveObservers(ui));
            leaveHandlers = new ArrayDeque<>(beforeLeaveHandlers);
        }
        return leaveHandlers;
    }

    /**
     * Inform any {@link BeforeEnterObserver}s in attaching element chain. The
     * event is sent first to the {@link BeforeEnterHandler}s registered within
     * the {@link UI}, then to any element in the chain and to any of it's child
     * components in the hierarchy which implements {@link BeforeEnterHandler}
     *
     * If the <code>chain</code> argument is empty <code>chainClasses</code> is
     * going to be used and populate <code>chain</code> with new created
     * instance.
     *
     * @param beforeNavigation
     *            before enter navigation event sent to observers
     * @param event
     *            original navigation event
     * @param chain
     *            the chain of {@link HasElement} instances which will be
     *            rendered. In case this is empty it'll be populated with
     *            instances according with the navigation event's location.
     * @return result of observer events
     */
    private Optional<Integer> createChainIfEmptyAndExecuteBeforeEnterNavigation(
            BeforeEnterEvent beforeNavigation, NavigationEvent event,
            List<HasElement> chain) {

        // Always send the beforeNavigation event first to the registered
        // listeners
        List<BeforeEnterHandler> registeredEnterHandlers = new ArrayList<>(
                beforeNavigation.getUI()
                        .getNavigationListeners(BeforeEnterHandler.class));

        Optional<Integer> result = sendBeforeEnterEvent(
                registeredEnterHandlers, event, beforeNavigation, null);
        if (result.isPresent()) {
            return result;
        }

        if (chain.isEmpty()) {
            return sendBeforeEnterEventAndPopulateChain(beforeNavigation, event,
                    chain);
        } else {
            return sendBeforeEnterEventToExistingChain(beforeNavigation, event,
                    chain);
        }
    }

    private Optional<Integer> sendBeforeEnterEventAndPopulateChain(
            BeforeEnterEvent beforeNavigation, NavigationEvent event,
            List<HasElement> chain) {
        List<HasElement> oldChain = event.getUI().getInternals()
                .getActiveRouterTargetsChain();

        // Create the chain components if missing.
        List<Class<? extends HasElement>> typesChain = getTypesChain();

        try {
            for (Class<? extends HasElement> elementType : typesChain) {
                HasElement element = getRouteTarget(elementType, event);

                chain.add(element);

                List<BeforeEnterHandler> chainEnterHandlers = new ArrayList<>(
                        EventUtil.collectBeforeEnterObserversFromChainElement(
                                element, oldChain));

                final boolean lastElement = chain.size() == typesChain.size();
                Optional<Integer> result = sendBeforeEnterEvent(chainEnterHandlers,
                        event, beforeNavigation, lastElement ? chain : null);
                if (result.isPresent()) {
                    return result;
                }
            }

            return Optional.empty();

        } finally {

            // Reverse the chain to preserve backwards compatibility.
            // The events were sent starting from parent layout and ending with
            // the navigation target component.
            // The chain ought to be output starting with the navigation target
            // component as the first element.
            Collections.reverse(chain);
        }
    }

    private Optional<Integer> sendBeforeEnterEventToExistingChain(
            BeforeEnterEvent beforeNavigation, NavigationEvent event,
            List<HasElement> chain) {
        // Reverse the chain so that the target is last.
        chain = new ArrayList<>(chain);
        Collections.reverse(chain);

        // Used when the chain already exists by being preserved on refresh.
        // See `isPreserveOnRefreshTarget` method implementation and usage.
        List<BeforeEnterHandler> chainEnterHandlers = new ArrayList<>(
                EventUtil.collectBeforeEnterObserversFromChain(chain, event
                        .getUI().getInternals().getActiveRouterTargetsChain()));

        Optional<Integer> result = sendBeforeEnterEvent(chainEnterHandlers,
                event, beforeNavigation, chain);

        if (result.isPresent()) {
            return result;
        }

        return Optional.empty();
    }

    /*
     * Target component is expected to be the last in the chain.
     */
    private Optional<Integer> sendBeforeEnterEvent(
            List<BeforeEnterHandler> eventHandlers, NavigationEvent event,
            BeforeEnterEvent beforeNavigation, List<HasElement> chain) {

        Component componentInstance = null;
        boolean notifyNavigationTarget = false;

        if (chain != null) {
            // Reverse the chain to the stored ordered, since that is different
            // than the notification order, and also to keep
            // LocationChangeEvent.getRouteTargetChain backward compatible.
            chain = new ArrayList<>(chain);
            Collections.reverse(chain);

            componentInstance = (Component) chain.get(0);

            locationChangeEvent = new LocationChangeEvent(event.getSource(),
                    event.getUI(), event.getTrigger(), event.getLocation(),
                    chain);

            notifyNavigationTarget = true;
        }

        for (BeforeEnterHandler eventHandler : eventHandlers) {

            // Notify the target itself, i.e. with the url parameter, before
            // sending the event to the navigation target or any of its
            // children.
            if (notifyNavigationTarget
                    && (isComponentElementEqualsOrChild(eventHandler,
                    componentInstance))) {

                Optional<Integer> result = notifyNavigationTarget(
                        event, beforeNavigation, locationChangeEvent,
                        componentInstance);
                if (result.isPresent()) {
                    return result;
                }

                notifyNavigationTarget = false;
            }

            Optional<Integer> result = sendBeforeEnterEvent(event,
                    beforeNavigation, eventHandler);
            if (result.isPresent()) {
                return result;
            }
        }

        // Make sure notifyNavigationTarget is executed.
        if (notifyNavigationTarget) {

            Optional<Integer> result = notifyNavigationTarget(
                    event, beforeNavigation, locationChangeEvent,
                    componentInstance);
            if (result.isPresent()) {
                return result;
            }
        }

        return Optional.empty();
    }

    private Optional<Integer> sendBeforeEnterEvent(NavigationEvent event,
            BeforeEnterEvent beforeNavigation,
            BeforeEnterHandler eventHandler) {
        eventHandler.beforeEnter(beforeNavigation);
        validateBeforeEvent(beforeNavigation);
        return handleTriggeredBeforeEvent(event, beforeNavigation);
    }

    private Optional<Integer> notifyNavigationTarget(
            NavigationEvent event, BeforeEnterEvent beforeNavigation,
            LocationChangeEvent locationChangeEvent,
            Component componentInstance) {

        notifyNavigationTarget(componentInstance, event, beforeNavigation,
                locationChangeEvent);

        return handleTriggeredBeforeEvent(event, beforeNavigation);
    }

    /*
     * Check whether the eventHandler is a HasElement and its Element is equals
     * with the component's Element or a child of it.
     */
    private static boolean isComponentElementEqualsOrChild(
            BeforeEnterHandler eventHandler, Component component) {
        if (eventHandler instanceof HasElement) {
            HasElement hasElement = (HasElement) eventHandler;

            final Element componentElement = component.getElement();

            Element element = hasElement.getElement();
            while (element != null) {
                if (element.equals(componentElement)) {
                    return true;
                }

                element = element.getParent();
            }
        }

        return false;
    }

    /**
     * Handle a {@link BeforeEvent} after if has been triggered to an observer.
     * 
     * @param event
     *            the navigation event being handled.
     * @param beforeEvent
     *            the {@link BeforeLeaveEvent} or {@link BeforeEnterEvent} being
     *            triggered to an observer.
     * @return a HTTP status code wrapped as an {@link Optional}. If the
     *         {@link Optional} is empty, the process will proceed with next
     *         observer or just move forward, otherwise the process will return
     *         immediately with the provided http code.
     * @see HttpServletResponse
     */
    protected Optional<Integer> handleTriggeredBeforeEvent(
            NavigationEvent event, BeforeEvent beforeEvent) {

        if (beforeEvent.hasForwardTarget()
                && !isSameNavigationState(beforeEvent.getForwardTargetType(),
<<<<<<< HEAD
                        beforeEvent.getForwardTargetRouteParameters())
                || beforeEvent.isUnknownRoute()) {
            return Optional.of(TransitionOutcome.FORWARDED);
=======
                beforeEvent.getForwardTargetParameters())) {
            return Optional.of(forward(event, beforeEvent));
>>>>>>> 072d4503
        }

        if (beforeEvent.hasRerouteTarget()
                && !isSameNavigationState(beforeEvent.getRerouteTargetType(),
<<<<<<< HEAD
                        beforeEvent.getRerouteTargetRouteParameters())) {
            return Optional.of(TransitionOutcome.REROUTED);
=======
                beforeEvent.getRerouteTargetParameters())) {
            return Optional.of(reroute(event, beforeEvent));
>>>>>>> 072d4503
        }
        
        return Optional.empty();
    }

    private boolean isSameNavigationState(Class<? extends Component> targetType,
            RouteParameters targetParameters) {
        final boolean sameTarget = navigationState.getNavigationTarget()
                .equals(targetType);

        final boolean sameParameters = targetParameters.equals(navigationState
                .getRouteParameters());

        return sameTarget && sameParameters;
    }

    private int forward(NavigationEvent event, BeforeEvent beforeNavigation) {
        NavigationHandler handler = beforeNavigation.getForwardTarget();

        NavigationEvent newNavigationEvent = getNavigationEvent(event,
                beforeNavigation);
        newNavigationEvent.getUI().getPage().getHistory().replaceState(null,
                newNavigationEvent.getLocation());

        return handler.handle(newNavigationEvent);
    }

    private int reroute(NavigationEvent event, BeforeEvent beforeNavigation) {
        NavigationHandler handler = beforeNavigation.getRerouteTarget();

        NavigationEvent newNavigationEvent = getNavigationEvent(event,
                beforeNavigation);

        return handler.handle(newNavigationEvent);
    }

    private NavigationEvent getNavigationEvent(NavigationEvent event,
                                               BeforeEvent beforeNavigation) {
        if (beforeNavigation.hasErrorParameter()) {
            ErrorParameter<?> errorParameter = beforeNavigation
                    .getErrorParameter();

            return new ErrorNavigationEvent(event.getSource(),
                    event.getLocation(), event.getUI(),
                    NavigationTrigger.PROGRAMMATIC, errorParameter);
        }

        String url;
        final boolean isForward = beforeNavigation.hasForwardTarget();
        if (isForward) {
            url = beforeNavigation.getForwardUrl();
        } else {
            url = beforeNavigation.getRerouteUrl();
        }

        if (url == null) {
            final String redirectType;
            final Class<? extends Component> redirectTarget;
            final RouteParameters redirectParameters;

            if (isForward) {
                redirectType = "forward";
                redirectTarget = beforeNavigation.getForwardTargetType();
                redirectParameters = beforeNavigation.getForwardTargetRouteParameters();
            } else {
                redirectType = "reroute";
                redirectTarget = beforeNavigation.getRerouteTargetType();
                redirectParameters = beforeNavigation.getRerouteTargetRouteParameters();
            }

            throw new IllegalStateException(String.format(
                    "Attempting to %s to unresolved location target %s with route parameters %s",
                    redirectType, redirectTarget, redirectParameters));
        }

        Location location = new Location(url,
                event.getLocation().getQueryParameters());

        return new NavigationEvent(event.getSource(), location, event.getUI(),
                NavigationTrigger.PROGRAMMATIC);
    }

    /**
     * Checks if there exists a cached component chain of the route location in
     * the current window.
     *
     * If retrieving the window name requires another round-trip, schedule it
     * and make a new call to the handle {@link #handle(NavigationEvent)} in the
     * callback. In this case, this method returns {@link Optional#empty()}.
     *
     * If the chain is missing and needs to be created this method returns an
     * {@link Optional} wrapping an empty {@link ArrayList}.
     */
    private Optional<ArrayList<HasElement>> getPreservedChain(
            NavigationEvent event) {
        final Location location = event.getLocation();
        final UI ui = event.getUI();
        final VaadinSession session = ui.getSession();

        if (ui.getInternals().getExtendedClientDetails() == null) {
            if (hasPreservedChainOfLocation(session, location)) {
                // We may have a cached instance for this location, but we
                // need to retrieve the window name before we can determine
                // this, so execute a client-side request.
                ui.getPage().retrieveExtendedClientDetails(
                        details -> handle(event));
                return Optional.empty();
            }
        } else {
            final String windowName = ui.getInternals()
                    .getExtendedClientDetails().getWindowName();
            final Optional<ArrayList<HasElement>> maybePreserved = getPreservedChain(
                    session, windowName, event.getLocation());
            if (maybePreserved.isPresent()) {
                // Re-use preserved chain for this route
                ArrayList<HasElement> chain = maybePreserved.get();
                final HasElement root = chain.get(chain.size() - 1);
                final Component component = (Component) chain.get(0);
                final Optional<UI> maybePrevUI = component.getUI();

                // Remove the top-level component from the tree
                root.getElement().removeFromTree();

                // Transfer all remaining UI child elements (typically dialogs
                // and notifications) to the new UI
                maybePrevUI.ifPresent(
                        prevUi -> ui.getInternals().moveElementsFrom(prevUi));

                return Optional.of(chain);
            }
        }

        return Optional.of(new ArrayList<>(0));
    }

    /**
     * Invoke this method with the chain that needs to be preserved after
     * {@link #handle(NavigationEvent)} method created it.
     */
    private void setPreservedChain(ArrayList<HasElement> chain,
                                   NavigationEvent event) {

        final Location location = event.getLocation();
        final UI ui = event.getUI();
        final VaadinSession session = ui.getSession();

        final ExtendedClientDetails extendedClientDetails = ui.getInternals()
                .getExtendedClientDetails();

        if (extendedClientDetails == null) {
            // We need first to retrieve the window name in order to cache the
            // component chain for later potential refreshes.
            ui.getPage().retrieveExtendedClientDetails(
                    details -> setPreservedChain(session,
                            details.getWindowName(), location, chain));

        } else {
            final String windowName = extendedClientDetails.getWindowName();
            setPreservedChain(session, windowName, location, chain);
        }
    }

    private static void validateStatusCode(int statusCode,
                                           Class<? extends Component> targetClass) {
        if (!statusCodes.contains(statusCode)) {
            String msg = String.format(
                    "Error state code must be a valid HttpServletResponse value. Received invalid value of '%s' for '%s'",
                    statusCode, targetClass.getName());
            throw new IllegalStateException(msg);
        }
    }

    private static void validateBeforeEvent(BeforeEvent event) {
        if (event.hasForwardTarget() && event.hasRerouteTarget()) {
            throw new IllegalStateException(
                    "Error forward & reroute can not be set at the same time");
        }
    }

    private static void checkForDuplicates(
            Class<? extends Component> routeTargetType,
            Collection<Class<? extends RouterLayout>> routeLayoutTypes) {
        Set<Class<?>> duplicateCheck = new HashSet<>();
        duplicateCheck.add(routeTargetType);
        for (Class<?> parentType : routeLayoutTypes) {
            if (!duplicateCheck.add(parentType)) {
                throw new IllegalArgumentException(
                        parentType + " is used in multiple locations");
            }
        }
    }

    private static void updatePageTitle(NavigationEvent navigationEvent,
                                        Component routeTarget) {
        String title;

        if (routeTarget instanceof HasDynamicTitle) {
            title = ((HasDynamicTitle) routeTarget).getPageTitle();
        } else {
            title = lookForTitleInTarget(routeTarget).map(PageTitle::value)
                    .orElse("");
        }
        navigationEvent.getUI().getPage().setTitle(title);
    }

    private static Optional<PageTitle> lookForTitleInTarget(
            Component routeTarget) {
        return Optional.ofNullable(
                routeTarget.getClass().getAnnotation(PageTitle.class));
    }

    private static boolean isPreserveOnRefreshTarget(
            Class<? extends Component> routeTargetType,
            List<Class<? extends RouterLayout>> routeLayoutTypes) {
        return routeTargetType.isAnnotationPresent(PreserveOnRefresh.class)
                || routeLayoutTypes.stream().anyMatch(layoutType -> layoutType
                .isAnnotationPresent(PreserveOnRefresh.class));
    }

    // maps window.name to (location, chain)
    private static class PreservedComponentCache
            extends HashMap<String, Pair<String, ArrayList<HasElement>>> {
    }

    static boolean hasPreservedChain(VaadinSession session) {
        final PreservedComponentCache cache = session
                .getAttribute(PreservedComponentCache.class);
        return cache != null && !cache.isEmpty();
    }

    static boolean hasPreservedChainOfLocation(VaadinSession session,
                                               Location location) {
        final PreservedComponentCache cache = session
                .getAttribute(PreservedComponentCache.class);
        return cache != null && cache.values().stream()
                .anyMatch(entry -> entry.getFirst().equals(location.getPath()));
    }

    static Optional<ArrayList<HasElement>> getPreservedChain(
            VaadinSession session, String windowName, Location location) {
        final PreservedComponentCache cache = session
                .getAttribute(PreservedComponentCache.class);
        if (cache != null && cache.containsKey(windowName) && cache
                .get(windowName).getFirst().equals(location.getPath())) {
            return Optional.of(cache.get(windowName).getSecond());
        } else {
            return Optional.empty();
        }
    }

    static void setPreservedChain(VaadinSession session, String windowName,
                                  Location location, ArrayList<HasElement> chain) {
        PreservedComponentCache cache = session
                .getAttribute(PreservedComponentCache.class);
        if (cache == null) {
            cache = new PreservedComponentCache();
        }
        cache.put(windowName, new Pair<>(location.getPath(), chain));
        session.setAttribute(PreservedComponentCache.class, cache);
    }

    private static void clearAllPreservedChains(UI ui) {
        final VaadinSession session = ui.getSession();
        // Note that this check is always false if @PreserveOnRefresh has not
        // been used at all, avoiding the round-trip overhead.
        if (hasPreservedChain(session)) {
            ui.getPage().retrieveExtendedClientDetails(details -> {
                final String windowName = ui.getInternals()
                        .getExtendedClientDetails().getWindowName();
                final PreservedComponentCache cache = session
                        .getAttribute(PreservedComponentCache.class);
                if (cache != null) {
                    cache.remove(windowName);
                }
            });
        }
    }

    private static void warnAboutPreserveOnRefreshAndLiveReloadCombo(UI ui) {
        // Show a warning that live-reload may work counter-intuitively
        DeploymentConfiguration configuration = ui.getSession()
                .getConfiguration();
        if (!configuration.isProductionMode()
                && configuration.isDevModeLiveReloadEnabled()) {
            ui.getPage().executeJs(
                    "Vaadin.Flow.devModeGizmo.showNotification('warning', '@PreserveOnRefresh enabled', 'When refreshing the page in the browser, the server-side Java view instance is reused rather than being recreated.', null, 'preserveOnRefreshWarning')");
        }
    }
}<|MERGE_RESOLUTION|>--- conflicted
+++ resolved
@@ -68,19 +68,6 @@
  */
 public abstract class AbstractNavigationStateRenderer
         implements NavigationHandler {
-<<<<<<< HEAD
-
-    private enum TransitionOutcome {
-        FORWARDED, FINISHED, REROUTED, POSTPONED
-    }
-
-    static final String NOT_SUPPORT_FORWARD_BEFORELEAVE =
-            "The event.forwardTo() API in beforeLeave is not supported, "
-            + "you can use the combination between postpone() and "
-            + "getUI().get().getPage().setLocation(\"{}\") "
-            + " API in order to forward to other location";
-=======
->>>>>>> 072d4503
 
     private static List<Integer> statusCodes = ReflectTools
             .getConstantIntValues(HttpServletResponse.class);
@@ -163,29 +150,9 @@
         BeforeLeaveEvent beforeNavigationDeactivating = new BeforeLeaveEvent(
                 event, routeTargetType, parameters, routeLayoutTypes);
 
-<<<<<<< HEAD
-        TransitionOutcome transitionOutcome = executeBeforeLeaveNavigation(
+        Optional<Integer> result = executeBeforeLeaveNavigation(event,
                 beforeNavigationDeactivating);
 
-        Optional<Integer> result = handleTransactionOutcome(transitionOutcome,
-                event, beforeNavigationDeactivating);
-=======
-        Deque<BeforeLeaveHandler> leaveHandlers;
-        if (postponed != null) {
-            leaveHandlers = postponed.getLeaveObservers();
-            if (!leaveHandlers.isEmpty()) {
-                postponed = null;
-            }
-        } else {
-            List<BeforeLeaveHandler> beforeLeaveHandlers = new ArrayList<>(
-                    ui.getNavigationListeners(BeforeLeaveHandler.class));
-            beforeLeaveHandlers
-                    .addAll(EventUtil.collectBeforeLeaveObservers(ui));
-            leaveHandlers = new ArrayDeque<>(beforeLeaveHandlers);
-        }
-        Optional<Integer> result = executeBeforeLeaveNavigation(event,
-                beforeNavigationDeactivating, leaveHandlers);
->>>>>>> 072d4503
         if (result.isPresent()) {
             return result.get();
         }
@@ -345,19 +312,13 @@
      *            navigation event sent to observers
      * @return result of observer events
      */
-<<<<<<< HEAD
-    private TransitionOutcome executeBeforeLeaveNavigation(
+    private Optional<Integer> executeBeforeLeaveNavigation(NavigationEvent event,
             BeforeLeaveEvent beforeNavigation) {
 
-        Deque<BeforeLeaveHandler> leaveHandlers = getBeforeLeaveHandlers(
-                beforeNavigation.getUI());
-
-=======
-    private Optional<Integer> executeBeforeLeaveNavigation(NavigationEvent event,
-            BeforeLeaveEvent beforeNavigation,
-            Deque<BeforeLeaveHandler> leaveHandlers) {
->>>>>>> 072d4503
-        while (!leaveHandlers.isEmpty()) {
+            Deque<BeforeLeaveHandler> leaveHandlers = getBeforeLeaveHandlers(
+                    beforeNavigation.getUI());
+
+            while (!leaveHandlers.isEmpty()) {
             BeforeLeaveHandler listener = leaveHandlers.remove();
             listener.beforeLeave(beforeNavigation);
 
@@ -637,25 +598,14 @@
 
         if (beforeEvent.hasForwardTarget()
                 && !isSameNavigationState(beforeEvent.getForwardTargetType(),
-<<<<<<< HEAD
-                        beforeEvent.getForwardTargetRouteParameters())
-                || beforeEvent.isUnknownRoute()) {
-            return Optional.of(TransitionOutcome.FORWARDED);
-=======
-                beforeEvent.getForwardTargetParameters())) {
+                beforeEvent.getForwardTargetRouteParameters())) {
             return Optional.of(forward(event, beforeEvent));
->>>>>>> 072d4503
         }
 
         if (beforeEvent.hasRerouteTarget()
                 && !isSameNavigationState(beforeEvent.getRerouteTargetType(),
-<<<<<<< HEAD
                         beforeEvent.getRerouteTargetRouteParameters())) {
-            return Optional.of(TransitionOutcome.REROUTED);
-=======
-                beforeEvent.getRerouteTargetParameters())) {
             return Optional.of(reroute(event, beforeEvent));
->>>>>>> 072d4503
         }
         
         return Optional.empty();
