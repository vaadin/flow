--- conflicted
+++ resolved
@@ -840,33 +840,17 @@
         }
     }
 
-<<<<<<< HEAD
-    private static void updatePageTitle(NavigationEvent navigationEvent, Component routeTarget) {
-=======
-    private static void updatePageTitle(NavigationEvent navigationEvent,
-            Component routeTarget, String route) {
->>>>>>> f2dff392
+    private static void updatePageTitle(NavigationEvent navigationEvent, Component routeTarget, String route) {
 
         Supplier<String> lookForTitleInTarget = () -> lookForTitleInTarget(routeTarget).map(PageTitle::value)
                 .orElse("");
 
         // check for HasDynamicTitle in current router targets chain
-<<<<<<< HEAD
         String title = navigationEvent.getUI().getInternals().getActiveRouterTargetsChain().stream()
                 .filter(HasDynamicTitle.class::isInstance).map(tc -> ((HasDynamicTitle) tc).getPageTitle())
-                .filter(Objects::nonNull).findFirst().orElseGet(lookForTitleInTarget);
-=======
-        String title = navigationEvent.getUI().getInternals()
-                .getActiveRouterTargetsChain().stream()
-                .filter(HasDynamicTitle.class::isInstance)
-                .map(tc -> ((HasDynamicTitle) tc).getPageTitle())
                 .filter(Objects::nonNull).findFirst()
-                .orElseGet(() -> Optional
-                        .ofNullable(
-                                MenuRegistry.getClientRoutes(true).get(route))
-                        .map(AvailableViewInfo::title)
-                        .orElseGet(lookForTitleInTarget));
->>>>>>> f2dff392
+                .orElseGet(() -> Optional.ofNullable(MenuRegistry.getClientRoutes(true).get(route))
+                        .map(AvailableViewInfo::title).orElseGet(lookForTitleInTarget));
 
         navigationEvent.getUI().getPage().setTitle(title);
     }
