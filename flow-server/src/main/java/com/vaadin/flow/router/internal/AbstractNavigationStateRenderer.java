--- conflicted
+++ resolved
@@ -960,21 +960,12 @@
                 routeTarget).map(PageTitle::value).orElse("");
 
         // check for HasDynamicTitle in current router targets chain
-<<<<<<< HEAD
         String title = RouteUtil.getDynamicTitle(navigationEvent.getUI())
-                .orElseGet(lookForTitleInTarget);
-=======
-        String title = navigationEvent.getUI().getInternals()
-                .getActiveRouterTargetsChain().stream()
-                .filter(HasDynamicTitle.class::isInstance)
-                .map(tc -> ((HasDynamicTitle) tc).getPageTitle())
-                .filter(Objects::nonNull).findFirst()
                 .orElseGet(() -> Optional
                         .ofNullable(
                                 MenuRegistry.getClientRoutes(true).get(route))
                         .map(AvailableViewInfo::title)
                         .orElseGet(lookForTitleInTarget));
->>>>>>> f2dff392
 
         navigationEvent.getUI().getPage().setTitle(title);
     }
