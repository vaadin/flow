--- conflicted
+++ resolved
@@ -29,11 +29,7 @@
  *
  * @author Vaadin Ltd
  */
-<<<<<<< HEAD
-public class Router implements NEW_RouterInterface {
-=======
 public class Router implements RouterInterface {
->>>>>>> 1f8cee30
     /**
      * The live configuration instance. All changes to the configuration are
      * done on a copy, which is then swapped into use so that nobody outside
