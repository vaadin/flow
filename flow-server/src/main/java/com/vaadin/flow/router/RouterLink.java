/*
 * Copyright 2000-2020 Vaadin Ltd.
 *
 * Licensed under the Apache License, Version 2.0 (the "License"); you may not
 * use this file except in compliance with the License. You may obtain a copy of
 * the License at
 *
 * http://www.apache.org/licenses/LICENSE-2.0
 *
 * Unless required by applicable law or agreed to in writing, software
 * distributed under the License is distributed on an "AS IS" BASIS, WITHOUT
 * WARRANTIES OR CONDITIONS OF ANY KIND, either express or implied. See the
 * License for the specific language governing permissions and limitations under
 * the License.
 */
package com.vaadin.flow.router;

import java.util.Objects;
import java.util.Optional;

import com.vaadin.flow.component.Component;
import com.vaadin.flow.component.Focusable;
import com.vaadin.flow.component.HasComponents;
import com.vaadin.flow.component.HasStyle;
import com.vaadin.flow.component.HasText;
import com.vaadin.flow.component.PropertyDescriptor;
import com.vaadin.flow.component.PropertyDescriptors;
import com.vaadin.flow.component.Tag;
import com.vaadin.flow.internal.StateTree;
import com.vaadin.flow.router.internal.HasUrlParameterFormat;
import com.vaadin.flow.server.VaadinService;
import com.vaadin.flow.shared.ApplicationConstants;

/**
 * A link that handles navigation internally using {@link Router} instead of
 * loading a new page in the browser.
 * <p>
 * The <code>href</code> attribute of {@link #getElement()} will only be
 * up-to-date when the component is attached to a UI.
 *
 * @author Vaadin Ltd
 * @since 1.0
 */
@Tag(Tag.A)
public class RouterLink extends Component implements HasText, HasComponents,
        HasStyle, AfterNavigationObserver, Focusable<RouterLink> {

    private static final PropertyDescriptor<String, String> HREF = PropertyDescriptors
            .attributeWithDefault("href", "", false);

    private HighlightCondition<RouterLink> highlightCondition = HighlightConditions
            .locationPrefix();

    private HighlightAction<RouterLink> highlightAction = HighlightActions
            .toggleAttribute("highlight");

    private QueryParameters queryParameters;

    /**
     * Creates a new empty router link.
     */
    public RouterLink() {
        getElement().setAttribute(ApplicationConstants.ROUTER_LINK_ATTRIBUTE,
                "");
    }

    /**
     * Creates a new router link for the given navigation target using the given
     * text.
     *
     * @param text
     *            link text
     * @param navigationTarget
     *            navigation target
     */
    public RouterLink(String text,
            Class<? extends Component> navigationTarget) {
        this(text, navigationTarget, RouteParameters.empty());
    }

    /**
     * Creates a new router link for the given navigation target using the given
     * text and parameter.
     *
     * @param text
     *            link text
     * @param navigationTarget
     *            navigation target
     * @param parameter
     *            url parameter for navigation target
     * @param <T>
     *            url parameter type
     * @param <C>
     *            navigation target type
     */
    public <T, C extends Component & HasUrlParameter<T>> RouterLink(String text,
            Class<? extends C> navigationTarget, T parameter) {
        this(text, navigationTarget,
                HasUrlParameterFormat.getParameters(parameter));
    }

    /**
     * Creates a new router link for the given navigation target using the given
     * text and parameters.
     *
     * @param text
<<<<<<< HEAD
     *         link text
     * @param navigationTarget
     *         navigation target
     * @param parameters
     *         route parameters for navigation target
=======
     *            link text
     * @param navigationTarget
     *            navigation target
     * @param parameters
     *            route parameters for navigation target
>>>>>>> b03fe4c8
     */
    public RouterLink(String text, Class<? extends Component> navigationTarget,
            RouteParameters parameters) {
        this();
        setText(text);
        setRoute(getRouter(), navigationTarget, parameters);
    }

    /**
     * Creates a new router link for the given navigation target using the given
     * text.
     *
     * @param router
     *            router used for navigation
     * @param text
     *            link text
     * @param navigationTarget
     *            navigation target
     */
    public RouterLink(Router router, String text,
            Class<? extends Component> navigationTarget) {
        this(router, text, navigationTarget, RouteParameters.empty());
    }

    /**
     * Creates a new router link for the given navigation target using the given
     * text and parameter.
     *
     * @param router
     *            router used for navigation
     * @param text
     *            link text
     * @param navigationTarget
     *            navigation target
     * @param parameter
     *            url parameter for navigation target
     * @param <T>
     *            url parameter type
     * @param <C>
     *            navigation target type
     */
    public <T, C extends Component & HasUrlParameter<T>> RouterLink(
            Router router, String text, Class<? extends C> navigationTarget,
            T parameter) {
        this(router, text, navigationTarget,
                HasUrlParameterFormat.getParameters(parameter));
    }

    /**
     * Creates a new router link for the given navigation target using the given
     * text and parameters.
     *
     * @param router
     *            router used for navigation
     * @param text
     *            link text
     * @param navigationTarget
     *            navigation target
     * @param parameters
     *            route parameters for navigation target
     */
    public RouterLink(Router router, String text,
            Class<? extends Component> navigationTarget,
            RouteParameters parameters) {
        this();
        setText(text);
        setRoute(router, navigationTarget, parameters);
    }

    /**
     * Set the navigation target for this link.
     *
     * @param router
     *            router used for navigation
     * @param navigationTarget
     *            navigation target
     */
    public void setRoute(Router router,
            Class<? extends Component> navigationTarget) {
        setRoute(router, navigationTarget, RouteParameters.empty());
    }

    /**
     * Set the navigation target for this link.
     *
     * @param router
     *            router used for navigation
     * @param navigationTarget
     *            navigation target
     * @param parameter
     *            url parameter for navigation target
     * @param <T>
     *            url parameter type
     * @param <C>
     *            navigation target type
     */
    public <T, C extends Component & HasUrlParameter<T>> void setRoute(
            Router router, Class<? extends C> navigationTarget, T parameter) {
<<<<<<< HEAD
        setRoute(router, navigationTarget, HasUrlParameterFormat.getParameters(parameter));
=======
        setRoute(router, navigationTarget,
                HasUrlParameterFormat.getParameters(parameter));
>>>>>>> b03fe4c8
    }

    /**
     * Set the navigation target for this link.
     *
     * @param router
     *            router used for navigation
     * @param navigationTarget
     *            navigation target
     * @param parameters
     *            route parameters for navigation target
     */
    public void setRoute(Router router,
            Class<? extends Component> navigationTarget,
            RouteParameters parameters) {
        validateRouter(router);
<<<<<<< HEAD
        String url = RouteConfiguration.forRegistry(router.getRegistry())
                .getUrl(navigationTarget, parameters);
        updateHref(url);
=======
        try {
            String url = RouteConfiguration.forRegistry(router.getRegistry())
                    .getUrl(navigationTarget, parameters);
            updateHref(url);
        } catch (NotFoundException exception) {
            throw new IllegalArgumentException(
                    "Cannot set route for non registered " + navigationTarget,
                    exception);
        }
>>>>>>> b03fe4c8
    }

    /**
     * Set the navigation target for this link.
     *
     * @param navigationTarget
     *            navigation target
     */
    public void setRoute(Class<? extends Component> navigationTarget) {
        setRoute(getRouter(), navigationTarget);
    }

    /**
     * Set the navigation target for this link.
     *
     * @param navigationTarget
     *            navigation target
     * @param parameter
     *            url parameter for navigation target
     * @param <T>
     *            url parameter type
     * @param <C>
     *            navigation target type
     */
    public <T, C extends Component & HasUrlParameter<T>> void setRoute(
            Class<? extends C> navigationTarget, T parameter) {
        setRoute(getRouter(), navigationTarget, parameter);
    }

    /**
     * Set the navigation target for this link.
     *
     * @param navigationTarget
     *            navigation target
     * @param parameters
     *            route parameters for navigation target
     */
    public void setRoute(Class<? extends Component> navigationTarget,
<<<<<<< HEAD
                         RouteParameters parameters) {
=======
            RouteParameters parameters) {
>>>>>>> b03fe4c8
        setRoute(getRouter(), navigationTarget, parameters);
    }

    private void validateRouter(Router router) {
        if (router == null) {
            throw new IllegalArgumentException("Router must not be null");
        }
    }

    /**
     * Gets the href (the URL) of this link.
     *
     * @return the href
     */
    public String getHref() {
        return HREF.get(this);
    }

    /**
     * Gets the {@link QueryParameters} of this link.
     *
     * @return an optional of {@link QueryParameters}, or an empty optional if
     *         there are no query parameters set
     * @see #setQueryParameters(QueryParameters)
     */
    public Optional<QueryParameters> getQueryParameters() {
        return Optional.ofNullable(queryParameters);
    }

    /**
     * Sets the {@link QueryParameters} of this link.
     * <p>
     * The query string will be generated from
     * {@link QueryParameters#getQueryString()} and will be appended to the
     * {@code href} attribute of this link.
     *
     * @param queryParameters
     *            the query parameters object, or {@code null} to remove
     *            existing query parameters
     */
    public void setQueryParameters(QueryParameters queryParameters) {
        this.queryParameters = queryParameters;
        updateHref(getHref());
    }

    private void updateHref(String url) {
        int startOfQuery = url.indexOf('?');
        if (startOfQuery >= 0) {
            url = url.substring(0, startOfQuery);
        }
        if (queryParameters != null) {
            url += '?' + queryParameters.getQueryString();
        }
        HREF.set(this, url);
    }

    private Router getRouter() {
        Router router = null;
        if (getElement().getNode().isAttached()) {
            StateTree tree = (StateTree) getElement().getNode().getOwner();
            router = tree.getUI().getRouter();
        }
        if (router == null) {
            router = VaadinService.getCurrent().getRouter();
        }
        if (router == null) {
            throw new IllegalStateException(
                    "Implicit router instance is not available. "
                            + "Use overloaded method with explicit router parameter.");
        }
        return router;
    }

    /**
     * Gets the {@link HighlightCondition} of this link.
     * <p>
     * The default condition is to checked whether the current location starts
     * with this link's {@link #getHref()} value, as defined in
     * {@link HighlightConditions#locationPrefix()}.
     *
     * @return the highlight condition, never {@code null}
     * @see #setHighlightCondition(HighlightCondition)
     */
    public HighlightCondition<RouterLink> getHighlightCondition() {
        return highlightCondition;
    }

    /**
     * Sets the {@link HighlightCondition} of this link, which determines if the
     * link should be highlighted when a {@link AfterNavigationEvent} occurs.
     * <p>
     * The evaluation of this condition will be processed by this link's
     * {@link HighlightAction}.
     *
     * @param highlightCondition
     *            the highlight condition, not {@code null}
     * @see #setHighlightAction(HighlightAction)
     * @see HighlightConditions
     */
    public void setHighlightCondition(
            HighlightCondition<RouterLink> highlightCondition) {
        Objects.requireNonNull(highlightCondition,
                "HighlightCondition may not be null");

        this.highlightCondition = highlightCondition;
    }

    /**
     * Gets the {@link HighlightAction} of this link.
     * <p>
     * The default action is to toggle the {@code highlight} attribute of the
     * element, as defined in {@link HighlightActions#toggleAttribute(String)}.
     *
     * @return the highlight action, never {@code null}
     * @see #setHighlightAction(HighlightAction)
     */
    public HighlightAction<RouterLink> getHighlightAction() {
        return highlightAction;
    }

    /**
     * Sets the {@link HighlightAction} of this link, which will be performed
     * with the evaluation of this link's {@link HighlightCondition}.
     * <p>
     * The old action will be executed passing {@code false} to
     * {@link HighlightAction#highlight(Object, boolean)} to clear any previous
     * highlight state.
     *
     * @param highlightAction
     *            the highlight action, not {@code null}
     * @see #setHighlightCondition(HighlightCondition)
     * @see HighlightActions
     */
    public void setHighlightAction(
            HighlightAction<RouterLink> highlightAction) {
        Objects.requireNonNull(highlightCondition,
                "HighlightAction may not be null");

        this.highlightAction.highlight(this, false);
        this.highlightAction = highlightAction;
    }

    @Override
    public void afterNavigation(AfterNavigationEvent event) {
        getHighlightAction().highlight(this,
                getHighlightCondition().shouldHighlight(this, event));
    }
}<|MERGE_RESOLUTION|>--- conflicted
+++ resolved
@@ -104,19 +104,11 @@
      * text and parameters.
      *
      * @param text
-<<<<<<< HEAD
-     *         link text
-     * @param navigationTarget
-     *         navigation target
-     * @param parameters
-     *         route parameters for navigation target
-=======
      *            link text
      * @param navigationTarget
      *            navigation target
      * @param parameters
      *            route parameters for navigation target
->>>>>>> b03fe4c8
      */
     public RouterLink(String text, Class<? extends Component> navigationTarget,
             RouteParameters parameters) {
@@ -215,12 +207,8 @@
      */
     public <T, C extends Component & HasUrlParameter<T>> void setRoute(
             Router router, Class<? extends C> navigationTarget, T parameter) {
-<<<<<<< HEAD
-        setRoute(router, navigationTarget, HasUrlParameterFormat.getParameters(parameter));
-=======
         setRoute(router, navigationTarget,
                 HasUrlParameterFormat.getParameters(parameter));
->>>>>>> b03fe4c8
     }
 
     /**
@@ -237,11 +225,6 @@
             Class<? extends Component> navigationTarget,
             RouteParameters parameters) {
         validateRouter(router);
-<<<<<<< HEAD
-        String url = RouteConfiguration.forRegistry(router.getRegistry())
-                .getUrl(navigationTarget, parameters);
-        updateHref(url);
-=======
         try {
             String url = RouteConfiguration.forRegistry(router.getRegistry())
                     .getUrl(navigationTarget, parameters);
@@ -251,7 +234,6 @@
                     "Cannot set route for non registered " + navigationTarget,
                     exception);
         }
->>>>>>> b03fe4c8
     }
 
     /**
@@ -290,11 +272,7 @@
      *            route parameters for navigation target
      */
     public void setRoute(Class<? extends Component> navigationTarget,
-<<<<<<< HEAD
-                         RouteParameters parameters) {
-=======
             RouteParameters parameters) {
->>>>>>> b03fe4c8
         setRoute(getRouter(), navigationTarget, parameters);
     }
 
