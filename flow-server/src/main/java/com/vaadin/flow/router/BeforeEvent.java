--- conflicted
+++ resolved
@@ -322,21 +322,12 @@
      *            forward target location string
      */
     public void forwardTo(String location) {
-<<<<<<< HEAD
-
-=======
->>>>>>> 072d4503
         final Optional<Class<? extends Component>> target = getSource()
                 .getRegistry().getNavigationTarget(location);
 
         if (target.isPresent()) {
-<<<<<<< HEAD
             forwardTo(getNavigationState(target.get(), RouteParameters.empty(),
                     location));
-=======
-            forwardTo(target.get());
-
->>>>>>> 072d4503
         } else {
             // Inform that forward target location is not known.
             forwardToUrl = trimPath(location);
@@ -438,23 +429,16 @@
      *            reroute target location string
      */
     public void rerouteTo(String route) {
-<<<<<<< HEAD
-        getSource().getRegistry().getNavigationTarget(route)
-                .ifPresent(target -> rerouteTo(getNavigationState(target,
-                        RouteParameters.empty(), route)));
-=======
         final Optional<Class<? extends Component>> target = getSource()
                 .getRegistry().getNavigationTarget(route);
 
         if (target.isPresent()) {
-            rerouteTo(target.get());
-
+            rerouteTo(getNavigationState(target.get(), RouteParameters.empty(),
+                    route));
         } else {
             // Inform that reroute target location is not known.
             rerouteToUrl = trimPath(route);
         }
-
->>>>>>> 072d4503
     }
 
     /**
