--- conflicted
+++ resolved
@@ -36,11 +36,7 @@
 import com.vaadin.flow.nodefeature.ReconnectDialogConfigurationMap;
 import com.vaadin.flow.router.HasChildView;
 import com.vaadin.flow.router.View;
-<<<<<<< HEAD
-=======
-import com.vaadin.flow.template.angular.TemplateNode;
 import com.vaadin.router.ContinueNavigationAction;
->>>>>>> 1d9f198a
 import com.vaadin.router.Location;
 import com.vaadin.router.RouterLayout;
 import com.vaadin.server.VaadinService;
@@ -757,7 +753,8 @@
      * @param continueNavigationAction
      *            continue navigatio action to store or null
      */
-    public void setContinueNavigationAction(ContinueNavigationAction continueNavigationAction) {
+    public void setContinueNavigationAction(
+            ContinueNavigationAction continueNavigationAction) {
         this.continueNavigationAction = continueNavigationAction;
     }
 }