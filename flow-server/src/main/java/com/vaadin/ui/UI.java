--- conflicted
+++ resolved
@@ -32,11 +32,7 @@
 import com.vaadin.flow.nodefeature.PollConfigurationMap;
 import com.vaadin.flow.nodefeature.ReconnectDialogConfigurationMap;
 import com.vaadin.flow.router.Location;
-<<<<<<< HEAD
-import com.vaadin.flow.router.NEW_RouterInterface;
-=======
 import com.vaadin.flow.router.RouterInterface;
->>>>>>> 1f8cee30
 import com.vaadin.flow.router.NavigationTrigger;
 import com.vaadin.flow.router.QueryParameters;
 import com.vaadin.flow.router.Router;
@@ -96,11 +92,7 @@
 
     private final Page page = new Page(this);
 
-<<<<<<< HEAD
-    private NEW_RouterInterface router;
-=======
     private RouterInterface router;
->>>>>>> 1f8cee30
 
     /**
      * Creates a new empty UI.
@@ -193,11 +185,7 @@
         init(request);
 
         // Use router if it's active
-<<<<<<< HEAD
-        NEW_RouterInterface serviceRouter = getSession().getService().getRouter();
-=======
         RouterInterface serviceRouter = getSession().getService().getRouter();
->>>>>>> 1f8cee30
         if (serviceRouter.getConfiguration().isConfigured()) {
             router = serviceRouter;
             router.initializeUI(this, request);
@@ -711,11 +699,7 @@
      * @return an optional router, or an empty {@code Optional} if this UI was
      *         initialized without a router
      */
-<<<<<<< HEAD
-    public Optional<NEW_RouterInterface> getRouter() {
-=======
     public Optional<RouterInterface> getRouter() {
->>>>>>> 1f8cee30
         return Optional.ofNullable(router);
     }
 
