--- conflicted
+++ resolved
@@ -85,23 +85,10 @@
             "Hilla Full-stack Signals", "fullstackSignals",
             "https://github.com/vaadin/hilla/discussions/1902", true, null);
 
-<<<<<<< HEAD
-=======
     public static final Feature FLOW_FULLSTACK_SIGNALS = new Feature(
             "Flow Full-stack Signals", "flowFullstackSignals",
             "https://github.com/vaadin/platform/issues/7373", true, null);
 
-    public static final Feature DASHBOARD_COMPONENT = new Feature(
-            "Dashboard component (Pro)", "dashboardComponent",
-            "https://github.com/vaadin/platform/issues/6626", true,
-            "com.vaadin.flow.component.dashboard.Dashboard");
-
-    public static final Feature CARD_COMPONENT = new Feature("Card component",
-            "cardComponent",
-            "https://github.com/vaadin/web-components/issues/5340", true,
-            "com.vaadin.flow.component.card.Card");
-
->>>>>>> 31b9edb2
     public static final Feature MASTER_DETAIL_LAYOUT_COMPONENT = new Feature(
             "Master Detail Layout component", "masterDetailLayoutComponent",
             "https://github.com/vaadin/platform/issues/7173", true,
