/*
 * Copyright 2000-2017 Vaadin Ltd.
 *
 * Licensed under the Apache License, Version 2.0 (the "License"); you may not
 * use this file except in compliance with the License. You may obtain a copy of
 * the License at
 *
 * http://www.apache.org/licenses/LICENSE-2.0
 *
 * Unless required by applicable law or agreed to in writing, software
 * distributed under the License is distributed on an "AS IS" BASIS, WITHOUT
 * WARRANTIES OR CONDITIONS OF ANY KIND, either express or implied. See the
 * License for the specific language governing permissions and limitations under
 * the License.
 */

package com.vaadin.server.communication;

import java.io.BufferedReader;
import java.io.IOException;
import java.io.InputStream;
import java.io.InputStreamReader;
import java.io.Serializable;
import java.net.MalformedURLException;
import java.net.URL;
import java.nio.charset.Charset;
import java.nio.charset.StandardCharsets;
import java.util.Collection;
import java.util.EnumMap;
import java.util.List;
import java.util.Map;
import java.util.Optional;
import java.util.function.Consumer;
import java.util.logging.Level;
import java.util.logging.Logger;
import java.util.stream.Collectors;
import java.util.stream.Stream;

import javax.servlet.http.HttpServletRequest;

import com.vaadin.flow.JsonCodec;
import com.vaadin.flow.StateTree;
import com.vaadin.flow.change.MapPutChange;
import com.vaadin.flow.change.NodeAttachChange;
import com.vaadin.flow.change.NodeChange;
import com.vaadin.flow.nodefeature.ComponentMapping;
import com.vaadin.flow.nodefeature.TemplateMap;
import com.vaadin.flow.shared.NodeFeatures;
import com.vaadin.flow.template.angular.TemplateNode;
import com.vaadin.flow.util.JsonUtils;
import com.vaadin.server.SystemMessages;
import com.vaadin.server.VaadinService;
import com.vaadin.server.VaadinServletRequest;
import com.vaadin.server.VaadinSession;
import com.vaadin.server.VaadinUriResolverFactory;
import com.vaadin.shared.ApplicationConstants;
import com.vaadin.shared.JsonConstants;
import com.vaadin.shared.ui.Dependency;
import com.vaadin.shared.ui.LoadMode;
import com.vaadin.ui.Component;
import com.vaadin.ui.DependencyList;
import com.vaadin.ui.UI;
import com.vaadin.ui.UIInternals;
import com.vaadin.ui.UIInternals.JavaScriptInvocation;

import elemental.json.Json;
import elemental.json.JsonArray;
import elemental.json.JsonObject;
import elemental.json.JsonValue;

/**
 * Serializes pending server-side changes to UI state to JSON. This includes
 * shared state, client RPC invocations, connector hierarchy changes, connector
 * type information among others.
 *
 * @author Vaadin Ltd
 * @since 7.1
 */
public class UidlWriter implements Serializable {
    private static final String COULD_NOT_READ_URL_CONTENTS_ERROR_MESSAGE = "Could not read url %s contents";

    /**
     * Creates a JSON object containing all pending changes to the given UI.
     *
     * @param ui
     *            The {@link UI} whose changes to write
     * @param async
     *            True if this message is sent by the server asynchronously,
     *            false if it is a response to a client message.
     * @return JSON object containing the UIDL response
     */
    public JsonObject createUidl(UI ui, boolean async) {
        JsonObject response = Json.createObject();

        UIInternals uiInternals = ui.getInternals();

        VaadinSession session = ui.getSession();
        VaadinService service = session.getService();

        // Purge pending access calls as they might produce additional changes
        // to write out
        service.runPendingAccessTasks(session);

        // Paints components
        getLogger().log(Level.FINE, "* Creating response to client");

        int syncId = service.getDeploymentConfiguration().isSyncIdCheckEnabled()
                ? uiInternals.getServerSyncId() : -1;

        response.put(ApplicationConstants.SERVER_SYNC_ID, syncId);
        int nextClientToServerMessageId = uiInternals
                .getLastProcessedClientToServerId() + 1;
        response.put(ApplicationConstants.CLIENT_TO_SERVER_ID,
                nextClientToServerMessageId);

        SystemMessages messages = ui.getSession().getService()
                .getSystemMessages(ui.getLocale(), null);

        JsonObject meta = new MetadataWriter().createMetadata(ui, false, async,
                messages);
        if (meta.keys().length > 0) {
            response.put("meta", meta);
        }

        JsonArray stateChanges = Json.createArray();
        JsonObject templates = Json.createObject();

        encodeChanges(ui, stateChanges, templates);

        populateDependencies(response, uiInternals.getDependencyList());

        if (uiInternals.getConstantPool().hasNewConstants()) {
            response.put("constants",
                    uiInternals.getConstantPool().dumpConstants());
        }
        if (stateChanges.length() != 0) {
            response.put("changes", stateChanges);
        }
        if (templates.keys().length > 0) {
            response.put("templates", templates);
        }

        List<JavaScriptInvocation> executeJavaScriptList = uiInternals
                .dumpPendingJavaScriptInvocations();
        if (!executeJavaScriptList.isEmpty()) {
            response.put(JsonConstants.UIDL_KEY_EXECUTE,
                    encodeExecuteJavaScriptList(executeJavaScriptList));
        }
        if (!ui.getSession().getService().getDeploymentConfiguration()
                .isProductionMode()) {
            response.put("timings", createPerformanceData(ui));
        }
        uiInternals.incrementServerId();
        return response;
    }

    private static void populateDependencies(JsonObject response,
            DependencyList dependencyList) {
        Collection<Dependency> pendingSendToClient = dependencyList
                .getPendingSendToClient();
        if (!pendingSendToClient.isEmpty()) {
            groupDependenciesByLoadMode(pendingSendToClient)
                    .forEach((loadMode, dependencies) -> response
                            .put(loadMode.name(), dependencies));
            dependencyList.clearPendingSendToClient();
        }
    }

    private static Map<LoadMode, JsonArray> groupDependenciesByLoadMode(
            Collection<Dependency> dependencies) {
        Map<LoadMode, JsonArray> result = new EnumMap<>(LoadMode.class);
        dependencies
                .forEach(dependency -> result.merge(dependency.getLoadMode(),
                        JsonUtils.createArray(dependencyToJson(dependency)),
                        JsonUtils.asArray().combiner()));
        return result;
    }

    private static JsonObject dependencyToJson(Dependency dependency) {
        JsonObject dependencyJson = dependency.toJson();
        if (dependency.getLoadMode() == LoadMode.INLINE) {
            dependencyJson.put(Dependency.KEY_CONTENTS,
                    getDependencyContents(dependency.getUrl()));
            dependencyJson.remove(Dependency.KEY_URL);
        }
        return dependencyJson;
    }

    private static String getDependencyContents(String url) {
        HttpServletRequest currentRequest = ((VaadinServletRequest) VaadinService
                .getCurrentRequest()).getHttpServletRequest();
        Charset requestCharset = Optional
                .ofNullable(currentRequest.getCharacterEncoding())
                .filter(string -> !string.isEmpty()).map(Charset::forName)
                .orElse(StandardCharsets.UTF_8);

        try (InputStream inlineResourceStream = getInlineResourceStream(url,
                currentRequest);
                BufferedReader bufferedReader = new BufferedReader(
                        new InputStreamReader(inlineResourceStream,
                                requestCharset))) {
            return bufferedReader.lines()
                    .collect(Collectors.joining(System.lineSeparator()));
        } catch (IOException e) {
            throw new IllegalStateException(String
                    .format(COULD_NOT_READ_URL_CONTENTS_ERROR_MESSAGE, url), e);
        }
    }

    private static InputStream getInlineResourceStream(String url,
            HttpServletRequest currentRequest) {
        VaadinUriResolverFactory uriResolverFactory = VaadinSession.getCurrent()
                .getAttribute(VaadinUriResolverFactory.class);

        assert uriResolverFactory != null;

        String resolvedPath = uriResolverFactory
                .toServletContextPath(VaadinService.getCurrentRequest(), url);
        InputStream stream = currentRequest.getServletContext()
                .getResourceAsStream(resolvedPath);

        if (stream == null) {
<<<<<<< HEAD
=======
            if (true) {
                throw new RuntimeException("Resolved path : " + resolvedPath);
            }
>>>>>>> 22924473
            Logger.getLogger(UidlWriter.class.getName())
                    .info(String.format(
                            "The path '%s' for inline resource "
                                    + "has been resolved to '%s'. "
                                    + "But resource is not available via the servlet context. "
                                    + "Trying to load '%s' as a URL",
                            url, resolvedPath, url));
            try {
                stream = new URL(url).openConnection().getInputStream();
            } catch (MalformedURLException exception) {
                throw new IllegalStateException(String.format(
                        "The path '%s' is not a valid URL. "
                                + "Unable to fetch a resource addressed by it.",
                        url), exception);
            } catch (IOException e) {
                throw new IllegalStateException(String.format(
                        COULD_NOT_READ_URL_CONTENTS_ERROR_MESSAGE, url), e);
            }
        } else {
            Logger.getLogger(UidlWriter.class.getName())
                    .info(String.format(
                            "The path '%s' for inline resource "
                                    + "has been sucessfully resolved to resource URL '%s'",
                            url, resolvedPath));
        }
        return stream;
    }

    // non-private for testing purposes
    static JsonArray encodeExecuteJavaScriptList(
            List<JavaScriptInvocation> executeJavaScriptList) {
        return executeJavaScriptList.stream()
                .map(UidlWriter::encodeExecuteJavaScript)
                .collect(JsonUtils.asArray());
    }

    private static JsonArray encodeExecuteJavaScript(
            JavaScriptInvocation executeJavaScript) {
        Stream<JsonValue> parametersStream = executeJavaScript.getParameters()
                .stream().map(JsonCodec::encodeWithTypeInfo);

        // [argument1, argument2, ..., script]
        return Stream
                .concat(parametersStream,
                        Stream.of(
                                Json.create(executeJavaScript.getExpression())))
                .collect(JsonUtils.asArray());
    }

    /**
     * Encodes the state tree changes of the given UI.
     *
     * @param ui
     *            the UI
     * @param stateChanges
     *            a JSON array to put state changes into
     * @param templates
     *            a JSON object to put new template nodes into
     */
    private void encodeChanges(UI ui, JsonArray stateChanges,
            JsonObject templates) {
        UIInternals uiInternals = ui.getInternals();
        StateTree stateTree = uiInternals.getStateTree();

        Consumer<TemplateNode> templateEncoder = new Consumer<TemplateNode>() {
            @Override
            public void accept(TemplateNode templateNode) {
                // Send to client if it's a new template
                if (!uiInternals.isTemplateSent(templateNode)) {
                    uiInternals.setTemplateSent(templateNode);

                    JsonObject json = templateNode.toJson(this);

                    templates.put(Integer.toString(templateNode.getId()), json);
                }
            }
        };
        stateTree.collectChanges(change -> {
            // Ensure new templates are sent to the client
            runIfNewTemplateChange(change, templateEncoder);

            // send components' @StyleSheet and @JavaScript dependencies
            runIfComponentAttachChange(change,
                    c -> uiInternals.addComponentDependencies(c.getClass()));

            // Encode the actual change
            stateChanges.set(stateChanges.length(),
                    change.toJson(uiInternals.getConstantPool()));
        });
    }

    private static void runIfNewTemplateChange(NodeChange change,
            Consumer<TemplateNode> consumer) {
        if (change instanceof MapPutChange) {
            MapPutChange put = (MapPutChange) change;
            if (put.getFeature() == TemplateMap.class
                    && put.getKey().equals(NodeFeatures.ROOT_TEMPLATE_ID)) {
                Integer id = (Integer) put.getValue();
                TemplateNode templateNode = TemplateNode.get(id.intValue());

                consumer.accept(templateNode);
            }
        }
    }

    private static void runIfComponentAttachChange(NodeChange change,
            Consumer<Component> consumer) {
        if (change instanceof NodeAttachChange
                && change.getNode().hasFeature(ComponentMapping.class)) {
            Optional<Component> component = change.getNode()
                    .getFeature(ComponentMapping.class).getComponent();
            component.ifPresent(consumer);
        }
    }

    /**
     * Adds the performance timing data (used by TestBench 3) to the UIDL
     * response.
     */
    private JsonValue createPerformanceData(UI ui) {
        JsonArray timings = Json.createArray();
        timings.set(0, ui.getSession().getCumulativeRequestDuration());
        timings.set(1, ui.getSession().getLastRequestDuration());
        return timings;
    }

    private static final Logger getLogger() {
        return Logger.getLogger(UidlWriter.class.getName());
    }
}<|MERGE_RESOLUTION|>--- conflicted
+++ resolved
@@ -220,14 +220,8 @@
                 .getResourceAsStream(resolvedPath);
 
         if (stream == null) {
-<<<<<<< HEAD
-=======
-            if (true) {
-                throw new RuntimeException("Resolved path : " + resolvedPath);
-            }
->>>>>>> 22924473
             Logger.getLogger(UidlWriter.class.getName())
-                    .info(String.format(
+                    .info(() -> String.format(
                             "The path '%s' for inline resource "
                                     + "has been resolved to '%s'. "
                                     + "But resource is not available via the servlet context. "
@@ -246,7 +240,7 @@
             }
         } else {
             Logger.getLogger(UidlWriter.class.getName())
-                    .info(String.format(
+                    .info(() -> String.format(
                             "The path '%s' for inline resource "
                                     + "has been sucessfully resolved to resource URL '%s'",
                             url, resolvedPath));
