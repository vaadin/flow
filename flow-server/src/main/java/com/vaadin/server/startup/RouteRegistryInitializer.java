--- conflicted
+++ resolved
@@ -23,11 +23,8 @@
 import javax.servlet.ServletException;
 import javax.servlet.annotation.HandlesTypes;
 
-<<<<<<< HEAD
 import com.vaadin.router.HasDynamicTitle;
 import com.vaadin.router.ParentLayout;
-=======
->>>>>>> 1b04e365
 import com.vaadin.router.Route;
 import com.vaadin.router.Title;
 import com.vaadin.server.InvalidRouteConfigurationException;
@@ -62,7 +59,6 @@
         }
     }
 
-<<<<<<< HEAD
     private void checkForConflictingAnnotations(Class<?> route) {
         if (route.isAnnotationPresent(ParentLayout.class)) {
             throw new InvalidRouteLayoutConfigurationException(route
@@ -81,6 +77,4 @@
         return clazz.isAnnotationPresent(Route.class)
                 && Component.class.isAssignableFrom(clazz);
     }
-=======
->>>>>>> 1b04e365
 }