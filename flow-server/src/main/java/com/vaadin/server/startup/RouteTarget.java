--- conflicted
+++ resolved
@@ -88,7 +88,7 @@
         if (parameter != null) {
             throw new InvalidRouteConfigurationException(String.format(
                     "Navigation targets must have unique routes, found navigation targets '%s' and '%s' with parameter have the same route.",
-                    getClassName(parameter), getClassName(target)));
+                    parameter.getName(), target.getName()));
         }
     }
 
@@ -97,11 +97,7 @@
         if (wildCardParameter != null) {
             throw new InvalidRouteConfigurationException(String.format(
                     "Navigation targets must have unique routes, found navigation targets '%s' and '%s' with wildcard parameter have the same route.",
-<<<<<<< HEAD
-                    getClassName(parameter), getClassName(target)));
-=======
                     wildCardParameter.getName(), target.getName()));
->>>>>>> a2193f97
         }
     }
 
@@ -110,16 +106,11 @@
         if (normal != null) {
             throw new InvalidRouteConfigurationException(String.format(
                     "Navigation targets '%s' and '%s' have the same path and '%s' has an OptionalParameter that will never be used as optional.",
-                    getClassName(normal), getClassName(target),
-                    getClassName(target)));
+                    normal.getName(), target.getName(), target.getName()));
         } else if (optionalParameter != null) {
             String message = String.format(
                     "Navigation targets must have unique routes, found navigation targets '%s' and '%s' with parameter have the same route.",
-<<<<<<< HEAD
-                    getClassName(parameter), getClassName(target));
-=======
                     optionalParameter.getName(), target.getName());
->>>>>>> a2193f97
             throw new InvalidRouteConfigurationException(message);
         }
     }
@@ -129,17 +120,13 @@
         if (normal != null) {
             throw new InvalidRouteConfigurationException(String.format(
                     "Navigation targets must have unique routes, found navigation targets '%s' and '%s' with the same route.",
-                    getClassName(normal), getClassName(target)));
+                    normal.getName(), target.getName()));
         } else if (optionalParameter != null) {
             throw new InvalidRouteConfigurationException(String.format(
                     "Navigation targets '%s' and '%s' have the same path and '%s' has an OptionalParameter that will never be used as optional.",
-                    getClassName(target), getClassName(optionalParameter),
-                    getClassName(optionalParameter)));
+                    target.getName(), optionalParameter.getName(),
+                    optionalParameter.getName()));
         }
-    }
-
-    private String getClassName(Class<?> clazz) {
-        return clazz == null ? null : clazz.getName();
     }
 
     /**
