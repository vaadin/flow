--- conflicted
+++ resolved
@@ -26,13 +26,10 @@
  *
  */
 public final class Constants implements Serializable {
-<<<<<<< HEAD
-=======
 
     private Constants() {
         // prevent instantiation constants class only
     }
->>>>>>> 8b89ddda
 
     // Keep the version number in sync with push/build.xml and other locations
     // listed in that file
@@ -82,15 +79,10 @@
      */
     public static final String FRONTEND_URL_ES5_DEFAULT_VALUE = ApplicationConstants.CONTEXT_PROTOCOL_PREFIX
             + ApplicationConstants.VAADIN_STATIC_FILES_PATH + "frontend/es5/";
-<<<<<<< HEAD
 
     public static final String WEB_COMPONENTS = "webComponents";
 
     private Constants() {
         // prevent instantiation constants class only
     }
-=======
-
-    public static final String WEB_COMPONENTS = "webComponents";
->>>>>>> 8b89ddda
 }