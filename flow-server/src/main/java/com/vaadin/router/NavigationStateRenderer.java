--- conflicted
+++ resolved
@@ -16,11 +16,7 @@
 package com.vaadin.router;
 
 import javax.servlet.http.HttpServletResponse;
-<<<<<<< HEAD
 import java.util.ArrayDeque;
-=======
-
->>>>>>> eca8606b
 import java.util.ArrayList;
 import java.util.List;
 import java.util.Optional;
@@ -115,22 +111,11 @@
 
         BeforeNavigationEvent beforeNavigationDeactivating = new BeforeNavigationEvent(
                 event, routeTargetType, ActivationState.DEACTIVATING);
-<<<<<<< HEAD
 
         ArrayDeque<BeforeLeaveListener> listeners = collectLeaveListeners(
                 ui.getElement());
 
         TransitionOutcome transitionOutcome = executeBeforeLeaveNavigation(
-=======
-        LinkedList<BeforeNavigationListener> listeners = remainingListeners;
-        if (listeners == null) {
-            listeners = new LinkedList<>(EventUtil
-                    .collectBeforeNavigationListeners(ui.getElement()));
-        } else {
-            remainingListeners = null;
-        }
-        TransitionOutcome transitionOutcome = executeBeforeNavigation(
->>>>>>> eca8606b
                 beforeNavigationDeactivating, listeners);
 
         if (transitionOutcome == TransitionOutcome.REROUTED) {
@@ -164,19 +149,11 @@
             return reroute(event, beforeNavigationActivating);
         }
 
-<<<<<<< HEAD
         transitionOutcome = executeBeforeEnterNavigation(
                 beforeNavigationActivating,
                 new ArrayDeque<>(EventUtil.collectBeforeEnterListeners(chain)));
 
         if (TransitionOutcome.REROUTED.equals(transitionOutcome)) {
-=======
-        listeners = new LinkedList<>(
-                EventUtil.collectBeforeNavigationListeners(chain));
-        transitionOutcome = executeBeforeNavigation(beforeNavigationActivating,
-                listeners);
-        if (transitionOutcome == TransitionOutcome.REROUTED) {
->>>>>>> eca8606b
             return reroute(event, beforeNavigationActivating);
         }
 
