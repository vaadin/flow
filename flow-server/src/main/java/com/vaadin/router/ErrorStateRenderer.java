/*
 * Copyright 2000-2017 Vaadin Ltd.
 *
 * Licensed under the Apache License, Version 2.0 (the "License"); you may not
 * use this file except in compliance with the License. You may obtain a copy of
 * the License at
 *
 * http://www.apache.org/licenses/LICENSE-2.0
 *
 * Unless required by applicable law or agreed to in writing, software
 * distributed under the License is distributed on an "AS IS" BASIS, WITHOUT
 * WARRANTIES OR CONDITIONS OF ANY KIND, either express or implied. See the
 * License for the specific language governing permissions and limitations under
 * the License.
 */
package com.vaadin.router;

import javax.servlet.http.HttpServletResponse;
import java.util.ArrayList;
import java.util.List;
import java.util.Optional;

import com.vaadin.flow.di.Instantiator;
import com.vaadin.router.event.ActivationState;
import com.vaadin.router.event.AfterNavigationEvent;
import com.vaadin.router.event.BeforeNavigationEvent;
import com.vaadin.router.event.ErrorNavigationEvent;
import com.vaadin.router.event.EventUtil;
import com.vaadin.router.event.NavigationEvent;
import com.vaadin.router.util.RouterUtil;
import com.vaadin.ui.Component;
import com.vaadin.ui.UI;
import com.vaadin.ui.common.HasElement;
import com.vaadin.util.ReflectTools;

/**
 * Handles error navigation rendering in the target UI.
 *
 * @see HasErrorParameter
 */
public class ErrorStateRenderer implements NavigationHandler {

    private final NavigationState navigationState;
    private static List<Integer> statusCodes = ReflectTools
            .getConstantIntValues(HttpServletResponse.class);

    /**
     * Constructs a new state renderer for the given navigation state.
     *
     * @param navigationState
     *            the navigation state handled by this instance
     */
    public ErrorStateRenderer(NavigationState navigationState) {
        this.navigationState = navigationState;
    }

    /**
     * Gets the component instance to use for the given type and the
     * corresponding navigation event.
     * <p>
     * Override this method to control the creation of view instances.
     * <p>
     * By default always creates new instances.
     *
     * @param <T>
     *            the route target type
     * @param routeTargetType
     *            the class of the route target component
     * @param event
     *            the navigation event that uses the route target
     * @return an instance of the route target component
     */
    @SuppressWarnings("unchecked")
    protected <T extends HasElement> T getRouteTarget(Class<T> routeTargetType,
            NavigationEvent event) {
        UI ui = event.getUI();
        Optional<HasElement> currentInstance = ui.getInternals()
                .getActiveRouterTargetsChain().stream()
                .filter(component -> component.getClass()
                        .equals(routeTargetType))
                .findAny();
        return (T) currentInstance.orElseGet(() -> Instantiator.get(ui)
                .createRouteTarget(routeTargetType, event));
    }

    @Override
    public int handle(NavigationEvent event) {
        assert event instanceof ErrorNavigationEvent : "Error handling needs ErrorNavigationEvent";

        UI ui = event.getUI();

        Class<? extends Component> routeTargetType = navigationState
                .getNavigationTarget();
        List<Class<? extends RouterLayout>> routeLayoutTypes = getRouterLayoutTypes(
                routeTargetType);

        assert routeTargetType != null;
        assert routeLayoutTypes != null;

        RouterUtil.checkForDuplicates(routeTargetType, routeLayoutTypes);

        Component componentInstance = getRouteTarget(routeTargetType, event);
        List<HasElement> chain = new ArrayList<>();
        chain.add(componentInstance);

        for (Class<? extends RouterLayout> parentType : routeLayoutTypes) {
            chain.add(getRouteTarget(parentType, event));
        }

        BeforeNavigationEvent beforeNavigationActivating = new BeforeNavigationEvent(
                event, routeTargetType, ActivationState.ACTIVATING);

        int statusCode = ((HasErrorParameter) componentInstance)
                .setErrorParameter(beforeNavigationActivating,
                        ((ErrorNavigationEvent) event).getErrorParameter());

<<<<<<< HEAD
        EventUtil.collectBeforeNavigationObservers(chain)
                .forEach(listener -> listener
                        .beforeNavigation(beforeNavigationActivating));
        EventUtil.collectBeforeEnterObservers(chain)
                .forEach(listener -> listener
                        .beforeEnter(beforeNavigationActivating));
=======
        validateStatusCode(statusCode, routeTargetType);

        List<BeforeNavigationListener> listeners = EventUtil
                .collectBeforeNavigationListeners(chain);
        listeners.forEach(listener -> listener
                .beforeNavigation(beforeNavigationActivating));
>>>>>>> 1eeb5f8a

        @SuppressWarnings("unchecked")
        List<RouterLayout> routerLayouts = (List<RouterLayout>) (List<?>) chain
                .subList(1, chain.size());

        ui.getInternals().showRouteTarget(event.getLocation(),
                componentInstance, routerLayouts);

        RouterUtil.updatePageTitle(event, componentInstance);

        AfterNavigationEvent afterNavigationEvent = new AfterNavigationEvent(
                RouterUtil.createEvent(event, chain));

        EventUtil.collectAfterNavigationObservers(chain).forEach(
                listener -> listener.afterNavigation(afterNavigationEvent));

        return statusCode;
    }

    private void validateStatusCode(int statusCode,
            Class<? extends Component> targetClass) {
        if (!statusCodes.contains(statusCode)) {
            String msg = String.format(
                    "Error state code must be a valid HttpServletResponse value. Received invalid value of '%s' for '%s'",
                    statusCode, targetClass.getName());
            throw new IllegalStateException(msg);
        }
    }

    /**
     * Gets the router layout types to show for the given route target type,
     * starting from the parent layout immediately wrapping the route target
     * type.
     *
     * @param targetType
     *            component type to show
     *
     * @return a list of parent {@link RouterLayout} types, not
     *         <code>null</code>
     */
    public List<Class<? extends RouterLayout>> getRouterLayoutTypes(
            Class<? extends Component> targetType) {
        assert targetType == navigationState.getNavigationTarget();

        return RouterUtil.getParentLayouts(targetType);
    }
}<|MERGE_RESOLUTION|>--- conflicted
+++ resolved
@@ -114,21 +114,14 @@
                 .setErrorParameter(beforeNavigationActivating,
                         ((ErrorNavigationEvent) event).getErrorParameter());
 
-<<<<<<< HEAD
+        validateStatusCode(statusCode, routeTargetType);
+
         EventUtil.collectBeforeNavigationObservers(chain)
                 .forEach(listener -> listener
                         .beforeNavigation(beforeNavigationActivating));
         EventUtil.collectBeforeEnterObservers(chain)
                 .forEach(listener -> listener
                         .beforeEnter(beforeNavigationActivating));
-=======
-        validateStatusCode(statusCode, routeTargetType);
-
-        List<BeforeNavigationListener> listeners = EventUtil
-                .collectBeforeNavigationListeners(chain);
-        listeners.forEach(listener -> listener
-                .beforeNavigation(beforeNavigationActivating));
->>>>>>> 1eeb5f8a
 
         @SuppressWarnings("unchecked")
         List<RouterLayout> routerLayouts = (List<RouterLayout>) (List<?>) chain
