--- conflicted
+++ resolved
@@ -139,6 +139,8 @@
                     exception.getMessage());
 
             return navigateToExceptionView(ui, location, errorParameter);
+        } finally {
+            lastHandledNavigation = null;
         }
     }
 
@@ -157,16 +159,10 @@
                     errorParameter);
 
             return handler.handle(navigationEvent);
-<<<<<<< HEAD
         } else {
             throw new RuntimeException(errorParameter.getCustomMessage(),
                     errorParameter.getException());
-=======
-        } finally {
-            lastHandledNavigation = null;
->>>>>>> 65bead4e
-        }
-
+        }
     }
 
     private boolean notNavigatingToSameLocation(Location location) {
