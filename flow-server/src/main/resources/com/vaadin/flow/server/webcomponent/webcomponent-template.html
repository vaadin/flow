--- conflicted
+++ resolved
@@ -1,10 +1,5 @@
-<<<<<<< HEAD
-<link rel="import" href="_servlet_context_/frontend/bower_components/polymer/polymer-element.html">
-<link rel="import" href="web-component-ui.html">
-=======
 <link rel="import" href="_frontend_resources_bower_components/polymer/polymer-element.html">
 _ui_import_
->>>>>>> 365f79c1
 
 <dom-module id="_TagDash_">
   <template>
@@ -55,7 +50,7 @@
 
       connectedCallback() {
         super.connectedCallback();
-        
+
         if (_TagCamel_.rootId){
             this._connect(_TagCamel_.rootId);
         }
@@ -66,14 +61,14 @@
             });
         }
       }
-      
+
       _connect(rootId){
           var flowRoot;
           if ( rootId ){
               flowRoot = document.getElementById(rootId);
           }
           else {
-              flowRoot = document.body;              
+              flowRoot = document.body;
           }
           if (!this.$.id) {
             this._registerElement(flowRoot);
@@ -116,12 +111,12 @@
     }
 
     _TagCamel_.id = 0;
-    
-    
+
+
     function addRootElementEventListener(){
         document.body.addEventListener('root-element', function(event) {
             _TagCamel_.rootId = event.detail;
-        }); 
+        });
     }
     if ( document.body ){
         addRootElementEventListener();
@@ -131,7 +126,7 @@
             addRootElementEventListener();
         });
     }
-    
+
 
     customElements.define(_TagCamel_.is, _TagCamel_);
   </script>
