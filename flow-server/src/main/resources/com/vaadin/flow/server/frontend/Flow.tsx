/*
 * Copyright 2000-2024 Vaadin Ltd.
 *
 * Licensed under the Apache License, Version 2.0 (the "License"); you may not
 * use this file except in compliance with the License. You may obtain a copy of
 * the License at
 *
 * http://www.apache.org/licenses/LICENSE-2.0
 *
 * Unless required by applicable law or agreed to in writing, software
 * distributed under the License is distributed on an "AS IS" BASIS, WITHOUT
 * WARRANTIES OR CONDITIONS OF ANY KIND, either express or implied. See the
 * License for the specific language governing permissions and limitations under
 * the License.
 */
/// <reference lib="es2018" />
<<<<<<< HEAD
import { nanoid } from 'nanoid';
import { Flow as _Flow } from 'Frontend/generated/jar-resources/Flow.js';
import React, { useCallback, useEffect, useReducer, useRef, useState, type ReactNode } from 'react';
import { matchRoutes, useBlocker, useLocation, useNavigate, type NavigateOptions, useHref } from 'react-router';
import { createPortal } from 'react-dom';
=======
import { Flow as _Flow } from "Frontend/generated/jar-resources/Flow.js";
import React, {
  useCallback,
  useEffect,
  useReducer,
  useRef,
  useState,
  type ReactNode
} from "react";
import {
  matchRoutes,
  useBlocker,
  useLocation,
  useNavigate,
  type NavigateOptions, useHref,
} from "react-router";
import { createPortal } from "react-dom";
>>>>>>> 6f0faf49

const flow = new _Flow({
  imports: () => import('Frontend/generated/flow/generated-flow-imports.js')
});

const router = {
  render() {
    return Promise.resolve();
  }
};

// ClickHandler for vaadin-router-go event is copied from vaadin/router click.js
// @ts-ignore
function getAnchorOrigin(anchor) {
  // IE11: on HTTP and HTTPS the default port is not included into
  // window.location.origin, so won't include it here either.
  const port = anchor.port;
  const protocol = anchor.protocol;
  const defaultHttp = protocol === 'http:' && port === '80';
  const defaultHttps = protocol === 'https:' && port === '443';
  const host =
    defaultHttp || defaultHttps
      ? anchor.hostname // does not include the port number (e.g. www.example.org)
      : anchor.host; // does include the port number (e.g. www.example.org:80)
  return `${protocol}//${host}`;
}

function normalizeURL(url: URL): void | string {
  // ignore click if baseURI does not match the document (external)
  if (!url.href.startsWith(document.baseURI)) {
    return;
  }

  // Normalize path against baseURI
  return '/' + url.href.slice(document.baseURI.length);
}

function extractPath(event: MouseEvent): void | string {
  // ignore the click if the default action is prevented
  if (event.defaultPrevented) {
    return;
  }

  // ignore the click if not with the primary mouse button
  if (event.button !== 0) {
    return;
  }

  // ignore the click if a modifier key is pressed
  if (event.shiftKey || event.ctrlKey || event.altKey || event.metaKey) {
    return;
  }

  // find the <a> element that the click is at (or within)
  let maybeAnchor = event.target;
  const path = event.composedPath
    ? event.composedPath()
    : // @ts-ignore
    event.path || [];

  // example to check: `for...of` loop here throws the "Not yet implemented" error
  for (let i = 0; i < path.length; i++) {
    const target = path[i];
    if (target.nodeName && target.nodeName.toLowerCase() === 'a') {
      maybeAnchor = target;
      break;
    }
  }

  // @ts-ignore
  while (maybeAnchor && maybeAnchor.nodeName.toLowerCase() !== 'a') {
    // @ts-ignore
    maybeAnchor = maybeAnchor.parentNode;
  }

  // ignore the click if not at an <a> element
  // @ts-ignore
  if (!maybeAnchor || maybeAnchor.nodeName.toLowerCase() !== 'a') {
    return;
  }

  const anchor = maybeAnchor as HTMLAnchorElement;

  // ignore the click if the <a> element has a non-default target
  if (anchor.target && anchor.target.toLowerCase() !== '_self') {
    return;
  }

  // ignore the click if the <a> element has the 'download' attribute
  if (anchor.hasAttribute('download')) {
    return;
  }

  // ignore the click if the <a> element has the 'router-ignore' attribute
  if (anchor.hasAttribute('router-ignore')) {
    return;
  }

  // ignore the click if the target URL is a fragment on the current page
  if (anchor.pathname === window.location.pathname && anchor.hash !== '') {
    // @ts-ignore
    window.location.hash = anchor.hash;
    return;
  }

  // ignore the click if the target is external to the app
  // In IE11 HTMLAnchorElement does not have the `origin` property
  // @ts-ignore
  const origin = anchor.origin || getAnchorOrigin(anchor);
  if (origin !== window.location.origin) {
    return;
  }

  return normalizeURL(new URL(anchor.href, anchor.baseURI));
}

/**
 * Fire 'vaadin-navigated' event to inform components of navigation.
 * @param pathname pathname of navigation
 * @param search search of navigation
 */
function fireNavigated(pathname: string, search: string) {
  setTimeout(() => {
    window.dispatchEvent(
      new CustomEvent('vaadin-navigated', {
        detail: {
          pathname,
          search
        }
      })
    );
    // @ts-ignore
    delete window.Vaadin.Flow.navigation;
  });
}

function postpone() {}

const prevent = () => postpone;

type RouterContainer = Awaited<ReturnType<(typeof flow.serverSideRoutes)[0]['action']>>;

type ReactAdapterElement = HTMLElement;

type PortalEntry = {
  readonly children: ReactNode;
  readonly domNode: HTMLElement;
};

type FlowPortalProps = React.PropsWithChildren<
  Readonly<{
    domNode: HTMLElement;
    onRemove(): void;
  }>
>;

function FlowPortal({ children, domNode, onRemove }: FlowPortalProps) {
  useEffect(() => {
    domNode.addEventListener(
      'flow-portal-remove',
      (event: Event) => {
        event.preventDefault();
        onRemove();
      },
      { once: true }
    );
  }, []);

  return createPortal(children, domNode);
}

const ADD_FLOW_PORTAL = 'ADD_FLOW_PORTAL';

type AddFlowPortalAction = Readonly<{
  type: typeof ADD_FLOW_PORTAL;
  portal: React.ReactElement<FlowPortalProps>;
}>;

function addFlowPortal(portal: React.ReactElement<FlowPortalProps>): AddFlowPortalAction {
  return {
    type: ADD_FLOW_PORTAL,
    portal
  };
}

const REMOVE_FLOW_PORTAL = 'REMOVE_FLOW_PORTAL';

type RemoveFlowPortalAction = Readonly<{
  type: typeof REMOVE_FLOW_PORTAL;
  key: string;
}>;

function removeFlowPortal(key: string): RemoveFlowPortalAction {
  return {
    type: REMOVE_FLOW_PORTAL,
    key
  };
}

function flowPortalsReducer(
  portals: readonly React.ReactElement<FlowPortalProps>[],
  action: AddFlowPortalAction | RemoveFlowPortalAction
) {
  switch (action.type) {
    case ADD_FLOW_PORTAL:
      return [...portals, action.portal];
    case REMOVE_FLOW_PORTAL:
      return portals.filter(({ key }) => key !== action.key);
    default:
      return portals;
  }
}

type NavigateOpts = {
  to: string;
  callback: boolean;
  opts?: NavigateOptions;
};

type NavigateFn = (to: string, callback: boolean, opts?: NavigateOptions) => void;

/**
 * A hook providing the `navigate(path: string, opts?: NavigateOptions)` function
 * with React Router API that has more consistent history updates. Uses internal
 * queue for processing navigate calls.
 */
function useQueuedNavigate(
  waitReference: React.MutableRefObject<Promise<void> | undefined>,
  navigated: React.MutableRefObject<boolean>
): NavigateFn {
  const navigate = useNavigate();
  const navigateQueue = useRef<NavigateOpts[]>([]).current;
  const [navigateQueueLength, setNavigateQueueLength] = useState(0);

  const dequeueNavigation = useCallback(() => {
    const navigateArgs = navigateQueue.shift();
    if (navigateArgs === undefined) {
      // Empty queue, do nothing.
      return;
    }

    const blockingNavigate = async () => {
      if (waitReference.current) {
        await waitReference.current;
        waitReference.current = undefined;
      }
      navigated.current = !navigateArgs.callback;
      navigate(navigateArgs.to, navigateArgs.opts);
      setNavigateQueueLength(navigateQueue.length);
    };
    blockingNavigate();
  }, [navigate, setNavigateQueueLength]);

  const dequeueNavigationAfterCurrentTask = useCallback(() => {
    queueMicrotask(dequeueNavigation);
  }, [dequeueNavigation]);

  const enqueueNavigation = useCallback(
    (to: string, callback: boolean, opts?: NavigateOptions) => {
      navigateQueue.push({ to: to, callback: callback, opts: opts });
      setNavigateQueueLength(navigateQueue.length);
      if (navigateQueue.length === 1) {
        // The first navigation can be started right after any pending sync
        // jobs, which could add more navigations to the queue.
        dequeueNavigationAfterCurrentTask();
      }
    },
    [setNavigateQueueLength, dequeueNavigationAfterCurrentTask]
  );

  useEffect(
    () => () => {
      // The Flow component has rendered, but history might not be
      // updated yet, as React Router does it asynchronously.
      // Use microtask callback for history consistency.
      dequeueNavigationAfterCurrentTask();
    },
    [navigateQueueLength, dequeueNavigationAfterCurrentTask]
  );

  return enqueueNavigation;
}

function Flow() {
  const ref = useRef<HTMLOutputElement>(null);
  const navigate = useNavigate();
  const blocker = useBlocker(({ currentLocation, nextLocation }) => {
    navigated.current =
      navigated.current ||
      (nextLocation.pathname === currentLocation.pathname &&
        nextLocation.search === currentLocation.search &&
        nextLocation.hash === currentLocation.hash);
    return true;
  });
  const location = useLocation();
  const navigated = useRef<boolean>(false);
  const blockerHandled = useRef<boolean>(false);
  const fromAnchor = useRef<boolean>(false);
  const containerRef = useRef<RouterContainer | undefined>(undefined);
  const roundTrip = useRef<Promise<void> | undefined>(undefined);
  const queuedNavigate = useQueuedNavigate(roundTrip, navigated);
  const basename = useHref('/');

  // portalsReducer function is used as state outside the Flow component.
  const [portals, dispatchPortalAction] = useReducer(flowPortalsReducer, []);

<<<<<<< HEAD
  const addPortalEventHandler = useCallback(
    (event: CustomEvent<PortalEntry>) => {
      event.preventDefault();
=======
  const addPortalEventHandler = useCallback((event: CustomEvent<PortalEntry>) => {
    event.preventDefault();

    const key = Math.random().toString(36).slice(2);
    dispatchPortalAction(
      addFlowPortal(
        <FlowPortal
          key={key}
          domNode={event.detail.domNode}
          onRemove={() => dispatchPortalAction(removeFlowPortal(key))}>
          {event.detail.children}
        </FlowPortal>
      )
    );
  }, [dispatchPortalAction]);
>>>>>>> 6f0faf49

      const key = nanoid();
      dispatchPortalAction(
        addFlowPortal(
          <FlowPortal
            key={key}
            domNode={event.detail.domNode}
            onRemove={() => dispatchPortalAction(removeFlowPortal(key))}
          >
            {event.detail.children}
          </FlowPortal>
        )
      );
    },
    [dispatchPortalAction]
  );

  const navigateEventHandler = useCallback(
    (event: MouseEvent) => {
      const path = extractPath(event);
      if (!path) {
        return;
      }

      if (event && event.preventDefault) {
        event.preventDefault();
      }

      navigated.current = false;
      // When navigation is triggered by click on a link, fromAnchor is set to true
      // in order to get a server round-trip even when navigating to the same URL again
      fromAnchor.current = true;
      navigate(path);
      // Dispatch close event for overlay drawer on click navigation.
      window.dispatchEvent(new CustomEvent('close-overlay-drawer'));
    },
    [navigate]
  );

  const vaadinRouterGoEventHandler = useCallback(
    (event: CustomEvent<URL>) => {
      const url = event.detail;
      const path = normalizeURL(url);
      if (!path) {
        return;
      }

      event.preventDefault();
      navigate(path);
    },
    [navigate]
  );

  const vaadinNavigateEventHandler = useCallback(
    (event: CustomEvent<{ state: unknown; url: string; replace?: boolean; callback: boolean }>) => {
      // @ts-ignore
      window.Vaadin.Flow.navigation = true;
      const path = '/' + event.detail.url;
      fromAnchor.current = false;
      queuedNavigate(path, event.detail.callback, { state: event.detail.state, replace: event.detail.replace });
    },
    [navigate]
  );

  const redirect = useCallback(
    (path: string) => {
      return () => {
        navigate(path, { replace: true });
      };
    },
    [navigate]
  );

  useEffect(() => {
    // @ts-ignore
    window.addEventListener('vaadin-router-go', vaadinRouterGoEventHandler);
    // @ts-ignore
    window.addEventListener('vaadin-navigate', vaadinNavigateEventHandler);

    return () => {
      // @ts-ignore
      window.removeEventListener('vaadin-router-go', vaadinRouterGoEventHandler);
      // @ts-ignore
      window.removeEventListener('vaadin-navigate', vaadinNavigateEventHandler);
    };
  }, [vaadinRouterGoEventHandler, vaadinNavigateEventHandler]);

  useEffect(() => {
    return () => {
      containerRef.current?.parentNode?.removeChild(containerRef.current);
      containerRef.current?.removeEventListener('flow-portal-add', addPortalEventHandler as EventListener);
      containerRef.current = undefined;
    };
  }, []);

  useEffect(() => {
    if (blocker.state === 'blocked') {
      if (blockerHandled.current) {
        // Blocker is handled and the new navigation
        // gets queued to be executed after the current handling ends.
        const { pathname, state } = blocker.location;
        // Clear base name to not get /baseName/basename/path
        const pathNoBase = pathname.substring(basename.length);
        // path should always start with / else react-router will append to current url
        queuedNavigate(pathNoBase.startsWith('/') ? pathNoBase : '/' + pathNoBase, true, {
          state: state,
          replace: true
        });
        return;
      }
      blockerHandled.current = true;
      let blockingPromise: any;
      roundTrip.current = new Promise<void>(
        (resolve, reject) => (blockingPromise = { resolve: resolve, reject: reject })
      );
      // Release blocker handling after promise is fulfilled
      roundTrip.current.then(
        () => (blockerHandled.current = false),
        () => (blockerHandled.current = false)
      );

      // Proceed to the blocked location, unless the navigation originates from a click on a link.
      // In that case continue with function execution and perform a server round-trip
      if (navigated.current && !fromAnchor.current) {
        blocker.proceed();
        blockingPromise.resolve();
        return;
      }
      fromAnchor.current = false;
      const { pathname, search } = blocker.location;
      const routes = ((window as any)?.Vaadin?.routesConfig || []) as any[];
      let matched = matchRoutes(Array.from(routes), pathname);

      // Navigation between server routes
      // @ts-ignore
      if (matched && matched.filter((path) => path.route?.element?.type?.name === Flow.name).length != 0) {
        containerRef.current?.onBeforeEnter?.call(
          containerRef?.current,
          { pathname, search },
          {
            prevent() {
              blocker.reset();
              blockingPromise.resolve();
              navigated.current = false;
            },
            redirect,
            continue() {
              blocker.proceed();
              blockingPromise.resolve();
            }
          },
          router
        );
        navigated.current = true;
      } else {
        // For covering the 'server -> client' use case
        Promise.resolve(
          containerRef.current?.onBeforeLeave?.call(
            containerRef?.current,
            {
              pathname,
              search
            },
            { prevent },
            router
          )
        ).then((cmd: unknown) => {
          if (cmd === postpone && containerRef.current) {
            // postponed navigation: expose existing blocker to Flow
            containerRef.current.serverConnected = (cancel) => {
              if (cancel) {
                blocker.reset();
                blockingPromise.resolve();
              } else {
                blocker.proceed();
                blockingPromise.resolve();
              }
            };
          } else {
            // permitted navigation: proceed with the blocker
            blocker.proceed();
            blockingPromise.resolve();
          }
        });
      }
    }
  }, [blocker.state, blocker.location]);

  useEffect(() => {
    if (blocker.state === 'blocked') {
      return;
    }
    if (navigated.current) {
      navigated.current = false;
      fireNavigated(location.pathname, location.search);
      return;
    }
    flow.serverSideRoutes[0]
      .action({ pathname: location.pathname, search: location.search })
      .then((container) => {
        const outlet = ref.current?.parentNode;
        if (outlet && outlet !== container.parentNode) {
          outlet.append(container);
          container.addEventListener('flow-portal-add', addPortalEventHandler as EventListener);
          window.addEventListener('click', navigateEventHandler);
          containerRef.current = container;
        }
        return container.onBeforeEnter?.call(
          container,
          { pathname: location.pathname, search: location.search },
          {
            prevent,
            redirect,
            continue() {
              fireNavigated(location.pathname, location.search);
            }
          },
          router
        );
      })
      .then((result: unknown) => {
        if (typeof result === 'function') {
          result();
        }
      });
  }, [location]);

  return (
    <>
      <output ref={ref} style={{ display: 'none' }} />
      {portals}
    </>
  );
}
Flow.type = 'FlowContainer'; // This is for copilot to recognize this

export const serverSideRoutes = [{ path: '/*', element: <Flow /> }];

/**
 * Load the script for an exported WebComponent with the given tag
 *
 * @param tag name of the exported web-component to load
 *
 * @returns Promise(resolve, reject) that is fulfilled on script load
 */
export const loadComponentScript = (tag: String): Promise<void> => {
  return new Promise((resolve, reject) => {
    useEffect(() => {
      const script = document.createElement('script');
      script.src = `/web-component/${tag}.js`;
      script.onload = function () {
        resolve();
      };
      script.onerror = function (err) {
        reject(err);
      };
      document.head.appendChild(script);

      return () => {
        document.head.removeChild(script);
      };
    }, []);
  });
};

interface Properties {
  [key: string]: string;
}

/**
 * Load WebComponent script and create a React element for the WebComponent.
 *
 * @param tag custom web-component tag name.
 * @param props optional Properties object to create element attributes with
 * @param onload optional callback to be called for script onload
 * @param onerror optional callback for error loading the script
 */
export const reactElement = (tag: string, props?: Properties, onload?: () => void, onerror?: (err: any) => void) => {
  loadComponentScript(tag).then(
    () => onload?.(),
    (err) => {
      if (onerror) {
        onerror(err);
      } else {
        console.error(`Failed to load script for ${tag}.`, err);
      }
    }
  );

  if (props) {
    return React.createElement(tag, props);
  }
  return React.createElement(tag);
};

export default Flow;

// @ts-ignore
if (import.meta.hot) {
  // @ts-ignore
  import.meta.hot.accept((newModule) => {
    // A hot module replace for Flow.tsx happens when any JS/TS imported through @JsModule
    // or similar is updated because this updates generated-flow-imports.js and that in turn
    // is imported by this file. We have no means of hot replacing those files, e.g. some
    // custom lit element so we need to reload the page. */
    if (newModule) {
      window.location.reload();
    }
  });
}<|MERGE_RESOLUTION|>--- conflicted
+++ resolved
@@ -14,31 +14,10 @@
  * the License.
  */
 /// <reference lib="es2018" />
-<<<<<<< HEAD
-import { nanoid } from 'nanoid';
 import { Flow as _Flow } from 'Frontend/generated/jar-resources/Flow.js';
 import React, { useCallback, useEffect, useReducer, useRef, useState, type ReactNode } from 'react';
 import { matchRoutes, useBlocker, useLocation, useNavigate, type NavigateOptions, useHref } from 'react-router';
 import { createPortal } from 'react-dom';
-=======
-import { Flow as _Flow } from "Frontend/generated/jar-resources/Flow.js";
-import React, {
-  useCallback,
-  useEffect,
-  useReducer,
-  useRef,
-  useState,
-  type ReactNode
-} from "react";
-import {
-  matchRoutes,
-  useBlocker,
-  useLocation,
-  useNavigate,
-  type NavigateOptions, useHref,
-} from "react-router";
-import { createPortal } from "react-dom";
->>>>>>> 6f0faf49
 
 const flow = new _Flow({
   imports: () => import('Frontend/generated/flow/generated-flow-imports.js')
@@ -161,7 +140,7 @@
  * @param search search of navigation
  */
 function fireNavigated(pathname: string, search: string) {
-  setTimeout(() => {
+  queueMicrotask(() => {
     window.dispatchEvent(
       new CustomEvent('vaadin-navigated', {
         detail: {
@@ -180,8 +159,6 @@
 const prevent = () => postpone;
 
 type RouterContainer = Awaited<ReturnType<(typeof flow.serverSideRoutes)[0]['action']>>;
-
-type ReactAdapterElement = HTMLElement;
 
 type PortalEntry = {
   readonly children: ReactNode;
@@ -345,29 +322,11 @@
   // portalsReducer function is used as state outside the Flow component.
   const [portals, dispatchPortalAction] = useReducer(flowPortalsReducer, []);
 
-<<<<<<< HEAD
   const addPortalEventHandler = useCallback(
     (event: CustomEvent<PortalEntry>) => {
       event.preventDefault();
-=======
-  const addPortalEventHandler = useCallback((event: CustomEvent<PortalEntry>) => {
-    event.preventDefault();
-
-    const key = Math.random().toString(36).slice(2);
-    dispatchPortalAction(
-      addFlowPortal(
-        <FlowPortal
-          key={key}
-          domNode={event.detail.domNode}
-          onRemove={() => dispatchPortalAction(removeFlowPortal(key))}>
-          {event.detail.children}
-        </FlowPortal>
-      )
-    );
-  }, [dispatchPortalAction]);
->>>>>>> 6f0faf49
-
-      const key = nanoid();
+
+      const key = Math.random().toString(36).slice(2);
       dispatchPortalAction(
         addFlowPortal(
           <FlowPortal
