/*
 * Copyright 2000-2024 Vaadin Ltd.
 *
 * Licensed under the Apache License, Version 2.0 (the "License"); you may not
 * use this file except in compliance with the License. You may obtain a copy of
 * the License at
 *
 * http://www.apache.org/licenses/LICENSE-2.0
 *
 * Unless required by applicable law or agreed to in writing, software
 * distributed under the License is distributed on an "AS IS" BASIS, WITHOUT
 * WARRANTIES OR CONDITIONS OF ANY KIND, either express or implied. See the
 * License for the specific language governing permissions and limitations under
 * the License.
 */
/// <reference lib="es2018" />
import { Flow as _Flow } from "Frontend/generated/jar-resources/Flow.js";
import React, {
    useCallback,
    useEffect,
    useReducer,
    useRef,
    useState,
    type ReactNode
} from "react";
import {
    matchRoutes,
    useBlocker,
    useLocation,
    useNavigate,
<<<<<<< HEAD
    type NavigateOptions,
} from "react-router";
=======
    type NavigateOptions, useHref,
} from "react-router-dom";
import type { AgnosticRouteObject } from '@remix-run/router';
>>>>>>> 380b15fe
import { createPortal } from "react-dom";

const flow = new _Flow({
    imports: () => import("Frontend/generated/flow/generated-flow-imports.js")
});

const router = {
    render() {
        return Promise.resolve();
    }
};

// ClickHandler for vaadin-router-go event is copied from vaadin/router click.js
// @ts-ignore
function getAnchorOrigin(anchor) {
    // IE11: on HTTP and HTTPS the default port is not included into
    // window.location.origin, so won't include it here either.
    const port = anchor.port;
    const protocol = anchor.protocol;
    const defaultHttp = protocol === 'http:' && port === '80';
    const defaultHttps = protocol === 'https:' && port === '443';
    const host = (defaultHttp || defaultHttps)
        ? anchor.hostname // does not include the port number (e.g. www.example.org)
        : anchor.host; // does include the port number (e.g. www.example.org:80)
    return `${protocol}//${host}`;
}

function normalizeURL(url: URL): void | string {
    // ignore click if baseURI does not match the document (external)
    if (!url.href.startsWith(document.baseURI)) {
        return;
    }

    // Normalize path against baseURI
    return '/' + url.href.slice(document.baseURI.length);
}

function extractPath(event: MouseEvent): void | string {
    // ignore the click if the default action is prevented
    if (event.defaultPrevented) {
        return;
    }

    // ignore the click if not with the primary mouse button
    if (event.button !== 0) {
        return;
    }

    // ignore the click if a modifier key is pressed
    if (event.shiftKey || event.ctrlKey || event.altKey || event.metaKey) {
        return;
    }

    // find the <a> element that the click is at (or within)
    let maybeAnchor = event.target;
    const path = event.composedPath
        ? event.composedPath()
        // @ts-ignore
        : (event.path || []);

    // example to check: `for...of` loop here throws the "Not yet implemented" error
    for (let i = 0; i < path.length; i++) {
        const target = path[i];
        if (target.nodeName && target.nodeName.toLowerCase() === 'a') {
            maybeAnchor = target;
            break;
        }
    }

    // @ts-ignore
    while (maybeAnchor && maybeAnchor.nodeName.toLowerCase() !== 'a') {
        // @ts-ignore
        maybeAnchor = maybeAnchor.parentNode;
    }

    // ignore the click if not at an <a> element
    // @ts-ignore
    if (!maybeAnchor || maybeAnchor.nodeName.toLowerCase() !== 'a') {
        return;
    }

    const anchor = maybeAnchor as HTMLAnchorElement;

    // ignore the click if the <a> element has a non-default target
    if (anchor.target && anchor.target.toLowerCase() !== '_self') {
        return;
    }

    // ignore the click if the <a> element has the 'download' attribute
    if (anchor.hasAttribute('download')) {
        return;
    }

    // ignore the click if the <a> element has the 'router-ignore' attribute
    if (anchor.hasAttribute('router-ignore')) {
        return;
    }

    // ignore the click if the target URL is a fragment on the current page
    if (anchor.pathname === window.location.pathname && anchor.hash !== '') {
        // @ts-ignore
        window.location.hash = anchor.hash;
        return;
    }

    // ignore the click if the target is external to the app
    // In IE11 HTMLAnchorElement does not have the `origin` property
    // @ts-ignore
    const origin = anchor.origin || getAnchorOrigin(anchor);
    if (origin !== window.location.origin) {
        return;
    }

    return normalizeURL(new URL(anchor.href, anchor.baseURI));
}

/**
 * Fire 'vaadin-navigated' event to inform components of navigation.
 * @param pathname pathname of navigation
 * @param search search of navigation
 */
function fireNavigated(pathname:string, search: string) {
    setTimeout(() => {
            window.dispatchEvent(new CustomEvent('vaadin-navigated', {
                detail: {
                    pathname,
                    search
                }
            }));
            // @ts-ignore
            delete window.Vaadin.Flow.navigation;
        }
    )
}

function postpone() {
}

const prevent = () => postpone;

type RouterContainer = Awaited<ReturnType<typeof flow.serverSideRoutes[0]["action"]>>;

type PortalEntry = {
    readonly children: ReactNode,
    readonly domNode: Element | DocumentFragment,
};

const enum PortalActionType {
    Add = 'add',
    Remove = 'remove',
}

type PortalAction = {
    readonly type: PortalActionType,
    readonly entry: PortalEntry,
};

function portalsReducer(portals: readonly PortalEntry[], action: PortalAction) {
    switch (action.type) {
        case PortalActionType.Add:
            return [
                ...portals,
                action.entry
            ];
        case PortalActionType.Remove:
            return portals.filter(({domNode}) => domNode !== action.entry.domNode);
        default:
            return portals;
    }
}


type NavigateOpts =  {
    to: string,
    callback: boolean,
    opts?: NavigateOptions
};

type NavigateFn = (to: string, callback: boolean, opts?: NavigateOptions) => void;

/**
 * A hook providing the `navigate(path: string, opts?: NavigateOptions)` function
 * with React Router API that has more consistent history updates. Uses internal
 * queue for processing navigate calls.
 */
function useQueuedNavigate(waitReference: React.MutableRefObject<Promise<void> | undefined>, navigated: React.MutableRefObject<boolean>): NavigateFn {
    const navigate = useNavigate();
    const navigateQueue = useRef<NavigateOpts[]>([]).current;
    const [navigateQueueLength, setNavigateQueueLength] = useState(0);

    const dequeueNavigation = useCallback(() => {
        const navigateArgs = navigateQueue.shift();
        if (navigateArgs === undefined) {
            // Empty queue, do nothing.
            return;
        }

        const blockingNavigate = async () => {
            if (waitReference.current) {
                await waitReference.current;
                waitReference.current = undefined;
            }
            navigated.current = !navigateArgs.callback;
            navigate(navigateArgs.to, navigateArgs.opts);
            setNavigateQueueLength(navigateQueue.length);
        }
        blockingNavigate();
    }, [navigate, setNavigateQueueLength]);

    const dequeueNavigationAfterCurrentTask = useCallback(() => {
        queueMicrotask(dequeueNavigation);
    }, [dequeueNavigation]);

    const enqueueNavigation = useCallback((to: string, callback: boolean, opts?: NavigateOptions) => {
        navigateQueue.push({to: to, callback: callback, opts: opts});
        setNavigateQueueLength(navigateQueue.length);
        if (navigateQueue.length === 1) {
            // The first navigation can be started right after any pending sync
            // jobs, which could add more navigations to the queue.
            dequeueNavigationAfterCurrentTask();
        }
    }, [setNavigateQueueLength, dequeueNavigationAfterCurrentTask]);

    useEffect(() => () => {
        // The Flow component has rendered, but history might not be
        // updated yet, as React Router does it asynchronously.
        // Use microtask callback for history consistency.
        dequeueNavigationAfterCurrentTask();
    }, [navigateQueueLength, dequeueNavigationAfterCurrentTask]);

    return enqueueNavigation;
}

function Flow() {
    const ref = useRef<HTMLOutputElement>(null);
    const navigate = useNavigate();
    const blocker = useBlocker(({ currentLocation, nextLocation }) => {
        navigated.current = navigated.current || (nextLocation.pathname === currentLocation.pathname && nextLocation.search === currentLocation.search && nextLocation.hash === currentLocation.hash);
        return true;
    });
    const location = useLocation();
    const navigated = useRef<boolean>(false);
    const blockerHandled = useRef<boolean>(false);
    const fromAnchor = useRef<boolean>(false);
    const containerRef = useRef<RouterContainer | undefined>(undefined);
    const roundTrip = useRef<Promise<void> | undefined>(undefined);
    const queuedNavigate = useQueuedNavigate(roundTrip, navigated);
    const basename = useHref('/');

    // portalsReducer function is used as state outside the Flow component.
    const [portals, dispatchPortalAction] = useReducer(portalsReducer, []);

    const removePortalEventHandler = useCallback((event: CustomEvent<PortalEntry>) => {
        event.preventDefault();
        dispatchPortalAction({type: PortalActionType.Remove, entry: event.detail});
    }, [dispatchPortalAction])

    const addPortalEventHandler = useCallback((event: CustomEvent<PortalEntry>) => {
        event.preventDefault();
        // Add remove event listener to the portal node
        event.detail.domNode.addEventListener('flow-portal-remove', removePortalEventHandler as EventListener, {once: true});
        dispatchPortalAction({type: PortalActionType.Add, entry: event.detail});
    }, [dispatchPortalAction, removePortalEventHandler]);

    const navigateEventHandler = useCallback((event: MouseEvent) => {
        const path = extractPath(event);
        if (!path) {
            return;
        }

        if (event && event.preventDefault) {
            event.preventDefault();
        }

        navigated.current = false;
        // When navigation is triggered by click on a link, fromAnchor is set to true
        // in order to get a server round-trip even when navigating to the same URL again
        fromAnchor.current = true;
        navigate(path);
        // Dispatch close event for overlay drawer on click navigation.
        window.dispatchEvent(new CustomEvent('close-overlay-drawer'));
    }, [navigate]);

    const vaadinRouterGoEventHandler = useCallback((event: CustomEvent<URL>) => {
        const url = event.detail;
        const path = normalizeURL(url);
        if (!path) {
            return;
        }

        event.preventDefault();
        navigate(path);
    }, [navigate]);

    const vaadinNavigateEventHandler = useCallback((event: CustomEvent<{state: unknown, url: string, replace?: boolean, callback: boolean}>) => {
        // @ts-ignore
        window.Vaadin.Flow.navigation = true;
        const path = '/' + event.detail.url;
        fromAnchor.current = false;
        queuedNavigate(path, event.detail.callback, { state: event.detail.state, replace: event.detail.replace });
    }, [navigate]);

    const redirect = useCallback((path: string) => {
        return (() => {
            navigate(path, {replace: true});
        });
    }, [navigate]);

    useEffect(() => {
        // @ts-ignore
        window.addEventListener('vaadin-router-go', vaadinRouterGoEventHandler);
        // @ts-ignore
        window.addEventListener('vaadin-navigate', vaadinNavigateEventHandler);

        return () => {
            // @ts-ignore
            window.removeEventListener('vaadin-router-go', vaadinRouterGoEventHandler);
            // @ts-ignore
            window.removeEventListener('vaadin-navigate', vaadinNavigateEventHandler);
        };
    }, [vaadinRouterGoEventHandler, vaadinNavigateEventHandler]);

    useEffect(() => {
        return () => {
            containerRef.current?.parentNode?.removeChild(containerRef.current);
            containerRef.current?.removeEventListener('flow-portal-add', addPortalEventHandler as EventListener);
            containerRef.current = undefined;
        };
    }, []);

    useEffect(() => {
        if (blocker.state === 'blocked') {
            if(blockerHandled.current) {
                // Blocker is handled and the new navigation
                // gets queued to be executed after the current handling ends.
                const {pathname, state} = blocker.location;
                queuedNavigate(pathname.substring(basename.length), true, { state: state, replace: true });
                return;
            }
            blockerHandled.current = true;
            let blockingPromise: any;
            roundTrip.current = new Promise<void>((resolve,reject) => blockingPromise = {resolve:resolve,reject:reject});
            // Release blocker handling after promise is fulfilled
            roundTrip.current.then(() => blockerHandled.current = false, () => blockerHandled.current = false);

            // Proceed to the blocked location, unless the navigation originates from a click on a link.
            // In that case continue with function execution and perform a server round-trip
            if (navigated.current && !fromAnchor.current) {
                blocker.proceed();
                blockingPromise.resolve();
                return;
            }
            fromAnchor.current = false;
            const {pathname, search} = blocker.location;
            const routes = ((window as any)?.Vaadin?.routesConfig || []) as any[];
            let matched = matchRoutes(Array.from(routes), pathname);

            // Navigation between server routes
            // @ts-ignore
            if (matched && matched.filter(path => path.route?.element?.type?.name === Flow.name).length != 0) {
                containerRef.current?.onBeforeEnter?.call(containerRef?.current,
                    {pathname, search}, {
                        prevent() {
                            blocker.reset();
                            blockingPromise.resolve();
                            navigated.current = false;
                        },
                        redirect,
                        continue() {
                            blocker.proceed();
                            blockingPromise.resolve();
                        }
                    }, router);
                navigated.current = true;
            } else {
                // For covering the 'server -> client' use case
                Promise.resolve(containerRef.current?.onBeforeLeave?.call(containerRef?.current, {
                    pathname,
                    search
                }, {prevent}, router))
                    .then((cmd: unknown) => {
                        if (cmd === postpone && containerRef.current) {
                            // postponed navigation: expose existing blocker to Flow
                            containerRef.current.serverConnected = (cancel) => {
                                if (cancel) {
                                    blocker.reset();
                                    blockingPromise.resolve();
                                } else {
                                    blocker.proceed();
                                    blockingPromise.resolve();
                                }
                            }
                        } else {
                            // permitted navigation: proceed with the blocker
                            blocker.proceed();
                            blockingPromise.resolve();
                        }
                    });
            }
        }
    }, [blocker.state, blocker.location]);

    useEffect(() => {
        if (blocker.state === 'blocked') {
            return;
        }
        if (navigated.current) {
            navigated.current = false;
            fireNavigated(location.pathname,location.search);
            return;
        }
        flow.serverSideRoutes[0].action({pathname: location.pathname, search: location.search})
            .then((container) => {
                const outlet = ref.current?.parentNode;
                if (outlet && outlet !== container.parentNode) {
                    outlet.append(container);
                    container.addEventListener('flow-portal-add', addPortalEventHandler as EventListener);
                    window.addEventListener('click',  navigateEventHandler);
                    containerRef.current = container
                }
                return container.onBeforeEnter?.call(container, {pathname: location.pathname, search: location.search}, {prevent, redirect, continue() {
                        fireNavigated(location.pathname,location.search);}}, router);
            })
            .then((result: unknown) => {
                if (typeof result === "function") {
                    result();
                }
            });
    }, [location]);

    return <>
        <output ref={ref} style={{display: "none"}}/>
        {portals.map(({children, domNode}) => createPortal(children, domNode))}
    </>;
}
Flow.type = 'FlowContainer'; // This is for copilot to recognize this

export const serverSideRoutes = [
    { path: '/*', element: <Flow/> },
];

/**
 * Load the script for an exported WebComponent with the given tag
 *
 * @param tag name of the exported web-component to load
 *
 * @returns Promise(resolve, reject) that is fulfilled on script load
 */
export const loadComponentScript = (tag: String): Promise<void> => {
    return new Promise((resolve, reject) => {
        useEffect(() => {
            const script = document.createElement('script');
            script.src = `/web-component/${tag}.js`;
            script.onload = function() {
                resolve();
            };
            script.onerror = function(err) {
                reject(err);
            };
            document.head.appendChild(script);

            return () => {
                document.head.removeChild(script);
            }
        }, []);
    });
};

interface Properties {
    [key: string]: string;
}

/**
 * Load WebComponent script and create a React element for the WebComponent.
 *
 * @param tag custom web-component tag name.
 * @param props optional Properties object to create element attributes with
 * @param onload optional callback to be called for script onload
 * @param onerror optional callback for error loading the script
 */
export const reactElement = (tag: string, props?: Properties, onload?: () => void, onerror?: (err:any) => void) => {
    loadComponentScript(tag).then(() => onload?.(), (err) => {
        if(onerror) {
            onerror(err);
        } else {
            console.error(`Failed to load script for ${tag}.`, err);
        }
    });

    if(props) {
        return React.createElement(tag, props);
    }
    return React.createElement(tag);
};

export default Flow;

// @ts-ignore
if (import.meta.hot) {
  // @ts-ignore
  import.meta.hot.accept((newModule) => {
    // A hot module replace for Flow.tsx happens when any JS/TS imported through @JsModule
    // or similar is updated because this updates generated-flow-imports.js and that in turn
    // is imported by this file. We have no means of hot replacing those files, e.g. some
    // custom lit element so we need to reload the page. */
    if (newModule) {
      window.location.reload();
    }
  });
}<|MERGE_RESOLUTION|>--- conflicted
+++ resolved
@@ -28,14 +28,8 @@
     useBlocker,
     useLocation,
     useNavigate,
-<<<<<<< HEAD
-    type NavigateOptions,
+    type NavigateOptions, useHref,
 } from "react-router";
-=======
-    type NavigateOptions, useHref,
-} from "react-router-dom";
-import type { AgnosticRouteObject } from '@remix-run/router';
->>>>>>> 380b15fe
 import { createPortal } from "react-dom";
 
 const flow = new _Flow({
