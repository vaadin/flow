--- conflicted
+++ resolved
@@ -271,11 +271,7 @@
                 window.addEventListener('popstate', popstateListener.listener, popstateListener.useCapture);
             }
 
-<<<<<<< HEAD
-            let matched = matchRoutes(routes, pathname);
-=======
-            let matched = matchRoutes(Array.from(routes), window.location.pathname);
->>>>>>> 1d16722b
+            let matched = matchRoutes(routes, window.location.pathname);
 
             // if router force navigated using 'Link' we will need to remove
             // flow from the view
