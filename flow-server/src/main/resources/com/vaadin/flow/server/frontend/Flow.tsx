/*
 * Copyright 2000-2024 Vaadin Ltd.
 *
 * Licensed under the Apache License, Version 2.0 (the "License"); you may not
 * use this file except in compliance with the License. You may obtain a copy of
 * the License at
 *
 * http://www.apache.org/licenses/LICENSE-2.0
 *
 * Unless required by applicable law or agreed to in writing, software
 * distributed under the License is distributed on an "AS IS" BASIS, WITHOUT
 * WARRANTIES OR CONDITIONS OF ANY KIND, either express or implied. See the
 * License for the specific language governing permissions and limitations under
 * the License.
 */
/// <reference lib="es2018" />
<<<<<<< HEAD
import { nanoid } from 'nanoid';
=======
>>>>>>> ac21c07f
import { Flow as _Flow } from 'Frontend/generated/jar-resources/Flow.js';
import React, { useCallback, useEffect, useReducer, useRef, useState, type ReactNode } from 'react';
import { matchRoutes, useBlocker, useLocation, useNavigate, type NavigateOptions, useHref } from 'react-router';
import { createPortal } from 'react-dom';

const flow = new _Flow({
    imports: () => import('Frontend/generated/flow/generated-flow-imports.js')
});

const router = {
    render() {
        return Promise.resolve();
    }
};

// ClickHandler for vaadin-router-go event is copied from vaadin/router click.js
// @ts-ignore
function getAnchorOrigin(anchor) {
    // IE11: on HTTP and HTTPS the default port is not included into
    // window.location.origin, so won't include it here either.
    const port = anchor.port;
    const protocol = anchor.protocol;
    const defaultHttp = protocol === 'http:' && port === '80';
    const defaultHttps = protocol === 'https:' && port === '443';
    const host =
        defaultHttp || defaultHttps
            ? anchor.hostname // does not include the port number (e.g. www.example.org)
            : anchor.host; // does include the port number (e.g. www.example.org:80)
    return `${protocol}//${host}`;
}

function normalizeURL(url: URL): void | string {
    // ignore click if baseURI does not match the document (external)
    if (!url.href.startsWith(document.baseURI)) {
        return;
    }

    // Normalize path against baseURI
    return '/' + url.href.slice(document.baseURI.length);
}

function extractPath(event: MouseEvent): void | string {
    // ignore the click if the default action is prevented
    if (event.defaultPrevented) {
        return;
    }

    // ignore the click if not with the primary mouse button
    if (event.button !== 0) {
        return;
    }

    // ignore the click if a modifier key is pressed
    if (event.shiftKey || event.ctrlKey || event.altKey || event.metaKey) {
        return;
    }

    // find the <a> element that the click is at (or within)
    let maybeAnchor = event.target;
    const path = event.composedPath
        ? event.composedPath()
        : // @ts-ignore
        event.path || [];

    // example to check: `for...of` loop here throws the "Not yet implemented" error
    for (let i = 0; i < path.length; i++) {
        const target = path[i];
        if (target.nodeName && target.nodeName.toLowerCase() === 'a') {
            maybeAnchor = target;
            break;
        }
    }

    // @ts-ignore
    while (maybeAnchor && maybeAnchor.nodeName.toLowerCase() !== 'a') {
        // @ts-ignore
        maybeAnchor = maybeAnchor.parentNode;
    }

    // ignore the click if not at an <a> element
    // @ts-ignore
    if (!maybeAnchor || maybeAnchor.nodeName.toLowerCase() !== 'a') {
        return;
    }

    const anchor = maybeAnchor as HTMLAnchorElement;

    // ignore the click if the <a> element has a non-default target
    if (anchor.target && anchor.target.toLowerCase() !== '_self') {
        return;
    }

    // ignore the click if the <a> element has the 'download' attribute
    if (anchor.hasAttribute('download')) {
        return;
    }

    // ignore the click if the <a> element has the 'router-ignore' attribute
    if (anchor.hasAttribute('router-ignore')) {
        return;
    }

    // ignore the click if the target URL is a fragment on the current page
    if (anchor.pathname === window.location.pathname && anchor.hash !== '') {
        // @ts-ignore
        window.location.hash = anchor.hash;
        return;
    }

    // ignore the click if the target is external to the app
    // In IE11 HTMLAnchorElement does not have the `origin` property
    // @ts-ignore
    const origin = anchor.origin || getAnchorOrigin(anchor);
    if (origin !== window.location.origin) {
        return;
    }

    return normalizeURL(new URL(anchor.href, anchor.baseURI));
}

/**
 * Fire 'vaadin-navigated' event to inform components of navigation.
 * @param pathname pathname of navigation
 * @param search search of navigation
 */
function fireNavigated(pathname: string, search: string) {
    setTimeout(() => {
        window.dispatchEvent(
            new CustomEvent('vaadin-navigated', {
                detail: {
                    pathname,
                    search
                }
            })
        );
        // @ts-ignore
        delete window.Vaadin.Flow.navigation;
    });
}

function postpone() {}

const prevent = () => postpone;

type RouterContainer = Awaited<ReturnType<(typeof flow.serverSideRoutes)[0]['action']>>;

type PortalEntry = {
    readonly children: ReactNode;
    readonly domNode: HTMLElement;
};

type FlowPortalProps = React.PropsWithChildren<
    Readonly<{
        domNode: HTMLElement;
        onRemove(): void;
    }>
>;

function FlowPortal({ children, domNode, onRemove }: FlowPortalProps) {
    useEffect(() => {
        domNode.addEventListener(
            'flow-portal-remove',
            (event: Event) => {
                event.preventDefault();
                onRemove();
            },
            { once: true }
        );
    }, []);

    return createPortal(children, domNode);
}

const ADD_FLOW_PORTAL = 'ADD_FLOW_PORTAL';

type AddFlowPortalAction = Readonly<{
    type: typeof ADD_FLOW_PORTAL;
    portal: React.ReactElement<FlowPortalProps>;
}>;

function addFlowPortal(portal: React.ReactElement<FlowPortalProps>): AddFlowPortalAction {
    return {
        type: ADD_FLOW_PORTAL,
        portal
    };
}

const REMOVE_FLOW_PORTAL = 'REMOVE_FLOW_PORTAL';

type RemoveFlowPortalAction = Readonly<{
    type: typeof REMOVE_FLOW_PORTAL;
    key: string;
}>;

function removeFlowPortal(key: string): RemoveFlowPortalAction {
    return {
        type: REMOVE_FLOW_PORTAL,
        key
    };
}

function flowPortalsReducer(
    portals: readonly React.ReactElement<FlowPortalProps>[],
    action: AddFlowPortalAction | RemoveFlowPortalAction
) {
    switch (action.type) {
        case ADD_FLOW_PORTAL:
            return [...portals, action.portal];
        case REMOVE_FLOW_PORTAL:
            return portals.filter(({ key }) => key !== action.key);
        default:
            return portals;
    }
}

type NavigateOpts = {
    to: string;
    callback: boolean;
    opts?: NavigateOptions;
};

type NavigateFn = (to: string, callback: boolean, opts?: NavigateOptions) => void;

/**
 * A hook providing the `navigate(path: string, opts?: NavigateOptions)` function
 * with React Router API that has more consistent history updates. Uses internal
 * queue for processing navigate calls.
 */
function useQueuedNavigate(
    waitReference: React.MutableRefObject<Promise<void> | undefined>,
    navigated: React.MutableRefObject<boolean>
): NavigateFn {
    const navigate = useNavigate();
    const navigateQueue = useRef<NavigateOpts[]>([]).current;
    const [navigateQueueLength, setNavigateQueueLength] = useState(0);

    const dequeueNavigation = useCallback(() => {
        const navigateArgs = navigateQueue.shift();
        if (navigateArgs === undefined) {
            // Empty queue, do nothing.
            return;
        }

        const blockingNavigate = async () => {
            if (waitReference.current) {
                await waitReference.current;
                waitReference.current = undefined;
            }
            navigated.current = !navigateArgs.callback;
            navigate(navigateArgs.to, navigateArgs.opts);
            setNavigateQueueLength(navigateQueue.length);
        };
        blockingNavigate();
    }, [navigate, setNavigateQueueLength]);

    const dequeueNavigationAfterCurrentTask = useCallback(() => {
        queueMicrotask(dequeueNavigation);
    }, [dequeueNavigation]);

    const enqueueNavigation = useCallback(
        (to: string, callback: boolean, opts?: NavigateOptions) => {
            navigateQueue.push({ to: to, callback: callback, opts: opts });
            setNavigateQueueLength(navigateQueue.length);
            if (navigateQueue.length === 1) {
                // The first navigation can be started right after any pending sync
                // jobs, which could add more navigations to the queue.
                dequeueNavigationAfterCurrentTask();
            }
        },
        [setNavigateQueueLength, dequeueNavigationAfterCurrentTask]
    );

    useEffect(
        () => () => {
            // The Flow component has rendered, but history might not be
            // updated yet, as React Router does it asynchronously.
            // Use microtask callback for history consistency.
            dequeueNavigationAfterCurrentTask();
        },
        [navigateQueueLength, dequeueNavigationAfterCurrentTask]
    );

    return enqueueNavigation;
}

function Flow() {
    const ref = useRef<HTMLOutputElement>(null);
    const navigate = useNavigate();
    const blocker = useBlocker(({ currentLocation, nextLocation }) => {
        navigated.current =
            navigated.current ||
            (nextLocation.pathname === currentLocation.pathname &&
                nextLocation.search === currentLocation.search &&
                nextLocation.hash === currentLocation.hash);
        return true;
    });
    const location = useLocation();
    const navigated = useRef<boolean>(false);
    const blockerHandled = useRef<boolean>(false);
    const fromAnchor = useRef<boolean>(false);
    const containerRef = useRef<RouterContainer | undefined>(undefined);
    const roundTrip = useRef<Promise<void> | undefined>(undefined);
    const queuedNavigate = useQueuedNavigate(roundTrip, navigated);
    const basename = useHref('/');

    // portalsReducer function is used as state outside the Flow component.
    const [portals, dispatchPortalAction] = useReducer(flowPortalsReducer, []);

    const addPortalEventHandler = useCallback(
        (event: CustomEvent<PortalEntry>) => {
            event.preventDefault();

<<<<<<< HEAD
            const key = nanoid();
=======
            const key = Math.random().toString(36).slice(2);
>>>>>>> ac21c07f
            dispatchPortalAction(
                addFlowPortal(
                    <FlowPortal
                        key={key}
                        domNode={event.detail.domNode}
                        onRemove={() => dispatchPortalAction(removeFlowPortal(key))}
                    >
                        {event.detail.children}
                    </FlowPortal>
                )
            );
        },
        [dispatchPortalAction]
    );

    const navigateEventHandler = useCallback(
        (event: MouseEvent) => {
            const path = extractPath(event);
            if (!path) {
                return;
            }

            if (event && event.preventDefault) {
                event.preventDefault();
            }

            navigated.current = false;
            // When navigation is triggered by click on a link, fromAnchor is set to true
            // in order to get a server round-trip even when navigating to the same URL again
            fromAnchor.current = true;
            navigate(path);
            // Dispatch close event for overlay drawer on click navigation.
            window.dispatchEvent(new CustomEvent('close-overlay-drawer'));
        },
        [navigate]
    );

    const vaadinRouterGoEventHandler = useCallback(
        (event: CustomEvent<URL>) => {
            const url = event.detail;
            const path = normalizeURL(url);
            if (!path) {
                return;
            }

            event.preventDefault();
            navigate(path);
        },
        [navigate]
    );

    const vaadinNavigateEventHandler = useCallback(
        (event: CustomEvent<{ state: unknown; url: string; replace?: boolean; callback: boolean }>) => {
            // @ts-ignore
            window.Vaadin.Flow.navigation = true;
            const path = '/' + event.detail.url;
            fromAnchor.current = false;
            queuedNavigate(path, event.detail.callback, { state: event.detail.state, replace: event.detail.replace });
        },
        [navigate]
    );

    const redirect = useCallback(
        (path: string) => {
            return () => {
                navigate(path, { replace: true });
            };
        },
        [navigate]
    );

    useEffect(() => {
        // @ts-ignore
        window.addEventListener('vaadin-router-go', vaadinRouterGoEventHandler);
        // @ts-ignore
        window.addEventListener('vaadin-navigate', vaadinNavigateEventHandler);

        return () => {
            // @ts-ignore
            window.removeEventListener('vaadin-router-go', vaadinRouterGoEventHandler);
            // @ts-ignore
            window.removeEventListener('vaadin-navigate', vaadinNavigateEventHandler);
        };
    }, [vaadinRouterGoEventHandler, vaadinNavigateEventHandler]);

    useEffect(() => {
        return () => {
            containerRef.current?.parentNode?.removeChild(containerRef.current);
            containerRef.current?.removeEventListener('flow-portal-add', addPortalEventHandler as EventListener);
            containerRef.current = undefined;
        };
    }, []);

    useEffect(() => {
        if (blocker.state === 'blocked') {
            if (blockerHandled.current) {
                // Blocker is handled and the new navigation
                // gets queued to be executed after the current handling ends.
                const { pathname, state } = blocker.location;
                // Clear base name to not get /baseName/basename/path
                const pathNoBase = pathname.substring(basename.length);
                // path should always start with / else react-router will append to current url
                queuedNavigate(pathNoBase.startsWith('/') ? pathNoBase : '/' + pathNoBase, true, {
                    state: state,
                    replace: true
                });
                return;
            }
            blockerHandled.current = true;
            let blockingPromise: any;
            roundTrip.current = new Promise<void>(
                (resolve, reject) => (blockingPromise = { resolve: resolve, reject: reject })
            );
            // Release blocker handling after promise is fulfilled
            roundTrip.current.then(
                () => (blockerHandled.current = false),
                () => (blockerHandled.current = false)
            );

            // Proceed to the blocked location, unless the navigation originates from a click on a link.
            // In that case continue with function execution and perform a server round-trip
            if (navigated.current && !fromAnchor.current) {
                blocker.proceed();
                blockingPromise.resolve();
                return;
            }
            fromAnchor.current = false;
            const { pathname, search } = blocker.location;
            const routes = ((window as any)?.Vaadin?.routesConfig || []) as any[];
            let matched = matchRoutes(Array.from(routes), pathname);

            // Navigation between server routes
            // @ts-ignore
            if (matched && matched.filter((path) => path.route?.element?.type?.name === Flow.name).length != 0) {
                containerRef.current?.onBeforeEnter?.call(
                    containerRef?.current,
                    { pathname, search },
                    {
                        prevent() {
                            blocker.reset();
                            blockingPromise.resolve();
                            navigated.current = false;
                        },
                        redirect,
                        continue() {
                            blocker.proceed();
                            blockingPromise.resolve();
                        }
                    },
                    router
                );
                navigated.current = true;
            } else {
                // For covering the 'server -> client' use case
                Promise.resolve(
                    containerRef.current?.onBeforeLeave?.call(
                        containerRef?.current,
                        {
                            pathname,
                            search
                        },
                        { prevent },
                        router
                    )
                ).then((cmd: unknown) => {
                    if (cmd === postpone && containerRef.current) {
                        // postponed navigation: expose existing blocker to Flow
                        containerRef.current.serverConnected = (cancel) => {
                            if (cancel) {
                                blocker.reset();
                                blockingPromise.resolve();
                            } else {
                                blocker.proceed();
                                blockingPromise.resolve();
                            }
                        };
                    } else {
                        // permitted navigation: proceed with the blocker
                        blocker.proceed();
                        blockingPromise.resolve();
                    }
                });
            }
        }
    }, [blocker.state, blocker.location]);

    useEffect(() => {
        if (blocker.state === 'blocked') {
            return;
        }
        if (navigated.current) {
            navigated.current = false;
            fireNavigated(location.pathname, location.search);
            return;
        }
        flow.serverSideRoutes[0]
            .action({ pathname: location.pathname, search: location.search })
            .then((container) => {
                const outlet = ref.current?.parentNode;
                if (outlet && outlet !== container.parentNode) {
                    outlet.append(container);
                    container.addEventListener('flow-portal-add', addPortalEventHandler as EventListener);
                    window.addEventListener('click', navigateEventHandler);
                    containerRef.current = container;
                }
                return container.onBeforeEnter?.call(
                    container,
                    { pathname: location.pathname, search: location.search },
                    {
                        prevent,
                        redirect,
                        continue() {
                            fireNavigated(location.pathname, location.search);
                        }
                    },
                    router
                );
            })
            .then((result: unknown) => {
                if (typeof result === 'function') {
                    result();
                }
            });
    }, [location]);

    return (
        <>
            <output ref={ref} style={{ display: 'none' }} />
            {portals}
        </>
    );
}
Flow.type = 'FlowContainer'; // This is for copilot to recognize this

export const serverSideRoutes = [{ path: '/*', element: <Flow /> }];

/**
 * Load the script for an exported WebComponent with the given tag
 *
 * @param tag name of the exported web-component to load
 *
 * @returns Promise(resolve, reject) that is fulfilled on script load
 */
export const loadComponentScript = (tag: String): Promise<void> => {
    return new Promise((resolve, reject) => {
        useEffect(() => {
            const script = document.createElement('script');
            script.src = `/web-component/${tag}.js`;
            script.onload = function () {
                resolve();
            };
            script.onerror = function (err) {
                reject(err);
            };
            document.head.appendChild(script);

            return () => {
                document.head.removeChild(script);
            };
        }, []);
    });
};

interface Properties {
    [key: string]: string;
}

/**
 * Load WebComponent script and create a React element for the WebComponent.
 *
 * @param tag custom web-component tag name.
 * @param props optional Properties object to create element attributes with
 * @param onload optional callback to be called for script onload
 * @param onerror optional callback for error loading the script
 */
export const reactElement = (tag: string, props?: Properties, onload?: () => void, onerror?: (err: any) => void) => {
    loadComponentScript(tag).then(
        () => onload?.(),
        (err) => {
            if (onerror) {
                onerror(err);
            } else {
                console.error(`Failed to load script for ${tag}.`, err);
            }
        }
    );

    if (props) {
        return React.createElement(tag, props);
    }
    return React.createElement(tag);
};

export default Flow;

// @ts-ignore
if (import.meta.hot) {
    // @ts-ignore
    import.meta.hot.accept((newModule) => {
        // A hot module replace for Flow.tsx happens when any JS/TS imported through @JsModule
        // or similar is updated because this updates generated-flow-imports.js and that in turn
        // is imported by this file. We have no means of hot replacing those files, e.g. some
        // custom lit element so we need to reload the page. */
        if (newModule) {
            window.location.reload();
        }
    });
}<|MERGE_RESOLUTION|>--- conflicted
+++ resolved
@@ -14,10 +14,6 @@
  * the License.
  */
 /// <reference lib="es2018" />
-<<<<<<< HEAD
-import { nanoid } from 'nanoid';
-=======
->>>>>>> ac21c07f
 import { Flow as _Flow } from 'Frontend/generated/jar-resources/Flow.js';
 import React, { useCallback, useEffect, useReducer, useRef, useState, type ReactNode } from 'react';
 import { matchRoutes, useBlocker, useLocation, useNavigate, type NavigateOptions, useHref } from 'react-router';
@@ -330,11 +326,7 @@
         (event: CustomEvent<PortalEntry>) => {
             event.preventDefault();
 
-<<<<<<< HEAD
-            const key = nanoid();
-=======
             const key = Math.random().toString(36).slice(2);
->>>>>>> ac21c07f
             dispatchPortalAction(
                 addFlowPortal(
                     <FlowPortal
