--- conflicted
+++ resolved
@@ -10,16 +10,14 @@
   "license": "Apache-2.0",
   "dependencies": {},
   "devDependencies": {
-<<<<<<< HEAD
     "vite": "6.0.0-alpha.20",
-    "@vitejs/plugin-react": "4.3.0",
-    "@rollup/plugin-replace": "5.0.5",
-=======
+    "@vitejs/plugin-react": "4.3.1",
+    "@preact/signals-react-transform": "0.4.0",
+    "@rollup/plugin-replace": "5.0.7",
     "vite": "5.4.2",
     "@vitejs/plugin-react": "4.3.1",
     "@preact/signals-react-transform": "0.4.0",
     "@rollup/plugin-replace": "5.0.7",
->>>>>>> 03e60b4f
     "@rollup/pluginutils": "5.1.0",
     "@babel/preset-react": "7.24.7",
     "rollup-plugin-visualizer": "5.12.0",
