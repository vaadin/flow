{
  "private": true,
  "description": "A ",
  "main": "index.js",
  "scripts": {
    "test": "echo \"Error: no test specified\" && exit 1"
  },
  "author": "Artur Signell",
  "license": "Apache-2.0",
  "dependencies": {},
  "devDependencies": {
<<<<<<< HEAD
    "vite": "6.0.0-beta.4",
    "@vitejs/plugin-react": "4.3.2",
=======
    "vite": "5.4.10",
    "@vitejs/plugin-react": "4.3.3",
>>>>>>> abddf7b8
    "@preact/signals-react-transform": "0.4.0",
    "@rollup/plugin-replace": "6.0.1",
    "@rollup/pluginutils": "5.1.2",
    "@babel/preset-react": "7.25.9",
    "rollup-plugin-visualizer": "5.12.0",
    "rollup-plugin-brotli": "3.1.0",
    "vite-plugin-checker": "0.8.0",
    "workbox-build": "7.1.1",
    "transform-ast": "2.4.4"
  }
}<|MERGE_RESOLUTION|>--- conflicted
+++ resolved
@@ -9,13 +9,8 @@
   "license": "Apache-2.0",
   "dependencies": {},
   "devDependencies": {
-<<<<<<< HEAD
     "vite": "6.0.0-beta.4",
-    "@vitejs/plugin-react": "4.3.2",
-=======
-    "vite": "5.4.10",
     "@vitejs/plugin-react": "4.3.3",
->>>>>>> abddf7b8
     "@preact/signals-react-transform": "0.4.0",
     "@rollup/plugin-replace": "6.0.1",
     "@rollup/pluginutils": "5.1.2",
