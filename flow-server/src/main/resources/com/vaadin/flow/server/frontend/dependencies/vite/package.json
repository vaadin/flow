{
  "name": "flow-vite-dependencies",
  "version": "1.0.0",
  "description": "",
  "main": "index.js",
  "scripts": {
    "test": "echo \"Error: no test specified\" && exit 1"
  },
  "author": "Artur Signell",
  "license": "Apache-2.0",
  "dependencies": {},
  "devDependencies": {
<<<<<<< HEAD
    "vite": "6.0.0-alpha.15",
    "@vitejs/plugin-react": "4.2.1",
=======
    "vite": "5.2.11",
    "@vitejs/plugin-react": "4.3.0",
>>>>>>> a463b40d
    "@rollup/plugin-replace": "5.0.5",
    "@rollup/pluginutils": "5.1.0",
    "@babel/preset-react": "7.24.1",
    "rollup-plugin-visualizer": "5.12.0",
    "rollup-plugin-brotli": "3.1.0",
    "vite-plugin-checker": "0.6.4",
    "workbox-build": "7.1.0",
    "transform-ast": "2.4.4"
  }
}<|MERGE_RESOLUTION|>--- conflicted
+++ resolved
@@ -10,13 +10,8 @@
   "license": "Apache-2.0",
   "dependencies": {},
   "devDependencies": {
-<<<<<<< HEAD
     "vite": "6.0.0-alpha.15",
-    "@vitejs/plugin-react": "4.2.1",
-=======
-    "vite": "5.2.11",
     "@vitejs/plugin-react": "4.3.0",
->>>>>>> a463b40d
     "@rollup/plugin-replace": "5.0.5",
     "@rollup/pluginutils": "5.1.0",
     "@babel/preset-react": "7.24.1",
