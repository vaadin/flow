--- conflicted
+++ resolved
@@ -10,15 +10,7 @@
   "license": "Apache-2.0",
   "dependencies": {},
   "devDependencies": {
-<<<<<<< HEAD
     "vite": "6.0.0-beta.1",
-    "@vitejs/plugin-react": "4.3.1",
-    "@preact/signals-react-transform": "0.4.0",
-    "@rollup/plugin-replace": "5.0.7",
-    "vite": "5.4.2",
-=======
-    "vite": "5.4.4",
->>>>>>> 20623f59
     "@vitejs/plugin-react": "4.3.1",
     "@preact/signals-react-transform": "0.4.0",
     "@rollup/plugin-replace": "5.0.7",
