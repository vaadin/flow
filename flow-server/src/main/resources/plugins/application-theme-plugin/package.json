--- conflicted
+++ resolved
@@ -6,11 +6,7 @@
   ],
   "repository": "vaadin/flow",
   "name": "@vaadin/application-theme-plugin",
-<<<<<<< HEAD
-  "version": "0.1.2",
-=======
-  "version": "0.1.3",
->>>>>>> 18ee5598
+  "version": "0.1.4",
   "main": "application-theme-plugin.js",
   "author": "Vaadin Ltd",
   "license": "Apache-2.0",
