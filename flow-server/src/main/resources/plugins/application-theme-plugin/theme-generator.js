--- conflicted
+++ resolved
@@ -46,11 +46,7 @@
  *
  * @param {string} themeFolder folder of the theme
  * @param {string} themeName name of the handled theme
-<<<<<<< HEAD
- * @param {json} themeProperties theme.json contents
-=======
  * @param {JSON Object} themeProperties content of theme.json
->>>>>>> df7a5f80
  * @returns {string} theme file content
  */
 function generateThemeFile(themeFolder, themeName, themeProperties) {
@@ -87,8 +83,14 @@
   });
 
   let i = 0;
-<<<<<<< HEAD
   if (themeProperties.documentCss) {
+    const missingModules = checkModules(themeProperties.documentCss);
+    if(missingModules.length > 0) {
+      throw Error("Missing npm modules or files '" + missingModules.join("', '")
+        + "' for documentCss marked in 'theme.json'.\n" +
+        "Install or update package(s) by adding a @NpmPackage annotation or install it using 'npm/pnpm i'");
+
+    }
     themeProperties.documentCss.forEach((cssImport) => {
       const variable = 'module' + i++;
       imports.push(`import ${variable} from '${cssImport}';\n`);
@@ -96,7 +98,6 @@
       globalCssCode.push(`injectGlobalCss(${variable}.toString(), document);\n    `);
     });
   }
-=======
   if (themeProperties.importCss) {
     const missingModules = checkModules(themeProperties.importCss);
     if(missingModules.length > 0) {
@@ -112,7 +113,6 @@
     });
   }
 
->>>>>>> df7a5f80
   componentsFiles.forEach((componentCss) => {
     const filename = path.basename(componentCss);
     const tag = filename.replace('.css', '');
