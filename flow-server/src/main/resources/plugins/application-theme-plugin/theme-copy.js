--- conflicted
+++ resolved
@@ -36,10 +36,6 @@
  */
 function copyThemeResources(themeFolder, projectStaticAssetsOutputFolder, logger) {
   const staticAssetsThemeFolder = path.resolve(projectStaticAssetsOutputFolder, "themes", path.basename(themeFolder));
-<<<<<<< HEAD
-  if (!fs.existsSync(staticAssetsThemeFolder)) {
-    fs.mkdirSync(staticAssetsThemeFolder, {recursive: true});
-=======
   const collection = collectFolders(themeFolder, logger);
 
   // Only create assets folder if there are files to copy.
@@ -58,7 +54,6 @@
       const targetFile = path.resolve(staticAssetsThemeFolder, relativeFile);
       copyFileIfAbsentOrNewer(file, targetFile, logger);
     });
->>>>>>> 6fd2efeb
   }
 }
 
