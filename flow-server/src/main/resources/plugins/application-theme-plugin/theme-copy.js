/*
 * Copyright 2000-2020 Vaadin Ltd.
 *
 * Licensed under the Apache License, Version 2.0 (the "License"); you may not
 * use this file except in compliance with the License. You may obtain a copy of
 * the License at
 *
 * http://www.apache.org/licenses/LICENSE-2.0
 *
 * Unless required by applicable law or agreed to in writing, software
 * distributed under the License is distributed on an "AS IS" BASIS, WITHOUT
 * WARRANTIES OR CONDITIONS OF ANY KIND, either express or implied. See the
 * License for the specific language governing permissions and limitations under
 * the License.
 */

/**
 * This contains functions and features used to copy theme files.
 */

const fs = require('fs');
const path = require('path');
const glob = require('glob');

/**
<<<<<<< HEAD
 * Copy theme files to static assets folder. All files in the theme folder will be copied excluding
 * css, js and json files that will be handled by webpack and not be shared as static files.
 *
 * @param {string} themeFolder Folder with theme file
 * @param {string} projectStaticAssetsOutputFolder resources output folder
 */
function copyThemeResources(themeFolder, projectStaticAssetsOutputFolder) {
  if (!fs.existsSync(path.resolve(projectStaticAssetsOutputFolder))) {
    require('mkdirp')(path.resolve(projectStaticAssetsOutputFolder));
  }
  copyThemeFiles(themeFolder, projectStaticAssetsOutputFolder);
}

const ignoredFileExtensions = [".css", ".js", ".json"];

/**
 * Recursively copy files found in theme folder excluding any with a extension found in the `ignoredFileExtensions` array.
 *
 * Any folders met will be generated and the contents copied.
 *
 * @param {string} folderToCopy folder to copy files from
 * @param {string} targetFolder folder to copy files to
 */
function copyThemeFiles(folderToCopy, targetFolder) {
  fs.readdirSync(folderToCopy).forEach(file => {
    if (fs.statSync(path.resolve(folderToCopy, file)).isDirectory()) {
      if (!fs.existsSync(path.resolve(targetFolder, file))) {
        fs.mkdirSync(path.resolve(targetFolder, file), {recursive: true});
      }
      copyThemeFiles(path.resolve(folderToCopy, file), path.resolve(targetFolder, file));
    } else if (!ignoredFileExtensions.includes(path.extname(file))) {
      fs.copyFileSync(path.resolve(folderToCopy, file), path.resolve(targetFolder, file));
    }
  });
}


/**
=======
>>>>>>> f0a6e84e
 * Copy any static node_modules assets marked in theme.json to
 * project static assets folder.
 *
 * The theme.json content for assets is set up as:
 * {
 *   assets: {
 *     "node_module identifier": {
 *       "copy-rule": "target/folder",
 *     }
 *   }
 * }
 *
 * This would mean that an asset would be built as:
 * "@fortawesome/fontawesome-free": {
 *   "svgs/regular/**": "fortawesome/icons"
 * }
 * Where '@fortawesome/fontawesome-free' is the npm package, 'svgs/regular/**' is what should be copied
 * and 'fortawesome/icons' is the target directory under projectStaticAssetsOutputFolder where things
 * will get copied to.
 *
 * Note! there can be multiple copy-rules with target folders for one npm package asset.
 *
 * @param {json} themeProperties
 * @param {string} projectStaticAssetsOutputFolder
 * @param {logger} theme plugin logger
 */
function copyStaticAssets(themeProperties, projectStaticAssetsOutputFolder, logger) {

  const assets = themeProperties['assets'];
  if (!assets) {
    logger.log("no assets to handle no static assets were copied");
    return;
  }

  fs.mkdirSync(projectStaticAssetsOutputFolder, {
    recursive: true
  });
  Object.keys(assets).forEach((module) => {

    const copyRules = assets[module];
    Object.keys(copyRules).forEach((copyRule) => {
      const nodeSources = path.resolve('node_modules/', module, copyRule);
      const files = glob.sync(nodeSources, { nodir: true });
      const targetFolder = path.resolve(projectStaticAssetsOutputFolder, copyRules[copyRule]);

      fs.mkdirSync(targetFolder, {
        recursive: true
      });
      files.forEach((file) => {
        logger.trace("Copying: ", file, '=>', targetFolder);
        fs.copyFileSync(file, path.resolve(targetFolder, path.basename(file)));
      });
    });
  });
};

module.exports = copyStaticAssets;<|MERGE_RESOLUTION|>--- conflicted
+++ resolved
@@ -23,47 +23,6 @@
 const glob = require('glob');
 
 /**
-<<<<<<< HEAD
- * Copy theme files to static assets folder. All files in the theme folder will be copied excluding
- * css, js and json files that will be handled by webpack and not be shared as static files.
- *
- * @param {string} themeFolder Folder with theme file
- * @param {string} projectStaticAssetsOutputFolder resources output folder
- */
-function copyThemeResources(themeFolder, projectStaticAssetsOutputFolder) {
-  if (!fs.existsSync(path.resolve(projectStaticAssetsOutputFolder))) {
-    require('mkdirp')(path.resolve(projectStaticAssetsOutputFolder));
-  }
-  copyThemeFiles(themeFolder, projectStaticAssetsOutputFolder);
-}
-
-const ignoredFileExtensions = [".css", ".js", ".json"];
-
-/**
- * Recursively copy files found in theme folder excluding any with a extension found in the `ignoredFileExtensions` array.
- *
- * Any folders met will be generated and the contents copied.
- *
- * @param {string} folderToCopy folder to copy files from
- * @param {string} targetFolder folder to copy files to
- */
-function copyThemeFiles(folderToCopy, targetFolder) {
-  fs.readdirSync(folderToCopy).forEach(file => {
-    if (fs.statSync(path.resolve(folderToCopy, file)).isDirectory()) {
-      if (!fs.existsSync(path.resolve(targetFolder, file))) {
-        fs.mkdirSync(path.resolve(targetFolder, file), {recursive: true});
-      }
-      copyThemeFiles(path.resolve(folderToCopy, file), path.resolve(targetFolder, file));
-    } else if (!ignoredFileExtensions.includes(path.extname(file))) {
-      fs.copyFileSync(path.resolve(folderToCopy, file), path.resolve(targetFolder, file));
-    }
-  });
-}
-
-
-/**
-=======
->>>>>>> f0a6e84e
  * Copy any static node_modules assets marked in theme.json to
  * project static assets folder.
  *
