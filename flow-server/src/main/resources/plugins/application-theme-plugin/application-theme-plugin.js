/*
 * Copyright 2000-2020 Vaadin Ltd.
 *
 * Licensed under the Apache License, Version 2.0 (the "License"); you may not
 * use this file except in compliance with the License. You may obtain a copy of
 * the License at
 *
 * http://www.apache.org/licenses/LICENSE-2.0
 *
 * Unless required by applicable law or agreed to in writing, software
 * distributed under the License is distributed on an "AS IS" BASIS, WITHOUT
 * WARRANTIES OR CONDITIONS OF ANY KIND, either express or implied. See the
 * License for the specific language governing permissions and limitations under
 * the License.
 */

const fs = require('fs');
const path = require('path');
const generateThemeFile = require('./theme-generator');
const { copyStaticAssets } = require('./theme-copy');

let logger;

<<<<<<< HEAD
// matches themes folder name in 'themes/my-theme/my-theme.js'
const nameRegex = /themes\/(.*)\/\1.js/g;
=======
// matches theme folder name in 'theme/my-theme/my-theme.js'
const nameRegex = /theme\/(.*)\/\1.generated.js/g;
>>>>>>> 7bb61812

/**
 * The application theme plugin is for generating, collecting and copying of theme files for the application theme.
 *
 * The plugin should be supplied with the paths for
 *
 *  themeResourceFolder             - theme folder where flow copies local and jar resource frontend files
 *  themeProjectFolders             - array of possible locations for theme folders inside the project
 *  projectStaticAssetsOutputFolder - path to where static assets should be put
 */
class ApplicationThemePlugin {
  constructor(options) {
    this.options = options;

    if (!this.options.themeResourceFolder) {
      throw new Error("Missing themeResourceFolder path");
    }
    if (!this.options.projectStaticAssetsOutputFolder) {
      throw new Error("Missing projectStaticAssetsOutputFolder path");
    }
    if (!this.options.themeProjectFolders) {
      throw new Error("Missing themeProjectFolders path array");
    }
  }

  apply(compiler) {
    logger = compiler.getInfrastructureLogger("ApplicationThemePlugin");

    compiler.hooks.afterEnvironment.tap("ApplicationThemePlugin", () => {
      const generatedThemeFile = path.resolve(this.options.themeResourceFolder, "theme-generated.js");
      if (fs.existsSync(generatedThemeFile)) {

        // read theme name from the theme-generated.js as there we always mark the used theme for webpack to handle.
        const themeName = nameRegex.exec(fs.readFileSync(generatedThemeFile, {encoding: 'utf8'}))[1];
        if (!themeName) {
          throw new Error("Couldn't parse theme name from '" + generatedThemeFile + "'.");
        }

        let themeFound = false;
        for (let i = 0; i<this.options.themeProjectFolders.length; i++) {
          const themeProjectFolder = this.options.themeProjectFolders[i];
          if (fs.existsSync(themeProjectFolder)) {
            logger.info("Searching themes folder ", themeProjectFolder, " for theme ", themeName);
            const handled = handleThemes(themeName, themeProjectFolder, this.options.projectStaticAssetsOutputFolder);
            if (handled) {
              if(themeFound) {
                throw new Error("Found theme files in '" + themeProjectFolder + "' and '"
                  + themeFound + "'. Theme should only be available in one folder");
              }
              logger.info("Found theme files from '", themeProjectFolder, "'");
              themeFound = themeProjectFolder;
            }
          }
        }

        if (fs.existsSync(this.options.themeResourceFolder)) {
          if (themeFound && fs.existsSync(path.resolve(this.options.themeResourceFolder, themeName))) {
            throw new Error("Theme '" + themeName + "'should not exist inside a jar and in the project at the same time\n" +
              "Extending another theme is possible by adding { \"parent\": \"my-parent-theme\" } entry to the theme.json file inside your theme folder.");
          }
          logger.debug("Searching theme jar resource folder ", this.options.themeResourceFolder, " for theme ", themeName);
          handleThemes(themeName, this.options.themeResourceFolder, this.options.projectStaticAssetsOutputFolder);
        }
      } else {
        logger.debug("Skipping Vaadin application theme handling.");
        logger.trace("Most likely no @Theme annotation for application or only themeClass used.");
      }
    });
  }
}

module.exports = ApplicationThemePlugin;

/**
 * Copies static resources for theme and generates/writes the [theme-name].js for webpack to handle.
 *
 * @param {string} themeName name of theme to handle
 * @param {string} themesFolder folder containing application theme folders
 * @param {string} projectStaticAssetsOutputFolder folder to output files to
 *
 * @returns true if theme was found else false.
 */
function handleThemes(themeName, themesFolder, projectStaticAssetsOutputFolder) {
  const themeFolder = path.resolve(themesFolder, themeName);
  if (fs.existsSync(themeFolder)) {
    logger.debug("Found theme ", themeName, " in folder ", themeFolder);

    const themeProperties = getThemeProperties(themeFolder);

    copyStaticAssets(themeName, themeProperties, projectStaticAssetsOutputFolder, logger);

    const themeFile = generateThemeFile(themeFolder, themeName, themeProperties);

    fs.writeFileSync(path.resolve(themeFolder, themeName + '.generated.js'), themeFile);
    return true;
  }
  return false;
};

function getThemeProperties(themeFolder) {
  const themePropertyFile = path.resolve(themeFolder, 'theme.json');
  if (!fs.existsSync(themePropertyFile)) {
    return {};
  }
  return JSON.parse(fs.readFileSync(themePropertyFile));
};<|MERGE_RESOLUTION|>--- conflicted
+++ resolved
@@ -21,13 +21,8 @@
 
 let logger;
 
-<<<<<<< HEAD
-// matches themes folder name in 'themes/my-theme/my-theme.js'
-const nameRegex = /themes\/(.*)\/\1.js/g;
-=======
-// matches theme folder name in 'theme/my-theme/my-theme.js'
-const nameRegex = /theme\/(.*)\/\1.generated.js/g;
->>>>>>> 7bb61812
+// matches theme folder name in 'themes/my-theme/my-theme.js'
+const nameRegex = /themes\/(.*)\/\1.generated.js/g;
 
 /**
  * The application theme plugin is for generating, collecting and copying of theme files for the application theme.
