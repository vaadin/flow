/*
 * Copyright 2000-2024 Vaadin Ltd.
 *
 * Licensed under the Apache License, Version 2.0 (the "License"); you may not
 * use this file except in compliance with the License. You may obtain a copy of
 * the License at
 *
 * http://www.apache.org/licenses/LICENSE-2.0
 *
 * Unless required by applicable law or agreed to in writing, software
 * distributed under the License is distributed on an "AS IS" BASIS, WITHOUT
 * WARRANTIES OR CONDITIONS OF ANY KIND, either express or implied. See the
 * License for the specific language governing permissions and limitations under
 * the License.
 */

/**
 * This plugin handles adding/deleting theme resources events and triggers
 * theme meta data re-generation and application theme update on the fly.
 */
class ThemeLiveReloadPlugin {
  /**
   * Create a new instance of ThemeLiveReloadPlugin
   * @param processThemeResourcesCallback callback which is called on
   * adding/deleting of theme resource files to re-generate theme meta
   * data and apply theme changes to application.
   */
  constructor(processThemeResourcesCallback) {
    if (!processThemeResourcesCallback || typeof processThemeResourcesCallback !== 'function') {
      throw new Error(
        "Couldn't instantiate a ThemeLiveReloadPlugin" +
          ' instance, because theme resources process callback is not set' +
          ' and, thus, no information provided what to do upon' +
          ' adding/deleting theme resource files. Please provide this' +
          ' callback as a ThemeLiveReloadPlugin constructor parameter.'
      );
    }
    this.processThemeResourcesCallback = processThemeResourcesCallback;
    // Component style sheet might be deleted from parent theme folder, so
    // the regexp does not contain the exact theme name
    this.componentStyleFileRegexp = /(\\|\/)themes\1([\s\S]*)\1components\1(.*)\.css$/;
    // There might be several theme generated files in the generated
    // folder, so the regexp does not contain the exact theme name
    this.themeGeneratedFileRegexp = /theme-[\s\S]*?\.generated\.js$/;
  }

  apply(compiler) {
    // Adds a hook for theme files change event
    compiler.hooks.watchRun.tapAsync('ThemeLiveReloadPlugin', (compilation, callback) => {
      const logger = compiler.getInfrastructureLogger('ThemeLiveReloadPlugin');
      const changedFilesMap = compiler.watchFileSystem.watcher.mtimes;
      if (changedFilesMap !== {}) {
        let themeName = undefined;
        let themeGeneratedFileChanged = false;
        let themeGeneratedFileDeleted = false;
        let deletedComponentStyleFile = undefined;
        const changedFilesPaths = Object.keys(changedFilesMap);
        logger.debug('Detected changes in the following files ' + changedFilesPaths);
        changedFilesPaths.forEach((changedFilePath) => {
          const file = `${changedFilePath}`;
          const themeGeneratedFileChangedNow = file.match(this.themeGeneratedFileRegexp);
          const timestamp = changedFilesMap[changedFilePath];
          // null or negative timestamp means file delete
          const fileRemoved = timestamp === null || timestamp < 0;

          if (themeGeneratedFileChangedNow) {
            themeGeneratedFileChanged = true;
            if (fileRemoved) {
              themeGeneratedFileDeleted = true;
            }
          } else if (fileRemoved) {
            const matchResult = file.match(this.componentStyleFileRegexp);
            if (matchResult) {
              themeName = matchResult[2];
              deletedComponentStyleFile = file;
            }
          }
        });
        // This is considered as a workaround for
        // https://github.com/vaadin/flow/issues/9948: delete component
        // styles and theme generated file in one run to not have webpack
        // compile error
        if (deletedComponentStyleFile && !themeGeneratedFileDeleted) {
          logger.warn(
            "Custom theme component style sheet '" +
              deletedComponentStyleFile +
              "' has been deleted.\n\n" +
              "You should also delete './src/main/frontend/generated/theme-" +
              themeName +
              ".generated.js' or './frontend/generated/theme-"+themeName+".generated.js' (simultaneously) with the component stylesheet'.\n" +
              "Otherwise it will cause a webpack compilation error 'no such file or directory', as component style sheets are referenced from " +
<<<<<<< HEAD
              "'./src/main/frontend/generated/theme-" +
              themeName +
              ".generated.js'.\n\n" +
=======
              "the 'theme-" + themeName + ".generated.js'.\n\n" +
>>>>>>> 8810e09c
              "If you encounter a 'no such file or directory' error in your application, just click on the overlay (or refresh the browser page), and it should disappear.\n\n" +
              'It should then be possible to continue working on the application and theming.\n' +
              "If it doesn't help, you need to restart the application."
          );
        }

        // Webpack watches to the changes in theme-[my-theme].generated.js
        // because it is referenced from theme.js. Changes in this file
        // should not trigger the theme handling callback (which
        // re-generates theme-[my-theme].generated.js),
        // otherwise it will get into infinite re-compilation loop.
        if (themeGeneratedFileDeleted || !themeGeneratedFileChanged) {
          this.processThemeResourcesCallback(logger);
        }
      }
      callback();
    });
  }
}

module.exports = ThemeLiveReloadPlugin;<|MERGE_RESOLUTION|>--- conflicted
+++ resolved
@@ -89,13 +89,7 @@
               themeName +
               ".generated.js' or './frontend/generated/theme-"+themeName+".generated.js' (simultaneously) with the component stylesheet'.\n" +
               "Otherwise it will cause a webpack compilation error 'no such file or directory', as component style sheets are referenced from " +
-<<<<<<< HEAD
-              "'./src/main/frontend/generated/theme-" +
-              themeName +
-              ".generated.js'.\n\n" +
-=======
               "the 'theme-" + themeName + ".generated.js'.\n\n" +
->>>>>>> 8810e09c
               "If you encounter a 'no such file or directory' error in your application, just click on the overlay (or refresh the browser page), and it should disappear.\n\n" +
               'It should then be possible to continue working on the application and theming.\n' +
               "If it doesn't help, you need to restart the application."
