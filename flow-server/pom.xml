--- conflicted
+++ resolved
@@ -74,24 +74,6 @@
     </dependency>
 
     <dependency>
-<<<<<<< HEAD
-      <groupId>com.vaadin.external.gwt</groupId>
-      <artifactId>gwt-elemental</artifactId>
-      <version>2.8.2.vaadin2</version>
-    </dependency>
-
-=======
-      <groupId>org.apache.commons</groupId>
-      <artifactId>commons-fileupload2-jakarta-servlet6</artifactId>
-      <version>2.0.0-M4</version>
-      <exclusions>
-        <exclusion>
-          <groupId>commons-io</groupId>
-          <artifactId>commons-io</artifactId>
-        </exclusion>
-      </exclusions>
-    </dependency>
->>>>>>> 1c777e1d
     <dependency>
       <groupId>commons-io</groupId>
       <artifactId>commons-io</artifactId>
