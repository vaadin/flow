<a target="_blank" href="https://discord.gg/MYFq5RTbBn"><img src="https://discord.com/assets/e4923594e694a21542a489471ecffa50.svg" width="100" alt="Join the discussion in Vaadin Flow Discord"></img></a>

Vaadin Flow
======
*[Vaadin Flow](https://vaadin.com/flow) is the Java framework of Vaadin Platform for building modern web sites that look great, perform well and make you and your users happy.*

**For instructions about developing web applications with Vaadin Flow**, please refer to [the documentation](https://vaadin.com/docs/latest/flow/overview).

**To contribute, first refer to [Contribution Guide](/CONTRIBUTING.md) for general instructions and requirements for contributing code to Flow.**

**For issues related to [Hilla](https://hilla.dev/), please refer to the https://github.com/vaadin/hilla repository.**

Join Vaadin Flow community chat in https://discord.gg/MYFq5RTbBn

Since [Vaadin platform 23.0](https://github.com/vaadin/platform), Flow major and minor versions are aligned with platform versions:

| Branch | [Platform Version](https://github.com/vaadin/platform/releases) | [Flow Version](https://github.com/vaadin/flow/releases) |
|--------|-----------------------------------------------------------------|---------------------------------------------------------|
|  1.0   |  10 (LTS)                                                       |  1.0                                                    |
|  2.7   |  14.8.x (LTS)                                                   |  2.7.x                                                  |
|  9.0   |  22.0.x (LATEST with Java 8+ support)                           |  9.x                                                    |
<<<<<<< HEAD
|  23.0  |  23.0.x (LATEST with Java 11+ support)                          |  23.0.x                                                 |
|  23.1  |  23.1.x (beta)                                                  |  23.1.x                                                 |
|  master|  23.2 (NEXT)                                                    |  23.2                                                   |
|  24.0  |  24.0 (Vaadin 24 preparations)                                  |  24.0                                                   |
=======
|  23.1  |  23.1.x                                                         |  23.1.x                                                 |
|  23.2  |  23.2.x (LATEST with Java 11+ support)                          |  23.2.x                                                 |
|  master|  23.3 (NEXT)                                                    |  23.3                                                   |
>>>>>>> 814373de
<|MERGE_RESOLUTION|>--- conflicted
+++ resolved
@@ -19,13 +19,7 @@
 |  1.0   |  10 (LTS)                                                       |  1.0                                                    |
 |  2.7   |  14.8.x (LTS)                                                   |  2.7.x                                                  |
 |  9.0   |  22.0.x (LATEST with Java 8+ support)                           |  9.x                                                    |
-<<<<<<< HEAD
-|  23.0  |  23.0.x (LATEST with Java 11+ support)                          |  23.0.x                                                 |
-|  23.1  |  23.1.x (beta)                                                  |  23.1.x                                                 |
-|  master|  23.2 (NEXT)                                                    |  23.2                                                   |
-|  24.0  |  24.0 (Vaadin 24 preparations)                                  |  24.0                                                   |
-=======
 |  23.1  |  23.1.x                                                         |  23.1.x                                                 |
 |  23.2  |  23.2.x (LATEST with Java 11+ support)                          |  23.2.x                                                 |
 |  master|  23.3 (NEXT)                                                    |  23.3                                                   |
->>>>>>> 814373de
+|  24.0  |  24.0 (Vaadin 24 preparations)                                  |  24.0                                                   |