<project xmlns="http://maven.apache.org/POM/4.0.0" xmlns:xsi="http://www.w3.org/2001/XMLSchema-instance"
<<<<<<< HEAD
	xsi:schemaLocation="http://maven.apache.org/POM/4.0.0 http://maven.apache.org/xsd/maven-4.0.0.xsd">
	<modelVersion>4.0.0</modelVersion>
	<parent>
		<groupId>com.vaadin</groupId>
		<artifactId>flow-project</artifactId>
		<version>1.5-SNAPSHOT</version>
	</parent>
	<artifactId>flow</artifactId>
	<packaging>pom</packaging>
	<name>Flow</name>
	<description>Flow</description>
=======
         xsi:schemaLocation="http://maven.apache.org/POM/4.0.0 http://maven.apache.org/xsd/maven-4.0.0.xsd">
    <modelVersion>4.0.0</modelVersion>
    <parent>
        <groupId>com.vaadin</groupId>
        <artifactId>flow-project</artifactId>
        <version>2.0-SNAPSHOT</version>
    </parent>
    <artifactId>flow</artifactId>
    <packaging>pom</packaging>
    <name>Flow</name>
    <description>Flow</description>
>>>>>>> 495e90a2

    <dependencies>
        <dependency>
            <groupId>com.vaadin</groupId>
            <artifactId>flow-server</artifactId>
            <version>${project.version}</version>
        </dependency>
        <dependency>
            <groupId>com.vaadin</groupId>
            <artifactId>flow-push</artifactId>
            <version>${project.version}</version>
        </dependency>
        <dependency>
            <groupId>com.vaadin</groupId>
            <artifactId>flow-client</artifactId>
            <version>${project.version}</version>
        </dependency>
        <dependency>
            <groupId>com.vaadin</groupId>
            <artifactId>flow-html-components</artifactId>
            <version>${project.version}</version>
        </dependency>
    </dependencies>
</project><|MERGE_RESOLUTION|>--- conflicted
+++ resolved
@@ -1,17 +1,4 @@
 <project xmlns="http://maven.apache.org/POM/4.0.0" xmlns:xsi="http://www.w3.org/2001/XMLSchema-instance"
-<<<<<<< HEAD
-	xsi:schemaLocation="http://maven.apache.org/POM/4.0.0 http://maven.apache.org/xsd/maven-4.0.0.xsd">
-	<modelVersion>4.0.0</modelVersion>
-	<parent>
-		<groupId>com.vaadin</groupId>
-		<artifactId>flow-project</artifactId>
-		<version>1.5-SNAPSHOT</version>
-	</parent>
-	<artifactId>flow</artifactId>
-	<packaging>pom</packaging>
-	<name>Flow</name>
-	<description>Flow</description>
-=======
          xsi:schemaLocation="http://maven.apache.org/POM/4.0.0 http://maven.apache.org/xsd/maven-4.0.0.xsd">
     <modelVersion>4.0.0</modelVersion>
     <parent>
@@ -23,7 +10,6 @@
     <packaging>pom</packaging>
     <name>Flow</name>
     <description>Flow</description>
->>>>>>> 495e90a2
 
     <dependencies>
         <dependency>
