--- conflicted
+++ resolved
@@ -92,161 +92,7 @@
 
     private static final String DASHDASH = "--";
 
-<<<<<<< HEAD
-    private static final Logger logger = Logger
-            .getLogger(AbstractCommunicationManager.class.getName());
-
     private static final RequestHandler APP_RESOURCE_HANDLER = new ApplicationResourceHandler();
-=======
-    /**
-     * Generic interface of a (HTTP or Portlet) request to the application.
-     * 
-     * This is a wrapper interface that allows
-     * {@link AbstractCommunicationManager} to use a unified API.
-     * 
-     * @see javax.servlet.ServletRequest
-     * @see javax.portlet.PortletRequest
-     * 
-     * @author peholmst
-     */
-    public interface Request {
-
-        /**
-         * Gets a {@link Session} wrapper implementation representing the
-         * session for which this request was sent.
-         * 
-         * Multiple Vaadin applications can be associated with a single session.
-         * 
-         * @return Session
-         */
-        public Session getSession();
-
-        /**
-         * Are the applications in this session running in a portlet or directly
-         * as servlets.
-         * 
-         * @return true if in a portlet
-         */
-        public boolean isRunningInPortlet();
-
-        /**
-         * Get the named HTTP or portlet request parameter.
-         * 
-         * @see javax.servlet.ServletRequest#getParameter(String)
-         * @see javax.portlet.PortletRequest#getParameter(String)
-         * 
-         * @param name
-         * @return
-         */
-        public String getParameter(String name);
-
-        /**
-         * Returns the length of the request content that can be read from the
-         * input stream returned by {@link #getInputStream()}.
-         * 
-         * @return content length in bytes
-         */
-        public int getContentLength();
-
-        /**
-         * Returns an input stream from which the request content can be read.
-         * The request content length can be obtained with
-         * {@link #getContentLength()} without reading the full stream contents.
-         * 
-         * @return
-         * @throws IOException
-         */
-        public InputStream getInputStream() throws IOException;
-
-        /**
-         * Returns the request identifier that identifies the target Vaadin
-         * window for the request.
-         * 
-         * @return String identifier for the request target window
-         */
-        public String getRequestID();
-
-        /**
-         * @see javax.servlet.ServletRequest#getAttribute(String)
-         * @see javax.portlet.PortletRequest#getAttribute(String)
-         */
-        public Object getAttribute(String name);
-
-        /**
-         * @see javax.servlet.ServletRequest#setAttribute(String, Object)
-         * @see javax.portlet.PortletRequest#setAttribute(String, Object)
-         */
-        public void setAttribute(String name, Object value);
-
-        /**
-         * Gets the underlying request object. The request is typically either a
-         * {@link ServletRequest} or a {@link PortletRequest}.
-         * 
-         * @return wrapped request object
-         */
-        public Object getWrappedRequest();
-
-    }
-
-    /**
-     * Generic interface of a (HTTP or Portlet) response from the application.
-     * 
-     * This is a wrapper interface that allows
-     * {@link AbstractCommunicationManager} to use a unified API.
-     * 
-     * @see javax.servlet.ServletResponse
-     * @see javax.portlet.PortletResponse
-     * 
-     * @author peholmst
-     */
-    public interface Response {
-
-        /**
-         * Gets the output stream to which the response can be written.
-         * 
-         * @return
-         * @throws IOException
-         */
-        public OutputStream getOutputStream() throws IOException;
-
-        /**
-         * Sets the MIME content type for the response to be communicated to the
-         * browser.
-         * 
-         * @param type
-         */
-        public void setContentType(String type);
-
-        /**
-         * Gets the wrapped response object, usually a class implementing either
-         * {@link ServletResponse} or {@link PortletResponse}.
-         * 
-         * @return wrapped request object
-         */
-        public Object getWrappedResponse();
-
-    }
-
-    /**
-     * Generic wrapper interface for a (HTTP or Portlet) session.
-     * 
-     * Several applications can be associated with a single session.
-     * 
-     * TODO Document me!
-     * 
-     * @see javax.servlet.http.HttpSession
-     * @see javax.portlet.PortletSession
-     * 
-     * @author peholmst
-     */
-    protected interface Session {
-
-        public boolean isNew();
-
-        public Object getAttribute(String name);
-
-        public void setAttribute(String name, Object o);
->>>>>>> 17c14316
 
     private static final RequestHandler UNSUPPORTED_BROWSER_HANDLER = new UnsupportedBrowserHandler();
 
@@ -690,13 +536,7 @@
                 if (root == null) {
                     // This should not happen, no windows exists but
                     // application is still open.
-<<<<<<< HEAD
-                    logger.warning("Could not get root for application");
-=======
-                    getLogger().warning(
-                            "Could not get window for application with request ID "
-                                    + request.getRequestID());
->>>>>>> 17c14316
+                    getLogger().warning("Could not get root for application");
                     return;
                 }
             } else {
@@ -761,8 +601,9 @@
         }
 
         if (!Version.getFullVersion().equals(widgetsetVersion)) {
-            logger.warning(String.format(Constants.WIDGETSET_MISMATCH_INFO,
-                    Version.getFullVersion(), widgetsetVersion));
+            getLogger().warning(
+                    String.format(Constants.WIDGETSET_MISMATCH_INFO,
+                            Version.getFullVersion(), widgetsetVersion));
         }
     }
 
@@ -924,7 +765,7 @@
         // Paints components
         DirtyConnectorTracker rootConnectorTracker = root
                 .getDirtyConnectorTracker();
-        logger.log(Level.FINE, "* Creating response to client");
+        getLogger().log(Level.FINE, "* Creating response to client");
         if (repaintAll) {
             getClientCache(root).clear();
             rootConnectorTracker.markAllConnectorsDirty();
@@ -937,8 +778,10 @@
         dirtyVisibleConnectors
                 .addAll(getDirtyVisibleConnectors(rootConnectorTracker));
 
-        logger.log(Level.FINE, "Found " + dirtyVisibleConnectors.size()
-                + " dirty connectors to paint");
+        getLogger().log(
+                Level.FINE,
+                "Found " + dirtyVisibleConnectors.size()
+                        + " dirty connectors to paint");
         for (ClientConnector connector : dirtyVisibleConnectors) {
             if (connector instanceof Component) {
                 ((Component) connector).updateState();
@@ -998,7 +841,8 @@
                         try {
                             referenceState = stateType.newInstance();
                         } catch (Exception e) {
-                            logger.log(Level.WARNING,
+                            getLogger().log(
+                                    Level.WARNING,
                                     "Error creating reference object for state of type "
                                             + stateType.getName());
                         }
@@ -1328,8 +1172,9 @@
         }
         sortByHierarchy((List) legacyComponents);
         for (Vaadin6Component c : legacyComponents) {
-            logger.fine("Painting Vaadin6Component " + c.getClass().getName()
-                    + "@" + Integer.toHexString(c.hashCode()));
+            getLogger().fine(
+                    "Painting Vaadin6Component " + c.getClass().getName() + "@"
+                            + Integer.toHexString(c.hashCode()));
             paintTarget.startTag("change");
             final String pid = c.getConnectorId();
             paintTarget.addAttribute("pid", pid);
@@ -1344,6 +1189,7 @@
         // containers rely on that their updateFromUIDL method has been called
         // before children start calling e.g. updateCaption
         Collections.sort(paintables, new Comparator<Component>() {
+            @Override
             public int compare(Component c1, Component c2) {
                 int depth1 = 0;
                 while (c1.getParent() != null) {
@@ -1430,14 +1276,17 @@
 
     private static class NullIterator<E> implements Iterator<E> {
 
+        @Override
         public boolean hasNext() {
             return false;
         }
 
+        @Override
         public E next() {
             return null;
         }
 
+        @Override
         public void remove() {
         }
 
@@ -1636,7 +1485,7 @@
                         invocation.getConnectorId());
 
                 if (connector == null) {
-                    logger.log(
+                    getLogger().log(
                             Level.WARNING,
                             "RPC call to " + invocation.getInterfaceName()
                                     + "." + invocation.getMethodName()
@@ -1674,7 +1523,7 @@
                             msg += ", caption=" + caption;
                         }
                     }
-                    logger.warning(msg);
+                    getLogger().warning(msg);
                     continue;
                 }
 
@@ -1702,19 +1551,13 @@
                         }
                         handleChangeVariablesError(app, errorComponent, e,
                                 changes);
-
                     }
                 }
-<<<<<<< HEAD
-=======
-                getLogger().warning(msg);
-                continue;
->>>>>>> 17c14316
-            }
-
+            }
         } catch (JSONException e) {
-            logger.warning("Unable to parse RPC call from the client: "
-                    + e.getMessage());
+            getLogger().warning(
+                    "Unable to parse RPC call from the client: "
+                            + e.getMessage());
             // TODO or return success = false?
             throw new RuntimeException(e);
         }
@@ -1888,6 +1731,7 @@
             this.throwable = throwable;
         }
 
+        @Override
         public Throwable getThrowable() {
             return throwable;
         }
@@ -2258,7 +2102,8 @@
         if (id == null) {
             id = nextTypeKey++;
             typeToKey.put(class1, id);
-            logger.log(Level.FINE, "Mapping " + class1.getName() + " to " + id);
+            getLogger().log(Level.FINE,
+                    "Mapping " + class1.getName() + " to " + id);
         }
         return id.toString();
     }
@@ -2395,7 +2240,7 @@
         writeUidlResponse(request, true, pWriter, root, false);
         pWriter.print("}");
         String initialUIDL = sWriter.toString();
-        logger.log(Level.FINE, "Initial UIDL:" + initialUIDL);
+        getLogger().log(Level.FINE, "Initial UIDL:" + initialUIDL);
         return initialUIDL;
     }
 
@@ -2549,10 +2394,7 @@
         }
     }
 
-<<<<<<< HEAD
-=======
     private static final Logger getLogger() {
         return Logger.getLogger(AbstractCommunicationManager.class.getName());
     }
->>>>>>> 17c14316
 }