/* 
@VaadinApache2LicenseForJavaFiles@
 */

package com.vaadin.terminal.gwt.client.ui.label;

import com.google.gwt.dom.client.Style.Display;
import com.google.gwt.user.client.Event;
import com.google.gwt.user.client.ui.HTML;
import com.vaadin.terminal.gwt.client.ApplicationConnection;
import com.vaadin.terminal.gwt.client.BrowserInfo;
import com.vaadin.terminal.gwt.client.Util;
import com.vaadin.terminal.gwt.client.VTooltip;

public class VLabel extends HTML {

    public static final String CLASSNAME = "v-label";
    private static final String CLASSNAME_UNDEFINED_WIDTH = "v-label-undef-w";

<<<<<<< HEAD
=======
    private int verticalPaddingBorder = 0;
    private int horizontalPaddingBorder = 0;
    private ApplicationConnection connection;

>>>>>>> e896a349
    public VLabel() {
        super();
        setStyleName(CLASSNAME);
        sinkEvents(VTooltip.TOOLTIP_EVENTS);
    }

    public VLabel(String text) {
        super(text);
        setStyleName(CLASSNAME);
        sinkEvents(VTooltip.TOOLTIP_EVENTS);
    }

    @Override
    public void onBrowserEvent(Event event) {
        super.onBrowserEvent(event);
        if (event.getTypeInt() == Event.ONLOAD) {
            Util.notifyParentOfSizeChange(this, true);
            event.stopPropagation();
            return;
        }
        if (connection != null) {
            connection.handleWidgetTooltipEvent(event, this);
        }
    }

    @Override
    public void setWidth(String width) {
        super.setWidth(width);
        if (width == null || width.equals("")) {
            setStyleName(getElement(), CLASSNAME_UNDEFINED_WIDTH, true);
            getElement().getStyle().setDisplay(Display.INLINE_BLOCK);
        } else {
            setStyleName(getElement(), CLASSNAME_UNDEFINED_WIDTH, false);
            getElement().getStyle().clearDisplay();
        }
    }

    @Override
    public void setText(String text) {
        if (BrowserInfo.get().isIE8()) {
            // #3983 - IE8 incorrectly replaces \n with <br> so we do the
            // escaping manually and set as HTML
            super.setHTML(Util.escapeHTML(text));
        } else {
            super.setText(text);
        }
    }

    void setConnection(ApplicationConnection client) {
        connection = client;
    }
}<|MERGE_RESOLUTION|>--- conflicted
+++ resolved
@@ -16,14 +16,9 @@
 
     public static final String CLASSNAME = "v-label";
     private static final String CLASSNAME_UNDEFINED_WIDTH = "v-label-undef-w";
-
-<<<<<<< HEAD
-=======
-    private int verticalPaddingBorder = 0;
-    private int horizontalPaddingBorder = 0;
+    
     private ApplicationConnection connection;
 
->>>>>>> e896a349
     public VLabel() {
         super();
         setStyleName(CLASSNAME);
