/*
@VaadinApache2LicenseForJavaFiles@
 */
package com.vaadin.terminal.gwt.client.ui;

import com.google.gwt.user.client.DOM;
import com.google.gwt.user.client.ui.FocusWidget;
import com.google.gwt.user.client.ui.Focusable;
import com.google.gwt.user.client.ui.Widget;
import com.vaadin.terminal.gwt.client.ApplicationConnection;
<<<<<<< HEAD
import com.vaadin.terminal.gwt.client.MeasureManager.MeasuredSize;
=======
import com.vaadin.terminal.gwt.client.TooltipInfo;
import com.vaadin.terminal.gwt.client.UIDL;
>>>>>>> 2bb7aae1
import com.vaadin.terminal.gwt.client.VPaintableMap;
import com.vaadin.terminal.gwt.client.VPaintableWidget;
import com.vaadin.terminal.gwt.client.VPaintableWidgetContainer;

public abstract class VAbstractPaintableWidget implements VPaintableWidget {

    public static final String ATTRIBUTE_DESCRIPTION = "description";
    public static final String ATTRIBUTE_ERROR = "error";

    private Widget widget;
    private ApplicationConnection connection;
    private String id;
<<<<<<< HEAD
    private VPaintableWidgetContainer parent;

    private final MeasuredSize measuredSize = new MeasuredSize();
=======
>>>>>>> 2bb7aae1

    /* State variables */
    private boolean enabled = true;
    private boolean visible = true;

    /**
     * Default constructor
     */
    public VAbstractPaintableWidget() {
    }

    /**
     * Called after the application connection reference has been set up
     */
    public void init() {
    }

    /**
     * Creates and returns the widget for this VPaintableWidget. This method
     * should only be called once when initializing the paintable.
     * 
     * @return
     */
    protected abstract Widget createWidget();

    /**
     * Returns the widget associated with this paintable. The widget returned by
     * this method must not changed during the life time of the paintable.
     * 
     * @return The widget associated with this paintable
     */
    public Widget getWidgetForPaintable() {
        if (widget == null) {
            widget = createWidget();
        }

        return widget;
    }

    /*
     * (non-Javadoc)
     * 
     * @see com.vaadin.terminal.gwt.client.VPaintable#getConnection()
     */
    public final ApplicationConnection getConnection() {
        return connection;
    }

    /*
     * (non-Javadoc)
     * 
     * @see
     * com.vaadin.terminal.gwt.client.VPaintable#setConnection(com.vaadin.terminal
     * .gwt.client.ApplicationConnection)
     */
    public final void setConnection(ApplicationConnection connection) {
        this.connection = connection;
    }

    public String getId() {
        return id;
    }

    public void setId(String id) {
        this.id = id;
    }

    public VPaintableWidgetContainer getParent() {
<<<<<<< HEAD
        if (parent != null) {
            return parent;
        }

=======
>>>>>>> 2bb7aae1
        // FIXME: Hierarchy should be set by framework instead of looked up here
        VPaintableMap paintableMap = VPaintableMap.get(getConnection());

        Widget w = getWidgetForPaintable();
        while (true) {
            w = w.getParent();
            if (w == null) {
                return null;
            }
            if (paintableMap.isPaintable(w)) {
<<<<<<< HEAD
                parent = (VPaintableWidgetContainer) paintableMap
                        .getPaintable(w);
                return parent;
            }
        }
    }

    public MeasuredSize getMeasuredSize() {
        return measuredSize;
=======
                return (VPaintableWidgetContainer) paintableMap.getPaintable(w);
            }
        }
    }

    protected static boolean isRealUpdate(UIDL uidl) {
        return !isCachedUpdate(uidl) && !uidl.getBooleanAttribute("invisible");
    }

    protected static boolean isCachedUpdate(UIDL uidl) {
        return uidl.getBooleanAttribute("cached");
    }

    public void updateFromUIDL(UIDL uidl, ApplicationConnection client) {
        if (isCachedUpdate(uidl)) {
            return;
        }

        VPaintableMap paintableMap = VPaintableMap.get(getConnection());
        // register the listened events by the server-side to the event-handler
        // of the component
        paintableMap.registerEventListenersFromUIDL(getId(), uidl);

        // Visibility
        setVisible(!uidl.getBooleanAttribute("invisible"), uidl);

        if (uidl.getId().startsWith("PID_S")) {
            DOM.setElementProperty(getWidgetForPaintable().getElement(), "id",
                    uidl.getId().substring(5));
        }

        if (!isVisible()) {
            // component is invisible, delete old size to notify parent, if
            // later made visible
            paintableMap.setOffsetSize(this, null);
            return;
        }

        /*
         * Disabled state may affect (override) tabindex so the order must be
         * first setting tabindex, then enabled state.
         */
        if (uidl.hasAttribute("tabindex")
                && getWidgetForPaintable() instanceof Focusable) {
            ((Focusable) getWidgetForPaintable()).setTabIndex(uidl
                    .getIntAttribute("tabindex"));
        }
        setEnabled(!uidl.getBooleanAttribute("disabled"));

        // Style names
        String styleName = getStyleNameFromUIDL(getWidgetForPaintable()
                .getStylePrimaryName(), uidl,
                getWidgetForPaintable() instanceof Field);
        getWidgetForPaintable().setStyleName(styleName);

        // Update tooltip
        TooltipInfo tooltipInfo = paintableMap.getTooltipInfo(this, null);
        if (uidl.hasAttribute(ATTRIBUTE_DESCRIPTION)) {
            tooltipInfo
                    .setTitle(uidl.getStringAttribute(ATTRIBUTE_DESCRIPTION));
        } else {
            tooltipInfo.setTitle(null);
        }
        // add error info to tooltip if present
        if (uidl.hasAttribute(ATTRIBUTE_ERROR)) {
            tooltipInfo.setErrorUidl(uidl.getErrors());
        } else {
            tooltipInfo.setErrorUidl(null);
        }

        // Set captions
        if (delegateCaptionHandling()) {
            getParent().updateCaption(this, uidl);
        }

        /*
         * updateComponentSize need to be after caption update so caption can be
         * taken into account
         */

        getConnection().updateComponentSize(this, uidl);
    }

    /**
     * Sets the enabled state of this paintable
     * 
     * @param enabled
     *            true if the paintable is enabled, false otherwise
     */
    protected void setEnabled(boolean enabled) {
        this.enabled = enabled;

        if (getWidgetForPaintable() instanceof FocusWidget) {
            FocusWidget fw = (FocusWidget) getWidgetForPaintable();
            fw.setEnabled(enabled);
        }

>>>>>>> 2bb7aae1
    }

    public boolean isEnabled() {
        return enabled;
    }

    /**
     * Return true if parent handles caption, false if the paintable handles the
     * caption itself.
     * 
     * 
     * @deprecated This should always return true and all components should let
     *             the parent handle the caption and use other attributes for
     *             internal texts in the component
     * @return
     */
    @Deprecated
    protected boolean delegateCaptionHandling() {
        return true;
    }

    /**
     * Sets the visible state for this paintable.
     * 
     * @param visible
     *            true if the paintable should be made visible, false otherwise
     * @param captionUidl
     *            The UIDL that is passed to the parent and onwards to VCaption
     *            if the caption needs to be updated as a result of the
     *            visibility change.
     */
    protected void setVisible(boolean visible, UIDL captionUidl) {
        boolean wasVisible = this.visible;
        this.visible = visible;

        getWidgetForPaintable().setVisible(visible);
        if (wasVisible != visible) {
            // Changed invisibile <-> visible
            if (wasVisible && delegateCaptionHandling()) {
                // Must hide caption when component is hidden
                getParent().updateCaption(this, captionUidl);
            }
        }
    }

    protected boolean isVisible() {
        return visible;
    }

    /**
     * Generates the style name for the widget based on the given primary style
     * name (typically returned by Widget.getPrimaryStyleName()) and the UIDL.
     * An additional "modified" style name can be added if the field parameter
     * is set to true.
     * 
     * @param primaryStyleName
     * @param uidl
     * @param isField
     * @return
     */
    protected static String getStyleNameFromUIDL(String primaryStyleName,
            UIDL uidl, boolean field) {
        boolean enabled = !uidl.getBooleanAttribute("disabled");

        StringBuffer styleBuf = new StringBuffer();
        styleBuf.append(primaryStyleName);

        // first disabling and read-only status
        if (!enabled) {
            styleBuf.append(" ");
            styleBuf.append(ApplicationConnection.DISABLED_CLASSNAME);
        }
        if (uidl.getBooleanAttribute("readonly")) {
            styleBuf.append(" ");
            styleBuf.append("v-readonly");
        }

        // add additional styles as css classes, prefixed with component default
        // stylename
        if (uidl.hasAttribute("style")) {
            final String[] styles = uidl.getStringAttribute("style").split(" ");
            for (int i = 0; i < styles.length; i++) {
                styleBuf.append(" ");
                styleBuf.append(primaryStyleName);
                styleBuf.append("-");
                styleBuf.append(styles[i]);
                styleBuf.append(" ");
                styleBuf.append(styles[i]);
            }
        }

        // add modified classname to Fields
        if (field && uidl.hasAttribute("modified")) {
            styleBuf.append(" ");
            styleBuf.append(ApplicationConnection.MODIFIED_CLASSNAME);
        }

        // add error classname to components w/ error
        if (uidl.hasAttribute(ATTRIBUTE_ERROR)) {
            styleBuf.append(" ");
            styleBuf.append(primaryStyleName);
            styleBuf.append(ApplicationConnection.ERROR_CLASSNAME_EXT);
        }
        // add required style to required components
        if (uidl.hasAttribute("required")) {
            styleBuf.append(" ");
            styleBuf.append(primaryStyleName);
            styleBuf.append(ApplicationConnection.REQUIRED_CLASSNAME_EXT);
        }

        return styleBuf.toString();
    }

}<|MERGE_RESOLUTION|>--- conflicted
+++ resolved
@@ -8,12 +8,9 @@
 import com.google.gwt.user.client.ui.Focusable;
 import com.google.gwt.user.client.ui.Widget;
 import com.vaadin.terminal.gwt.client.ApplicationConnection;
-<<<<<<< HEAD
 import com.vaadin.terminal.gwt.client.MeasureManager.MeasuredSize;
-=======
 import com.vaadin.terminal.gwt.client.TooltipInfo;
 import com.vaadin.terminal.gwt.client.UIDL;
->>>>>>> 2bb7aae1
 import com.vaadin.terminal.gwt.client.VPaintableMap;
 import com.vaadin.terminal.gwt.client.VPaintableWidget;
 import com.vaadin.terminal.gwt.client.VPaintableWidgetContainer;
@@ -26,12 +23,8 @@
     private Widget widget;
     private ApplicationConnection connection;
     private String id;
-<<<<<<< HEAD
-    private VPaintableWidgetContainer parent;
 
     private final MeasuredSize measuredSize = new MeasuredSize();
-=======
->>>>>>> 2bb7aae1
 
     /* State variables */
     private boolean enabled = true;
@@ -100,13 +93,6 @@
     }
 
     public VPaintableWidgetContainer getParent() {
-<<<<<<< HEAD
-        if (parent != null) {
-            return parent;
-        }
-
-=======
->>>>>>> 2bb7aae1
         // FIXME: Hierarchy should be set by framework instead of looked up here
         VPaintableMap paintableMap = VPaintableMap.get(getConnection());
 
@@ -117,17 +103,6 @@
                 return null;
             }
             if (paintableMap.isPaintable(w)) {
-<<<<<<< HEAD
-                parent = (VPaintableWidgetContainer) paintableMap
-                        .getPaintable(w);
-                return parent;
-            }
-        }
-    }
-
-    public MeasuredSize getMeasuredSize() {
-        return measuredSize;
-=======
                 return (VPaintableWidgetContainer) paintableMap.getPaintable(w);
             }
         }
@@ -225,7 +200,6 @@
             fw.setEnabled(enabled);
         }
 
->>>>>>> 2bb7aae1
     }
 
     public boolean isEnabled() {
@@ -339,4 +313,7 @@
         return styleBuf.toString();
     }
 
+    public MeasuredSize getMeasuredSize() {
+        return measuredSize;
+    }
 }