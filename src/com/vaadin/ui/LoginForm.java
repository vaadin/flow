/*
@VaadinApache2LicenseForJavaFiles@
 */
package com.vaadin.ui;

import java.io.ByteArrayInputStream;
import java.io.IOException;
import java.io.Serializable;
import java.io.UnsupportedEncodingException;
import java.lang.reflect.Method;
import java.util.HashMap;
import java.util.Iterator;
import java.util.Map;

import com.vaadin.Application;
import com.vaadin.terminal.ApplicationResource;
import com.vaadin.terminal.DownloadStream;
import com.vaadin.terminal.RequestHandler;
import com.vaadin.terminal.WrappedRequest;
import com.vaadin.terminal.WrappedResponse;
import com.vaadin.terminal.gwt.client.ApplicationConnection;

/**
 * LoginForm is a Vaadin component to handle common problem among Ajax
 * applications: browsers password managers don't fill dynamically created forms
 * like all those UI elements created by Vaadin.
 * <p>
 * For developer it is easy to use: add component to a desired place in you UI
 * and add LoginListener to validate form input. Behind the curtain LoginForm
 * creates an iframe with static html that browsers detect.
 * <p>
 * Login form is by default 100% width and height, so consider using it inside a
 * sized {@link Panel} or {@link Window}.
 * <p>
 * Login page html can be overridden by replacing protected getLoginHTML method.
 * As the login page is actually an iframe, styles must be handled manually. By
 * default component tries to guess the right place for theme css.
 * 
 * @since 5.3
 */
public class LoginForm extends CustomComponent {

    private String usernameCaption = "Username";
    private String passwordCaption = "Password";
    private String loginButtonCaption = "Login";

    private Embedded iframe = new Embedded();

    private ApplicationResource loginPage = new ApplicationResource() {

        @Override
        public Application getApplication() {
            return LoginForm.this.getApplication();
        }

        @Override
        public int getBufferSize() {
            return getLoginHTML().length;
        }

        @Override
        public long getCacheTime() {
            return -1;
        }

        @Override
        public String getFilename() {
            return "login";
        }

        @Override
        public DownloadStream getStream() {
            return new DownloadStream(new ByteArrayInputStream(getLoginHTML()),
                    getMIMEType(), getFilename());
        }

        @Override
        public String getMIMEType() {
            return "text/html; charset=utf-8";
        }
    };

    private final RequestHandler requestHandler = new RequestHandler() {
        @Override
        public boolean handleRequest(Application application,
                WrappedRequest request, WrappedResponse response)
                throws IOException {
            String requestPathInfo = request.getRequestPathInfo();
            if ("/loginHandler".equals(requestPathInfo)) {
                response.setCacheTime(-1);
                response.setContentType("text/html; charset=utf-8");
                response.getWriter()
                        .write("<html><body>Login form handled."
                                + "<script type='text/javascript'>top.vaadin.forceSync();"
                                + "</script></body></html>");

                Map<String, String[]> parameters = request.getParameterMap();

                HashMap<String, String> params = new HashMap<String, String>();
                // expecting single params
                for (Iterator<String> it = parameters.keySet().iterator(); it
                        .hasNext();) {
                    String key = it.next();
                    String value = (parameters.get(key))[0];
                    params.put(key, value);
                }
                LoginEvent event = new LoginEvent(params);
                fireEvent(event);
                return true;
            }
            return false;
        }
    };

<<<<<<< HEAD
=======
    private URIHandler uriHandler = new URIHandler() {
        private final String response = "<html><body>Login form handeled."
                + "<script type='text/javascript'>parent.parent.vaadin.forceSync();"
                + "</script></body></html>";

        public DownloadStream handleURI(URL context, String relativeUri) {
            if (relativeUri != null && relativeUri.contains("loginHandler")) {
                if (window != null) {
                    window.removeURIHandler(this);
                }
                DownloadStream downloadStream = new DownloadStream(
                        new ByteArrayInputStream(response.getBytes()),
                        "text/html", "loginSuccesfull");
                downloadStream.setCacheTime(-1);
                return downloadStream;
            } else {
                return null;
            }
        }
    };

    private Window window;

>>>>>>> bc5831f0
    public LoginForm() {
        iframe.setType(Embedded.TYPE_BROWSER);
        iframe.setSizeFull();
        setSizeFull();
        setCompositionRoot(iframe);
        addStyleName("v-loginform");
    }

    /**
     * Returns byte array containing login page html. If you need to override
     * the login html, use the default html as basis. Login page sets its target
     * with javascript.
     * 
     * @return byte array containing login page html
     */
    protected byte[] getLoginHTML() {
        String appUri = getApplication().getURL().toString();

        try {
            return ("<!DOCTYPE html PUBLIC \"-//W3C//DTD "
                    + "XHTML 1.0 Transitional//EN\" "
                    + "\"http://www.w3.org/TR/xhtml1/"
                    + "DTD/xhtml1-transitional.dtd\">\n" + "<html>"
                    + "<head><script type='text/javascript'>"
                    + "var setTarget = function() {" + "var uri = '"
                    + appUri
                    + "loginHandler"
                    + "'; var f = document.getElementById('loginf');"
                    + "document.forms[0].action = uri;document.forms[0].username.focus();};"
                    + ""
                    + "var styles = window.parent.document.styleSheets;"
                    + "for(var j = 0; j < styles.length; j++) {\n"
                    + "if(styles[j].href) {"
                    + "var stylesheet = document.createElement('link');\n"
                    + "stylesheet.setAttribute('rel', 'stylesheet');\n"
                    + "stylesheet.setAttribute('type', 'text/css');\n"
                    + "stylesheet.setAttribute('href', styles[j].href);\n"
                    + "document.getElementsByTagName('head')[0].appendChild(stylesheet);\n"
                    + "}"
                    + "}\n"
                    + "function submitOnEnter(e) { var keycode = e.keyCode || e.which;"
                    + " if (keycode == 13) {document.forms[0].submit();}  } \n"
                    + "</script>"
                    + "</head><body onload='setTarget();' style='margin:0;padding:0; background:transparent;' class=\""
                    + ApplicationConnection.GENERATED_BODY_CLASSNAME
                    + "\">"
                    + "<div class='v-app v-app-loginpage' style=\"background:transparent;\">"
                    + "<iframe name='logintarget' style='width:0;height:0;"
                    + "border:0;margin:0;padding:0;'></iframe>"
                    + "<form id='loginf' target='logintarget' onkeypress=\"submitOnEnter(event)\" method=\"post\">"
                    + "<div>"
                    + usernameCaption
                    + "</div><div >"
                    + "<input class='v-textfield v-connector' style='display:block;' type='text' name='username'></div>"
                    + "<div>"
                    + passwordCaption
                    + "</div>"
                    + "<div><input class='v-textfield v-connector' style='display:block;' type='password' name='password'></div>"
                    + "<div><div onclick=\"document.forms[0].submit();\" tabindex=\"0\" class=\"v-button\" role=\"button\" ><span class=\"v-button-wrap\"><span class=\"v-button-caption\">"
                    + loginButtonCaption
                    + "</span></span></div></div></form></div>" + "</body></html>")
                    .getBytes("UTF-8");
        } catch (UnsupportedEncodingException e) {
            throw new RuntimeException("UTF-8 encoding not avalable", e);
        }
    }

    @Override
    public void attach() {
        super.attach();
        getApplication().addResource(loginPage);
        getApplication().addRequestHandler(requestHandler);
        iframe.setSource(loginPage);
    }

    @Override
    public void detach() {
        getApplication().removeResource(loginPage);
        getApplication().removeRequestHandler(requestHandler);

        super.detach();
    }

    /**
     * This event is sent when login form is submitted.
     */
    public class LoginEvent extends Event {

        private Map<String, String> params;

        private LoginEvent(Map<String, String> params) {
            super(LoginForm.this);
            this.params = params;
        }

        /**
         * Access method to form values by field names.
         * 
         * @param name
         * @return value in given field
         */
        public String getLoginParameter(String name) {
            if (params.containsKey(name)) {
                return params.get(name);
            } else {
                return null;
            }
        }
    }

    /**
     * Login listener is a class capable to listen LoginEvents sent from
     * LoginBox
     */
    public interface LoginListener extends Serializable {
        /**
         * This method is fired on each login form post.
         * 
         * @param event
         */
        public void onLogin(LoginForm.LoginEvent event);
    }

    private static final Method ON_LOGIN_METHOD;

    private static final String UNDEFINED_HEIGHT = "140px";
    private static final String UNDEFINED_WIDTH = "200px";

    static {
        try {
            ON_LOGIN_METHOD = LoginListener.class.getDeclaredMethod("onLogin",
                    new Class[] { LoginEvent.class });
        } catch (final java.lang.NoSuchMethodException e) {
            // This should never happen
            throw new java.lang.RuntimeException(
                    "Internal error finding methods in LoginForm");
        }
    }

    /**
     * Adds LoginListener to handle login logic
     * 
     * @param listener
     */
    public void addListener(LoginListener listener) {
        addListener(LoginEvent.class, listener, ON_LOGIN_METHOD);
    }

    /**
     * Removes LoginListener
     * 
     * @param listener
     */
    public void removeListener(LoginListener listener) {
        removeListener(LoginEvent.class, listener, ON_LOGIN_METHOD);
    }

    @Override
    public void setWidth(float width, Unit unit) {
        super.setWidth(width, unit);
        if (iframe != null) {
            if (width < 0) {
                iframe.setWidth(UNDEFINED_WIDTH);
            } else {
                iframe.setWidth("100%");
            }
        }
    }

    @Override
    public void setHeight(float height, Unit unit) {
        super.setHeight(height, unit);
        if (iframe != null) {
            if (height < 0) {
                iframe.setHeight(UNDEFINED_HEIGHT);
            } else {
                iframe.setHeight("100%");
            }
        }
    }

    /**
     * Returns the caption for the user name field.
     * 
     * @return String
     */
    public String getUsernameCaption() {
        return usernameCaption;
    }

    /**
     * Sets the caption to show for the user name field. The caption cannot be
     * changed after the form has been shown to the user.
     * 
     * @param usernameCaption
     */
    public void setUsernameCaption(String usernameCaption) {
        this.usernameCaption = usernameCaption;
    }

    /**
     * Returns the caption for the password field.
     * 
     * @return String
     */
    public String getPasswordCaption() {
        return passwordCaption;
    }

    /**
     * Sets the caption to show for the password field. The caption cannot be
     * changed after the form has been shown to the user.
     * 
     * @param passwordCaption
     */
    public void setPasswordCaption(String passwordCaption) {
        this.passwordCaption = passwordCaption;
    }

    /**
     * Returns the caption for the login button.
     * 
     * @return String
     */
    public String getLoginButtonCaption() {
        return loginButtonCaption;
    }

    /**
     * Sets the caption (button text) to show for the login button. The caption
     * cannot be changed after the form has been shown to the user.
     * 
     * @param loginButtonCaption
     */
    public void setLoginButtonCaption(String loginButtonCaption) {
        this.loginButtonCaption = loginButtonCaption;
    }

}<|MERGE_RESOLUTION|>--- conflicted
+++ resolved
@@ -91,7 +91,7 @@
                 response.setContentType("text/html; charset=utf-8");
                 response.getWriter()
                         .write("<html><body>Login form handled."
-                                + "<script type='text/javascript'>top.vaadin.forceSync();"
+                                + "<script type='text/javascript'>parent.parent.vaadin.forceSync();"
                                 + "</script></body></html>");
 
                 Map<String, String[]> parameters = request.getParameterMap();
@@ -112,32 +112,6 @@
         }
     };
 
-<<<<<<< HEAD
-=======
-    private URIHandler uriHandler = new URIHandler() {
-        private final String response = "<html><body>Login form handeled."
-                + "<script type='text/javascript'>parent.parent.vaadin.forceSync();"
-                + "</script></body></html>";
-
-        public DownloadStream handleURI(URL context, String relativeUri) {
-            if (relativeUri != null && relativeUri.contains("loginHandler")) {
-                if (window != null) {
-                    window.removeURIHandler(this);
-                }
-                DownloadStream downloadStream = new DownloadStream(
-                        new ByteArrayInputStream(response.getBytes()),
-                        "text/html", "loginSuccesfull");
-                downloadStream.setCacheTime(-1);
-                return downloadStream;
-            } else {
-                return null;
-            }
-        }
-    };
-
-    private Window window;
-
->>>>>>> bc5831f0
     public LoginForm() {
         iframe.setType(Embedded.TYPE_BROWSER);
         iframe.setSizeFull();
