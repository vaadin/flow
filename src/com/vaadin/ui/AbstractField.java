--- conflicted
+++ resolved
@@ -1104,30 +1104,6 @@
     }
 
     /**
-<<<<<<< HEAD
-     * Notifies the component that it is connected to an application.
-     * 
-     * @see com.vaadin.ui.Component#attach()
-     */
-    @Override
-    public void attach() {
-        super.attach();
-        if (actionManager != null) {
-            actionManager.setViewer(getRoot());
-        }
-    }
-
-    @Override
-    public void detach() {
-        super.detach();
-        if (actionManager != null) {
-            actionManager.setViewer((Root) null);
-        }
-    }
-
-    /**
-=======
->>>>>>> bc93f0e2
      * Is this field required. Required fields must filled by the user.
      * 
      * If the field is required, it is visually indicated in the user interface.
@@ -1240,39 +1216,6 @@
         requestRepaint();
     }
 
-<<<<<<< HEAD
-    /*
-     * Actions
-     */
-
-    /**
-     * Gets the {@link ActionManager} used to manage the
-     * {@link ShortcutListener}s added to this {@link Field}.
-     * 
-     * @return the ActionManager in use
-     */
-    protected ActionManager getActionManager() {
-        if (actionManager == null) {
-            actionManager = new ActionManager();
-            if (getRoot() != null) {
-                actionManager.setViewer(getRoot());
-            }
-        }
-        return actionManager;
-    }
-
-    public void addShortcutListener(ShortcutListener shortcut) {
-        getActionManager().addAction(shortcut);
-    }
-
-    public void removeShortcutListener(ShortcutListener shortcut) {
-        if (actionManager != null) {
-            actionManager.removeAction(shortcut);
-        }
-    }
-
-=======
->>>>>>> bc93f0e2
     /**
      * A ready-made {@link ShortcutListener} that focuses the given
      * {@link Focusable} (usually a {@link Field}) when the keyboard shortcut is
