<?xml version="1.0" encoding="UTF-8"?>
<project xmlns="http://maven.apache.org/POM/4.0.0"
    xmlns:xsi="http://www.w3.org/2001/XMLSchema-instance" xsi:schemaLocation="http://maven.apache.org/POM/4.0.0 http://maven.apache.org/xsd/maven-4.0.0.xsd">
    <modelVersion>4.0.0</modelVersion>
    <parent>
        <groupId>com.vaadin</groupId>
        <artifactId>flow-project</artifactId>
        <version>24.4-SNAPSHOT</version>
    </parent>

    <artifactId>flow-webpush</artifactId>
    <name>Flow WebPush</name>
    <description>${project.name}</description>
    <packaging>jar</packaging>

    <properties>
    </properties>

    <dependencies>
        <!-- Project dependencies -->

        <dependency>
            <groupId>com.vaadin</groupId>
            <artifactId>flow-server</artifactId>
            <version>${project.version}</version>
        </dependency>

        <!-- API DEPENDENCIES -->

        <dependency>
            <groupId>dev.blanke.webpush.jwt</groupId>
            <artifactId>webpush-jwt-jose4j</artifactId>
<<<<<<< HEAD
            <version>6.1.3</version>
=======
            <version>6.1.2</version>
            <exclusions>
                <!-- workaround: resolve CVE-2024-29857, CVE-2024-30172, CVE-2024-30171 -->
                <exclusion>
                    <groupId>org.bouncycastle</groupId>
                    <artifactId>bcprov-jdk18on</artifactId>
                </exclusion>
            </exclusions>
        </dependency>
        <dependency>
            <groupId>org.bouncycastle</groupId>
            <artifactId>bcprov-jdk18on</artifactId>
            <version>1.78.1</version>
>>>>>>> 02834927
        </dependency>

        <!-- DefaultApplicationConfigurationFactory is declared as an OSGi
            service -->

        <dependency>
            <groupId>org.osgi</groupId>
            <artifactId>osgi.cmpn</artifactId>
            <version>${osgi.compendium.version}</version>
            <scope>provided</scope>
        </dependency>

        <dependency>
            <groupId>org.osgi</groupId>
            <artifactId>osgi.core</artifactId>
            <version>${osgi.core.version}</version>
            <scope>provided</scope>
        </dependency>

    </dependencies>

    <build>
        <pluginManagement>
            <plugins>
                <!--This plugin's configuration is used to store Eclipse
                    m2e settings only. It has no influence on the Maven build itself. -->
                <plugin>
                    <groupId>org.eclipse.m2e</groupId>
                    <artifactId>lifecycle-mapping</artifactId>
                    <version>1.0.0</version>
                    <configuration>
                        <lifecycleMappingMetadata>
                            <pluginExecutions>
                                <pluginExecution>
                                    <pluginExecutionFilter>
                                        <groupId>
                                            org.apache.maven.plugins
                                        </groupId>
                                        <artifactId>
                                            maven-antrun-plugin
                                        </artifactId>
                                        <versionRange>
                                            [1.8,)
                                        </versionRange>
                                        <goals>
                                            <goal>run</goal>
                                        </goals>
                                    </pluginExecutionFilter>
                                    <action>
                                        <ignore></ignore>
                                    </action>
                                </pluginExecution>
                            </pluginExecutions>
                        </lifecycleMappingMetadata>
                    </configuration>
                </plugin>
            </plugins>
        </pluginManagement>
    </build>

</project><|MERGE_RESOLUTION|>--- conflicted
+++ resolved
@@ -29,24 +29,8 @@
 
         <dependency>
             <groupId>dev.blanke.webpush.jwt</groupId>
-            <artifactId>webpush-jwt-jose4j</artifactId>
-<<<<<<< HEAD
+            <artifactId>webpush-jwt-jose4j</artifactId
             <version>6.1.3</version>
-=======
-            <version>6.1.2</version>
-            <exclusions>
-                <!-- workaround: resolve CVE-2024-29857, CVE-2024-30172, CVE-2024-30171 -->
-                <exclusion>
-                    <groupId>org.bouncycastle</groupId>
-                    <artifactId>bcprov-jdk18on</artifactId>
-                </exclusion>
-            </exclusions>
-        </dependency>
-        <dependency>
-            <groupId>org.bouncycastle</groupId>
-            <artifactId>bcprov-jdk18on</artifactId>
-            <version>1.78.1</version>
->>>>>>> 02834927
         </dependency>
 
         <!-- DefaultApplicationConfigurationFactory is declared as an OSGi
