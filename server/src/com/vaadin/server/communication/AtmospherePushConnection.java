--- conflicted
+++ resolved
@@ -260,8 +260,6 @@
     @Override
     public void disconnect() {
         assert isConnected();
-<<<<<<< HEAD
-=======
 
         if (resource.isResumed()) {
             // Calling disconnect may end up invoking it again via
@@ -272,7 +270,6 @@
             return;
         }
 
->>>>>>> 3d0ff32b
         if (outgoingMessage != null) {
             // Wait for the last message to be sent before closing the
             // connection (assumes that futures are completed in order)
