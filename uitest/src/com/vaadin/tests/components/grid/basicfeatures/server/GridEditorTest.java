/*
 * Copyright 2000-2014 Vaadin Ltd.
 * 
 * Licensed under the Apache License, Version 2.0 (the "License"); you may not
 * use this file except in compliance with the License. You may obtain a copy of
 * the License at
 * 
 * http://www.apache.org/licenses/LICENSE-2.0
 * 
 * Unless required by applicable law or agreed to in writing, software
 * distributed under the License is distributed on an "AS IS" BASIS, WITHOUT
 * WARRANTIES OR CONDITIONS OF ANY KIND, either express or implied. See the
 * License for the specific language governing permissions and limitations under
 * the License.
 */
package com.vaadin.tests.components.grid.basicfeatures.server;

import static org.junit.Assert.assertEquals;
import static org.junit.Assert.assertFalse;
import static org.junit.Assert.assertNotNull;
import static org.junit.Assert.assertNull;
import static org.junit.Assert.assertTrue;

import java.util.List;

import org.junit.Before;
import org.junit.Test;
import org.openqa.selenium.By;
import org.openqa.selenium.Keys;
import org.openqa.selenium.WebElement;
import org.openqa.selenium.interactions.Actions;

import com.vaadin.tests.components.grid.basicfeatures.GridBasicFeatures;
import com.vaadin.tests.components.grid.basicfeatures.GridBasicFeaturesTest;

public abstract class GridEditorTest extends GridBasicFeaturesTest {

    protected static final String[] EDIT_ITEM_5 = new String[] { "Component",
            "Editor", "Edit item 5" };
    protected static final String[] EDIT_ITEM_100 = new String[] { "Component",
            "Editor", "Edit item 100" };
    protected static final String[] TOGGLE_EDIT_ENABLED = new String[] {
            "Component", "Editor", "Enabled" };

    @Before
    public void setUp() {
        setDebug(true);
        openTestURL();
        selectMenuPath(TOGGLE_EDIT_ENABLED);
    }

    @Test
    public void testProgrammaticOpeningClosing() {
        selectMenuPath(EDIT_ITEM_5);
        assertEditorOpen();

        selectMenuPath("Component", "Editor", "Cancel edit");
        assertEditorClosed();
    }

    @Test
    public void testProgrammaticOpeningWhenDisabled() {
        selectMenuPath(TOGGLE_EDIT_ENABLED);
        selectMenuPath(EDIT_ITEM_5);
        assertEditorClosed();
        boolean thrown = logContainsText("Exception occured, java.lang.IllegalStateException");
        assertTrue("IllegalStateException thrown", thrown);
    }

    @Test
    public void testDisablingWhileOpen() {
        selectMenuPath(EDIT_ITEM_5);
        selectMenuPath(TOGGLE_EDIT_ENABLED);
        assertEditorOpen();
        boolean thrown = logContainsText("Exception occured, java.lang.IllegalStateException");
        assertTrue("IllegalStateException thrown", thrown);
    }

    @Test
    public void testProgrammaticOpeningWithScroll() {
        selectMenuPath(EDIT_ITEM_100);
        assertEditorOpen();
    }

    @Test
    public void testMouseOpeningClosing() {

        getGridElement().getCell(4, 0).doubleClick();
        assertEditorOpen();

        getCancelButton().click();
        assertEditorClosed();

        selectMenuPath(TOGGLE_EDIT_ENABLED);
        getGridElement().getCell(4, 0).doubleClick();
        assertEditorClosed();
    }

    @Test
    public void testKeyboardOpeningClosing() {

        getGridElement().getCell(4, 0).click();
        assertEditorClosed();

        new Actions(getDriver()).sendKeys(Keys.ENTER).perform();
        assertEditorOpen();

        new Actions(getDriver()).sendKeys(Keys.ESCAPE).perform();
        assertEditorClosed();

        // Disable Editor
        selectMenuPath(TOGGLE_EDIT_ENABLED);
        getGridElement().getCell(5, 0).click();
        new Actions(getDriver()).sendKeys(Keys.ENTER).perform();
        assertEditorClosed();
    }

    @Test
    public void testComponentBinding() {
        selectMenuPath(EDIT_ITEM_100);

        List<WebElement> widgets = getEditorWidgets();
        assertEquals("Number of widgets", GridBasicFeatures.EDITABLE_COLUMNS,
                widgets.size());

        assertEquals("(100, 0)", widgets.get(0).getAttribute("value"));
        assertEquals("(100, 1)", widgets.get(1).getAttribute("value"));
        assertEquals("(100, 2)", widgets.get(2).getAttribute("value"));
        assertEquals("<b>100</b>", widgets.get(8).getAttribute("value"));
    }

    protected void assertEditorOpen() {
        assertNotNull("Editor is supposed to be open", getEditor());
        assertEquals("Unexpected number of widgets",
                GridBasicFeatures.EDITABLE_COLUMNS, getEditorWidgets().size());
    }

    protected void assertEditorClosed() {
        assertNull("Editor is supposed to be closed", getEditor());
    }

    protected List<WebElement> getEditorWidgets() {
        assertNotNull(getEditor());
        return getEditor().findElements(By.className("v-textfield"));

    }

    @Test
<<<<<<< HEAD
=======
    public void testInvalidEdition() {
        selectMenuPath(EDIT_ITEM_5);
        assertFalse(logContainsText("Exception occured, java.lang.IllegalStateException"));

        GridEditorElement editor = getGridElement().getEditor();

        assertFalse(
                "Field 7 should not have been marked with an error before error",
                editor.isFieldErrorMarked(7));

        WebElement intField = editor.getField(7);
        intField.clear();
        intField.sendKeys("banana phone");
        editor.save();

        assertEquals("Column 7: Could not convert value to Integer",
                editor.getErrorMessage());
        assertTrue("Field 7 should have been marked with an error after error",
                editor.isFieldErrorMarked(7));
        editor.cancel();

        selectMenuPath(EDIT_ITEM_100);
        assertFalse("Exception should not exist",
                isElementPresent(NotificationElement.class));
        assertEquals("There should be no editor error message", null,
                getGridElement().getEditor().getErrorMessage());
    }

    @Test
    public void testNoScrollAfterProgrammaticOpen() {
        int originalScrollPos = getGridVerticalScrollPos();

        selectMenuPath(EDIT_ITEM_5);

        scrollGridVerticallyTo(100);
        assertEquals("Grid shouldn't scroll vertically while editing",
                originalScrollPos, getGridVerticalScrollPos());
    }

    @Test
    public void testNoScrollAfterMouseOpen() {
        int originalScrollPos = getGridVerticalScrollPos();

        GridCellElement cell_5_0 = getGridElement().getCell(5, 0);
        new Actions(getDriver()).doubleClick(cell_5_0).perform();

        scrollGridVerticallyTo(100);
        assertEquals("Grid shouldn't scroll vertically while editing",
                originalScrollPos, getGridVerticalScrollPos());
    }

    @Test
    public void testNoScrollAfterKeyboardOpen() {
        int originalScrollPos = getGridVerticalScrollPos();

        GridCellElement cell_5_0 = getGridElement().getCell(5, 0);
        cell_5_0.click();
        new Actions(getDriver()).sendKeys(Keys.ENTER).perform();

        scrollGridVerticallyTo(100);
        assertEquals("Grid shouldn't scroll vertically while editing",
                originalScrollPos, getGridVerticalScrollPos());
    }

    @Test
    public void testEditorInDisabledGrid() {
        int originalScrollPos = getGridVerticalScrollPos();

        selectMenuPath(EDIT_ITEM_5);
        assertEditorOpen();

        selectMenuPath("Component", "State", "Enabled");
        assertEditorOpen();

        GridEditorElement editor = getGridElement().getEditor();
        editor.save();
        assertEditorOpen();

        editor.cancel();
        assertEditorOpen();

        selectMenuPath("Component", "State", "Enabled");

        scrollGridVerticallyTo(100);
        assertEquals("Grid shouldn't scroll vertically while editing",
                originalScrollPos, getGridVerticalScrollPos());
    }

    @Test
    public void testFocusOnMouseOpen() {

        GridCellElement cell = getGridElement().getCell(4, 2);

        cell.doubleClick();

        WebElement focused = getFocusedElement();

        assertEquals("", "input", focused.getTagName());
        assertEquals("", cell.getText(), focused.getAttribute("value"));
    }

    @Test
    public void testFocusOnKeyboardOpen() {

        GridCellElement cell = getGridElement().getCell(4, 2);

        cell.click();
        new Actions(getDriver()).sendKeys(Keys.ENTER).perform();

        WebElement focused = getFocusedElement();

        assertEquals("", "input", focused.getTagName());
        assertEquals("", cell.getText(), focused.getAttribute("value"));
    }

    @Test
    public void testNoFocusOnProgrammaticOpen() {

        selectMenuPath(EDIT_ITEM_5);

        WebElement focused = getFocusedElement();

        assertEquals("Focus should remain in the menu", "menu",
                focused.getAttribute("id"));
    }

    @Override
    protected WebElement getFocusedElement() {
        return (WebElement) executeScript("return document.activeElement;");
    }

    @Test
>>>>>>> 5b92ec79
    public void testUneditableColumn() {
        selectMenuPath(EDIT_ITEM_5);
        assertEditorOpen();

        GridEditorElement editor = getGridElement().getEditor();
        assertFalse("Uneditable column should not have an editor widget",
                editor.isEditable(3));
        assertEquals(
                "Not editable cell did not contain correct classname",
                "not-editable",
                editor.findElement(By.className("v-grid-editor-cells"))
                        .findElements(By.xpath("./div")).get(3)
                        .getAttribute("class"));

    }

    protected WebElement getSaveButton() {
        return getDriver().findElement(By.className("v-grid-editor-save"));
    }

    protected WebElement getCancelButton() {
        return getDriver().findElement(By.className("v-grid-editor-cancel"));
    }
}<|MERGE_RESOLUTION|>--- conflicted
+++ resolved
@@ -30,6 +30,8 @@
 import org.openqa.selenium.WebElement;
 import org.openqa.selenium.interactions.Actions;
 
+import com.vaadin.testbench.elements.GridElement.GridCellElement;
+import com.vaadin.testbench.elements.GridElement.GridEditorElement;
 import com.vaadin.tests.components.grid.basicfeatures.GridBasicFeatures;
 import com.vaadin.tests.components.grid.basicfeatures.GridBasicFeaturesTest;
 
@@ -83,20 +85,6 @@
     }
 
     @Test
-    public void testMouseOpeningClosing() {
-
-        getGridElement().getCell(4, 0).doubleClick();
-        assertEditorOpen();
-
-        getCancelButton().click();
-        assertEditorClosed();
-
-        selectMenuPath(TOGGLE_EDIT_ENABLED);
-        getGridElement().getCell(4, 0).doubleClick();
-        assertEditorClosed();
-    }
-
-    @Test
     public void testKeyboardOpeningClosing() {
 
         getGridElement().getCell(4, 0).click();
@@ -146,97 +134,6 @@
     }
 
     @Test
-<<<<<<< HEAD
-=======
-    public void testInvalidEdition() {
-        selectMenuPath(EDIT_ITEM_5);
-        assertFalse(logContainsText("Exception occured, java.lang.IllegalStateException"));
-
-        GridEditorElement editor = getGridElement().getEditor();
-
-        assertFalse(
-                "Field 7 should not have been marked with an error before error",
-                editor.isFieldErrorMarked(7));
-
-        WebElement intField = editor.getField(7);
-        intField.clear();
-        intField.sendKeys("banana phone");
-        editor.save();
-
-        assertEquals("Column 7: Could not convert value to Integer",
-                editor.getErrorMessage());
-        assertTrue("Field 7 should have been marked with an error after error",
-                editor.isFieldErrorMarked(7));
-        editor.cancel();
-
-        selectMenuPath(EDIT_ITEM_100);
-        assertFalse("Exception should not exist",
-                isElementPresent(NotificationElement.class));
-        assertEquals("There should be no editor error message", null,
-                getGridElement().getEditor().getErrorMessage());
-    }
-
-    @Test
-    public void testNoScrollAfterProgrammaticOpen() {
-        int originalScrollPos = getGridVerticalScrollPos();
-
-        selectMenuPath(EDIT_ITEM_5);
-
-        scrollGridVerticallyTo(100);
-        assertEquals("Grid shouldn't scroll vertically while editing",
-                originalScrollPos, getGridVerticalScrollPos());
-    }
-
-    @Test
-    public void testNoScrollAfterMouseOpen() {
-        int originalScrollPos = getGridVerticalScrollPos();
-
-        GridCellElement cell_5_0 = getGridElement().getCell(5, 0);
-        new Actions(getDriver()).doubleClick(cell_5_0).perform();
-
-        scrollGridVerticallyTo(100);
-        assertEquals("Grid shouldn't scroll vertically while editing",
-                originalScrollPos, getGridVerticalScrollPos());
-    }
-
-    @Test
-    public void testNoScrollAfterKeyboardOpen() {
-        int originalScrollPos = getGridVerticalScrollPos();
-
-        GridCellElement cell_5_0 = getGridElement().getCell(5, 0);
-        cell_5_0.click();
-        new Actions(getDriver()).sendKeys(Keys.ENTER).perform();
-
-        scrollGridVerticallyTo(100);
-        assertEquals("Grid shouldn't scroll vertically while editing",
-                originalScrollPos, getGridVerticalScrollPos());
-    }
-
-    @Test
-    public void testEditorInDisabledGrid() {
-        int originalScrollPos = getGridVerticalScrollPos();
-
-        selectMenuPath(EDIT_ITEM_5);
-        assertEditorOpen();
-
-        selectMenuPath("Component", "State", "Enabled");
-        assertEditorOpen();
-
-        GridEditorElement editor = getGridElement().getEditor();
-        editor.save();
-        assertEditorOpen();
-
-        editor.cancel();
-        assertEditorOpen();
-
-        selectMenuPath("Component", "State", "Enabled");
-
-        scrollGridVerticallyTo(100);
-        assertEquals("Grid shouldn't scroll vertically while editing",
-                originalScrollPos, getGridVerticalScrollPos());
-    }
-
-    @Test
     public void testFocusOnMouseOpen() {
 
         GridCellElement cell = getGridElement().getCell(4, 2);
@@ -274,13 +171,7 @@
                 focused.getAttribute("id"));
     }
 
-    @Override
-    protected WebElement getFocusedElement() {
-        return (WebElement) executeScript("return document.activeElement;");
-    }
-
     @Test
->>>>>>> 5b92ec79
     public void testUneditableColumn() {
         selectMenuPath(EDIT_ITEM_5);
         assertEditorOpen();
