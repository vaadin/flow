<<<<<<< HEAD
package com.vaadin.tests.components.table;

import com.vaadin.Application;
import com.vaadin.data.Container;
import com.vaadin.data.Item;
import com.vaadin.data.util.IndexedContainer;
import com.vaadin.ui.Button;
import com.vaadin.ui.Button.ClickEvent;
import com.vaadin.ui.Button.ClickListener;
import com.vaadin.ui.Root.LegacyWindow;
import com.vaadin.ui.Table;
import com.vaadin.ui.VerticalLayout;

public class TestCurrentPageFirstItem extends Application.LegacyApplication
        implements ClickListener {

    private Button buttonIndex;
    private Button buttonItem;
    private Table table;
    private int counter = 0;
    IndexedContainer container = new IndexedContainer();

    @Override
    public void init() {
        try {
            LegacyWindow main = new LegacyWindow("Table header Test");
            setMainWindow(main);
            main.setSizeFull();
            // setTheme("testtheme");
            VerticalLayout baseLayout = new VerticalLayout();
            main.setContent(baseLayout);

            table = new Table();
            container.addContainerProperty("row", String.class, "");
            table.setContainerDataSource(container);
            table.setWidth("100%");
            table.setPageLength(3);
            buttonIndex = new Button("Add row and select last index", this);
            buttonItem = new Button("Add row and select last item", this);

            baseLayout.addComponent(table);
            baseLayout.addComponent(buttonIndex);
            baseLayout.addComponent(buttonItem);
        } catch (Exception e) {
            e.printStackTrace();
        }
    }

    public void buttonClick(ClickEvent event) {
        Item item = container.addItem(++counter);
        item.getItemProperty("row").setValue(counter + "");
        table.select(counter);
        if (event.getButton() == buttonIndex) {
            table.setCurrentPageFirstItemIndex(((Container.Indexed) table
                    .getContainerDataSource()).indexOfId(counter));
        } else {
            table.setCurrentPageFirstItemId(counter);
        }
    }
}
=======
package com.vaadin.tests.components.table;

import com.vaadin.Application;
import com.vaadin.data.Container;
import com.vaadin.data.Item;
import com.vaadin.data.util.IndexedContainer;
import com.vaadin.ui.Button;
import com.vaadin.ui.Button.ClickEvent;
import com.vaadin.ui.Button.ClickListener;
import com.vaadin.ui.Table;
import com.vaadin.ui.VerticalLayout;
import com.vaadin.ui.Window;

public class TestCurrentPageFirstItem extends Application implements
        ClickListener {

    private Button buttonIndex;
    private Button buttonItem;
    private Table table;
    private int counter = 0;
    IndexedContainer container = new IndexedContainer();

    @Override
    public void init() {
        try {
            Window main = new Window("Table header Test");
            setMainWindow(main);
            main.setSizeFull();
            // setTheme("testtheme");
            VerticalLayout baseLayout = new VerticalLayout();
            main.setContent(baseLayout);

            table = new Table();
            container.addContainerProperty("row", String.class, "");
            table.setContainerDataSource(container);
            table.setWidth("100%");
            table.setPageLength(3);
            buttonIndex = new Button("Add row and select last index", this);
            buttonItem = new Button("Add row and select last item", this);

            baseLayout.addComponent(table);
            baseLayout.addComponent(buttonIndex);
            baseLayout.addComponent(buttonItem);
        } catch (Exception e) {
            e.printStackTrace();
        }
    }

    public void buttonClick(ClickEvent event) {
        Item item = container.addItem(++counter);
        item.getItemProperty("row").setValue(counter + "");
        table.select(counter);
        if (event.getButton() == buttonIndex) {
            table.setCurrentPageFirstItemIndex(((Container.Indexed) table
                    .getContainerDataSource()).indexOfId(counter));
        } else {
            table.setCurrentPageFirstItemId(counter);
        }
    }
}
>>>>>>> 116cd1f2
<|MERGE_RESOLUTION|>--- conflicted
+++ resolved
@@ -1,4 +1,3 @@
-<<<<<<< HEAD
 package com.vaadin.tests.components.table;
 
 import com.vaadin.Application;
@@ -58,66 +57,4 @@
             table.setCurrentPageFirstItemId(counter);
         }
     }
-}
-=======
-package com.vaadin.tests.components.table;
-
-import com.vaadin.Application;
-import com.vaadin.data.Container;
-import com.vaadin.data.Item;
-import com.vaadin.data.util.IndexedContainer;
-import com.vaadin.ui.Button;
-import com.vaadin.ui.Button.ClickEvent;
-import com.vaadin.ui.Button.ClickListener;
-import com.vaadin.ui.Table;
-import com.vaadin.ui.VerticalLayout;
-import com.vaadin.ui.Window;
-
-public class TestCurrentPageFirstItem extends Application implements
-        ClickListener {
-
-    private Button buttonIndex;
-    private Button buttonItem;
-    private Table table;
-    private int counter = 0;
-    IndexedContainer container = new IndexedContainer();
-
-    @Override
-    public void init() {
-        try {
-            Window main = new Window("Table header Test");
-            setMainWindow(main);
-            main.setSizeFull();
-            // setTheme("testtheme");
-            VerticalLayout baseLayout = new VerticalLayout();
-            main.setContent(baseLayout);
-
-            table = new Table();
-            container.addContainerProperty("row", String.class, "");
-            table.setContainerDataSource(container);
-            table.setWidth("100%");
-            table.setPageLength(3);
-            buttonIndex = new Button("Add row and select last index", this);
-            buttonItem = new Button("Add row and select last item", this);
-
-            baseLayout.addComponent(table);
-            baseLayout.addComponent(buttonIndex);
-            baseLayout.addComponent(buttonItem);
-        } catch (Exception e) {
-            e.printStackTrace();
-        }
-    }
-
-    public void buttonClick(ClickEvent event) {
-        Item item = container.addItem(++counter);
-        item.getItemProperty("row").setValue(counter + "");
-        table.select(counter);
-        if (event.getButton() == buttonIndex) {
-            table.setCurrentPageFirstItemIndex(((Container.Indexed) table
-                    .getContainerDataSource()).indexOfId(counter));
-        } else {
-            table.setCurrentPageFirstItemId(counter);
-        }
-    }
-}
->>>>>>> 116cd1f2
+}