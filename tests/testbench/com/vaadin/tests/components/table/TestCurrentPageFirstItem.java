package com.vaadin.tests.components.table;

import com.vaadin.data.Container;
import com.vaadin.data.Item;
import com.vaadin.data.util.IndexedContainer;
import com.vaadin.tests.components.TestBase;
import com.vaadin.ui.Button;
import com.vaadin.ui.Button.ClickEvent;
import com.vaadin.ui.Button.ClickListener;
<<<<<<< HEAD
import com.vaadin.ui.Root.LegacyWindow;
import com.vaadin.ui.Table;
import com.vaadin.ui.VerticalLayout;

public class TestCurrentPageFirstItem extends Application.LegacyApplication
        implements ClickListener {
=======
import com.vaadin.ui.HorizontalLayout;
import com.vaadin.ui.Table;

public class TestCurrentPageFirstItem extends TestBase implements ClickListener {
>>>>>>> 032f760b

    private Button buttonIndex;
    private Button buttonItem;
    private Table[] tables = new Table[4];
    private int counter = 0;
    IndexedContainer container = new IndexedContainer();

    @Override
<<<<<<< HEAD
    public void init() {
        try {
            LegacyWindow main = new LegacyWindow("Table header Test");
            setMainWindow(main);
            main.setSizeFull();
            // setTheme("testtheme");
            VerticalLayout baseLayout = new VerticalLayout();
            main.setContent(baseLayout);

            table = new Table();
            container.addContainerProperty("row", String.class, "");
            table.setContainerDataSource(container);
            table.setWidth("100%");
            table.setPageLength(3);
            buttonIndex = new Button("Add row and select last index", this);
            buttonItem = new Button("Add row and select last item", this);

            baseLayout.addComponent(table);
            baseLayout.addComponent(buttonIndex);
            baseLayout.addComponent(buttonItem);
        } catch (Exception e) {
            e.printStackTrace();
=======
    public void setup() {
        container.addContainerProperty("row", String.class, "");

        HorizontalLayout baseLayout = new HorizontalLayout();
        baseLayout.setHeight("115px");
        getMainWindow().setContent(baseLayout);

        for (int i = 0; i < tables.length; ++i) {
            Table t = new Table();
            t.setContainerDataSource(container);
            t.setWidth("100px");
            baseLayout.addComponent(t);
            tables[i] = t;
>>>>>>> 032f760b
        }
        tables[0].setSizeFull();
        tables[0].setCaption("Full");
        tables[1].setHeight("100px");
        tables[1].setCaption("100px");
        tables[2].setHeight("95%");
        tables[2].setCaption("95%");
        tables[3].setPageLength(3);
        tables[3].setCaption("3 rows");

        buttonIndex = new Button("Add row and select last index", this);
        buttonItem = new Button("Add row and select last item", this);
        baseLayout.addComponent(buttonIndex);
        baseLayout.addComponent(buttonItem);
    }

    public void buttonClick(ClickEvent event) {
        Item item = container.addItem(++counter);
        item.getItemProperty("row").setValue(counter + "");
        for (int i = 0; i < tables.length; ++i) {
            Table t = tables[i];
            t.select(counter);
            if (event.getButton() == buttonIndex) {
                t.setCurrentPageFirstItemIndex(((Container.Indexed) t
                        .getContainerDataSource()).indexOfId(counter));
            } else {
                t.setCurrentPageFirstItemId(counter);
            }
        }
    }

    @Override
    protected String getDescription() {
        return "Table height changes when using setCurrentPageFirstItemId";
    }

    @Override
    protected Integer getTicketNumber() {
        return 2864;
    }
}<|MERGE_RESOLUTION|>--- conflicted
+++ resolved
@@ -7,19 +7,12 @@
 import com.vaadin.ui.Button;
 import com.vaadin.ui.Button.ClickEvent;
 import com.vaadin.ui.Button.ClickListener;
-<<<<<<< HEAD
 import com.vaadin.ui.Root.LegacyWindow;
+import com.vaadin.ui.HorizontalLayout;
 import com.vaadin.ui.Table;
 import com.vaadin.ui.VerticalLayout;
 
-public class TestCurrentPageFirstItem extends Application.LegacyApplication
-        implements ClickListener {
-=======
-import com.vaadin.ui.HorizontalLayout;
-import com.vaadin.ui.Table;
-
 public class TestCurrentPageFirstItem extends TestBase implements ClickListener {
->>>>>>> 032f760b
 
     private Button buttonIndex;
     private Button buttonItem;
@@ -28,30 +21,6 @@
     IndexedContainer container = new IndexedContainer();
 
     @Override
-<<<<<<< HEAD
-    public void init() {
-        try {
-            LegacyWindow main = new LegacyWindow("Table header Test");
-            setMainWindow(main);
-            main.setSizeFull();
-            // setTheme("testtheme");
-            VerticalLayout baseLayout = new VerticalLayout();
-            main.setContent(baseLayout);
-
-            table = new Table();
-            container.addContainerProperty("row", String.class, "");
-            table.setContainerDataSource(container);
-            table.setWidth("100%");
-            table.setPageLength(3);
-            buttonIndex = new Button("Add row and select last index", this);
-            buttonItem = new Button("Add row and select last item", this);
-
-            baseLayout.addComponent(table);
-            baseLayout.addComponent(buttonIndex);
-            baseLayout.addComponent(buttonItem);
-        } catch (Exception e) {
-            e.printStackTrace();
-=======
     public void setup() {
         container.addContainerProperty("row", String.class, "");
 
@@ -65,7 +34,6 @@
             t.setWidth("100px");
             baseLayout.addComponent(t);
             tables[i] = t;
->>>>>>> 032f760b
         }
         tables[0].setSizeFull();
         tables[0].setCaption("Full");
