<<<<<<< HEAD
package com.vaadin.tests.components;

import com.vaadin.Application;
import com.vaadin.service.ApplicationContext;
import com.vaadin.terminal.gwt.server.AbstractWebApplicationContext;
import com.vaadin.terminal.gwt.server.WebBrowser;

public abstract class AbstractTestCase extends Application.LegacyApplication {

    protected abstract String getDescription();

    protected abstract Integer getTicketNumber();

    protected WebBrowser getBrowser() {
        ApplicationContext context = getContext();
        if (context instanceof AbstractWebApplicationContext) {
            WebBrowser webBrowser = ((AbstractWebApplicationContext) context)
                    .getBrowser();
            return webBrowser;
        }

        return null;
    }
}
=======
package com.vaadin.tests.components;

import com.vaadin.Application;
import com.vaadin.service.ApplicationContext;
import com.vaadin.terminal.gwt.server.AbstractWebApplicationContext;
import com.vaadin.terminal.gwt.server.WebBrowser;

public abstract class AbstractTestCase extends Application {

    protected abstract String getDescription();

    protected abstract Integer getTicketNumber();

    protected WebBrowser getBrowser() {
        ApplicationContext context = getContext();
        if (context instanceof AbstractWebApplicationContext) {
            WebBrowser webBrowser = ((AbstractWebApplicationContext) context)
                    .getBrowser();
            return webBrowser;
        }

        return null;
    }
}
>>>>>>> 116cd1f2
<|MERGE_RESOLUTION|>--- conflicted
+++ resolved
@@ -1,4 +1,3 @@
-<<<<<<< HEAD
 package com.vaadin.tests.components;
 
 import com.vaadin.Application;
@@ -22,30 +21,4 @@
 
         return null;
     }
-}
-=======
-package com.vaadin.tests.components;
-
-import com.vaadin.Application;
-import com.vaadin.service.ApplicationContext;
-import com.vaadin.terminal.gwt.server.AbstractWebApplicationContext;
-import com.vaadin.terminal.gwt.server.WebBrowser;
-
-public abstract class AbstractTestCase extends Application {
-
-    protected abstract String getDescription();
-
-    protected abstract Integer getTicketNumber();
-
-    protected WebBrowser getBrowser() {
-        ApplicationContext context = getContext();
-        if (context instanceof AbstractWebApplicationContext) {
-            WebBrowser webBrowser = ((AbstractWebApplicationContext) context)
-                    .getBrowser();
-            return webBrowser;
-        }
-
-        return null;
-    }
-}
->>>>>>> 116cd1f2
+}