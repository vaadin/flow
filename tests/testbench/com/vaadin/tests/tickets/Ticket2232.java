--- conflicted
+++ resolved
@@ -1,4 +1,3 @@
-<<<<<<< HEAD
 package com.vaadin.tests.tickets;
 
 import com.vaadin.Application;
@@ -72,80 +71,4 @@
         getMainWindow().addComponent(gl);
     }
 
-}
-=======
-package com.vaadin.tests.tickets;
-
-import com.vaadin.Application;
-import com.vaadin.ui.Button;
-import com.vaadin.ui.GridLayout;
-import com.vaadin.ui.Label;
-import com.vaadin.ui.Layout;
-import com.vaadin.ui.Layout.SpacingHandler;
-import com.vaadin.ui.VerticalLayout;
-import com.vaadin.ui.Window;
-
-public class Ticket2232 extends Application {
-
-    @Override
-    public void init() {
-        setMainWindow(new Window());
-        setTheme("tests-tickets");
-
-        getMainWindow()
-                .addComponent(
-                        new Label(
-                                "Defining spacing must be possible also with pure CSS"));
-
-        Layout gl;
-        gl = new VerticalLayout();
-        gl.setWidth("100%");
-        gl.setHeight("200px");
-        gl.setStyleName("t2232");
-        fillAndAdd(gl);
-
-        gl = new GridLayout();
-        gl.setWidth("100%");
-        gl.setHeight("200px");
-        gl.setStyleName("t2232");
-        fillAndAdd(gl);
-
-        gl = new VerticalLayout();
-        gl.setWidth("100%");
-        gl.setHeight("200px");
-        ((SpacingHandler) gl).setSpacing(true);
-        fillAndAdd(gl);
-
-        gl = new GridLayout();
-        gl.setWidth("100%");
-        gl.setHeight("200px");
-        ((SpacingHandler) gl).setSpacing(true);
-        fillAndAdd(gl);
-
-        gl = new VerticalLayout();
-        gl.setWidth("100%");
-        gl.setHeight("200px");
-        fillAndAdd(gl);
-
-        gl = new GridLayout();
-        gl.setWidth("100%");
-        gl.setHeight("200px");
-        fillAndAdd(gl);
-
-    }
-
-    private void fillAndAdd(Layout gl) {
-        for (int i = 0; i < 4; i++) {
-            Button b = new Button("B");
-            b.setSizeFull();
-            gl.addComponent(b);
-        }
-        String caption = gl.getClass().getSimpleName();
-        caption += " style: " + gl.getStyleName() + ", spacingFromServer:"
-                + ((SpacingHandler) gl).isSpacing();
-        gl.setCaption(caption);
-        getMainWindow().addComponent(gl);
-    }
-
-}
->>>>>>> 116cd1f2
+}