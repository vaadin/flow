<<<<<<< HEAD
package com.vaadin.tests.tickets;

import java.util.Date;
import java.util.Iterator;
import java.util.Random;

import com.vaadin.Application;
import com.vaadin.data.util.BeanItem;
import com.vaadin.data.validator.StringLengthValidator;
import com.vaadin.terminal.Resource;
import com.vaadin.terminal.ThemeResource;
import com.vaadin.terminal.UserError;
import com.vaadin.ui.Alignment;
import com.vaadin.ui.Button;
import com.vaadin.ui.Button.ClickEvent;
import com.vaadin.ui.Button.ClickListener;
import com.vaadin.ui.Component;
import com.vaadin.ui.Field;
import com.vaadin.ui.Form;
import com.vaadin.ui.FormLayout;
import com.vaadin.ui.GridLayout;
import com.vaadin.ui.HorizontalLayout;
import com.vaadin.ui.Layout;
import com.vaadin.ui.Layout.AlignmentHandler;
import com.vaadin.ui.Panel;
import com.vaadin.ui.Root.LegacyWindow;
import com.vaadin.ui.TextField;
import com.vaadin.ui.VerticalLayout;

public class Ticket1878 extends Application.LegacyApplication {

    private Layout orderedLayout;
    private Layout gridLayout;
    private Layout formLayout;
    private GridLayout mainLayout;
    private Button switchToGridButton;
    private Button switchToOrderedButton;
    private Button switchToFormsButton;

    @Override
    public void init() {
        LegacyWindow w = new LegacyWindow(getClass().getSimpleName());
        setMainWindow(w);
        // setTheme("tests-tickets");

        mainLayout = new GridLayout(1, 2);
        w.setContent(mainLayout);
        orderedLayout = createOL();
        gridLayout = createGL();
        formLayout = createForms();

        switchToGridButton = new Button("Switch to GridLayout",
                new ClickListener() {

                    public void buttonClick(ClickEvent event) {
                        changeLayout(switchToGridButton, gridLayout);
                    }

                });
        switchToOrderedButton = new Button("Switch to OrderedLayout",
                new ClickListener() {

                    public void buttonClick(ClickEvent event) {
                        changeLayout(switchToOrderedButton, orderedLayout);
                    }

                });
        switchToOrderedButton.setEnabled(false);

        switchToFormsButton = new Button("Switch to Form", new ClickListener() {

            public void buttonClick(ClickEvent event) {
                changeLayout(switchToFormsButton, formLayout);
            }

        });

        HorizontalLayout buttonLayout = new HorizontalLayout();
        buttonLayout.addComponent(switchToOrderedButton);
        buttonLayout.addComponent(switchToGridButton);
        buttonLayout.addComponent(switchToFormsButton);

        mainLayout.addComponent(buttonLayout);
        mainLayout.addComponent(orderedLayout);
        // w.setContent(orderedLayout);
    }

    private static Layout createOL() {
        GridLayout layout = new GridLayout(1, 5);

        GridLayout l1 = new GridLayout(1, 3);
        createLayout(l1, new HorizontalLayout(), "1000px", "150px", "100%",
                null, true);
        createLayout(l1, new HorizontalLayout(), "1000px", "150px", "50px",
                null, false);
        GridLayout l2 = new GridLayout(6, 1);
        createLayout(l2, new VerticalLayout(), "200px", "500px", true);
        createLayout(l2, new VerticalLayout(), "200px", "500px", "100%", null,
                true);
        createLayout(l2, new VerticalLayout(), "150px", "500px", true);
        createLayout(l2, new VerticalLayout(), "150px", "500px", "100%", null,
                true);
        createLayout(l2, new VerticalLayout(), "100px", "500px", true);
        createLayout(l2, new VerticalLayout(), "100px", "500px", "100%", null,
                true);
        layout.addComponent(l1);
        layout.addComponent(l2);

        return layout;
    }

    private static Layout createGL() {
        GridLayout layout = new GridLayout(1, 5);

        GridLayout l1 = new GridLayout(1, 3);
        createLayout(l1, new GridLayout(8, 1), "1000px", "150px", "100%", null,
                true);
        createLayout(l1, new GridLayout(8, 1), "1000px", "150px", "50px", null,
                false);
        GridLayout l2 = new GridLayout(6, 1);
        createLayout(l2, new GridLayout(1, 8), "200px", "500px", true);
        createLayout(l2, new GridLayout(1, 8), "200px", "500px", "100%", null,
                true);
        createLayout(l2, new GridLayout(1, 8), "150px", "500px", true);
        createLayout(l2, new GridLayout(1, 8), "150px", "500px", "100%", null,
                true);
        createLayout(l2, new GridLayout(1, 8), "100px", "500px", true);
        createLayout(l2, new GridLayout(1, 8), "100px", "500px", "100%", null,
                true);
        layout.addComponent(l1);
        layout.addComponent(l2);

        return layout;
    }

    public class FormObject {
        private String stringValue = "abc";
        private int intValue = 1;
        private long longValue = 2L;
        private Date dateValue = new Date(34587034750L);

        public String getStringValue() {
            return stringValue;
        }

        public void setStringValue(String stringValue) {
            this.stringValue = stringValue;
        }

        public int getIntValue() {
            return intValue;
        }

        public void setIntValue(int intValue) {
            this.intValue = intValue;
        }

        public long getLongValue() {
            return longValue;
        }

        public void setLongValue(long longValue) {
            this.longValue = longValue;
        }

        public Date getDateValue() {
            return dateValue;
        }

        public void setDateValue(Date dateValue) {
            this.dateValue = dateValue;
        }

    }

    private Layout createForms() {
        GridLayout layout = new GridLayout(1, 5);
        Form form;

        Random r = new Random();
        GridLayout l1 = new GridLayout(1, 3);
        form = createForm(l1, "200px", "500px");
        BeanItem<FormObject> item = new BeanItem<FormObject>(new FormObject());
        form.setItemDataSource(item);
        for (Iterator<?> i = item.getItemPropertyIds().iterator(); i.hasNext();) {
            Object property = i.next();
            Field<?> f = form.getField(property);

            f.setRequired(r.nextBoolean());
            if (r.nextBoolean()) {
                f.setIcon(new ThemeResource("icons/16/document-add.png"));
            }
            if (r.nextBoolean()) {
                f.setCaption(null);
            }

            f.addValidator(new StringLengthValidator("Error", 10, 8, false));
        }
        // createLayout(l1, new
        // ExpandLayout(ExpandLayout.ORIENTATION_HORIZONTAL),
        // "1000px", "150px", "50px", null, false);

        // GridLayout l2 = new GridLayout(6, 1);
        // createLayout(l2, new ExpandLayout(ExpandLayout.ORIENTATION_VERTICAL),
        // "200px", "500px", true);
        // createLayout(l2, new ExpandLayout(ExpandLayout.ORIENTATION_VERTICAL),
        // "200px", "500px", "100%", null, true);
        // createLayout(l2, new ExpandLayout(ExpandLayout.ORIENTATION_VERTICAL),
        // "150px", "500px", true);
        // createLayout(l2, new ExpandLayout(ExpandLayout.ORIENTATION_VERTICAL),
        // "150px", "500px", "100%", null, true);
        // createLayout(l2, new ExpandLayout(ExpandLayout.ORIENTATION_VERTICAL),
        // "100px", "500px", true);
        // createLayout(l2, new ExpandLayout(ExpandLayout.ORIENTATION_VERTICAL),
        // "100px", "500px", "100%", null, true);
        layout.addComponent(l1);
        // layout.addComponent(l2);

        return layout;
    }

    private Form createForm(GridLayout parentLayout, String w, String h) {
        FormLayout formLayout = new FormLayout();
        Form form = new Form(formLayout);

        Panel p = new Panel("Form " + w + "x" + h);

        p.setWidth(w);
        p.setHeight(h);

        p.getContent().setSizeFull();

        parentLayout.addComponent(p);
        p.addComponent(form);
        formLayout.setSizeFull();

        return form;
    }

    protected void changeLayout(Button b, Layout newLayout) {
        switchToOrderedButton.setEnabled(true);
        switchToGridButton.setEnabled(true);
        switchToFormsButton.setEnabled(true);

        b.setEnabled(false);
        Iterator<Component> i = mainLayout.getComponentIterator();
        i.next();
        Layout l = (Layout) i.next();

        mainLayout.replaceComponent(l, newLayout);
    }

    private static void createLayout(GridLayout parentLayout, Layout newLayout,
            String w, String h, boolean align) {
        createLayout(parentLayout, newLayout, w, h, null, null, align);
    }

    private static void createLayout(GridLayout parentLayout, Layout newLayout,
            String w, String h, String componentWidth, String componentHeight,
            boolean align) {
        String dirText = "V";
        String type;
        if (newLayout instanceof VerticalLayout) {
            type = "OL";
        } else if (newLayout instanceof HorizontalLayout) {
            dirText = "H";
            type = "OL";
        } else {
            if (((GridLayout) newLayout).getColumns() != 1) {
                dirText = "H";
            }
            type = "GL";
        }
        String alignText = align ? "-A" : "";
        String cWidth = componentWidth == null ? "" : " - " + componentWidth;
        Panel p = new Panel(type + "/" + dirText + alignText + " " + w + "x"
                + h + cWidth, newLayout);

        p.setWidth(w);
        p.setHeight(h);

        newLayout.setSizeFull();

        String captions[] = new String[] { "TextField with caption", null };
        Resource icons[] = new Resource[] {
                new ThemeResource("icons/16/document-delete.png"), null };
        boolean required[] = new boolean[] { true, false };
        TextField fields[][] = new TextField[captions.length][icons.length];
        for (int caption = 0; caption < captions.length; caption++) {
            for (int icon = 0; icon < icons.length; icon++) {
                for (int req = 0; req < required.length; req++) {
                    TextField tf = createTextFieldWithError(captions[caption],
                            icons[icon], required[req]);

                    fields[caption][icon] = tf;
                    if (componentWidth != null) {
                        tf.setWidth(componentWidth);
                        tf.setValue(tf.getValue() + " w:" + componentWidth);
                    }

                    if (componentHeight != null) {
                        tf.setHeight(componentWidth);
                        tf.setValue(tf.getValue() + " h:" + componentHeight);
                    }

                    p.addComponent(tf);

                    if (align) {
                        ((AlignmentHandler) newLayout).setComponentAlignment(
                                tf, Alignment.BOTTOM_RIGHT);
                    }
                }
            }
        }

        parentLayout.addComponent(p);

    }

    // private static void createGridLayout(GridLayout parentLayout, int dir,
    // String w, String h) {
    // createGridLayout(parentLayout, dir, w, h, null, null);
    // }

    // private static void createGridLayout(GridLayout parentLayout, int dir,
    // String w, String h, String componentWidth, String componentHeight) {
    // GridLayout gl;
    // if (dir == OrderedLayout.ORIENTATION_HORIZONTAL) {
    // gl = new GridLayout(8, 1);
    // } else {
    // gl = new GridLayout(1, 8);
    // }
    //
    // String dirText = (dir == OrderedLayout.ORIENTATION_HORIZONTAL ? "H"
    // : "V");
    // String cWidth = componentWidth == null ? "" : " - " + componentWidth;
    // Panel p = new Panel("GL/" + dirText + " " + w + "x" + h + cWidth, gl);
    //
    // p.setWidth(w);
    // p.setHeight(h);
    //
    // gl.setSizeFull();
    //
    // String captions[] = new String[] { "TextField with caption", null };
    // Resource icons[] = new Resource[] {
    // new ThemeResource("icons/16/document-delete.png"), null };
    // boolean required[] = new boolean[] { true, false };
    // TextField fields[][] = new TextField[captions.length][icons.length];
    // for (int caption = 0; caption < captions.length; caption++) {
    // for (int icon = 0; icon < icons.length; icon++) {
    // for (int req = 0; req < required.length; req++) {
    // TextField tf = createTextFieldWithError(captions[caption],
    // icons[icon], required[req]);
    //
    // fields[caption][icon] = tf;
    // if (componentWidth != null) {
    // tf.setWidth(componentWidth);
    // }
    //
    // if (componentHeight != null) {
    // tf.setHeight(componentWidth);
    // }
    //
    // p.addComponent(tf);
    // gl.setComponentAlignment(tf, OrderedLayout.ALIGNMENT_LEFT,
    // OrderedLayout.ALIGNMENT_BOTTOM);
    // }
    // }
    // }
    //
    // parentLayout.addComponent(p);
    //
    // }

    private static TextField createTextFieldWithError(String caption,
            Resource icon, boolean required) {
        TextField tf = new TextField();
        tf.setCaption(caption);
        tf.setIcon(icon);
        tf.setRequired(required);
        tf.setComponentError(new UserError("Test error message"));
        return tf;
    }
}
=======
package com.vaadin.tests.tickets;

import java.util.Date;
import java.util.Iterator;
import java.util.Random;

import com.vaadin.Application;
import com.vaadin.data.util.BeanItem;
import com.vaadin.data.validator.StringLengthValidator;
import com.vaadin.terminal.Resource;
import com.vaadin.terminal.ThemeResource;
import com.vaadin.terminal.UserError;
import com.vaadin.ui.Alignment;
import com.vaadin.ui.Button;
import com.vaadin.ui.Button.ClickEvent;
import com.vaadin.ui.Button.ClickListener;
import com.vaadin.ui.Component;
import com.vaadin.ui.Field;
import com.vaadin.ui.Form;
import com.vaadin.ui.FormLayout;
import com.vaadin.ui.GridLayout;
import com.vaadin.ui.HorizontalLayout;
import com.vaadin.ui.Layout;
import com.vaadin.ui.Layout.AlignmentHandler;
import com.vaadin.ui.Panel;
import com.vaadin.ui.TextField;
import com.vaadin.ui.VerticalLayout;
import com.vaadin.ui.Window;

public class Ticket1878 extends Application {

    private Layout orderedLayout;
    private Layout gridLayout;
    private Layout formLayout;
    private GridLayout mainLayout;
    private Button switchToGridButton;
    private Button switchToOrderedButton;
    private Button switchToFormsButton;

    @Override
    public void init() {
        Window w = new Window(getClass().getSimpleName());
        setMainWindow(w);
        // setTheme("tests-tickets");

        mainLayout = new GridLayout(1, 2);
        w.setContent(mainLayout);
        orderedLayout = createOL();
        gridLayout = createGL();
        formLayout = createForms();

        switchToGridButton = new Button("Switch to GridLayout",
                new ClickListener() {

                    public void buttonClick(ClickEvent event) {
                        changeLayout(switchToGridButton, gridLayout);
                    }

                });
        switchToOrderedButton = new Button("Switch to OrderedLayout",
                new ClickListener() {

                    public void buttonClick(ClickEvent event) {
                        changeLayout(switchToOrderedButton, orderedLayout);
                    }

                });
        switchToOrderedButton.setEnabled(false);

        switchToFormsButton = new Button("Switch to Form", new ClickListener() {

            public void buttonClick(ClickEvent event) {
                changeLayout(switchToFormsButton, formLayout);
            }

        });

        HorizontalLayout buttonLayout = new HorizontalLayout();
        buttonLayout.addComponent(switchToOrderedButton);
        buttonLayout.addComponent(switchToGridButton);
        buttonLayout.addComponent(switchToFormsButton);

        mainLayout.addComponent(buttonLayout);
        mainLayout.addComponent(orderedLayout);
        // w.setContent(orderedLayout);
    }

    private static Layout createOL() {
        GridLayout layout = new GridLayout(1, 5);

        GridLayout l1 = new GridLayout(1, 3);
        createLayout(l1, new HorizontalLayout(), "1000px", "150px", "100%",
                null, true);
        createLayout(l1, new HorizontalLayout(), "1000px", "150px", "50px",
                null, false);
        GridLayout l2 = new GridLayout(6, 1);
        createLayout(l2, new VerticalLayout(), "200px", "500px", true);
        createLayout(l2, new VerticalLayout(), "200px", "500px", "100%", null,
                true);
        createLayout(l2, new VerticalLayout(), "150px", "500px", true);
        createLayout(l2, new VerticalLayout(), "150px", "500px", "100%", null,
                true);
        createLayout(l2, new VerticalLayout(), "100px", "500px", true);
        createLayout(l2, new VerticalLayout(), "100px", "500px", "100%", null,
                true);
        layout.addComponent(l1);
        layout.addComponent(l2);

        return layout;
    }

    private static Layout createGL() {
        GridLayout layout = new GridLayout(1, 5);

        GridLayout l1 = new GridLayout(1, 3);
        createLayout(l1, new GridLayout(8, 1), "1000px", "150px", "100%", null,
                true);
        createLayout(l1, new GridLayout(8, 1), "1000px", "150px", "50px", null,
                false);
        GridLayout l2 = new GridLayout(6, 1);
        createLayout(l2, new GridLayout(1, 8), "200px", "500px", true);
        createLayout(l2, new GridLayout(1, 8), "200px", "500px", "100%", null,
                true);
        createLayout(l2, new GridLayout(1, 8), "150px", "500px", true);
        createLayout(l2, new GridLayout(1, 8), "150px", "500px", "100%", null,
                true);
        createLayout(l2, new GridLayout(1, 8), "100px", "500px", true);
        createLayout(l2, new GridLayout(1, 8), "100px", "500px", "100%", null,
                true);
        layout.addComponent(l1);
        layout.addComponent(l2);

        return layout;
    }

    public class FormObject {
        private String stringValue = "abc";
        private int intValue = 1;
        private long longValue = 2L;
        private Date dateValue = new Date(34587034750L);

        public String getStringValue() {
            return stringValue;
        }

        public void setStringValue(String stringValue) {
            this.stringValue = stringValue;
        }

        public int getIntValue() {
            return intValue;
        }

        public void setIntValue(int intValue) {
            this.intValue = intValue;
        }

        public long getLongValue() {
            return longValue;
        }

        public void setLongValue(long longValue) {
            this.longValue = longValue;
        }

        public Date getDateValue() {
            return dateValue;
        }

        public void setDateValue(Date dateValue) {
            this.dateValue = dateValue;
        }

    }

    private Layout createForms() {
        GridLayout layout = new GridLayout(1, 5);
        Form form;

        Random r = new Random();
        GridLayout l1 = new GridLayout(1, 3);
        form = createForm(l1, "200px", "500px");
        BeanItem<FormObject> item = new BeanItem<FormObject>(new FormObject());
        form.setItemDataSource(item);
        for (Iterator<?> i = item.getItemPropertyIds().iterator(); i.hasNext();) {
            Object property = i.next();
            Field f = form.getField(property);

            f.setRequired(r.nextBoolean());
            if (r.nextBoolean()) {
                f.setIcon(new ThemeResource("icons/16/document-add.png"));
            }
            if (r.nextBoolean()) {
                f.setCaption(null);
            }

            f.addValidator(new StringLengthValidator("Error", 10, 8, false));
        }
        // createLayout(l1, new
        // ExpandLayout(ExpandLayout.ORIENTATION_HORIZONTAL),
        // "1000px", "150px", "50px", null, false);

        // GridLayout l2 = new GridLayout(6, 1);
        // createLayout(l2, new ExpandLayout(ExpandLayout.ORIENTATION_VERTICAL),
        // "200px", "500px", true);
        // createLayout(l2, new ExpandLayout(ExpandLayout.ORIENTATION_VERTICAL),
        // "200px", "500px", "100%", null, true);
        // createLayout(l2, new ExpandLayout(ExpandLayout.ORIENTATION_VERTICAL),
        // "150px", "500px", true);
        // createLayout(l2, new ExpandLayout(ExpandLayout.ORIENTATION_VERTICAL),
        // "150px", "500px", "100%", null, true);
        // createLayout(l2, new ExpandLayout(ExpandLayout.ORIENTATION_VERTICAL),
        // "100px", "500px", true);
        // createLayout(l2, new ExpandLayout(ExpandLayout.ORIENTATION_VERTICAL),
        // "100px", "500px", "100%", null, true);
        layout.addComponent(l1);
        // layout.addComponent(l2);

        return layout;
    }

    private Form createForm(GridLayout parentLayout, String w, String h) {
        FormLayout formLayout = new FormLayout();
        Form form = new Form(formLayout);

        Panel p = new Panel("Form " + w + "x" + h);

        p.setWidth(w);
        p.setHeight(h);

        p.getContent().setSizeFull();

        parentLayout.addComponent(p);
        p.addComponent(form);
        formLayout.setSizeFull();

        return form;
    }

    protected void changeLayout(Button b, Layout newLayout) {
        switchToOrderedButton.setEnabled(true);
        switchToGridButton.setEnabled(true);
        switchToFormsButton.setEnabled(true);

        b.setEnabled(false);
        Iterator<Component> i = mainLayout.getComponentIterator();
        i.next();
        Layout l = (Layout) i.next();

        mainLayout.replaceComponent(l, newLayout);
    }

    private static void createLayout(GridLayout parentLayout, Layout newLayout,
            String w, String h, boolean align) {
        createLayout(parentLayout, newLayout, w, h, null, null, align);
    }

    private static void createLayout(GridLayout parentLayout, Layout newLayout,
            String w, String h, String componentWidth, String componentHeight,
            boolean align) {
        String dirText = "V";
        String type;
        if (newLayout instanceof VerticalLayout) {
            type = "OL";
        } else if (newLayout instanceof HorizontalLayout) {
            dirText = "H";
            type = "OL";
        } else {
            if (((GridLayout) newLayout).getColumns() != 1) {
                dirText = "H";
            }
            type = "GL";
        }
        String alignText = align ? "-A" : "";
        String cWidth = componentWidth == null ? "" : " - " + componentWidth;
        Panel p = new Panel(type + "/" + dirText + alignText + " " + w + "x"
                + h + cWidth, newLayout);

        p.setWidth(w);
        p.setHeight(h);

        newLayout.setSizeFull();

        String captions[] = new String[] { "TextField with caption", null };
        Resource icons[] = new Resource[] {
                new ThemeResource("icons/16/document-delete.png"), null };
        boolean required[] = new boolean[] { true, false };
        TextField fields[][] = new TextField[captions.length][icons.length];
        for (int caption = 0; caption < captions.length; caption++) {
            for (int icon = 0; icon < icons.length; icon++) {
                for (int req = 0; req < required.length; req++) {
                    TextField tf = createTextFieldWithError(captions[caption],
                            icons[icon], required[req]);

                    fields[caption][icon] = tf;
                    if (componentWidth != null) {
                        tf.setWidth(componentWidth);
                        tf.setValue(tf.getValue() + " w:" + componentWidth);
                    }

                    if (componentHeight != null) {
                        tf.setHeight(componentWidth);
                        tf.setValue(tf.getValue() + " h:" + componentHeight);
                    }

                    p.addComponent(tf);

                    if (align) {
                        ((AlignmentHandler) newLayout).setComponentAlignment(
                                tf, Alignment.BOTTOM_RIGHT);
                    }
                }
            }
        }

        parentLayout.addComponent(p);

    }

    // private static void createGridLayout(GridLayout parentLayout, int dir,
    // String w, String h) {
    // createGridLayout(parentLayout, dir, w, h, null, null);
    // }

    // private static void createGridLayout(GridLayout parentLayout, int dir,
    // String w, String h, String componentWidth, String componentHeight) {
    // GridLayout gl;
    // if (dir == OrderedLayout.ORIENTATION_HORIZONTAL) {
    // gl = new GridLayout(8, 1);
    // } else {
    // gl = new GridLayout(1, 8);
    // }
    //
    // String dirText = (dir == OrderedLayout.ORIENTATION_HORIZONTAL ? "H"
    // : "V");
    // String cWidth = componentWidth == null ? "" : " - " + componentWidth;
    // Panel p = new Panel("GL/" + dirText + " " + w + "x" + h + cWidth, gl);
    //
    // p.setWidth(w);
    // p.setHeight(h);
    //
    // gl.setSizeFull();
    //
    // String captions[] = new String[] { "TextField with caption", null };
    // Resource icons[] = new Resource[] {
    // new ThemeResource("icons/16/document-delete.png"), null };
    // boolean required[] = new boolean[] { true, false };
    // TextField fields[][] = new TextField[captions.length][icons.length];
    // for (int caption = 0; caption < captions.length; caption++) {
    // for (int icon = 0; icon < icons.length; icon++) {
    // for (int req = 0; req < required.length; req++) {
    // TextField tf = createTextFieldWithError(captions[caption],
    // icons[icon], required[req]);
    //
    // fields[caption][icon] = tf;
    // if (componentWidth != null) {
    // tf.setWidth(componentWidth);
    // }
    //
    // if (componentHeight != null) {
    // tf.setHeight(componentWidth);
    // }
    //
    // p.addComponent(tf);
    // gl.setComponentAlignment(tf, OrderedLayout.ALIGNMENT_LEFT,
    // OrderedLayout.ALIGNMENT_BOTTOM);
    // }
    // }
    // }
    //
    // parentLayout.addComponent(p);
    //
    // }

    private static TextField createTextFieldWithError(String caption,
            Resource icon, boolean required) {
        TextField tf = new TextField();
        tf.setCaption(caption);
        tf.setIcon(icon);
        tf.setRequired(required);
        tf.setComponentError(new UserError("Test error message"));
        return tf;
    }
}
>>>>>>> 116cd1f2
<|MERGE_RESOLUTION|>--- conflicted
+++ resolved
@@ -1,4 +1,3 @@
-<<<<<<< HEAD
 package com.vaadin.tests.tickets;
 
 import java.util.Date;
@@ -382,390 +381,4 @@
         tf.setComponentError(new UserError("Test error message"));
         return tf;
     }
-}
-=======
-package com.vaadin.tests.tickets;
-
-import java.util.Date;
-import java.util.Iterator;
-import java.util.Random;
-
-import com.vaadin.Application;
-import com.vaadin.data.util.BeanItem;
-import com.vaadin.data.validator.StringLengthValidator;
-import com.vaadin.terminal.Resource;
-import com.vaadin.terminal.ThemeResource;
-import com.vaadin.terminal.UserError;
-import com.vaadin.ui.Alignment;
-import com.vaadin.ui.Button;
-import com.vaadin.ui.Button.ClickEvent;
-import com.vaadin.ui.Button.ClickListener;
-import com.vaadin.ui.Component;
-import com.vaadin.ui.Field;
-import com.vaadin.ui.Form;
-import com.vaadin.ui.FormLayout;
-import com.vaadin.ui.GridLayout;
-import com.vaadin.ui.HorizontalLayout;
-import com.vaadin.ui.Layout;
-import com.vaadin.ui.Layout.AlignmentHandler;
-import com.vaadin.ui.Panel;
-import com.vaadin.ui.TextField;
-import com.vaadin.ui.VerticalLayout;
-import com.vaadin.ui.Window;
-
-public class Ticket1878 extends Application {
-
-    private Layout orderedLayout;
-    private Layout gridLayout;
-    private Layout formLayout;
-    private GridLayout mainLayout;
-    private Button switchToGridButton;
-    private Button switchToOrderedButton;
-    private Button switchToFormsButton;
-
-    @Override
-    public void init() {
-        Window w = new Window(getClass().getSimpleName());
-        setMainWindow(w);
-        // setTheme("tests-tickets");
-
-        mainLayout = new GridLayout(1, 2);
-        w.setContent(mainLayout);
-        orderedLayout = createOL();
-        gridLayout = createGL();
-        formLayout = createForms();
-
-        switchToGridButton = new Button("Switch to GridLayout",
-                new ClickListener() {
-
-                    public void buttonClick(ClickEvent event) {
-                        changeLayout(switchToGridButton, gridLayout);
-                    }
-
-                });
-        switchToOrderedButton = new Button("Switch to OrderedLayout",
-                new ClickListener() {
-
-                    public void buttonClick(ClickEvent event) {
-                        changeLayout(switchToOrderedButton, orderedLayout);
-                    }
-
-                });
-        switchToOrderedButton.setEnabled(false);
-
-        switchToFormsButton = new Button("Switch to Form", new ClickListener() {
-
-            public void buttonClick(ClickEvent event) {
-                changeLayout(switchToFormsButton, formLayout);
-            }
-
-        });
-
-        HorizontalLayout buttonLayout = new HorizontalLayout();
-        buttonLayout.addComponent(switchToOrderedButton);
-        buttonLayout.addComponent(switchToGridButton);
-        buttonLayout.addComponent(switchToFormsButton);
-
-        mainLayout.addComponent(buttonLayout);
-        mainLayout.addComponent(orderedLayout);
-        // w.setContent(orderedLayout);
-    }
-
-    private static Layout createOL() {
-        GridLayout layout = new GridLayout(1, 5);
-
-        GridLayout l1 = new GridLayout(1, 3);
-        createLayout(l1, new HorizontalLayout(), "1000px", "150px", "100%",
-                null, true);
-        createLayout(l1, new HorizontalLayout(), "1000px", "150px", "50px",
-                null, false);
-        GridLayout l2 = new GridLayout(6, 1);
-        createLayout(l2, new VerticalLayout(), "200px", "500px", true);
-        createLayout(l2, new VerticalLayout(), "200px", "500px", "100%", null,
-                true);
-        createLayout(l2, new VerticalLayout(), "150px", "500px", true);
-        createLayout(l2, new VerticalLayout(), "150px", "500px", "100%", null,
-                true);
-        createLayout(l2, new VerticalLayout(), "100px", "500px", true);
-        createLayout(l2, new VerticalLayout(), "100px", "500px", "100%", null,
-                true);
-        layout.addComponent(l1);
-        layout.addComponent(l2);
-
-        return layout;
-    }
-
-    private static Layout createGL() {
-        GridLayout layout = new GridLayout(1, 5);
-
-        GridLayout l1 = new GridLayout(1, 3);
-        createLayout(l1, new GridLayout(8, 1), "1000px", "150px", "100%", null,
-                true);
-        createLayout(l1, new GridLayout(8, 1), "1000px", "150px", "50px", null,
-                false);
-        GridLayout l2 = new GridLayout(6, 1);
-        createLayout(l2, new GridLayout(1, 8), "200px", "500px", true);
-        createLayout(l2, new GridLayout(1, 8), "200px", "500px", "100%", null,
-                true);
-        createLayout(l2, new GridLayout(1, 8), "150px", "500px", true);
-        createLayout(l2, new GridLayout(1, 8), "150px", "500px", "100%", null,
-                true);
-        createLayout(l2, new GridLayout(1, 8), "100px", "500px", true);
-        createLayout(l2, new GridLayout(1, 8), "100px", "500px", "100%", null,
-                true);
-        layout.addComponent(l1);
-        layout.addComponent(l2);
-
-        return layout;
-    }
-
-    public class FormObject {
-        private String stringValue = "abc";
-        private int intValue = 1;
-        private long longValue = 2L;
-        private Date dateValue = new Date(34587034750L);
-
-        public String getStringValue() {
-            return stringValue;
-        }
-
-        public void setStringValue(String stringValue) {
-            this.stringValue = stringValue;
-        }
-
-        public int getIntValue() {
-            return intValue;
-        }
-
-        public void setIntValue(int intValue) {
-            this.intValue = intValue;
-        }
-
-        public long getLongValue() {
-            return longValue;
-        }
-
-        public void setLongValue(long longValue) {
-            this.longValue = longValue;
-        }
-
-        public Date getDateValue() {
-            return dateValue;
-        }
-
-        public void setDateValue(Date dateValue) {
-            this.dateValue = dateValue;
-        }
-
-    }
-
-    private Layout createForms() {
-        GridLayout layout = new GridLayout(1, 5);
-        Form form;
-
-        Random r = new Random();
-        GridLayout l1 = new GridLayout(1, 3);
-        form = createForm(l1, "200px", "500px");
-        BeanItem<FormObject> item = new BeanItem<FormObject>(new FormObject());
-        form.setItemDataSource(item);
-        for (Iterator<?> i = item.getItemPropertyIds().iterator(); i.hasNext();) {
-            Object property = i.next();
-            Field f = form.getField(property);
-
-            f.setRequired(r.nextBoolean());
-            if (r.nextBoolean()) {
-                f.setIcon(new ThemeResource("icons/16/document-add.png"));
-            }
-            if (r.nextBoolean()) {
-                f.setCaption(null);
-            }
-
-            f.addValidator(new StringLengthValidator("Error", 10, 8, false));
-        }
-        // createLayout(l1, new
-        // ExpandLayout(ExpandLayout.ORIENTATION_HORIZONTAL),
-        // "1000px", "150px", "50px", null, false);
-
-        // GridLayout l2 = new GridLayout(6, 1);
-        // createLayout(l2, new ExpandLayout(ExpandLayout.ORIENTATION_VERTICAL),
-        // "200px", "500px", true);
-        // createLayout(l2, new ExpandLayout(ExpandLayout.ORIENTATION_VERTICAL),
-        // "200px", "500px", "100%", null, true);
-        // createLayout(l2, new ExpandLayout(ExpandLayout.ORIENTATION_VERTICAL),
-        // "150px", "500px", true);
-        // createLayout(l2, new ExpandLayout(ExpandLayout.ORIENTATION_VERTICAL),
-        // "150px", "500px", "100%", null, true);
-        // createLayout(l2, new ExpandLayout(ExpandLayout.ORIENTATION_VERTICAL),
-        // "100px", "500px", true);
-        // createLayout(l2, new ExpandLayout(ExpandLayout.ORIENTATION_VERTICAL),
-        // "100px", "500px", "100%", null, true);
-        layout.addComponent(l1);
-        // layout.addComponent(l2);
-
-        return layout;
-    }
-
-    private Form createForm(GridLayout parentLayout, String w, String h) {
-        FormLayout formLayout = new FormLayout();
-        Form form = new Form(formLayout);
-
-        Panel p = new Panel("Form " + w + "x" + h);
-
-        p.setWidth(w);
-        p.setHeight(h);
-
-        p.getContent().setSizeFull();
-
-        parentLayout.addComponent(p);
-        p.addComponent(form);
-        formLayout.setSizeFull();
-
-        return form;
-    }
-
-    protected void changeLayout(Button b, Layout newLayout) {
-        switchToOrderedButton.setEnabled(true);
-        switchToGridButton.setEnabled(true);
-        switchToFormsButton.setEnabled(true);
-
-        b.setEnabled(false);
-        Iterator<Component> i = mainLayout.getComponentIterator();
-        i.next();
-        Layout l = (Layout) i.next();
-
-        mainLayout.replaceComponent(l, newLayout);
-    }
-
-    private static void createLayout(GridLayout parentLayout, Layout newLayout,
-            String w, String h, boolean align) {
-        createLayout(parentLayout, newLayout, w, h, null, null, align);
-    }
-
-    private static void createLayout(GridLayout parentLayout, Layout newLayout,
-            String w, String h, String componentWidth, String componentHeight,
-            boolean align) {
-        String dirText = "V";
-        String type;
-        if (newLayout instanceof VerticalLayout) {
-            type = "OL";
-        } else if (newLayout instanceof HorizontalLayout) {
-            dirText = "H";
-            type = "OL";
-        } else {
-            if (((GridLayout) newLayout).getColumns() != 1) {
-                dirText = "H";
-            }
-            type = "GL";
-        }
-        String alignText = align ? "-A" : "";
-        String cWidth = componentWidth == null ? "" : " - " + componentWidth;
-        Panel p = new Panel(type + "/" + dirText + alignText + " " + w + "x"
-                + h + cWidth, newLayout);
-
-        p.setWidth(w);
-        p.setHeight(h);
-
-        newLayout.setSizeFull();
-
-        String captions[] = new String[] { "TextField with caption", null };
-        Resource icons[] = new Resource[] {
-                new ThemeResource("icons/16/document-delete.png"), null };
-        boolean required[] = new boolean[] { true, false };
-        TextField fields[][] = new TextField[captions.length][icons.length];
-        for (int caption = 0; caption < captions.length; caption++) {
-            for (int icon = 0; icon < icons.length; icon++) {
-                for (int req = 0; req < required.length; req++) {
-                    TextField tf = createTextFieldWithError(captions[caption],
-                            icons[icon], required[req]);
-
-                    fields[caption][icon] = tf;
-                    if (componentWidth != null) {
-                        tf.setWidth(componentWidth);
-                        tf.setValue(tf.getValue() + " w:" + componentWidth);
-                    }
-
-                    if (componentHeight != null) {
-                        tf.setHeight(componentWidth);
-                        tf.setValue(tf.getValue() + " h:" + componentHeight);
-                    }
-
-                    p.addComponent(tf);
-
-                    if (align) {
-                        ((AlignmentHandler) newLayout).setComponentAlignment(
-                                tf, Alignment.BOTTOM_RIGHT);
-                    }
-                }
-            }
-        }
-
-        parentLayout.addComponent(p);
-
-    }
-
-    // private static void createGridLayout(GridLayout parentLayout, int dir,
-    // String w, String h) {
-    // createGridLayout(parentLayout, dir, w, h, null, null);
-    // }
-
-    // private static void createGridLayout(GridLayout parentLayout, int dir,
-    // String w, String h, String componentWidth, String componentHeight) {
-    // GridLayout gl;
-    // if (dir == OrderedLayout.ORIENTATION_HORIZONTAL) {
-    // gl = new GridLayout(8, 1);
-    // } else {
-    // gl = new GridLayout(1, 8);
-    // }
-    //
-    // String dirText = (dir == OrderedLayout.ORIENTATION_HORIZONTAL ? "H"
-    // : "V");
-    // String cWidth = componentWidth == null ? "" : " - " + componentWidth;
-    // Panel p = new Panel("GL/" + dirText + " " + w + "x" + h + cWidth, gl);
-    //
-    // p.setWidth(w);
-    // p.setHeight(h);
-    //
-    // gl.setSizeFull();
-    //
-    // String captions[] = new String[] { "TextField with caption", null };
-    // Resource icons[] = new Resource[] {
-    // new ThemeResource("icons/16/document-delete.png"), null };
-    // boolean required[] = new boolean[] { true, false };
-    // TextField fields[][] = new TextField[captions.length][icons.length];
-    // for (int caption = 0; caption < captions.length; caption++) {
-    // for (int icon = 0; icon < icons.length; icon++) {
-    // for (int req = 0; req < required.length; req++) {
-    // TextField tf = createTextFieldWithError(captions[caption],
-    // icons[icon], required[req]);
-    //
-    // fields[caption][icon] = tf;
-    // if (componentWidth != null) {
-    // tf.setWidth(componentWidth);
-    // }
-    //
-    // if (componentHeight != null) {
-    // tf.setHeight(componentWidth);
-    // }
-    //
-    // p.addComponent(tf);
-    // gl.setComponentAlignment(tf, OrderedLayout.ALIGNMENT_LEFT,
-    // OrderedLayout.ALIGNMENT_BOTTOM);
-    // }
-    // }
-    // }
-    //
-    // parentLayout.addComponent(p);
-    //
-    // }
-
-    private static TextField createTextFieldWithError(String caption,
-            Resource icon, boolean required) {
-        TextField tf = new TextField();
-        tf.setCaption(caption);
-        tf.setIcon(icon);
-        tf.setRequired(required);
-        tf.setComponentError(new UserError("Test error message"));
-        return tf;
-    }
-}
->>>>>>> 116cd1f2
+}