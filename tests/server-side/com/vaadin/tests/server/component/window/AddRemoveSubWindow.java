<<<<<<< HEAD
package com.vaadin.tests.server.component.window;

import static org.junit.Assert.assertEquals;
import static org.junit.Assert.assertNull;
import static org.junit.Assert.assertTrue;

import org.junit.Test;

import com.vaadin.Application;
import com.vaadin.ui.Root;
import com.vaadin.ui.Root.LegacyWindow;
import com.vaadin.ui.Window;

public class AddRemoveSubWindow {

    public class TestApp extends Application.LegacyApplication {

        @Override
        public void init() {
            LegacyWindow w = new LegacyWindow("Main window");
            setMainWindow(w);
        }
    }

    @Test
    public void addSubWindow() {
        TestApp app = new TestApp();
        app.init();
        Window subWindow = new Window("Sub window");
        Root mainWindow = app.getMainWindow();

        mainWindow.addWindow(subWindow);
        // Added to main window so the parent of the sub window should be the
        // main window
        assertEquals(subWindow.getParent(), mainWindow);

        try {
            mainWindow.addWindow(subWindow);
            assertTrue("Window.addWindow did not throw the expected exception",
                    false);
        } catch (IllegalArgumentException e) {
            // Should throw an exception as it has already been added to the
            // main window
        }

        // Try to add the same sub window to another window
        try {
            LegacyWindow w = new LegacyWindow();
            w.addWindow(subWindow);
            assertTrue("Window.addWindow did not throw the expected exception",
                    false);
        } catch (IllegalArgumentException e) {
            // Should throw an exception as it has already been added to the
            // main window
        }

    }

    @Test
    public void removeSubWindow() {
        TestApp app = new TestApp();
        app.init();
        Window subWindow = new Window("Sub window");
        Root mainWindow = app.getMainWindow();
        mainWindow.addWindow(subWindow);

        // Added to main window so the parent of the sub window should be the
        // main window
        assertEquals(subWindow.getParent(), mainWindow);

        // Parent should still be set
        assertEquals(subWindow.getParent(), mainWindow);

        // Remove from the main window and assert it has been removed
        boolean removed = mainWindow.removeWindow(subWindow);
        assertTrue("Window was not removed correctly", removed);
        assertNull(subWindow.getParent());
    }
}
=======
package com.vaadin.tests.server.component.window;

import static org.junit.Assert.assertEquals;
import static org.junit.Assert.assertFalse;
import static org.junit.Assert.assertNull;
import static org.junit.Assert.assertTrue;

import org.junit.Test;

import com.vaadin.Application;
import com.vaadin.ui.Window;

public class AddRemoveSubWindow {

    public class TestApp extends Application {

        @Override
        public void init() {
            Window w = new Window("Main window");
            setMainWindow(w);
        }
    }

    @Test
    public void addSubWindow() {
        TestApp app = new TestApp();
        app.init();
        Window subWindow = new Window("Sub window");
        Window mainWindow = app.getMainWindow();

        mainWindow.addWindow(subWindow);
        // Added to main window so the parent of the sub window should be the
        // main window
        assertEquals(subWindow.getParent(), mainWindow);

        try {
            mainWindow.addWindow(subWindow);
            assertTrue("Window.addWindow did not throw the expected exception",
                    false);
        } catch (IllegalArgumentException e) {
            // Should throw an exception as it has already been added to the
            // main window
        }

        // Try to add the same sub window to another window
        try {
            Window w = new Window();
            w.addWindow(subWindow);
            assertTrue("Window.addWindow did not throw the expected exception",
                    false);
        } catch (IllegalArgumentException e) {
            // Should throw an exception as it has already been added to the
            // main window
        }

    }

    @Test
    public void removeSubWindow() {
        TestApp app = new TestApp();
        app.init();
        Window subWindow = new Window("Sub window");
        Window mainWindow = app.getMainWindow();
        mainWindow.addWindow(subWindow);

        // Added to main window so the parent of the sub window should be the
        // main window
        assertEquals(subWindow.getParent(), mainWindow);

        // Remove from the wrong window, should result in an exception
        boolean removed = subWindow.removeWindow(subWindow);
        assertFalse("Window was removed even though it should not have been",
                removed);

        // Parent should still be set
        assertEquals(subWindow.getParent(), mainWindow);

        // Remove from the main window and assert it has been removed
        removed = mainWindow.removeWindow(subWindow);
        assertTrue("Window was not removed correctly", removed);
        assertNull(subWindow.getParent());
    }
}
>>>>>>> 116cd1f2
<|MERGE_RESOLUTION|>--- conflicted
+++ resolved
@@ -1,4 +1,3 @@
-<<<<<<< HEAD
 package com.vaadin.tests.server.component.window;
 
 import static org.junit.Assert.assertEquals;
@@ -77,89 +76,4 @@
         assertTrue("Window was not removed correctly", removed);
         assertNull(subWindow.getParent());
     }
-}
-=======
-package com.vaadin.tests.server.component.window;
-
-import static org.junit.Assert.assertEquals;
-import static org.junit.Assert.assertFalse;
-import static org.junit.Assert.assertNull;
-import static org.junit.Assert.assertTrue;
-
-import org.junit.Test;
-
-import com.vaadin.Application;
-import com.vaadin.ui.Window;
-
-public class AddRemoveSubWindow {
-
-    public class TestApp extends Application {
-
-        @Override
-        public void init() {
-            Window w = new Window("Main window");
-            setMainWindow(w);
-        }
-    }
-
-    @Test
-    public void addSubWindow() {
-        TestApp app = new TestApp();
-        app.init();
-        Window subWindow = new Window("Sub window");
-        Window mainWindow = app.getMainWindow();
-
-        mainWindow.addWindow(subWindow);
-        // Added to main window so the parent of the sub window should be the
-        // main window
-        assertEquals(subWindow.getParent(), mainWindow);
-
-        try {
-            mainWindow.addWindow(subWindow);
-            assertTrue("Window.addWindow did not throw the expected exception",
-                    false);
-        } catch (IllegalArgumentException e) {
-            // Should throw an exception as it has already been added to the
-            // main window
-        }
-
-        // Try to add the same sub window to another window
-        try {
-            Window w = new Window();
-            w.addWindow(subWindow);
-            assertTrue("Window.addWindow did not throw the expected exception",
-                    false);
-        } catch (IllegalArgumentException e) {
-            // Should throw an exception as it has already been added to the
-            // main window
-        }
-
-    }
-
-    @Test
-    public void removeSubWindow() {
-        TestApp app = new TestApp();
-        app.init();
-        Window subWindow = new Window("Sub window");
-        Window mainWindow = app.getMainWindow();
-        mainWindow.addWindow(subWindow);
-
-        // Added to main window so the parent of the sub window should be the
-        // main window
-        assertEquals(subWindow.getParent(), mainWindow);
-
-        // Remove from the wrong window, should result in an exception
-        boolean removed = subWindow.removeWindow(subWindow);
-        assertFalse("Window was removed even though it should not have been",
-                removed);
-
-        // Parent should still be set
-        assertEquals(subWindow.getParent(), mainWindow);
-
-        // Remove from the main window and assert it has been removed
-        removed = mainWindow.removeWindow(subWindow);
-        assertTrue("Window was not removed correctly", removed);
-        assertNull(subWindow.getParent());
-    }
-}
->>>>>>> 116cd1f2
+}