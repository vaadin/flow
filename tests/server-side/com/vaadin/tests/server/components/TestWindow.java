<<<<<<< HEAD
package com.vaadin.tests.server.components;

import java.util.HashMap;
import java.util.Map;

import junit.framework.TestCase;

import org.easymock.EasyMock;

import com.vaadin.ui.Root.LegacyWindow;
import com.vaadin.ui.Window;
import com.vaadin.ui.Window.CloseEvent;
import com.vaadin.ui.Window.CloseListener;
import com.vaadin.ui.Window.ResizeEvent;
import com.vaadin.ui.Window.ResizeListener;

public class TestWindow extends TestCase {

    private Window window;

    @Override
    protected void setUp() throws Exception {
        window = new Window();
        new LegacyWindow().addWindow(window);
    }

    public void testCloseListener() {
        CloseListener cl = EasyMock.createMock(Window.CloseListener.class);

        // Expectations
        cl.windowClose(EasyMock.isA(CloseEvent.class));

        // Start actual test
        EasyMock.replay(cl);

        // Add listener and send a close event -> should end up in listener once
        window.addListener(cl);
        sendClose(window);

        // Ensure listener was called once
        EasyMock.verify(cl);

        // Remove the listener and send close event -> should not end up in
        // listener
        window.removeListener(cl);
        sendClose(window);

        // Ensure listener still has been called only once
        EasyMock.verify(cl);

    }

    public void testResizeListener() {
        ResizeListener rl = EasyMock.createMock(Window.ResizeListener.class);

        // Expectations
        rl.windowResized(EasyMock.isA(ResizeEvent.class));

        // Start actual test
        EasyMock.replay(rl);

        // Add listener and send a resize event -> should end up in listener
        // once
        window.addListener(rl);
        sendResize(window);

        // Ensure listener was called once
        EasyMock.verify(rl);

        // Remove the listener and send close event -> should not end up in
        // listener
        window.removeListener(rl);
        sendResize(window);

        // Ensure listener still has been called only once
        EasyMock.verify(rl);

    }

    private void sendResize(Window window2) {
        Map<String, Object> variables = new HashMap<String, Object>();
        variables.put("height", 1234);
        window.changeVariables(window, variables);

    }

    private static void sendClose(Window window) {
        Map<String, Object> variables = new HashMap<String, Object>();
        variables.put("close", true);
        window.changeVariables(window, variables);
    }
}
=======
package com.vaadin.tests.server.components;

import java.util.HashMap;
import java.util.Map;

import junit.framework.TestCase;

import org.easymock.EasyMock;

import com.vaadin.ui.Window;
import com.vaadin.ui.Window.CloseEvent;
import com.vaadin.ui.Window.CloseListener;
import com.vaadin.ui.Window.ResizeEvent;
import com.vaadin.ui.Window.ResizeListener;

public class TestWindow extends TestCase {

    private Window window;

    @Override
    protected void setUp() throws Exception {
        window = new Window();
    }

    public void testCloseListener() {
        CloseListener cl = EasyMock.createMock(Window.CloseListener.class);

        // Expectations
        cl.windowClose(EasyMock.isA(CloseEvent.class));

        // Start actual test
        EasyMock.replay(cl);

        // Add listener and send a close event -> should end up in listener once
        window.addListener(cl);
        sendClose(window);

        // Ensure listener was called once
        EasyMock.verify(cl);

        // Remove the listener and send close event -> should not end up in
        // listener
        window.removeListener(cl);
        sendClose(window);

        // Ensure listener still has been called only once
        EasyMock.verify(cl);

    }

    public void testResizeListener() {
        ResizeListener rl = EasyMock.createMock(Window.ResizeListener.class);

        // Expectations
        rl.windowResized(EasyMock.isA(ResizeEvent.class));

        // Start actual test
        EasyMock.replay(rl);

        // Add listener and send a resize event -> should end up in listener
        // once
        window.addListener(rl);
        sendResize(window);

        // Ensure listener was called once
        EasyMock.verify(rl);

        // Remove the listener and send close event -> should not end up in
        // listener
        window.removeListener(rl);
        sendResize(window);

        // Ensure listener still has been called only once
        EasyMock.verify(rl);

    }

    private void sendResize(Window window2) {
        Map<String, Object> variables = new HashMap<String, Object>();
        variables.put("height", 1234);
        window.changeVariables(window, variables);

    }

    private static void sendClose(Window window) {
        Map<String, Object> variables = new HashMap<String, Object>();
        variables.put("close", true);
        window.changeVariables(window, variables);
    }
}
>>>>>>> 116cd1f2
<|MERGE_RESOLUTION|>--- conflicted
+++ resolved
@@ -1,4 +1,3 @@
-<<<<<<< HEAD
 package com.vaadin.tests.server.components;
 
 import java.util.HashMap;
@@ -90,96 +89,4 @@
         variables.put("close", true);
         window.changeVariables(window, variables);
     }
-}
-=======
-package com.vaadin.tests.server.components;
-
-import java.util.HashMap;
-import java.util.Map;
-
-import junit.framework.TestCase;
-
-import org.easymock.EasyMock;
-
-import com.vaadin.ui.Window;
-import com.vaadin.ui.Window.CloseEvent;
-import com.vaadin.ui.Window.CloseListener;
-import com.vaadin.ui.Window.ResizeEvent;
-import com.vaadin.ui.Window.ResizeListener;
-
-public class TestWindow extends TestCase {
-
-    private Window window;
-
-    @Override
-    protected void setUp() throws Exception {
-        window = new Window();
-    }
-
-    public void testCloseListener() {
-        CloseListener cl = EasyMock.createMock(Window.CloseListener.class);
-
-        // Expectations
-        cl.windowClose(EasyMock.isA(CloseEvent.class));
-
-        // Start actual test
-        EasyMock.replay(cl);
-
-        // Add listener and send a close event -> should end up in listener once
-        window.addListener(cl);
-        sendClose(window);
-
-        // Ensure listener was called once
-        EasyMock.verify(cl);
-
-        // Remove the listener and send close event -> should not end up in
-        // listener
-        window.removeListener(cl);
-        sendClose(window);
-
-        // Ensure listener still has been called only once
-        EasyMock.verify(cl);
-
-    }
-
-    public void testResizeListener() {
-        ResizeListener rl = EasyMock.createMock(Window.ResizeListener.class);
-
-        // Expectations
-        rl.windowResized(EasyMock.isA(ResizeEvent.class));
-
-        // Start actual test
-        EasyMock.replay(rl);
-
-        // Add listener and send a resize event -> should end up in listener
-        // once
-        window.addListener(rl);
-        sendResize(window);
-
-        // Ensure listener was called once
-        EasyMock.verify(rl);
-
-        // Remove the listener and send close event -> should not end up in
-        // listener
-        window.removeListener(rl);
-        sendResize(window);
-
-        // Ensure listener still has been called only once
-        EasyMock.verify(rl);
-
-    }
-
-    private void sendResize(Window window2) {
-        Map<String, Object> variables = new HashMap<String, Object>();
-        variables.put("height", 1234);
-        window.changeVariables(window, variables);
-
-    }
-
-    private static void sendClose(Window window) {
-        Map<String, Object> variables = new HashMap<String, Object>();
-        variables.put("close", true);
-        window.changeVariables(window, variables);
-    }
-}
->>>>>>> 116cd1f2
+}