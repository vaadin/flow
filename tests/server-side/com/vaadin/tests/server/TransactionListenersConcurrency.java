--- conflicted
+++ resolved
@@ -1,4 +1,3 @@
-<<<<<<< HEAD
 package com.vaadin.tests.server;
 
 import static org.easymock.EasyMock.createMock;
@@ -183,191 +182,4 @@
         }
     }
 
-}
-=======
-package com.vaadin.tests.server;
-
-import static org.easymock.EasyMock.createMock;
-
-import java.lang.Thread.UncaughtExceptionHandler;
-import java.lang.reflect.InvocationTargetException;
-import java.lang.reflect.Method;
-import java.net.MalformedURLException;
-import java.net.URL;
-import java.util.ArrayList;
-import java.util.Iterator;
-import java.util.List;
-import java.util.Properties;
-import java.util.Random;
-
-import javax.servlet.http.HttpSession;
-
-import junit.framework.TestCase;
-
-import org.easymock.EasyMock;
-
-import com.vaadin.Application;
-import com.vaadin.service.ApplicationContext.TransactionListener;
-import com.vaadin.terminal.gwt.server.AbstractWebApplicationContext;
-import com.vaadin.terminal.gwt.server.WebApplicationContext;
-
-public class TransactionListenersConcurrency extends TestCase {
-
-    /**
-     * This test starts N threads concurrently. Each thread creates an
-     * application which adds a transaction listener to the context. A
-     * transaction is then started for each application. Some semi-random delays
-     * are included so that calls to addTransactionListener and
-     * WebApplicationContext.startTransaction are mixed.
-     * 
-     */
-    public void testTransactionListeners() throws Exception {
-        final List<Throwable> exceptions = new ArrayList<Throwable>();
-
-        HttpSession session = createSession();
-        final WebApplicationContext context = WebApplicationContext
-                .getApplicationContext(session);
-        List<Thread> threads = new ArrayList<Thread>();
-
-        for (int i = 0; i < 5; i++) {
-            Thread t = new Thread(new Runnable() {
-
-                public void run() {
-                    Application app = new Application() {
-
-                        @Override
-                        public void init() {
-                            // Sleep 0-1000ms so another transaction has time to
-                            // start before we add the transaction listener.
-                            try {
-                                Thread.sleep((long) (1000 * new Random()
-                                        .nextDouble()));
-                            } catch (InterruptedException e) {
-                                // TODO Auto-generated catch block
-                                e.printStackTrace();
-                            }
-
-                            getContext().addTransactionListener(
-                                    new DelayTransactionListener(2000));
-                        }
-
-                    };
-
-                    // Start the application so the transaction listener is
-                    // called later on.
-                    try {
-
-                        app.start(new URL("http://localhost/"),
-                                new Properties(), context);
-                    } catch (MalformedURLException e) {
-                        // TODO Auto-generated catch block
-                        e.printStackTrace();
-                    }
-
-                    try {
-                        // Call the transaction listener using reflection as
-                        // startTransaction is protected.
-
-                        Method m = AbstractWebApplicationContext.class
-                                .getDeclaredMethod("startTransaction",
-                                        Application.class, Object.class);
-                        m.setAccessible(true);
-                        m.invoke(context, app, null);
-                    } catch (Exception e) {
-                        throw new RuntimeException(e);
-                    }
-                }
-
-            });
-
-            threads.add(t);
-            t.setUncaughtExceptionHandler(new UncaughtExceptionHandler() {
-
-                public void uncaughtException(Thread t, Throwable e) {
-                    e = e.getCause();
-                    exceptions.add(e);
-                }
-            });
-        }
-
-        // Start the threads and wait for all of them to finish
-        for (Thread t : threads) {
-            t.start();
-        }
-        int running = threads.size();
-
-        while (running > 0) {
-            for (Iterator<Thread> i = threads.iterator(); i.hasNext();) {
-                Thread t = i.next();
-                if (!t.isAlive()) {
-                    running--;
-                    i.remove();
-                }
-            }
-        }
-
-        for (Throwable t : exceptions) {
-            if (t instanceof InvocationTargetException) {
-                t = t.getCause();
-            }
-            t.printStackTrace(System.err);
-            fail(t.getClass().getName());
-        }
-
-        System.out.println("Done, all ok");
-
-    }
-
-    /**
-     * Creates a HttpSession mock
-     * 
-     */
-    private static HttpSession createSession() {
-        HttpSession session = createMock(HttpSession.class);
-        EasyMock.expect(
-                session.getAttribute(WebApplicationContext.class.getName()))
-                .andReturn(null).anyTimes();
-        session.setAttribute(
-                EasyMock.eq(WebApplicationContext.class.getName()),
-                EasyMock.anyObject());
-
-        EasyMock.replay(session);
-        return session;
-    }
-
-    /**
-     * A transaction listener that just sleeps for the given amount of time in
-     * transactionStart and transactionEnd.
-     * 
-     */
-    public static class DelayTransactionListener implements TransactionListener {
-
-        private int delay;
-
-        public DelayTransactionListener(int delay) {
-            this.delay = delay;
-        }
-
-        public void transactionStart(Application application,
-                Object transactionData) {
-            try {
-                Thread.sleep(delay);
-            } catch (InterruptedException e) {
-                e.printStackTrace();
-            }
-
-        }
-
-        public void transactionEnd(Application application,
-                Object transactionData) {
-            try {
-                Thread.sleep(delay);
-            } catch (InterruptedException e) {
-                e.printStackTrace();
-            }
-
-        }
-    }
-
-}
->>>>>>> 116cd1f2
+}