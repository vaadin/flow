--- conflicted
+++ resolved
@@ -110,11 +110,9 @@
 
     private final String csrfToken = UUID.randomUUID().toString();
 
-<<<<<<< HEAD
     private final Attributes attributes = new Attributes();
-=======
+
     private final StreamResourceRegistry resourceRegistry;
->>>>>>> 2ac6b062
 
     /**
      * Creates a new VaadinSession tied to a VaadinService.
