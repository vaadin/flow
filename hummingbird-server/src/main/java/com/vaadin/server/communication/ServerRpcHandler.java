/*
 * Copyright 2000-2016 Vaadin Ltd.
 *
 * Licensed under the Apache License, Version 2.0 (the "License"); you may not
 * use this file except in compliance with the License. You may obtain a copy of
 * the License at
 *
 * http://www.apache.org/licenses/LICENSE-2.0
 *
 * Unless required by applicable law or agreed to in writing, software
 * distributed under the License is distributed on an "AS IS" BASIS, WITHOUT
 * WARRANTIES OR CONDITIONS OF ANY KIND, either express or implied. See the
 * License for the specific language governing permissions and limitations under
 * the License.
 */

package com.vaadin.server.communication;

import java.io.IOException;
import java.io.Reader;
import java.io.Serializable;
import java.lang.reflect.InvocationTargetException;
import java.lang.reflect.Method;
import java.security.GeneralSecurityException;
import java.util.Optional;
import java.util.logging.Level;
import java.util.logging.Logger;
import java.util.stream.Stream;

import com.vaadin.annotations.EventHandler;
import com.vaadin.hummingbird.JsonCodec;
import com.vaadin.hummingbird.StateNode;
import com.vaadin.hummingbird.dom.DomEvent;
import com.vaadin.hummingbird.dom.Element;
import com.vaadin.hummingbird.nodefeature.ComponentMapping;
import com.vaadin.hummingbird.nodefeature.ElementListenerMap;
import com.vaadin.hummingbird.nodefeature.ElementPropertyMap;
import com.vaadin.server.Constants;
import com.vaadin.server.VaadinRequest;
import com.vaadin.server.VaadinService;
import com.vaadin.shared.ApplicationConstants;
import com.vaadin.shared.JsonConstants;
import com.vaadin.shared.Version;
import com.vaadin.ui.Component;
import com.vaadin.ui.History;
import com.vaadin.ui.History.HistoryStateChangeEvent;
import com.vaadin.ui.History.HistoryStateChangeHandler;
import com.vaadin.ui.UI;

import elemental.json.Json;
import elemental.json.JsonArray;
import elemental.json.JsonObject;
import elemental.json.JsonValue;
import elemental.json.impl.JsonUtil;

/**
 * Handles a client-to-server message containing serialized RPC invocations.
 *
 * @author Vaadin Ltd
 * @since 7.1
 */
public class ServerRpcHandler implements Serializable {

    /**
     * A data transfer object representing an RPC request sent by the client
     * side.
     *
     * @since 7.2
     * @author Vaadin Ltd
     */
    public static class RpcRequest implements Serializable {

        private final String csrfToken;
        private final JsonArray invocations;
        private final int syncId;
        private final JsonObject json;
        private final boolean resynchronize;
        private final int clientToServerMessageId;
        private String widgetsetVersion = null;

        /**
         * Creates an instance based on the given JSON received through the
         * given request.
         *
         * @param jsonString
         *            the JSON containing the RPC invocations
         * @param request
         *            the request through which the JSON was received
         */
        public RpcRequest(String jsonString, VaadinRequest request) {
            json = JsonUtil.parse(jsonString);

            JsonValue token = json.get(ApplicationConstants.CSRF_TOKEN);
            if (token == null) {
                csrfToken = ApplicationConstants.CSRF_TOKEN_DEFAULT_VALUE;
            } else {
                String csrfToken = token.asString();
                if (csrfToken.equals("")) {
                    csrfToken = ApplicationConstants.CSRF_TOKEN_DEFAULT_VALUE;
                }
                this.csrfToken = csrfToken;
            }

            if (request.getService().getDeploymentConfiguration()
                    .isSyncIdCheckEnabled()) {
                syncId = (int) json
                        .getNumber(ApplicationConstants.SERVER_SYNC_ID);
            } else {
                syncId = -1;
            }

            if (json.hasKey(ApplicationConstants.RESYNCHRONIZE_ID)) {
                resynchronize = json
                        .getBoolean(ApplicationConstants.RESYNCHRONIZE_ID);
            } else {
                resynchronize = false;
            }
            if (json.hasKey(ApplicationConstants.WIDGETSET_VERSION_ID)) {
                widgetsetVersion = json
                        .getString(ApplicationConstants.WIDGETSET_VERSION_ID);
            }

            if (json.hasKey(ApplicationConstants.CLIENT_TO_SERVER_ID)) {
                clientToServerMessageId = (int) json
                        .getNumber(ApplicationConstants.CLIENT_TO_SERVER_ID);
            } else {
                getLogger()
                        .warning("Server message without client id received");
                clientToServerMessageId = -1;
            }
            invocations = json.getArray(ApplicationConstants.RPC_INVOCATIONS);
        }

        /**
         * Gets the CSRF security token (double submit cookie) for this request.
         *
         * @return the CSRF security token for this current change request
         */
        public String getCsrfToken() {
            return csrfToken;
        }

        /**
         * Gets the data to recreate the RPC as requested by the client side.
         *
         * @return the data describing which RPC should be made, and all their
         *         data
         */
        public JsonArray getRpcInvocationsData() {
            return invocations;
        }

        /**
         * Gets the sync id last seen by the client.
         *
         * @return the last sync id given by the server, according to the
         *         client's request
         */
        public int getSyncId() {
            return syncId;
        }

        /**
         * Checks if this is a request to resynchronize the client side.
         *
         * @return true if this is a resynchronization request, false otherwise
         */
        public boolean isResynchronize() {
            return resynchronize;
        }

        /**
         * Gets the id of the client to server message
         *
         * @since 7.6
         * @return the server message id
         */
        public int getClientToServerId() {
            return clientToServerMessageId;
        }

        /**
         * Gets the entire request in JSON format, as it was received from the
         * client.
         * <p>
         * <em>Note:</em> This is a shared reference - any modifications made
         * will be shared.
         *
         * @return the raw JSON object that was received from the client
         *
         */
        public JsonObject getRawJson() {
            return json;
        }

        /**
         * Gets the widget set version reported by the client
         *
         * @since 7.6
         * @return The widget set version reported by the client or null if the
         *         message did not contain a widget set version
         */
        public String getWidgetsetVersion() {
            return widgetsetVersion;
        }
    }

    private static final int MAX_BUFFER_SIZE = 64 * 1024;

    /**
     * Exception thrown then the security key sent by the client does not match
     * the expected one.
     *
     * @author Vaadin Ltd
     */
    public static class InvalidUIDLSecurityKeyException
            extends GeneralSecurityException {

        /**
         * Default constructor for the exception.
         */
        public InvalidUIDLSecurityKeyException() {
            super();
        }
    }

    /**
     * Reads JSON containing zero or more serialized RPC calls (including legacy
     * variable changes) and executes the calls.
     *
     * @param ui
     *            The {@link UI} receiving the calls. Cannot be null.
     * @param reader
     *            The {@link Reader} used to read the JSON.
     * @param request
     * @throws IOException
     *             If reading the message fails.
     * @throws InvalidUIDLSecurityKeyException
     *             If the received security key does not match the one stored in
     *             the session.
     */
    public void handleRpc(UI ui, Reader reader, VaadinRequest request)
            throws IOException, InvalidUIDLSecurityKeyException {
        ui.getSession().setLastRequestTimestamp(System.currentTimeMillis());

        String changeMessage = getMessage(reader);

        if (changeMessage == null || changeMessage.equals("")) {
            // The client sometimes sends empty messages, this is probably a bug
            return;
        }

        RpcRequest rpcRequest = new RpcRequest(changeMessage, request);

        // Security: double cookie submission pattern unless disabled by
        // property
        if (!VaadinService.isCsrfTokenValid(ui.getSession(),
                rpcRequest.getCsrfToken())) {
            throw new InvalidUIDLSecurityKeyException();
        }

        checkWidgetsetVersion(rpcRequest.getWidgetsetVersion());

        int expectedId = ui.getInternals().getLastProcessedClientToServerId()
                + 1;
        if (rpcRequest.getClientToServerId() != -1
                && rpcRequest.getClientToServerId() != expectedId) {
            // Invalid message id, skip RPC processing but force a full
            // re-synchronization of the client as it might have not received
            // the previous response (e.g. due to a bad connection)

            // Must resync also for duplicate messages because the server might
            // have generated a response for the first message but the response
            // did not reach the client. When the client re-sends the message,
            // it would only get an empty response (because the dirty flags have
            // been cleared on the server) and would be out of sync

            // FIXME Implement resync

            if (rpcRequest.getClientToServerId() < expectedId) {
                // Just a duplicate message due to a bad connection or similar
                // It has already been handled by the server so it is safe to
                // ignore
                getLogger()
                        .fine("Ignoring old message from the client. Expected: "
                                + expectedId + ", got: "
                                + rpcRequest.getClientToServerId());
            } else {
                getLogger().warning(
                        "Unexpected message id from the client. Expected: "
                                + expectedId + ", got: "
                                + rpcRequest.getClientToServerId());
            }

            throw new UnsupportedOperationException(
                    "FIXME: Implement resync and call it above");
        } else {
            // Message id ok, process RPCs
            ui.getInternals().setLastProcessedClientToServerId(expectedId);
            handleInvocations(ui, rpcRequest.getSyncId(),
                    rpcRequest.getRpcInvocationsData());
        }

        if (rpcRequest.isResynchronize()) {
            // FIXME Implement
            throw new UnsupportedOperationException("FIXME: Implement resync");
        }

    }

    static void invokeMethod(Component instance, Class<?> clazz,
            String methodName) {
        assert instance != null;
        Optional<Method> found = Stream.of(clazz.getDeclaredMethods())
                .filter(method -> methodName.equals(method.getName()))
<<<<<<< HEAD
                .filter(method -> method.getParameterCount() == 0)
=======
>>>>>>> abe5238a
                .filter(method -> method
                        .isAnnotationPresent(EventHandler.class))
                .findFirst();
        if (found.isPresent()) {
            try {
                found.get().setAccessible(true);
                found.get().invoke(instance);
            } catch (IllegalAccessException e) {
                throw new RuntimeException(e);
            } catch (IllegalArgumentException e) {
                Logger.getLogger(ServerRpcHandler.class.getName())
                        .log(Level.SEVERE, null, e);
<<<<<<< HEAD
                // method may not have parameters because above filter
                assert false;
=======
                throw new IllegalStateException(
                        "Unexpected agrument for the event handler method '"
                                + methodName + "'",
                        e);
>>>>>>> abe5238a
            } catch (InvocationTargetException e) {
                Logger.getLogger(ServerRpcHandler.class.getName())
                        .log(Level.SEVERE, null, e);
                throw new RuntimeException(e.getCause());
            }
        } else if (!Component.class.equals(clazz)) {
            invokeMethod(instance, clazz.getSuperclass(), methodName);
        } else {
            StringBuilder builder = new StringBuilder("Neither class '");
            builder.append(instance.getClass());
            builder.append(
                    "' nor its subclasses don't declare event handler method '");
            builder.append(methodName).append("'");
            throw new IllegalStateException(builder.toString());
        }
    }

    /**
     * Checks that the version reported by the client (widgetset) matches that
     * of the server.
     *
     * @param widgetsetVersion
     *            the widget set version reported by the client or null
     */
    private void checkWidgetsetVersion(String widgetsetVersion) {
        if (widgetsetVersion == null) {
            // Only check when the widgetset version is reported. It is reported
            // in the first UIDL request (not the initial request as it is a
            // plain GET /)
            return;
        }

        if (!Version.getFullVersion().equals(widgetsetVersion)) {
            getLogger().warning(String.format(Constants.WIDGETSET_MISMATCH_INFO,
                    Version.getFullVersion(), widgetsetVersion));
        }
    }

    /**
     * Processes invocations data received from the client.
     * <p>
     * The invocations data can contain any number of RPC calls.
     *
     * @param ui
     *            the UI receiving the invocations data
     * @param lastSyncIdSeenByClient
     *            the most recent sync id the client has seen at the time the
     *            request was sent
     * @param invocationsData
     *            JSON containing all information needed to execute all
     *            requested RPC calls.
     */
    private void handleInvocations(UI ui, int lastSyncIdSeenByClient,
            JsonArray invocationsData) {

        for (int i = 0; i < invocationsData.length(); i++) {
            JsonObject invocationJson = invocationsData.getObject(i);
            String type = invocationJson.getString(JsonConstants.RPC_TYPE);
            assert type != null;
            if (JsonConstants.RPC_TYPE_PROPERTY_SYNC.equals(type)) {
                // Handle these before any RPC
                handlePropertySync(ui, invocationJson);
            }
        }

        for (int i = 0; i < invocationsData.length(); i++) {
            JsonObject invocationJson = invocationsData.getObject(i);
            String type = invocationJson.getString(JsonConstants.RPC_TYPE);
            assert type != null;

            switch (type) {
            case JsonConstants.RPC_TYPE_EVENT:
                handleEventInvocation(ui, invocationJson);
                break;
            case JsonConstants.RPC_TYPE_PROPERTY_SYNC:
                // Handled above
                break;
            case JsonConstants.RPC_TYPE_NAVIGATION:
                handleNavigation(ui, invocationJson);
                break;
            case JsonConstants.RPC_TYPE_TEMPLATE_EVENT:
                handleTemplateEventHandler(ui, invocationJson);
                break;
            default:
                throw new IllegalArgumentException(
                        "Unsupported event type: " + type);
            }
        }
    }

    private static void handleTemplateEventHandler(UI ui,
            JsonObject invocationJson) {
        assert invocationJson
                .hasKey(JsonConstants.RPC_TEMPLATE_EVENT_METHOD_NAME);

        StateNode node = getNode(ui, invocationJson);
        if (node == null) {
            return;
        }
        String methodName = invocationJson
                .getString(JsonConstants.RPC_TEMPLATE_EVENT_METHOD_NAME);
        assert node.hasFeature(ComponentMapping.class);
        Optional<Component> component = node.getFeature(ComponentMapping.class)
                .getComponent();
        if (!component.isPresent()) {
            throw new IllegalStateException(
                    "Unable to handle RPC template event JSON message: "
                            + "there is no component available for the target node.");
        }

        invokeMethod(component.get(), component.get().getClass(), methodName);
    }

    private static void handleNavigation(UI ui, JsonObject invocationJson) {
        History history = ui.getPage().getHistory();

        HistoryStateChangeHandler historyStateChangeHandler = history
                .getHistoryStateChangeHandler();
        if (historyStateChangeHandler != null) {
            JsonValue state = invocationJson
                    .get(JsonConstants.RPC_NAVIGATION_STATE);
            String location = invocationJson
                    .getString(JsonConstants.RPC_NAVIGATION_LOCATION);

            HistoryStateChangeEvent event = new HistoryStateChangeEvent(history,
                    state, location);
            historyStateChangeHandler.onHistoryStateChange(event);
        }
    }

    private static void handlePropertySync(UI ui, JsonObject invocationJson) {
        assert invocationJson.hasKey(JsonConstants.RPC_NODE);
        assert invocationJson.hasKey(JsonConstants.RPC_PROPERTY);
        assert invocationJson.hasKey(JsonConstants.RPC_PROPERTY_VALUE);

        StateNode node = getNode(ui, invocationJson);
        if (node == null) {
            return;
        }
        String property = invocationJson.getString(JsonConstants.RPC_PROPERTY);
        Serializable value = JsonCodec.decodeWithoutTypeInfo(
                invocationJson.get(JsonConstants.RPC_PROPERTY_VALUE));
        node.getFeature(ElementPropertyMap.class).setProperty(property, value,
                false);

    }

    private static int getNodeId(JsonObject invocationJson) {
        return (int) invocationJson.getNumber(JsonConstants.RPC_NODE);
    }

    private static StateNode getNode(UI ui, JsonObject invocationJson) {
        StateNode node = ui.getInternals().getStateTree()
                .getNodeById(getNodeId(invocationJson));

        if (node == null) {
            getLogger().warning("Got an RPC for non-existent node: "
                    + getNodeId(invocationJson));
            return null;
        }

        if (!node.isAttached()) {
            getLogger().warning("Got an RPC for detached node: "
                    + getNodeId(invocationJson));
            return null;
        }
        return node;

    }

    private static void handleEventInvocation(UI ui,
            JsonObject invocationJson) {
        assert invocationJson.hasKey(JsonConstants.RPC_NODE);
        assert invocationJson.hasKey(JsonConstants.RPC_EVENT_TYPE);

        StateNode node = getNode(ui, invocationJson);
        if (node == null) {
            return;
        }

        String eventType = invocationJson
                .getString(JsonConstants.RPC_EVENT_TYPE);

        JsonObject eventData = invocationJson
                .getObject(JsonConstants.RPC_EVENT_DATA);
        if (eventData == null) {
            eventData = Json.createObject();
        }

        DomEvent event = new DomEvent(Element.get(node), eventType, eventData);

        node.getFeature(ElementListenerMap.class).fireEvent(event);
    }

    protected String getMessage(Reader reader) throws IOException {

        StringBuilder sb = new StringBuilder(MAX_BUFFER_SIZE);
        char[] buffer = new char[MAX_BUFFER_SIZE];

        while (true) {
            int read = reader.read(buffer);
            if (read == -1) {
                break;
            }
            sb.append(buffer, 0, read);
        }

        return sb.toString();
    }

    private static final Logger getLogger() {
        return Logger.getLogger(ServerRpcHandler.class.getName());
    }

}<|MERGE_RESOLUTION|>--- conflicted
+++ resolved
@@ -313,10 +313,7 @@
         assert instance != null;
         Optional<Method> found = Stream.of(clazz.getDeclaredMethods())
                 .filter(method -> methodName.equals(method.getName()))
-<<<<<<< HEAD
                 .filter(method -> method.getParameterCount() == 0)
-=======
->>>>>>> abe5238a
                 .filter(method -> method
                         .isAnnotationPresent(EventHandler.class))
                 .findFirst();
@@ -327,20 +324,13 @@
             } catch (IllegalAccessException e) {
                 throw new RuntimeException(e);
             } catch (IllegalArgumentException e) {
-                Logger.getLogger(ServerRpcHandler.class.getName())
-                        .log(Level.SEVERE, null, e);
-<<<<<<< HEAD
                 // method may not have parameters because above filter
-                assert false;
-=======
-                throw new IllegalStateException(
-                        "Unexpected agrument for the event handler method '"
-                                + methodName + "'",
+                throw new IllegalArgumentException(
+                        "Method " + methodName + " has unexpected arguments",
                         e);
->>>>>>> abe5238a
             } catch (InvocationTargetException e) {
                 Logger.getLogger(ServerRpcHandler.class.getName())
-                        .log(Level.SEVERE, null, e);
+                        .log(Level.FINE, null, e);
                 throw new RuntimeException(e.getCause());
             }
         } else if (!Component.class.equals(clazz)) {
@@ -349,7 +339,7 @@
             StringBuilder builder = new StringBuilder("Neither class '");
             builder.append(instance.getClass());
             builder.append(
-                    "' nor its subclasses don't declare event handler method '");
+                    "' nor its super classes declare event handler method '");
             builder.append(methodName).append("'");
             throw new IllegalStateException(builder.toString());
         }
