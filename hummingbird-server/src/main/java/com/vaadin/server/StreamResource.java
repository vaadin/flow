--- conflicted
+++ resolved
@@ -24,16 +24,12 @@
  * Represents dynamically generated data.
  * <p>
  * The instance should be registered via
-<<<<<<< HEAD
- * {@link VaadinSession#registerResource(StreamResource)}. This method returns
- * an object which may be used to get resource URI.
+ * {@link StreamResourceRegistry#registerResource(StreamResource)}. This method
+ * returns an object which may be used to get resource URI. an object which may
+ * be used to get resource URI.
  * <p>
  * This class is immutable. Use {@link Builder} to construct customized
  * instance.
-=======
- * {@link StreamResourceRegistry#registerResource(StreamResource)}. This method
- * returns an object which may be used to get resource URI.
->>>>>>> 2f88131e
  * 
  * @author Vaadin Ltd
  *
@@ -49,6 +45,91 @@
     private long cacheTime = 0L;
 
     private final StreamResourceWriter writer;
+
+    /**
+     * Builder for {@link StreamResource}.
+     */
+    public static class Builder {
+
+        private final StreamResource resource;
+
+        /**
+         * Creates a builder for {@link StreamResource} using mandatory
+         * parameters {@code name} as a resource file name and output stream
+         * {@code writer} as a data producer. {@code writer} should write data
+         * in the output stream provided as an argument to its
+         * {@link StreamResourceWriter#accept(OutputStream, VaadinSession)}
+         * method.
+         * <p>
+         * {@code name} parameter value will be used in URI (generated when
+         * resource is registered) in a way that the {@name} is the last segment
+         * of the path. So this is synthetic file name (not real one).
+         * 
+         * @param name
+         *            resource file name. May not be null.
+         * @param writer
+         *            data output stream consumer
+         */
+        public Builder(String name, StreamResourceWriter writer) {
+            resource = new StreamResource(name, writer);
+        }
+
+        /**
+         * Creates a builder for {@link StreamResource} using mandatory
+         * parameters {@code name} as a resource file name and input stream
+         * {@code factory} as a factory for data.
+         * <p>
+         * {@code name} parameter value will be used in URI (generated when
+         * resource is registered) in a way that the {@name} is the last segment
+         * of the path. So this is synthetic file name (not real one).
+         * 
+         * @param name
+         *            resource file name. May not be null.
+         * @param factory
+         *            data input stream factory. May not be null.
+         */
+        public Builder(String name, InputStreamFactory factory) {
+            resource = new StreamResource(name, factory);
+        }
+
+        /**
+         * Set cache time in millis. Zero or negative value disables the caching
+         * of this stream.
+         * 
+         * @param cacheTime
+         *            cache time
+         */
+        public Builder setCacheTime(long cacheTime) {
+            resource.cacheTime = cacheTime;
+            return this;
+        }
+
+        /**
+         * Set content type for the resource.
+         * 
+         * @param contentType
+         *            resource content type
+         */
+        public Builder setContentType(String contentType) {
+            resource.contentType = contentType;
+            return this;
+        }
+
+        /**
+         * Builds {@link StreamResource} instance using values set via the
+         * builder. Constructed instance is immutable.
+         * 
+         * @return constructed {@link StreamResource} instance
+         */
+        public StreamResource build() {
+            try {
+                return (StreamResource) resource.clone();
+            } catch (CloneNotSupportedException e) {
+                // Cannot happen since StreamResource implements Cloneable
+                throw new RuntimeException(e);
+            }
+        }
+    }
 
     private static class Pipe implements StreamResourceWriter {
 
@@ -195,86 +276,4 @@
         return writer;
     }
 
-    public static class Builder {
-
-        private final StreamResource resource;
-
-        /**
-         * Creates a builder for {@link StreamResource} using mandatory
-         * parameters {@code name} as a resource file name and output stream
-         * {@code writer} as a data producer. {@code writer} should write data
-         * in the output stream provided as an argument to its
-         * {@link StreamResourceWriter#accept(OutputStream, VaadinSession)}
-         * method.
-         * <p>
-         * {@code name} parameter value will be used in URI (generated when
-         * resource is registered) in a way that the {@name} is the last segment
-         * of the path. So this is synthetic file name (not real one).
-         * 
-         * @param name
-         *            resource file name. May not be null.
-         * @param writer
-         *            data output stream consumer
-         */
-        public Builder(String name, StreamResourceWriter writer) {
-            resource = new StreamResource(name, writer);
-        }
-
-        /**
-         * Creates a builder for {@link StreamResource} using mandatory
-         * parameters {@code name} as a resource file name and input stream
-         * {@code factory} as a factory for data.
-         * <p>
-         * {@code name} parameter value will be used in URI (generated when
-         * resource is registered) in a way that the {@name} is the last segment
-         * of the path. So this is synthetic file name (not real one).
-         * 
-         * @param name
-         *            resource file name. May not be null.
-         * @param factory
-         *            data input stream factory. May not be null.
-         */
-        public Builder(String name, InputStreamFactory factory) {
-            resource = new StreamResource(name, factory);
-        }
-
-        /**
-         * Set cache time in millis. Zero or negative value disables the caching
-         * of this stream.
-         * 
-         * @param cacheTime
-         *            cache time
-         */
-        public Builder setCacheTime(long cacheTime) {
-            resource.cacheTime = cacheTime;
-            return this;
-        }
-
-        /**
-         * Set content type for the resource.
-         * 
-         * @param contentType
-         *            resource content type
-         */
-        public Builder setContentType(String contentType) {
-            resource.contentType = contentType;
-            return this;
-        }
-
-        /**
-         * Builds {@link StreamResource} instance using values set via the
-         * builder. Constructed instance is immutable.
-         * 
-         * @return constructed {@link StreamResource} instance
-         */
-        public StreamResource build() {
-            try {
-                return (StreamResource) resource.clone();
-            } catch (CloneNotSupportedException e) {
-                // Cannot happen since StreamResource implements Cloneable
-                throw new RuntimeException(e);
-            }
-        }
-    }
-
 }