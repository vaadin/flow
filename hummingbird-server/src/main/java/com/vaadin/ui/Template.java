/*
 * Copyright 2000-2016 Vaadin Ltd.
 *
 * Licensed under the Apache License, Version 2.0 (the "License"); you may not
 * use this file except in compliance with the License. You may obtain a copy of
 * the License at
 *
 * http://www.apache.org/licenses/LICENSE-2.0
 *
 * Unless required by applicable law or agreed to in writing, software
 * distributed under the License is distributed on an "AS IS" BASIS, WITHOUT
 * WARRANTIES OR CONDITIONS OF ANY KIND, either express or implied. See the
 * License for the specific language governing permissions and limitations under
 * the License.
 */
package com.vaadin.ui;

import java.io.IOException;
import java.io.InputStream;

import com.vaadin.hummingbird.StateNode;
import com.vaadin.hummingbird.dom.Element;
import com.vaadin.hummingbird.nodefeature.ComponentMapping;
import com.vaadin.hummingbird.nodefeature.ModelMap;
import com.vaadin.hummingbird.nodefeature.TemplateMap;
import com.vaadin.hummingbird.nodefeature.TemplateOverridesMap;
import com.vaadin.hummingbird.template.TemplateNode;
import com.vaadin.hummingbird.template.TemplateParseException;
import com.vaadin.hummingbird.template.TemplateParser;

/**
 * Component for declaratively defined element structures. The structure of a
 * template is loaded from an .html file on the classpath. The file should be in
 * the same package of the class, and the name should be the same as the class
 * name, but with the <code>.html</code> file extension.
 *
 * @since
 * @author Vaadin Ltd
 */
public abstract class Template extends Component {
    private final StateNode stateNode = new StateNode(TemplateMap.class,
<<<<<<< HEAD
            ComponentMapping.class, ModelMap.class);
=======
            TemplateOverridesMap.class, ComponentMapping.class, ModelMap.class);
>>>>>>> 98acd0e4

    /**
     * Creates a new template.
     */
    public Template() {
        // Will set element later
        super(null);

        setTemplateElement(getClass().getSimpleName() + ".html");
    }

    /**
     * Creates a new template using {@code templateFileName} as the template
     * file name.
     */
    protected Template(String templateFileName) {
        // Will set element later
        super(null);

        setTemplateElement(templateFileName);
    }

    /**
     * Creates a new template using {@code inputStream} as a template content.
     */
    protected Template(InputStream inputStream) {
        // Will set element later
        super(null);

        setTemplateElement(inputStream);
    }

    private void setTemplateElement(String templateFileName) {
        InputStream templateContentStream = getClass()
                .getResourceAsStream(templateFileName);
        if (templateContentStream == null) {
            throw new IllegalArgumentException(
                    templateFileName + " not found on the classpath");
        }
        setTemplateElement(templateContentStream);
    }

    private void setTemplateElement(InputStream inputStream) {
        try (InputStream templateContentStream = inputStream) {

            TemplateNode templateRoot = TemplateParser
                    .parse(templateContentStream);

            stateNode.getFeature(TemplateMap.class)
                    .setRootTemplate(templateRoot);

            Element rootElement = Element.get(stateNode);

            setElement(this, rootElement);
        } catch (IOException e) {
            throw new TemplateParseException("Error reading template", e);
        }
    }
}<|MERGE_RESOLUTION|>--- conflicted
+++ resolved
@@ -39,11 +39,7 @@
  */
 public abstract class Template extends Component {
     private final StateNode stateNode = new StateNode(TemplateMap.class,
-<<<<<<< HEAD
-            ComponentMapping.class, ModelMap.class);
-=======
             TemplateOverridesMap.class, ComponentMapping.class, ModelMap.class);
->>>>>>> 98acd0e4
 
     /**
      * Creates a new template.
