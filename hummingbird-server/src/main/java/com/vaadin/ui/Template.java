--- conflicted
+++ resolved
@@ -32,7 +32,6 @@
 
 /**
  * Component for declaratively defined element structures. The structure of a
-<<<<<<< HEAD
  * template is loaded from an .html file on the classpath.
  * <p>
  * There are two options to specify the HTML file:
@@ -45,17 +44,12 @@
  * or absolute. In the first case the path is considered as a relative for the
  * class package.
  * </ul>
- * 
- * @see HtmlTemplate
-=======
- * template is loaded from an .html file on the classpath. The file should be in
- * the same package of the class, and the name should be the same as the class
- * name, but with the <code>.html</code> file extension.
  * <p>
  * A template can be used as a {@link HasChildView} in
  * {@link RouterConfiguration} if the template file contains a
  * <code>@child@</code> slot.
->>>>>>> 830af535
+ * 
+ * @see HtmlTemplate
  *
  * @author Vaadin Ltd
  */
