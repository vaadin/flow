/*
 * Copyright 2000-2016 Vaadin Ltd.
 *
 * Licensed under the Apache License, Version 2.0 (the "License"); you may not
 * use this file except in compliance with the License. You may obtain a copy of
 * the License at
 *
 * http://www.apache.org/licenses/LICENSE-2.0
 *
 * Unless required by applicable law or agreed to in writing, software
 * distributed under the License is distributed on an "AS IS" BASIS, WITHOUT
 * WARRANTIES OR CONDITIONS OF ANY KIND, either express or implied. See the
 * License for the specific language governing permissions and limitations under
 * the License.
 */
package com.vaadin.hummingbird.template;

import java.io.IOException;
import java.io.InputStream;

import org.jsoup.Jsoup;
import org.jsoup.nodes.Attribute;
import org.jsoup.nodes.Document;
import org.jsoup.nodes.Element;
import org.jsoup.nodes.Node;
import org.jsoup.nodes.TextNode;
import org.jsoup.select.Elements;

/**
 * Parser for an Angular 2-like template syntax.
 *
 * @author Vaadin Ltd
 */
public class TemplateParser {

    private static final String ROOT_CLARIFICATION = "If the template contains <html> and <body> tags,"
            + " then only the contents of the <body> tag will be used.";

    private TemplateParser() {
        // Only static methods
    }

    /**
     * Parses the template from the given input stream to a tree of template
     * nodes.
     *
     * @param templateStream
     *            the input stream containing the template to parse, not
     *            <code>null</code>
     * @return the template node at the root of the parsed template tree
     */
    public static TemplateNode parse(InputStream templateStream) {
        assert templateStream != null;
        try {
            Document document = Jsoup.parse(templateStream, null, "");

            return parse(document);
        } catch (IOException e) {
            throw new TemplateParseException("Error reading template data", e);
        }
    }

    /**
     * Parses the given template string to a tree of template nodes.
     *
     * @param templateString
     *            the template string to parse, not <code>null</code>
     * @return the template node at the root of the parsed template tree
     */
    public static TemplateNode parse(String templateString) {
        assert templateString != null;

        Document document = Jsoup.parseBodyFragment(templateString);

        return parse(document);
    }

    private static TemplateNode parse(Document bodyFragment) {
        Elements children = bodyFragment.body().children();

        int childNodeSize = children.size();
        if (childNodeSize != 1) {
            if (childNodeSize == 0) {
                throw new TemplateParseException(
                        "Template must not be empty. " + ROOT_CLARIFICATION);
            } else {
                throw new TemplateParseException(
                        "Template must not have multiple root elements. "
                                + ROOT_CLARIFICATION);
            }
        }

        TemplateNodeBuilder templateBuilder = createBuilder(children.get(0));

        return templateBuilder.build(null);
    }

    private static TemplateNodeBuilder createBuilder(Node node) {
        if (node instanceof Element) {
            return createElementBuilder((Element) node);
        } else if (node instanceof TextNode) {
            return createTextBuilder((TextNode) node);
        } else {
            throw new IllegalArgumentException(
                    "Unsupported node type: " + node.getClass().getName());
        }
    }

    private static TemplateNodeBuilder createTextBuilder(TextNode node) {
        String text = node.text();
        String trimmedText = text.trim();

        if ("@child@".equals(trimmedText)) {
            return new ChildSlotBuilder();
        } else if (text.startsWith("{{") && text.endsWith("}}")) {
            String key = text.substring(2);
            key = key.substring(0, key.length() - 2);
            return new TextTemplateBuilder(
                    new ModelValueBinding(ModelValueBinding.TEXT, key));
        } else {
            // No special bindings to support for now
            return new TextTemplateBuilder(new StaticBinding(text));
        }
    }

    private static ElementTemplateBuilder createElementBuilder(
            Element element) {
        ElementTemplateBuilder builder = new ElementTemplateBuilder(
                element.tagName());

        element.attributes().forEach(attr -> setBinding(attr, builder));

        element.childNodes().stream().map(TemplateParser::createBuilder)
                .forEach(builder::addChild);

        return builder;
    }

    private static void setBinding(Attribute attribute,
            ElementTemplateBuilder builder) {
        String name = attribute.getKey();

        if (name.startsWith("(")) {
            throw new TemplateParseException(
                    "Dynamic binding support has not yet been implemented");
<<<<<<< HEAD
        } else if (name.startsWith("[") && name.endsWith("]")) {
=======
        } else if (name.startsWith("[")) {
            if (!name.endsWith("]")) {
                StringBuilder msg = new StringBuilder(
                        "Property binding should be in the form [property]='value' but template contains '");
                msg.append(attribute.toString()).append("'.");
                throw new TemplateParseException(msg.toString());
            }
>>>>>>> a0ca96eb
            String key = name;
            key = key.substring(1);
            key = key.substring(0, key.length() - 1);
            builder.setProperty(key, new ModelValueBinding(
                    ModelValueBinding.PROPERTY, attribute.getValue()));
        } else {
            /*
             * Regular attribute names in the template, i.e. name not starting
             * with [ or (, are used as static attributes on the target element.
             */
            builder.setAttribute(name, new StaticBinding(attribute.getValue()));
        }
    }
}<|MERGE_RESOLUTION|>--- conflicted
+++ resolved
@@ -143,9 +143,6 @@
         if (name.startsWith("(")) {
             throw new TemplateParseException(
                     "Dynamic binding support has not yet been implemented");
-<<<<<<< HEAD
-        } else if (name.startsWith("[") && name.endsWith("]")) {
-=======
         } else if (name.startsWith("[")) {
             if (!name.endsWith("]")) {
                 StringBuilder msg = new StringBuilder(
@@ -153,7 +150,6 @@
                 msg.append(attribute.toString()).append("'.");
                 throw new TemplateParseException(msg.toString());
             }
->>>>>>> a0ca96eb
             String key = name;
             key = key.substring(1);
             key = key.substring(0, key.length() - 1);
