--- conflicted
+++ resolved
@@ -22,11 +22,8 @@
 import java.lang.reflect.Proxy;
 import java.lang.reflect.Type;
 import java.util.Objects;
-<<<<<<< HEAD
 import java.util.Optional;
-=======
 import java.util.function.Predicate;
->>>>>>> 1e942894
 import java.util.stream.Collectors;
 import java.util.stream.Stream;
 
@@ -173,18 +170,8 @@
                                 .collect(Collectors.joining(", ")));
     }
 
-<<<<<<< HEAD
+    @SuppressWarnings("unchecked")
     private Object handleTemplateModelDefaultMethods(Method method,
-            Object[] args) {
-        // currently the only import method
-        if ("importBean".equals(method.getName()) && args.length == 1) {
-            TemplateModelBeanUtil.importBeanIntoModel(() -> stateNode, args[0]);
-            return null;
-        } else if ("getProxy".equals(method.getName())) {
-            return TemplateModelBeanUtil.getProxy(stateNode, args);
-=======
-    @SuppressWarnings("unchecked")
-    private void handleTemplateModelDefaultMethods(Method method,
             Object[] args) {
         if ("importBean".equals(method.getName())) {
             switch (args.length) {
@@ -197,9 +184,11 @@
                         args[0], "", (Predicate<String>) args[1]);
                 break;
             default:
-                break;
+                assert false;
             }
->>>>>>> 1e942894
+            return null;
+        } else if ("getProxy".equals(method.getName())) {
+            return TemplateModelBeanUtil.getProxy(stateNode, args);
         }
         // should not happen
         throw new IllegalArgumentException(
@@ -207,6 +196,7 @@
                         "Unknown default TemplateModel method '%s'. "
                                 + "Implementation is not available",
                         method.getName()));
+
     }
 
     private Object handleGetter(Method method) {
