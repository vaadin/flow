--- conflicted
+++ resolved
@@ -40,11 +40,6 @@
      */
     public static final String PROPERTY = "property";
 
-<<<<<<< HEAD
-    public static final String DEFAULT_VALUE = "defaultValue";
-
-=======
->>>>>>> de903bc8
     private final String type;
 
     private final String key;
