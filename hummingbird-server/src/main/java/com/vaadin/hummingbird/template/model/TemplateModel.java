--- conflicted
+++ resolved
@@ -59,7 +59,6 @@
         // TemplateModelBeanUtil
     }
 
-<<<<<<< HEAD
     /**
      * Gets a proxy of the given part of the model as a bean of the given type.
      * Any changes made to the returned instance are reflected back into the
@@ -70,8 +69,8 @@
      * in the model.
      **/
     default <T> T getProxy(String modelPath, Class<T> beanType) {
+        // The method is handled by proxy handler
+        return null;
+    }
 
-    }
-=======
->>>>>>> dbb90200
 }