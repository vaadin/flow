/*
 * Copyright 2000-2016 Vaadin Ltd.
 *
 * Licensed under the Apache License, Version 2.0 (the "License"); you may not
 * use this file except in compliance with the License. You may obtain a copy of
 * the License at
 *
 * http://www.apache.org/licenses/LICENSE-2.0
 *
 * Unless required by applicable law or agreed to in writing, software
 * distributed under the License is distributed on an "AS IS" BASIS, WITHOUT
 * WARRANTIES OR CONDITIONS OF ANY KIND, either express or implied. See the
 * License for the specific language governing permissions and limitations under
 * the License.
 */
package com.vaadin.hummingbird.template.model;

import java.io.Serializable;
import java.util.function.Predicate;

import com.vaadin.ui.Template;

/**
 * Interface for a {@link Template}'s model. Extending this interface and adding
 * getters and setters makes it possible to easily bind data to a template.
 * <p>
 * It is also possible to import a Bean's properties to the model using
 * {@link #importBean(Object)}.
 * <p>
 * <b>Supported property types</b>:
 * <ul>
 * <li>boolean &amp; Boolean</li>
 * <li>int &amp; Integer</li>
 * <li>double &amp; Double</li>
 * <li>String</li>
 * <li>Java Beans with only properties of the forementioned types</li>
 * </ul>
 *
 * @author Vaadin Ltd
 */
public interface TemplateModel extends Serializable {

    /**
     * Import a bean to this template model.
     * <p>
     * The given bean is searched for getter methods and the values that the
     * getters return are set (copied) as model values with the corresponding
     * key.
     * <p>
     * E.g. the <code>firstName</code> property in the bean (has a
     * <code>getFirstName()</code> getter method) will be imported to the
     * template model with the <code>firstName</code> key.
     *
     * @param bean
     *            the bean to import
     * @see TemplateModel supported property types
     */
    default void importBean(Object bean) {
        // NOOP invocation handler passes this method call to
        // TemplateModelBeanUtil
    }

    /**
<<<<<<< HEAD
     * Gets a proxy of the given part of the model as a bean of the given type.
     * Any changes made to the returned instance are reflected back into the
     * model.
     * <p>
     * You can use this for a type-safe way of updating a bean in the model. You
     * should not use this to update a database entity based on updated values
     * in the model.
     **/
    default <T> T getProxy(String modelPath, Class<T> beanType) {
        // The method is handled by proxy handler
        return null;
=======
     * Import a bean properties passing the given filter to this template model.
     * <p>
     * The given filter should decide based on the bean property name whether
     * that property should be imported to the model. For nested bean
     * properties, the <em>dot annotation</em> is used.
     * <p>
     * For example, when the given <code>bean</code> is of type Person, and it
     * has a property <code>Address address</code>, the properties inside the
     * <code>Address</code> are passed to the given filter prefixed with
     * <code>address.</code>. e.g. <code>address.postCode</code>.
     *
     *
     * @param bean
     *            the to import
     * @param propertyNameFilter
     *            the filter to apply to the bean's properties
     * @see #importBean(Object)
     * @see TemplateModel supported property types
     */
    default void importBean(Object bean, Predicate<String> propertyNameFilter) {
        // NOOP invocation handler passes this method call to
        // TemplateModelBeanUtil
>>>>>>> 1e942894
    }

}<|MERGE_RESOLUTION|>--- conflicted
+++ resolved
@@ -61,7 +61,6 @@
     }
 
     /**
-<<<<<<< HEAD
      * Gets a proxy of the given part of the model as a bean of the given type.
      * Any changes made to the returned instance are reflected back into the
      * model.
@@ -69,11 +68,64 @@
      * You can use this for a type-safe way of updating a bean in the model. You
      * should not use this to update a database entity based on updated values
      * in the model.
-     **/
+     * <p>
+     * The {@code modelPath} represents subproperty of the model. The path is
+     * dot separated property names. So with the following model declaration the
+     * path "person" represents {@code getPerson()} return value and the path
+     * "person.address" represents {@code getPerson().getAddress()} return
+     * value.
+     * 
+     * <pre>
+     * <code>
+     * public class Address {
+     *    private String street; 
+     *    public String getStreet(){
+     *        return street;
+     *    }
+     *    
+     *    public void setStreet(String street){
+     *        this.street = street;
+     *    }
+     * }
+     * 
+     * public class Person {
+     *    private String name;
+     *    private Address address;
+     *    
+     *    public String getName(){
+     *        return name;
+     *    }
+     *    
+     *    public void setName(String name){
+     *        this.name = name;
+     *    }
+     *    
+     *    public void setAddress(Address address){
+     *       this.address = address;
+     *    }
+     *    
+     *    public Address getAddress(){
+     *       return address;
+     *    }
+     * }
+     * interface MyModel extends TemplateModel {
+     *      Person getPerson();
+     * }
+     * </code>
+     * </pre>
+     * 
+     * @param modelPath
+     *            dot separated path denoting subproperty bean
+     * @param beanType
+     *            requested bean type
+     * @return proxy instance of requested type for the {@code modelPath}
+     */
     default <T> T getProxy(String modelPath, Class<T> beanType) {
         // The method is handled by proxy handler
         return null;
-=======
+    }
+
+    /**
      * Import a bean properties passing the given filter to this template model.
      * <p>
      * The given filter should decide based on the bean property name whether
@@ -96,7 +148,6 @@
     default void importBean(Object bean, Predicate<String> propertyNameFilter) {
         // NOOP invocation handler passes this method call to
         // TemplateModelBeanUtil
->>>>>>> 1e942894
     }
 
 }