--- conflicted
+++ resolved
@@ -61,7 +61,6 @@
     }
 
     /**
-<<<<<<< HEAD
      * Gets a proxy of the given part of the model as a bean of the given type.
      * Any changes made to the returned instance are reflected back into the
      * model.
@@ -73,7 +72,9 @@
     default <T> T getProxy(String modelPath, Class<T> beanType) {
         // The method is handled by proxy handler
         return null;
-=======
+    }
+
+    /**
      * Import a bean properties passing the given filter to this template model.
      * <p>
      * The given filter should decide based on the bean property name whether
@@ -96,7 +97,6 @@
     default void importBean(Object bean, Predicate<String> propertyNameFilter) {
         // NOOP invocation handler passes this method call to
         // TemplateModelBeanUtil
->>>>>>> 1e942894
     }
 
 }