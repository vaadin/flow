--- conflicted
+++ resolved
@@ -20,11 +20,8 @@
 import java.lang.reflect.Method;
 import java.lang.reflect.Type;
 import java.util.Objects;
-<<<<<<< HEAD
 import java.util.StringTokenizer;
-=======
 import java.util.function.Predicate;
->>>>>>> 1e942894
 import java.util.function.Supplier;
 import java.util.stream.Collectors;
 import java.util.stream.Stream;
@@ -100,12 +97,8 @@
             ModelMap targetModelMap, String pathPrefix,
             Predicate<String> filter) {
         setModelValue(targetModelMap, modelPropertyWrapper.propertyName,
-<<<<<<< HEAD
-                modelPropertyWrapper.type, modelPropertyWrapper.value);
-=======
                 modelPropertyWrapper.propertyType, modelPropertyWrapper.value,
                 pathPrefix, filter);
->>>>>>> 1e942894
     }
 
     static void setModelValue(ModelMap modelMap, String propertyName,
@@ -194,7 +187,6 @@
         throw createUnsupportedTypeException(returnType, propertyName);
     }
 
-    @SuppressWarnings({ "unchecked", "rawtypes" })
     private static Object getModelValueBasicType(Object value,
             String propertyName, Class<?> returnClazz) {
         if (isSupportedNonPrimitiveType(returnClazz)) {
@@ -207,10 +199,9 @@
                 && isSupportedPrimitiveType(returnClazz)) {
             return value != null ? value
                     : getPrimitiveDefaultValue(returnClazz);
-        } else if (!returnClazz.isPrimitive() && returnClazz instanceof Class
-                && value instanceof StateNode) {
+        } else if (!returnClazz.isPrimitive() && value instanceof StateNode) {
             return TemplateModelProxyHandler.createModelProxy((StateNode) value,
-                    (Class) returnClazz);
+                    returnClazz);
         }
         throw createUnsupportedTypeException(returnClazz, propertyName);
     }
