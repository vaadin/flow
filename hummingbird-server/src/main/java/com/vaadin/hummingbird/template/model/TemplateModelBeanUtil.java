/*
 * Copyright 2000-2016 Vaadin Ltd.
 *
 * Licensed under the Apache License, Version 2.0 (the "License"); you may not
 * use this file except in compliance with the License. You may obtain a copy of
 * the License at
 *
 * http://www.apache.org/licenses/LICENSE-2.0
 *
 * Unless required by applicable law or agreed to in writing, software
 * distributed under the License is distributed on an "AS IS" BASIS, WITHOUT
 * WARRANTIES OR CONDITIONS OF ANY KIND, either express or implied. See the
 * License for the specific language governing permissions and limitations under
 * the License.
 */
package com.vaadin.hummingbird.template.model;

import java.io.Serializable;
import java.lang.reflect.InvocationTargetException;
import java.lang.reflect.Method;
import java.lang.reflect.Type;
import java.util.Objects;
<<<<<<< HEAD
import java.util.StringTokenizer;
=======
>>>>>>> b250a8ad
import java.util.function.Supplier;
import java.util.stream.Collectors;
import java.util.stream.Stream;

import com.vaadin.hummingbird.StateNode;
import com.vaadin.hummingbird.nodefeature.ModelMap;
import com.vaadin.util.ReflectTools;

/**
 * Utility class for mapping Bean values to {@link TemplateModel} values.
 *
 * @author Vaadin Ltd
 */
public class TemplateModelBeanUtil {

    private static final Class<?>[] SUPPORTED_PROPERTY_TYPES = new Class[] {
            Boolean.class, Double.class, Integer.class, String.class };

    /**
     * Internal implementation of Pair / Tuple that encapsulates a value and the
     * method that it was retrieved from.
     */
<<<<<<< HEAD
    private static final class BeanValueWrapper {
        private Method beanGetter;
        private Object value;

        public BeanValueWrapper(Method beanGetter, Object value) {
            this.beanGetter = beanGetter;
=======
    private static final class ModelPropertyWrapper {
        private String propertyName;
        private Type type;
        private Object value;

        public ModelPropertyWrapper(String propertyName, Type type,
                Object value) {
            this.propertyName = propertyName;
            this.type = type;
>>>>>>> b250a8ad
            this.value = value;
        }
    }

    private TemplateModelBeanUtil() {
        // NOOP
    }

    static void importBeanIntoModel(Supplier<StateNode> stateNodeSupplier,
            Object bean) {
        if (bean == null) {
            throw new IllegalArgumentException("Bean cannot be null");
        }

<<<<<<< HEAD
        Method[] getterMethods = getGetterMethods(bean.getClass())
                .toArray(Method[]::new);
        if (getterMethods.length == 0) {
            throw new IllegalArgumentException("Given object of type "
                    + bean.getClass().getName()
                    + " is not a Bean - it has no public getter methods!");
        }

        Stream<BeanValueWrapper> values = Stream.of(getterMethods)
=======
        Method[] getterMethods = ReflectTools.getGetterMethods(bean.getClass())
                .toArray(Method[]::new);
        if (getterMethods.length == 0) {
            throw new IllegalArgumentException(
                    "Given object of type "
                            + bean.getClass().getName()
                            + " is not a Bean - it has no public getter methods!");
        }

        Stream<ModelPropertyWrapper> values = Stream.of(getterMethods)
>>>>>>> b250a8ad
                .map(method -> mapBeanValueToProperty(method, bean));

        // don't resolve the state node used until all the bean values have been
        // resolved properly
        ModelMap modelMap = stateNodeSupplier.get().getFeature(ModelMap.class);

        values.forEach(wrapper -> setModelValue(wrapper, modelMap));
    }

<<<<<<< HEAD
    static Object getProxy(StateNode stateNode, Object[] args) {
        assert args.length == 2;
        if (args[0] == null || args[1] == null) {
            throw new IllegalArgumentException(
                    "Method getProxy() may not accept null arguments");
        }
        assert args[0] instanceof String;
        assert args[1] instanceof Class<?>;

        String modelPath = (String) args[0];
        Class<?> beanClass = (Class<?>) args[1];

        if (modelPath.isEmpty()) {
            return TemplateModelProxyHandler.createModelProxy(stateNode,
                    beanClass);
        }

        StateNode node = stateNode;
        StringTokenizer tokenizer = new StringTokenizer(modelPath, ".");
        String last = null;
        while (tokenizer.hasMoreTokens()) {
            String name = tokenizer.nextToken();
            node = resolveStateNode(node, name);
            last = name;
        }
        return getModelValue(node.getParent().getFeature(ModelMap.class), last,
                beanClass);
    }

=======
>>>>>>> b250a8ad
    static void importBeanIntoModel(StateNode parentNode, Object bean,
            String beanPath) {

        importBeanIntoModel(() -> resolveStateNode(parentNode, beanPath), bean);
    }

<<<<<<< HEAD
    private static void setModelValue(BeanValueWrapper beanValueWrapper,
            ModelMap targetModelMap) {
        setModelValue(targetModelMap,
                ReflectTools.getPropertyName(beanValueWrapper.beanGetter),
                beanValueWrapper.beanGetter.getGenericReturnType(),
                beanValueWrapper.value);
=======
    private static void setModelValue(ModelPropertyWrapper modelPropertyWrapper,
            ModelMap targetModelMap) {
        setModelValue(targetModelMap, modelPropertyWrapper.propertyName,
                modelPropertyWrapper.type,
                modelPropertyWrapper.value);
>>>>>>> b250a8ad
    }

    static void setModelValue(ModelMap modelMap, String propertyName,
            Type expectedType, Object value) {
        Object oldValue = modelMap.getValue(propertyName);
<<<<<<< HEAD
        // this might cause scenario where invalid type is not caught because
=======
        // this might cause scenario where invalid type is not
        // caught because
>>>>>>> b250a8ad
        // both values are null
        if (Objects.equals(value, oldValue)) {
            return;
        }

        if (Boolean.class == expectedType) {
            modelMap.setValue(propertyName, parseBooleanValue(value));
            return;
        }

        if (expectedType instanceof Class<?>) {
            setModelValueBasicType(modelMap, propertyName,
                    (Class<?>) expectedType, value);
            return;
        }

<<<<<<< HEAD
        throwUnsupportedTypeException(expectedType, propertyName);
=======
        throw createUnsupportedTypeException(expectedType, propertyName);
>>>>>>> b250a8ad
    }

    private static void setModelValueBasicType(ModelMap modelMap,
            String propertyName, Class<?> expectedType, Object value) {
<<<<<<< HEAD
        if (isSupportedType(expectedType)) {
=======
        if (isSupportedNonPrimitiveType(expectedType)) {
>>>>>>> b250a8ad
            modelMap.setValue(propertyName, (Serializable) value);
            return;
        }

        // primitives have different "default" values than their boxed
        // versions, e.g. boolean is false and Boolean is null
        if (expectedType.isPrimitive()) {
            if (isSupportedPrimitiveType(expectedType)) {
                modelMap.setValue(propertyName, (Serializable) value);
                return;
            }
            // not supported primitive, throw exception for now
<<<<<<< HEAD
=======
            throw createUnsupportedTypeException(expectedType, propertyName);
>>>>>>> b250a8ad
        } else {
            // handle other types as beans
            importBeanIntoModel(modelMap.getNode(), value, propertyName);
            return;
        }
<<<<<<< HEAD

        throwUnsupportedTypeException(expectedType, propertyName);
    }

    @SuppressWarnings({ "unchecked", "rawtypes" })
    static Object getModelValue(ModelMap modelMap, String propertyName,
            Type returnType) {
        Object value = modelMap.getValue(propertyName);
        if (Boolean.class == returnType) {
            return parseBooleanValue(value);
        }

        if (returnType instanceof Class<?>) {
            Class<?> returnClazz = (Class<?>) returnType;

            if (isSupportedType(returnClazz)) {
                return value;
            }

            // primitives have different "default" values than their boxed
            // versions, e.g. boolean is false and Boolean is null
            if (returnClazz.isPrimitive()
                    && isSupportedPrimitiveType(returnClazz)) {
                return value != null ? value
                        : getPrimitiveDefaultValue(returnClazz);
            } else if (!returnClazz.isPrimitive() && returnType instanceof Class
                    && value instanceof StateNode) {
                return TemplateModelProxyHandler.createModelProxy(
                        (StateNode) value, (Class) returnType);
            }

        }

        return throwUnsupportedTypeException(returnType, propertyName);
    }

    private static BeanValueWrapper mapBeanValueToProperty(Method getterMethod,
            Object bean) {
        try {
            Object value = getterMethod.invoke(bean, (Object[]) null);
            return new BeanValueWrapper(getterMethod, value);
=======
    }

    static Object getModelValue(ModelMap modelMap, String propertyName,
            Type returnType) {
        Object value = modelMap.getValue(propertyName);
        if (Boolean.class == returnType) {
            return parseBooleanValue(value);
        }

        if (returnType instanceof Class<?>) {
            return getModelValueBasicType(value, propertyName,
                    (Class<?>) returnType);
        }

        throw createUnsupportedTypeException(returnType, propertyName);
    }

    private static Object getModelValueBasicType(Object value,
            String propertyName, Class<?> returnClazz) {
        if (isSupportedNonPrimitiveType(returnClazz)) {
            return value;
        }

        // primitives have different "default" values than their boxed
        // versions, e.g. boolean is false and Boolean is null
        if (returnClazz.isPrimitive()
                && isSupportedPrimitiveType(returnClazz)) {
            return value != null ? value
                    : getPrimitiveDefaultValue(returnClazz);
        }
        // not supported primitive, throw exception for now
        // or #731 consider as a "sub" model or nested bean and return a
        // new proxy to model
        throw createUnsupportedTypeException(returnClazz, propertyName);
    }

    private static ModelPropertyWrapper mapBeanValueToProperty(
            Method getterMethod, Object bean) {
        try {
            Object value = getterMethod.invoke(bean, (Object[]) null);
            return new ModelPropertyWrapper(
                    ReflectTools.getPropertyName(getterMethod),
                    getterMethod.getGenericReturnType(), value);
>>>>>>> b250a8ad
        } catch (IllegalAccessException e) {
            throw new IllegalArgumentException("Given method was not accesible "
                    + bean.getClass().getName() + "::" + getterMethod.getName(),
                    e);
        } catch (InvocationTargetException e) {
            throw new IllegalStateException(
                    "Exception thrown while reading bean value from "
                            + bean.getClass().getName() + "::"
                            + getterMethod.getName()
                            + ", getters should not throw exceptions.",
                    e);
        }
    }

<<<<<<< HEAD
    static StateNode resolveStateNode(StateNode parentNode,
=======
    private static StateNode resolveStateNode(StateNode parentNode,
>>>>>>> b250a8ad
            String childNodePath) {
        ModelMap parentLevel = parentNode.getFeature(ModelMap.class);
        if (parentLevel.hasValue(childNodePath)) {
            Serializable value = parentLevel.getValue(childNodePath);
            if (value instanceof StateNode
                    && ((StateNode) value).hasFeature(ModelMap.class)) {
                // reuse old one
                return (StateNode) value;
            } else {
                // just override
                return createModelMap(parentLevel, childNodePath);
            }
        } else {
            return createModelMap(parentLevel, childNodePath);
        }
    }

<<<<<<< HEAD
    private static Stream<Method> getGetterMethods(Class<?> bean) {
        return Stream.of(bean.getMethods()).filter(ReflectTools::isGetter)
                .filter(TemplateModelBeanUtil::isNotObjectMethod);
    }

    private static StateNode createModelMap(ModelMap parent,
            String propertyName) {
        StateNode node = new StateNode(ModelMap.class);
        parent.setValue(propertyName, node);
        return node;
    }

    private static boolean isNotObjectMethod(Method method) {
        Class<?> declaringClass = method.getDeclaringClass();
        return declaringClass != Object.class;
    }

    private static String getSupportedTypesString() {
        return Stream.of(SUPPORTED_PROPERTY_TYPES).map(Class::getName)
                .collect(Collectors.joining(", "))
                + " (and corresponding primitive types)";
    }

    private static boolean isSupportedType(Class<?> clazz) {
        return Stream.of(SUPPORTED_PROPERTY_TYPES)
                .anyMatch(type -> type.isAssignableFrom(clazz));
    }

    private static boolean isSupportedPrimitiveType(Class<?> primitiveType) {
        return isSupportedType(
                ReflectTools.convertPrimitiveType(primitiveType));
    }

    private static Object throwUnsupportedTypeException(Type type,
            String propertyName) {
        throw new UnsupportedOperationException(
                "Template model does not yet support type " + type.getTypeName()
=======
    private static StateNode createModelMap(ModelMap parent,
            String propertyName) {
        StateNode node = new StateNode(ModelMap.class);
        parent.setValue(propertyName, node);
        return node;
    }

    private static String getSupportedTypesString() {
        return Stream.of(SUPPORTED_PROPERTY_TYPES).map(Class::getName)
                .collect(Collectors.joining(", "))
                + " (and corresponding primitive types)";
    }

    private static boolean isSupportedNonPrimitiveType(Class<?> clazz) {
        return Stream.of(SUPPORTED_PROPERTY_TYPES)
                .anyMatch(type -> type.isAssignableFrom(clazz));
    }

    private static boolean isSupportedPrimitiveType(Class<?> primitiveType) {
        return isSupportedNonPrimitiveType(
                ReflectTools.convertPrimitiveType(primitiveType));
    }

    private static UnsupportedOperationException createUnsupportedTypeException(
            Type type, String propertyName) {
        return new UnsupportedOperationException(
                "Template model does not support type " + type.getTypeName()
>>>>>>> b250a8ad
                        + " (" + propertyName + "), supported types are:"
                        + getSupportedTypesString());
    }

    private static Boolean parseBooleanValue(Object modelValue) {
        if (modelValue instanceof String) {
            throw new UnsupportedOperationException(
                    "Template Model does not support parsing String to Boolean.");
        } else {
            return (Boolean) modelValue;
        }
    }

    private static Object getPrimitiveDefaultValue(Class<?> primitiveType) {
        if (primitiveType == int.class) {
            return Integer.valueOf(0);
        } else if (primitiveType == double.class) {
            return Double.valueOf(0);
        } else if (primitiveType == boolean.class) {
            return false;
        }
        throw new UnsupportedOperationException(
<<<<<<< HEAD
                "Template model does not yet support primitive type "
=======
                "Template model does not support primitive type "
>>>>>>> b250a8ad
                        + primitiveType.getName()
                        + ", all supported types are: "
                        + getSupportedTypesString());
    }
}<|MERGE_RESOLUTION|>--- conflicted
+++ resolved
@@ -20,10 +20,7 @@
 import java.lang.reflect.Method;
 import java.lang.reflect.Type;
 import java.util.Objects;
-<<<<<<< HEAD
 import java.util.StringTokenizer;
-=======
->>>>>>> b250a8ad
 import java.util.function.Supplier;
 import java.util.stream.Collectors;
 import java.util.stream.Stream;
@@ -46,14 +43,6 @@
      * Internal implementation of Pair / Tuple that encapsulates a value and the
      * method that it was retrieved from.
      */
-<<<<<<< HEAD
-    private static final class BeanValueWrapper {
-        private Method beanGetter;
-        private Object value;
-
-        public BeanValueWrapper(Method beanGetter, Object value) {
-            this.beanGetter = beanGetter;
-=======
     private static final class ModelPropertyWrapper {
         private String propertyName;
         private Type type;
@@ -63,7 +52,6 @@
                 Object value) {
             this.propertyName = propertyName;
             this.type = type;
->>>>>>> b250a8ad
             this.value = value;
         }
     }
@@ -78,8 +66,7 @@
             throw new IllegalArgumentException("Bean cannot be null");
         }
 
-<<<<<<< HEAD
-        Method[] getterMethods = getGetterMethods(bean.getClass())
+        Method[] getterMethods = ReflectTools.getGetterMethods(bean.getClass())
                 .toArray(Method[]::new);
         if (getterMethods.length == 0) {
             throw new IllegalArgumentException("Given object of type "
@@ -87,19 +74,7 @@
                     + " is not a Bean - it has no public getter methods!");
         }
 
-        Stream<BeanValueWrapper> values = Stream.of(getterMethods)
-=======
-        Method[] getterMethods = ReflectTools.getGetterMethods(bean.getClass())
-                .toArray(Method[]::new);
-        if (getterMethods.length == 0) {
-            throw new IllegalArgumentException(
-                    "Given object of type "
-                            + bean.getClass().getName()
-                            + " is not a Bean - it has no public getter methods!");
-        }
-
         Stream<ModelPropertyWrapper> values = Stream.of(getterMethods)
->>>>>>> b250a8ad
                 .map(method -> mapBeanValueToProperty(method, bean));
 
         // don't resolve the state node used until all the bean values have been
@@ -109,7 +84,42 @@
         values.forEach(wrapper -> setModelValue(wrapper, modelMap));
     }
 
-<<<<<<< HEAD
+    static void importBeanIntoModel(StateNode parentNode, Object bean,
+            String beanPath) {
+
+        importBeanIntoModel(() -> resolveStateNode(parentNode, beanPath), bean);
+    }
+
+    private static void setModelValue(ModelPropertyWrapper modelPropertyWrapper,
+            ModelMap targetModelMap) {
+        setModelValue(targetModelMap, modelPropertyWrapper.propertyName,
+                modelPropertyWrapper.type, modelPropertyWrapper.value);
+    }
+
+    static void setModelValue(ModelMap modelMap, String propertyName,
+            Type expectedType, Object value) {
+        Object oldValue = modelMap.getValue(propertyName);
+        // this might cause scenario where invalid type is not
+        // caught because
+        // both values are null
+        if (Objects.equals(value, oldValue)) {
+            return;
+        }
+
+        if (Boolean.class == expectedType) {
+            modelMap.setValue(propertyName, parseBooleanValue(value));
+            return;
+        }
+
+        if (expectedType instanceof Class<?>) {
+            setModelValueBasicType(modelMap, propertyName,
+                    (Class<?>) expectedType, value);
+            return;
+        }
+
+        throw createUnsupportedTypeException(expectedType, propertyName);
+    }
+
     static Object getProxy(StateNode stateNode, Object[] args) {
         assert args.length == 2;
         if (args[0] == null || args[1] == null) {
@@ -118,7 +128,6 @@
         }
         assert args[0] instanceof String;
         assert args[1] instanceof Class<?>;
-
         String modelPath = (String) args[0];
         Class<?> beanClass = (Class<?>) args[1];
 
@@ -139,69 +148,9 @@
                 beanClass);
     }
 
-=======
->>>>>>> b250a8ad
-    static void importBeanIntoModel(StateNode parentNode, Object bean,
-            String beanPath) {
-
-        importBeanIntoModel(() -> resolveStateNode(parentNode, beanPath), bean);
-    }
-
-<<<<<<< HEAD
-    private static void setModelValue(BeanValueWrapper beanValueWrapper,
-            ModelMap targetModelMap) {
-        setModelValue(targetModelMap,
-                ReflectTools.getPropertyName(beanValueWrapper.beanGetter),
-                beanValueWrapper.beanGetter.getGenericReturnType(),
-                beanValueWrapper.value);
-=======
-    private static void setModelValue(ModelPropertyWrapper modelPropertyWrapper,
-            ModelMap targetModelMap) {
-        setModelValue(targetModelMap, modelPropertyWrapper.propertyName,
-                modelPropertyWrapper.type,
-                modelPropertyWrapper.value);
->>>>>>> b250a8ad
-    }
-
-    static void setModelValue(ModelMap modelMap, String propertyName,
-            Type expectedType, Object value) {
-        Object oldValue = modelMap.getValue(propertyName);
-<<<<<<< HEAD
-        // this might cause scenario where invalid type is not caught because
-=======
-        // this might cause scenario where invalid type is not
-        // caught because
->>>>>>> b250a8ad
-        // both values are null
-        if (Objects.equals(value, oldValue)) {
-            return;
-        }
-
-        if (Boolean.class == expectedType) {
-            modelMap.setValue(propertyName, parseBooleanValue(value));
-            return;
-        }
-
-        if (expectedType instanceof Class<?>) {
-            setModelValueBasicType(modelMap, propertyName,
-                    (Class<?>) expectedType, value);
-            return;
-        }
-
-<<<<<<< HEAD
-        throwUnsupportedTypeException(expectedType, propertyName);
-=======
-        throw createUnsupportedTypeException(expectedType, propertyName);
->>>>>>> b250a8ad
-    }
-
     private static void setModelValueBasicType(ModelMap modelMap,
             String propertyName, Class<?> expectedType, Object value) {
-<<<<<<< HEAD
-        if (isSupportedType(expectedType)) {
-=======
         if (isSupportedNonPrimitiveType(expectedType)) {
->>>>>>> b250a8ad
             modelMap.setValue(propertyName, (Serializable) value);
             return;
         }
@@ -214,21 +163,14 @@
                 return;
             }
             // not supported primitive, throw exception for now
-<<<<<<< HEAD
-=======
             throw createUnsupportedTypeException(expectedType, propertyName);
->>>>>>> b250a8ad
         } else {
             // handle other types as beans
             importBeanIntoModel(modelMap.getNode(), value, propertyName);
             return;
         }
-<<<<<<< HEAD
-
-        throwUnsupportedTypeException(expectedType, propertyName);
-    }
-
-    @SuppressWarnings({ "unchecked", "rawtypes" })
+    }
+
     static Object getModelValue(ModelMap modelMap, String propertyName,
             Type returnType) {
         Object value = modelMap.getValue(propertyName);
@@ -237,45 +179,6 @@
         }
 
         if (returnType instanceof Class<?>) {
-            Class<?> returnClazz = (Class<?>) returnType;
-
-            if (isSupportedType(returnClazz)) {
-                return value;
-            }
-
-            // primitives have different "default" values than their boxed
-            // versions, e.g. boolean is false and Boolean is null
-            if (returnClazz.isPrimitive()
-                    && isSupportedPrimitiveType(returnClazz)) {
-                return value != null ? value
-                        : getPrimitiveDefaultValue(returnClazz);
-            } else if (!returnClazz.isPrimitive() && returnType instanceof Class
-                    && value instanceof StateNode) {
-                return TemplateModelProxyHandler.createModelProxy(
-                        (StateNode) value, (Class) returnType);
-            }
-
-        }
-
-        return throwUnsupportedTypeException(returnType, propertyName);
-    }
-
-    private static BeanValueWrapper mapBeanValueToProperty(Method getterMethod,
-            Object bean) {
-        try {
-            Object value = getterMethod.invoke(bean, (Object[]) null);
-            return new BeanValueWrapper(getterMethod, value);
-=======
-    }
-
-    static Object getModelValue(ModelMap modelMap, String propertyName,
-            Type returnType) {
-        Object value = modelMap.getValue(propertyName);
-        if (Boolean.class == returnType) {
-            return parseBooleanValue(value);
-        }
-
-        if (returnType instanceof Class<?>) {
             return getModelValueBasicType(value, propertyName,
                     (Class<?>) returnType);
         }
@@ -283,6 +186,7 @@
         throw createUnsupportedTypeException(returnType, propertyName);
     }
 
+    @SuppressWarnings({ "unchecked", "rawtypes" })
     private static Object getModelValueBasicType(Object value,
             String propertyName, Class<?> returnClazz) {
         if (isSupportedNonPrimitiveType(returnClazz)) {
@@ -295,10 +199,11 @@
                 && isSupportedPrimitiveType(returnClazz)) {
             return value != null ? value
                     : getPrimitiveDefaultValue(returnClazz);
-        }
-        // not supported primitive, throw exception for now
-        // or #731 consider as a "sub" model or nested bean and return a
-        // new proxy to model
+        } else if (!returnClazz.isPrimitive() && returnClazz instanceof Class
+                && value instanceof StateNode) {
+            return TemplateModelProxyHandler.createModelProxy((StateNode) value,
+                    (Class) returnClazz);
+        }
         throw createUnsupportedTypeException(returnClazz, propertyName);
     }
 
@@ -309,7 +214,6 @@
             return new ModelPropertyWrapper(
                     ReflectTools.getPropertyName(getterMethod),
                     getterMethod.getGenericReturnType(), value);
->>>>>>> b250a8ad
         } catch (IllegalAccessException e) {
             throw new IllegalArgumentException("Given method was not accesible "
                     + bean.getClass().getName() + "::" + getterMethod.getName(),
@@ -324,11 +228,7 @@
         }
     }
 
-<<<<<<< HEAD
-    static StateNode resolveStateNode(StateNode parentNode,
-=======
     private static StateNode resolveStateNode(StateNode parentNode,
->>>>>>> b250a8ad
             String childNodePath) {
         ModelMap parentLevel = parentNode.getFeature(ModelMap.class);
         if (parentLevel.hasValue(childNodePath)) {
@@ -346,12 +246,6 @@
         }
     }
 
-<<<<<<< HEAD
-    private static Stream<Method> getGetterMethods(Class<?> bean) {
-        return Stream.of(bean.getMethods()).filter(ReflectTools::isGetter)
-                .filter(TemplateModelBeanUtil::isNotObjectMethod);
-    }
-
     private static StateNode createModelMap(ModelMap parent,
             String propertyName) {
         StateNode node = new StateNode(ModelMap.class);
@@ -359,45 +253,12 @@
         return node;
     }
 
-    private static boolean isNotObjectMethod(Method method) {
-        Class<?> declaringClass = method.getDeclaringClass();
-        return declaringClass != Object.class;
-    }
-
     private static String getSupportedTypesString() {
         return Stream.of(SUPPORTED_PROPERTY_TYPES).map(Class::getName)
                 .collect(Collectors.joining(", "))
                 + " (and corresponding primitive types)";
     }
 
-    private static boolean isSupportedType(Class<?> clazz) {
-        return Stream.of(SUPPORTED_PROPERTY_TYPES)
-                .anyMatch(type -> type.isAssignableFrom(clazz));
-    }
-
-    private static boolean isSupportedPrimitiveType(Class<?> primitiveType) {
-        return isSupportedType(
-                ReflectTools.convertPrimitiveType(primitiveType));
-    }
-
-    private static Object throwUnsupportedTypeException(Type type,
-            String propertyName) {
-        throw new UnsupportedOperationException(
-                "Template model does not yet support type " + type.getTypeName()
-=======
-    private static StateNode createModelMap(ModelMap parent,
-            String propertyName) {
-        StateNode node = new StateNode(ModelMap.class);
-        parent.setValue(propertyName, node);
-        return node;
-    }
-
-    private static String getSupportedTypesString() {
-        return Stream.of(SUPPORTED_PROPERTY_TYPES).map(Class::getName)
-                .collect(Collectors.joining(", "))
-                + " (and corresponding primitive types)";
-    }
-
     private static boolean isSupportedNonPrimitiveType(Class<?> clazz) {
         return Stream.of(SUPPORTED_PROPERTY_TYPES)
                 .anyMatch(type -> type.isAssignableFrom(clazz));
@@ -412,7 +273,6 @@
             Type type, String propertyName) {
         return new UnsupportedOperationException(
                 "Template model does not support type " + type.getTypeName()
->>>>>>> b250a8ad
                         + " (" + propertyName + "), supported types are:"
                         + getSupportedTypesString());
     }
@@ -435,11 +295,7 @@
             return false;
         }
         throw new UnsupportedOperationException(
-<<<<<<< HEAD
-                "Template model does not yet support primitive type "
-=======
                 "Template model does not support primitive type "
->>>>>>> b250a8ad
                         + primitiveType.getName()
                         + ", all supported types are: "
                         + getSupportedTypesString());
