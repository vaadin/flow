--- conflicted
+++ resolved
@@ -1326,43 +1326,40 @@
         return -1;
     }
 
-<<<<<<< HEAD
+    /**
+     * Defines a mapping between this element and the given {@link Component}.
+     *
+     * @param component
+     *            the component this element is attached to
+     * @return this element
+     */
+    public Element attachComponent(Component component) {
+        if (component == null) {
+            throw new IllegalArgumentException("Component must not be null");
+        }
+
+        if (getComponent().isPresent()) {
+            throw new IllegalStateException(
+                    "A component is already attached to this element");
+        }
+        stateProvider.attachComponent(getNode(), component);
+
+        return this;
+    }
+
+    /**
+     * Gets the component this element has been mapped to, if any.
+     *
+     * @return an optional component, or an empty optional if no component has
+     *         been mapped to this element
+     */
+    public Optional<Component> getComponent() {
+        return stateProvider.getComponent(getNode());
+    }
+
     private static void verifyEventType(String eventType) {
         if (eventType == null) {
             throw new IllegalArgumentException("Event type must not be null");
         }
     }
-=======
-    /**
-     * Defines a mapping between this element and the given {@link Component}.
-     *
-     * @param component
-     *            the component this element is attached to
-     * @return this element
-     */
-    public Element attachComponent(Component component) {
-        if (component == null) {
-            throw new IllegalArgumentException("Component must not be null");
-        }
-
-        if (getComponent().isPresent()) {
-            throw new IllegalStateException(
-                    "A component is already attached to this element");
-        }
-        stateProvider.attachComponent(getNode(), component);
-
-        return this;
-    }
-
-    /**
-     * Gets the component this element has been mapped to, if any.
-     *
-     * @return an optional component, or an empty optional if no component has
-     *         been mapped to this element
-     */
-    public Optional<Component> getComponent() {
-        return stateProvider.getComponent(getNode());
-    }
-
->>>>>>> 0167a9f7
 }