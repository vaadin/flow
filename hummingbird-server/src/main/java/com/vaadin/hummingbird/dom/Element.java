/*
 * Copyright 2000-2016 Vaadin Ltd.
 *
 * Licensed under the Apache License, Version 2.0 (the "License"); you may not
 * use this file except in compliance with the License. You may obtain a copy of
 * the License at
 *
 * http://www.apache.org/licenses/LICENSE-2.0
 *
 * Unless required by applicable law or agreed to in writing, software
 * distributed under the License is distributed on an "AS IS" BASIS, WITHOUT
 * WARRANTIES OR CONDITIONS OF ANY KIND, either express or implied. See the
 * License for the specific language governing permissions and limitations under
 * the License.
 */
package com.vaadin.hummingbird.dom;

import java.io.Serializable;
import java.util.Arrays;
import java.util.HashMap;
import java.util.Locale;
import java.util.Map;
import java.util.Map.Entry;
import java.util.Objects;
import java.util.Set;
import java.util.stream.Collectors;
import java.util.stream.IntStream;
import java.util.stream.Stream;

import com.vaadin.hummingbird.StateNode;
import com.vaadin.hummingbird.dom.impl.BasicElementStateProvider;
import com.vaadin.hummingbird.dom.impl.TextElementStateProvider;
import com.vaadin.hummingbird.dom.impl.TextNodeNamespace;
import com.vaadin.hummingbird.namespace.ElementDataNamespace;

import elemental.json.Json;
import elemental.json.JsonValue;

/**
 * A class representing an element in the DOM.
 * <p>
 * Contains methods for updating and querying various parts of the element, such
 * as attributes.
 *
 * @author Vaadin
 * @since
 */
public class Element implements Serializable {
    private static final String EVENT_TYPE_MUST_NOT_BE_NULL = "Event type must not be null";

    /**
     * Callbacks for handling attributes with special semantics. This is used
     * for e.g. <code>class</code> which is assembled from a separate list of
     * tokens instead of being stored as a regular attribute string.
     */
    private interface CustomAttribute extends Serializable {
        /**
         * Checks what {@link Element#hasAttribute(String)} should return for
         * this attribute.
         *
         * @param element
         *            the element to check
         * @return <code>true</code> if the element has a value for this
         *         attribute, otherwise <code>false</code>
         */
        boolean hasAttribute(Element element);

        /**
         * Gets the value that should be returned by
         * {@link Element#getAttribute(String)} for this attribute.
         *
         * @param element
         *            the element to check.
         * @return the attribute value
         */
        String getAttribute(Element element);

        /**
         * Sets the value when {@link Element#setAttribute(String, String)} is
         * called for this attribute.
         *
         * @param element
         *            the element to check.
         * @param value
         *            the new attribute value
         */
        void setAttribute(Element element, String value);

        /**
         * Removes the attribute when {@link Element#removeAttribute(String)} is
         * called for this attribute.
         *
         * @param element
         *            the element to check.
         */
        void removeAttribute(Element element);
    }

    /**
     * Emulates the <code>class</code> attribute by delegating to
     * {@link Element#getClassList()}.
     */
    private static class ClassAttributeHandler implements CustomAttribute {
        @Override
        public boolean hasAttribute(Element element) {
            return !element.getClassList().isEmpty();
        }

        @Override
        public String getAttribute(Element element) {
            Set<String> classList = element.getClassList();
            if (classList.isEmpty()) {
                return null;
            } else {
                return classList.stream().collect(Collectors.joining(" "));
            }
        }

        @Override
        public void setAttribute(Element element, String value) {
            Set<String> classList = element.getClassList();
            classList.clear();

            if ("".equals(value)) {
                return;
            }

            String[] parts = value.split("\\s+");
            classList.addAll(Arrays.asList(parts));
        }

        @Override
        public void removeAttribute(Element element) {
            element.getClassList().clear();
        }
    }

    /**
     * Emulates the <code>style</code> attribute by delegating to
     * {@link Element#getStyle()}.
     */
    private static class StyleAttributeHandler implements CustomAttribute {
        @Override
        public boolean hasAttribute(Element element) {
            return element.getStyle().getNames().findAny().isPresent();
        }

        @Override
        public String getAttribute(Element element) {
            if (!hasAttribute(element)) {
                return null;
            }
            Style style = element.getStyle();

            return style.getNames().map(styleName -> {
                return styleName + ":" + style.get(styleName);
            }).collect(Collectors.joining(";"));
        }

        @Override
        public void setAttribute(Element element, String attributeValue) {
            throw new UnsupportedOperationException(
                    "Styles must be set using Element.getStyles()");
        }

        @Override
        public void removeAttribute(Element element) {
            element.getStyle().clear();
        }
    }

    static final String THE_CHILDREN_ARRAY_CANNOT_BE_NULL = "The children array cannot be null";

    static final String ATTRIBUTE_NAME_CANNOT_BE_NULL = "The attribute name cannot be null";

    static final String CANNOT_X_WITH_INDEX_Y_WHEN_THERE_ARE_Z_CHILDREN = "Cannot %s element with index %d when there are %d children";

    private static final Map<String, CustomAttribute> customAttributes = new HashMap<>();

    static {
        customAttributes.put("class", new ClassAttributeHandler());
        customAttributes.put("style", new StyleAttributeHandler());
    }

    // Can't set $name as a property, use $replacement instead.
    private static final Map<String, String> illegalPropertyReplacements = new HashMap<>();

    static {
        illegalPropertyReplacements.put("textContent",
                "setTextContent(String)");
        illegalPropertyReplacements.put("classList", "getClassList()");
        illegalPropertyReplacements.put("className", "getClassList()");
    }

    private final ElementStateProvider stateProvider;
    private final StateNode node;

    /**
     * Private constructor for initializing with an existing node and state
     * provider.
     *
     * @param node
     *            the state node, not null
     * @param stateProvider
     *            the state provider, not null
     */
    private Element(StateNode node, ElementStateProvider stateProvider) {
        assert node != null;
        assert stateProvider != null;

        if (!stateProvider.supports(node)) {
            throw new IllegalArgumentException(
                    "BasicElementStateProvider does not support the given state node");
        }

        this.stateProvider = stateProvider;
        this.node = node;
    }

    /**
     * Creates an element using the given tag name.
     *
     * @param tag
     *            the tag name of the element. Must be a non-empty string and
     *            can contain letters, numbers and dashes ({@literal -})
     */
    public Element(String tag) {
        this(createStateNode(tag), BasicElementStateProvider.get());
        assert node != null;
        assert stateProvider != null;
    }

    /**
     * Gets the element mapped to the given state node.
     *
     * @param node
     *            the state node
     * @return the element for the node
     */
    public static Element get(StateNode node) {
        if (node.hasNamespace(TextNodeNamespace.class)) {
            return new Element(node, TextElementStateProvider.get());
        } else if (node.hasNamespace(ElementDataNamespace.class)) {
            return new Element(node, BasicElementStateProvider.get());
        } else {
            throw new IllegalArgumentException(
                    "Node is not valid as an element");
        }
    }

    /**
     * Creates a text node with the given text.
     *
     * @param text
     *            the text in the node
     * @return an element representing the text node
     */
    public static Element createText(String text) {
        if (text == null) {
            throw new IllegalArgumentException("Text cannot be null");
        }

        return new Element(TextElementStateProvider.createStateNode(text),
                TextElementStateProvider.get());
    }

    /**
     * Creates a state node for an element using the given tag.
     *
     * @param tag
     *            the tag name of the element.
     */
    private static StateNode createStateNode(String tag) {
        if (!ElementUtil.isValidTagName(tag)) {
            throw new IllegalArgumentException(
                    "Tag " + tag + " is not a valid tag name");
        }
        return BasicElementStateProvider.createStateNode(tag);
    }

    /**
     * Gets the node this element is connected to.
     *
     * @return the node for this element
     */
    public StateNode getNode() {
        return node;
    }

    /**
     * Gets the tag name for the element.
     *
     * @return the tag name
     */
    public String getTag() {
        return stateProvider.getTag(getNode());
    }

    /**
     * Sets the given attribute to the given value.
     * <p>
     * Attribute names are considered case insensitive and all names will be
     * converted to lower case automatically.
     * <p>
     * An attribute always has a String key and a String value.
     * <p>
     * Note: An empty attribute value ({@literal ""}) will be rendered as
     * {@literal <div something>} and not {@literal <div something="">}.
     * <p>
     * Note that setting the attribute <code>class</code> will override anything
     * that has been set previously via {@link #getClassList()}.
     * <p>
     * Note that you cannot set the attribute <code>style</code> using this
     * method. Instead you should use {@link #getStyle()} object.
     * <p>
     * Note that attribute changes made on the server are sent to the client but
     * attribute changes made on the client side are not reflected back to the
     * server.
     *
     * @param attribute
     *            the name of the attribute
     * @param value
     *            the value of the attribute, not null
     * @return this element
     */
    public Element setAttribute(String attribute, String value) {
        if (attribute == null) {
            throw new IllegalArgumentException(ATTRIBUTE_NAME_CANNOT_BE_NULL);
        }

        String lowerCaseAttribute = attribute.toLowerCase(Locale.ENGLISH);
        if (!ElementUtil.isValidAttributeName(lowerCaseAttribute)) {
            throw new IllegalArgumentException(String.format(
                    "Attribute \"%s\" is not a valid attribute name",
                    lowerCaseAttribute));
        }

        if (value == null) {
            throw new IllegalArgumentException("Value cannot be null");
        }

        CustomAttribute customAttribute = customAttributes
                .get(lowerCaseAttribute);
        if (customAttribute != null) {
            customAttribute.setAttribute(this, value);
        } else {
            stateProvider.setAttribute(getNode(), lowerCaseAttribute, value);
        }
        return this;
    }

    /**
     * Gets the value of the given attribute.
     * <p>
     * Attribute names are considered case insensitive and all names will be
     * converted to lower case automatically.
     * <p>
     * An attribute always has a String key and a String value.
     * <p>
     * Note that for attribute <code>class</code> the contents of the
     * {@link #getClassList()} collection are returned as a single concatenated
     * string.
     * <p>
     * Note that for attribute <code>style</code> the contents of the
     * {@link #getStyle()} object are returned as a single concatenated string.
     * <p>
     * Note that attribute changes made on the server are sent to the client but
     * attribute changes made on the client side are not reflected back to the
     * server.
     *
     * @param attribute
     *            the name of the attribute
     * @return the value of the attribute or null if the attribute has not been
     *         set
     */
    public String getAttribute(String attribute) {
        if (attribute == null) {
            throw new IllegalArgumentException(ATTRIBUTE_NAME_CANNOT_BE_NULL);
        }

        String lowerCaseAttribute = attribute.toLowerCase(Locale.ENGLISH);
        CustomAttribute customAttribute = customAttributes
                .get(lowerCaseAttribute);
        if (customAttribute != null) {
            return customAttribute.getAttribute(this);
        } else {
            return stateProvider.getAttribute(getNode(), lowerCaseAttribute);
        }
    }

    /**
     * Checks if the given attribute has been set.
     * <p>
     * Attribute names are considered case insensitive and all names will be
     * converted to lower case automatically.
     * <p>
     * Note that attribute changes made on the server are sent to the client but
     * attribute changes made on the client side are not reflected back to the
     * server.
     *
     * @param attribute
     *            the name of the attribute
     * @return true if the attribute has been set, false otherwise
     */
    public boolean hasAttribute(String attribute) {
        if (attribute == null) {
            throw new IllegalArgumentException(ATTRIBUTE_NAME_CANNOT_BE_NULL);
        }
        String lowerCaseAttribute = attribute.toLowerCase(Locale.ENGLISH);
        CustomAttribute customAttribute = customAttributes
                .get(lowerCaseAttribute);
        if (customAttribute != null) {
            return customAttribute.hasAttribute(this);
        } else {
            return stateProvider.hasAttribute(getNode(), lowerCaseAttribute);
        }

    }

    /**
     * Gets the defined attribute names.
     * <p>
     * Attribute names are considered case insensitive and all names will be
     * converted to lower case automatically.
     * <p>
     * Note that attribute changes made on the server are sent to the client but
     * attribute changes made on the client side are not reflected back to the
     * server.
     *
     * @return a stream of defined attribute names
     */
    public Stream<String> getAttributeNames() {
        assert stateProvider.getAttributeNames(getNode())
                .filter(customAttributes::containsKey)
                .filter(name -> customAttributes.get(name).hasAttribute(this))
                .count() == 0 : "Overlap between stored attributes and existing custom attributes";

        Stream<String> regularNames = stateProvider
                .getAttributeNames(getNode());

        Stream<String> customNames = customAttributes.entrySet().stream()
                .filter(e -> e.getValue().hasAttribute(this))
                .map(Entry::getKey);

        return Stream.concat(regularNames, customNames);
    }

    /**
     * Removes the given attribute.
     * <p>
     * Attribute names are considered case insensitive and all names will be
     * converted to lower case automatically.
     * <p>
     * If the attribute has not been set, does nothing.
     * <p>
     * Note that attribute changes made on the server are sent to the client but
     * attribute changes made on the client side are not reflected back to the
     * server.
     *
     * @param attribute
     *            the name of the attribute
     * @return this element
     */
    public Element removeAttribute(String attribute) {
        if (attribute == null) {
            throw new IllegalArgumentException(ATTRIBUTE_NAME_CANNOT_BE_NULL);
        }
        String lowerCaseAttribute = attribute.toLowerCase(Locale.ENGLISH);
        CustomAttribute customAttribute = customAttributes
                .get(lowerCaseAttribute);
        if (customAttribute != null) {
            customAttribute.removeAttribute(this);
        } else {
            stateProvider.removeAttribute(getNode(), lowerCaseAttribute);
        }
        return this;
    }

    /**
     * Adds an event listener for the given event type.
     * <p>
     * When an event is fired in the browser, custom JavaScript expressions
     * defined in the <code>evendDataDefinitions</code> parameter are evaluated
     * to extract data that is sent back to the server. The expression is
     * evaluated in a context where <code>element</code> refers to this element
     * and <code>event</code> refers to the fired event. The result of the
     * evaluation is available in {@link DomEvent#getEventData()} with the
     * expression as the key in the JSON object. An expression might be e.g.
     *
     * <ul>
     * <li><code>element.value</code> the get the value of an input element for
     * a change event.
     * <li><code>event.button === 0</code> to get true for click events
     * triggered by the primary mouse button.
     * </ul>
     * <p>
     * Event listeners are triggered in the order they are registered.
     *
     * @param eventType
     *            the type of event to listen to, not <code>null</code>
     * @param listener
     *            the listener to add, not <code>null</code>
     * @param eventDataExpressions
     *            definitions for data that should be passed back to the server
     *            together with the event
     * @return a handle that can be used for removing the listener
     */
    public EventRegistrationHandle addEventListener(String eventType,
            DomEventListener listener, String... eventDataExpressions) {
        if (eventType == null) {
            throw new IllegalArgumentException(EVENT_TYPE_MUST_NOT_BE_NULL);
        }
        if (listener == null) {
            throw new IllegalArgumentException("Listener must not be null");
        }
        if (eventDataExpressions == null) {
            throw new IllegalArgumentException(
                    "The event data expressions array must not be null");
        }

        return stateProvider.addEventListener(getNode(), eventType, listener,
                eventDataExpressions);
    }

    /**
     * Removes this element from its parent.
     * <p>
     * Has no effect if the element does not have a parent
     *
     * @return this element
     */
    public Element removeFromParent() {
        Element parent = getParent();
        if (parent != null) {
            parent.removeChild(this);
        }
        return this;
    }

    /**
     * Gets the parent element.
     *
     * @return the parent element or null if this element does not have a parent
     */
    public Element getParent() {
        return stateProvider.getParent(getNode());
    }

    /**
     * Gets the number of child elements.
     *
     * @return the number of child elements
     */
    public int getChildCount() {
        return stateProvider.getChildCount(getNode());
    }

    /**
     * Returns the child element at the given position.
     *
     * @param index
     *            the index of the child element to return
     * @return the child element
     */
    public Element getChild(int index) {
        if (index < 0 || index >= getChildCount()) {
            throw new IllegalArgumentException(String.format(
                    CANNOT_X_WITH_INDEX_Y_WHEN_THERE_ARE_Z_CHILDREN, "get",
                    index, getChildCount()));
        }

        return stateProvider.getChild(getNode(), index);
    }

    /**
     * Gets all the children of this element.
     *
     * @return a stream of children
     */
    public Stream<Element> getChildren() {
        return IntStream.range(0, getChildCount()).mapToObj(this::getChild);
    }

    /**
     * Adds the given children as the last children of this element.
     *
     * @param children
     *            the element(s) to add
     * @return this element
     */
    public Element appendChild(Element... children) {
        if (children == null) {
            throw new IllegalArgumentException(
                    THE_CHILDREN_ARRAY_CANNOT_BE_NULL);
        }

        insertChild(getChildCount(), children);

        return this;
    }

    /**
     * Inserts the given child element(s) at the given position.
     *
     * @param index
     *            the position at which to insert the new child
     * @param children
     *            the child element(s) to insert
     * @return this element
     */
    public Element insertChild(int index, Element... children) {
        if (children == null) {
            throw new IllegalArgumentException(
                    THE_CHILDREN_ARRAY_CANNOT_BE_NULL);
        }
        if (index > getChildCount()) {
            throw new IllegalArgumentException(String.format(
                    CANNOT_X_WITH_INDEX_Y_WHEN_THERE_ARE_Z_CHILDREN, "insert",
                    index, getChildCount()));
        }

        for (int i = 0; i < children.length; i++) {
<<<<<<< HEAD
            stateProvider.insertChild(getNode(), index + i, children[i]);
=======
            children[i].removeFromParent();
            stateProvider.insertChild(node, index + i, children[i]);
>>>>>>> 67155feb
            assert Objects.equals(this, children[i]
                    .getParent()) : "Child should have this element as parent after being inserted";
        }

        return this;
    }

    /**
     * Replaces the child at the given position with the given child element.
     *
     * @param index
     *            the position of the child element to replace
     * @param child
     *            the child element to insert
     * @return this element
     */
    public Element setChild(int index, Element child) {
        if (child == null) {
            throw new IllegalArgumentException("The child cannot be null");
        }
        int childCount = getChildCount();
        if (index < 0) {
            throw new IllegalArgumentException(String.format(
                    CANNOT_X_WITH_INDEX_Y_WHEN_THERE_ARE_Z_CHILDREN, "set",
                    index, getChildCount()));
        } else if (index < childCount) {
            if (getChild(index).equals(child)) {
                // Already there
                return this;
            }
            removeChild(index);
            insertChild(index, child);
        } else {
            throw new IllegalArgumentException(String.format(
                    CANNOT_X_WITH_INDEX_Y_WHEN_THERE_ARE_Z_CHILDREN, "set",
                    index, getChildCount()));
        }
        return this;
    }

    /**
     * Removes the given child element(s).
     *
     * @param children
     *            the child element(s) to remove
     * @return this element
     */
    public Element removeChild(Element... children) {
        if (children == null) {
            throw new IllegalArgumentException(
                    THE_CHILDREN_ARRAY_CANNOT_BE_NULL);
        }

        for (int i = 0; i < children.length; i++) {
            if (!Objects.equals(children[i].getParent(), this)) {
                throw new IllegalArgumentException(
                        "The given element is not a child of this element");
            }
            stateProvider.removeChild(getNode(), children[i]);
        }
        return this;
    }

    /**
     * Removes the child at the given index.
     *
     * @param index
     *            the index of the child to remove
     * @return this element
     */
    public Element removeChild(int index) {
        if (index < 0 || index >= getChildCount()) {
            throw new IllegalArgumentException(
                    CANNOT_X_WITH_INDEX_Y_WHEN_THERE_ARE_Z_CHILDREN);

        }

        stateProvider.removeChild(getNode(), index);
        return this;
    }

    /**
     * Removes all child elements.
     *
     * @return this element
     */
    public Element removeAllChildren() {
        stateProvider.removeAllChildren(getNode());

        return this;
    }

    @Override
    public int hashCode() {
        return Objects.hash(getNode(), stateProvider);
    }

    @Override
    public boolean equals(Object obj) {
        if (this == obj) {
            return true;
        }
        if (obj == null) {
            return false;
        }
        if (getClass() != obj.getClass()) {
            return false;
        }
        Element other = (Element) obj;

        // Constructors guarantee that neither getNode() nor stateProvider is
        // null
        return other.getNode().equals(getNode())
                && other.stateProvider.equals(stateProvider);
    }

    /**
     * Sets the given property to the given string value.
     * <p>
     * Note in order to update the following properties, you need to use the
     * specific API for that:
     * <p>
     * <table>
     * <caption>Properties with different API</caption>
     * <tr>
     * <th>Property</th>
     * <th>Method</th>
     * </tr>
     * <tr>
     * <td>classList / className</td>
     * <td>{@link Element#getClassList()}</td>
     * </tr>
     * <tr>
     * <td>style</td>
     * <td>{@link Element#getStyle()}</td>
     * </tr>
     * <tr>
     * <td>textContent</td>
     * <td>{@link Element#setTextContent(String)}</td>
     * </tr>
     * </table>
     * <p>
     * Note that properties changed on the server are updated on the client but
     * changes made on the client side are not reflected back to the server
     * unless configured using {@link #setSynchronizedProperties(String...)} and
     * {@link #setSynchronizedPropertiesEvents(String...)}.
     *
     * @param name
     *            the property name, not <code>null</code>
     * @param value
     *            the property value
     * @return this element
     */
    public Element setProperty(String name, String value) {
        return setRawProperty(name, value);
    }

    /**
     * Sets the given property to the given boolean value.
     * <p>
     * Note that properties changed on the server are updated on the client but
     * changes made on the client side are not reflected back to the server
     * unless configured using {@link #setSynchronizedProperties(String...)} and
     * {@link #setSynchronizedPropertiesEvents(String...)}.
     *
     * @param name
     *            the property name, not <code>null</code>
     * @param value
     *            the property value
     * @return this element
     */
    public Element setProperty(String name, boolean value) {
        return setRawProperty(name, Boolean.valueOf(value));
    }

    /**
     * Sets the given property to the given numeric value.
     * <p>
     * Note that properties changed on the server are updated on the client but
     * changes made on the client side are not reflected back to the server
     * unless configured using {@link #setSynchronizedProperties(String...)} and
     * {@link #setSynchronizedPropertiesEvents(String...)}.
     *
     * @param name
     *            the property name, not <code>null</code>
     * @param value
     *            the property value
     * @return this element
     */
    public Element setProperty(String name, double value) {
        return setRawProperty(name, Double.valueOf(value));
    }

    /**
     * Sets the given property to the given JSON value.
     * <p>
     * Please note that this method does not accept <code>null</code> as a
     * value, since {@link Json#createNull()} should be used instead for JSON
     * values.
     * <p>
     * Note that properties changed on the server are updated on the client but
     * changes made on the client side are not reflected back to the server
     * unless configured using {@link #setSynchronizedProperties(String...)} and
     * {@link #setSynchronizedPropertiesEvents(String...)}.
     *
     * @param name
     *            the property name, not <code>null</code>
     * @param value
     *            the property value, not <code>null</code>
     * @return this element
     */
    // Distinct name so setProperty("foo", null) is not ambiguous
    public Element setPropertyJson(String name, JsonValue value) {
        verifySetPropertyName(name);
        if (value == null) {
            throw new IllegalArgumentException(
                    "Json.createNull() should be used instead of null for JSON values");
        }

        stateProvider.setJsonProperty(getNode(), name, value);

        return this;
    }

    private Element setRawProperty(String name, Serializable value) {
        verifySetPropertyName(name);

        stateProvider.setProperty(getNode(), name, value, true);

        return this;
    }

    private static void verifySetPropertyName(String name) {
        if (name == null) {
            throw new IllegalArgumentException(
                    "A property name cannot be null");
        }

        String replacement = illegalPropertyReplacements.get(name);
        if (replacement != null) {
            throw new IllegalArgumentException("Can't set " + name
                    + " as a property, use " + replacement + " instead.");
        }
    }

    /**
     * Gets the value of the given property as a string. The returned value is
     * converted to a string if it has been set as some other type.
     *
     * @param name
     *            the property name, not <code>null</code>
     * @param defaultValue
     *            the value to return if the property is not set, or if the
     *            value is <code>null</code>
     * @return the property value
     */
    public String getProperty(String name, String defaultValue) {
        Object value = getPropertyRaw(name);
        if (value == null) {
            return defaultValue;
        } else if (value instanceof JsonValue) {
            return ((JsonValue) value).toJson();
        } else if (value instanceof Number) {
            double doubleValue = ((Number) value).doubleValue();
            int intValue = (int) doubleValue;

            // Special comparison to keep sonarqube happy
            if (Double.doubleToRawLongBits(doubleValue - intValue) == 0) {
                // Java adds ".0" at the end of integer-ish doubles
                return Integer.toString(intValue);
            } else {
                return Double.toString(doubleValue);
            }
        } else {
            return value.toString();
        }
    }

    /**
     * Gets the value of the given property as a string.
     *
     * @param name
     *            the property name, not <code>null</code>
     * @return the property value, or <code>null</code> if no value is set
     */
    public String getProperty(String name) {
        return getProperty(name, null);
    }

    /**
     * Gets the value of the given property as a boolean, or the given default
     * value if the underlying value is <code>null</code>.
     * <p>
     * A value defined as some other type than boolean is converted according to
     * JavaScript semantics:
     * <ul>
     * <li>String values are <code>true</code>, except for the empty string.
     * <li>Numerical values are <code>true</code>, except for 0 and
     * <code>NaN</code>.
     * <li>JSON object and JSON array values are always <code>true</code>.
     * </ul>
     *
     * @param name
     *            the property name, not <code>null</code>
     * @param defaultValue
     *            the value to return if the property is not set, or if the
     *            value is <code>null</code>
     * @return the property value
     */
    public boolean getProperty(String name, boolean defaultValue) {
        Object value = getPropertyRaw(name);
        if (value == null) {
            return defaultValue;
        } else if (value instanceof Boolean) {
            return ((Boolean) value).booleanValue();
        } else if (value instanceof JsonValue) {
            return ((JsonValue) value).asBoolean();
        } else if (value instanceof Number) {
            double number = ((Number) value).doubleValue();
            // Special comparison to keep sonarqube happy
            return !Double.isNaN(number)
                    && Double.doubleToLongBits(number) != 0;
        } else if (value instanceof String) {
            return !((String) value).isEmpty();
        } else {
            throw new IllegalStateException(
                    "Unsupported property type: " + value.getClass());
        }
    }

    /**
     * Gets the value of the given property as a double, or the given default
     * value if the underlying value is <code>null</code>
     * <p>
     * A value defined as some other type than double is converted according to
     * JavaScript semantics:
     * <ul>
     * <li>String values are parsed to a number. <code>NaN</code> is returned if
     * the string can't be parsed.
     * <li>boolean <code>true</code> is 1, boolean <code>false</code> is 0.
     * <li>JSON object and JSON array values are always <code>NaN</code>.
     * </ul>
     *
     * @param name
     *            the property name, not <code>null</code>
     * @param defaultValue
     *            the value to return if the property is not set, or if the
     *            value is <code>null</code>
     * @return the property value
     */
    public double getProperty(String name, double defaultValue) {
        Object value = getPropertyRaw(name);
        if (value == null) {
            return defaultValue;
        } else if (value instanceof Number) {
            Number number = (Number) value;
            return number.doubleValue();
        } else if (value instanceof JsonValue) {
            return ((JsonValue) value).asNumber();
        } else if (value instanceof Boolean) {
            return ((Boolean) value).booleanValue() ? 1 : 0;
        } else if (value instanceof String) {
            String string = (String) value;
            if (string.isEmpty()) {
                return 0;
            } else {
                try {
                    return Double.parseDouble(string);
                } catch (NumberFormatException ignore) {
                    return Double.NaN;
                }
            }
        } else {
            throw new IllegalStateException(
                    "Unsupported property type: " + value.getClass());
        }
    }

    /**
     * Gets the value of the given property as an integer, or the given default
     * value if the underlying value is <code>null</code>
     * <p>
     * The value is converted in the same way as for
     * {@link #getProperty(String, double)}, and then truncated to
     * <code>int</code>.
     *
     * @param name
     *            the property name, not <code>null</code>
     * @param defaultValue
     *            the value to return if the property is not set, or if the
     *            value is <code>null</code>
     * @return the property value
     */
    public int getProperty(String name, int defaultValue) {
        return (int) getProperty(name, (double) defaultValue);
    }

    /**
     * Gets the raw property value without any value conversion. The type of the
     * value is {@link String}, {@link Double}, {@link Boolean} or
     * {@link JsonValue}. <code>null</code> is returned if there is no property
     * with the given name or if the value is set to <code>null</code>.
     *
     * @param name
     *            the property name, not null
     * @return the raw property value, or <code>null</code>
     */
    public Object getPropertyRaw(String name) {
        return stateProvider.getProperty(getNode(), name);
    }

    /**
     * Removes the given property.
     * <p>
     * Note that properties changed on the server are updated on the client but
     * changes made on the client side are not reflected back to the server
     * unless configured using {@link #setSynchronizedProperties(String...)} and
     * {@link #setSynchronizedPropertiesEvents(String...)}.
     *
     * @param name
     *            the property name, not <code>null</code>
     * @return this element
     */
    public Element removeProperty(String name) {
        stateProvider.removeProperty(getNode(), name);
        return this;
    }

    /**
     * Checks whether this element has a property with the given name.
     * <p>
     * Note that properties changed on the server are updated on the client but
     * changes made on the client side are not reflected back to the server
     * unless configured using {@link #setSynchronizedProperties(String...)} and
     * {@link #setSynchronizedPropertiesEvents(String...)}.
     *
     * @param name
     *            the property name, not <code>null</code>
     * @return <code>true</code> if the property is present; otherwise
     *         <code>false</code>
     */
    public boolean hasProperty(String name) {
        return stateProvider.hasProperty(getNode(), name);
    }

    /**
     * Gets the defined property names.
     * <p>
     * Note that properties changed on the server are updated on the client but
     * changes made on the client side are not reflected back to the server
     * unless configured using {@link #setSynchronizedProperties(String...)} and
     * {@link #setSynchronizedPropertiesEvents(String...)}.
     *
     * @return a stream of defined property names
     */
    public Stream<String> getPropertyNames() {
        return stateProvider.getPropertyNames(getNode());
    }

    /**
     * Checks whether this element represents a text node.
     *
     * @return <code>true</code> if this element is a text node; otherwise
     *         <code>false</code>
     */
    public boolean isTextNode() {
        return stateProvider.isTextNode(getNode());
    }

    /**
     * Sets the text content of this element, replacing any existing children.
     *
     * @param textContent
     *            the text content to set, <code>null</code> is interpreted as
     *            an empty string
     * @return this element
     */
    public Element setTextContent(String textContent) {
        if (textContent == null) {
            // Browsers work this way
            textContent = "";
        }

        if (isTextNode()) {
            stateProvider.setTextContent(getNode(), textContent);
        } else {
            boolean hasText = !textContent.isEmpty();
            if (getChildCount() == 1 && getChild(0).isTextNode() && hasText) {
                getChild(0).setTextContent(textContent);
            } else {
                removeAllChildren();
                if (hasText) {
                    appendChild(createText(textContent));
                }
            }
        }

        return this;
    }

    /**
     * Gets the text content of this element. The text content recursively
     * includes the text content of all child nodes.
     *
     * @return the text content
     */
    public String getTextContent() {
        if (isTextNode()) {
            return stateProvider.getTextContent(getNode());
        } else {
            StringBuilder builder = new StringBuilder();
            appendTextContent(builder);
            return builder.toString();
        }
    }

    private void appendTextContent(StringBuilder builder) {
        if (isTextNode()) {
            builder.append(getTextContent());
        } else {
            int childCount = getChildCount();
            for (int i = 0; i < childCount; i++) {
                getChild(i).appendTextContent(builder);
            }
        }
    }

    /**
     * Gets the set of CSS class names used for this element. The returned set
     * can be modified to add or remove class names. The contents of the set is
     * also reflected in the value of the <code>class</code> attribute.
     * <p>
     * Despite the name implying a list being returned, the return type is
     * actually a {@link Set} since the the in-browser return value behaves like
     * a <code>Set</code> in Java.
     *
     * @return a list of class names
     */
    public ClassList getClassList() {
        return stateProvider.getClassList(getNode());
    }

    /**
     * Gets the style instance for managing element inline styles.
     *
     * @return the style object for the element
     */
    public Style getStyle() {
        return stateProvider.getStyle(getNode());
    }

    /**
     * Defines the properties whose values should automatically be synchronized
     * from the client side and updated in this {@link Element}.
     * <p>
     * Synchronization takes place whenever one of the events defined using
     * {@link #setSynchronizedPropertiesEvents(String...)} is fired for the
     * element.
     * <p>
     * Only properties which can be set using setProperty can be synchronized,
     * e.g. classList cannot be synchronized.
     *
     * @param propertyNames
     *            the property names to synchronize
     * @return this element
     */
    public Element setSynchronizedProperties(String... propertyNames) {
        if (propertyNames == null
                || Arrays.stream(propertyNames).anyMatch(e -> e == null)) {
            throw new IllegalArgumentException(
                    "Property names must not be null and must not contain null values");
        }
        stateProvider.setSynchronizedProperties(getNode(), propertyNames);
        return this;
    }

    /**
     * Gets the properties whose values should automatically be synchronized
     * from the client side and updated in this {@link Element}.
     *
     * @see #setSynchronizedProperties(String...)
     * @see #setSynchronizedPropertiesEvents(String...)
     *
     * @return the property names which are synchronized
     */
    public Set<String> getSynchronizedProperties() {
        return stateProvider.getSynchronizedProperties(getNode());
    }

    /**
     * Sets the events to use for property synchronization from the client side.
     * <p>
     * Synchronization takes place whenever one of the given events is fired for
     * the element (on the client side).
     * <p>
     * Use {@link #setSynchronizedProperties(String...)} to define which
     * properties to synchronize.
     *
     * @param eventTypes
     *            the client side events which trigger synchronization of the
     *            property values to the server
     * @return this element
     */
    public Element setSynchronizedPropertiesEvents(String... eventTypes) {
        if (eventTypes == null
                || Arrays.stream(eventTypes).anyMatch(e -> e == null)) {
            throw new IllegalArgumentException(
                    "Event types must not be null and must not contain null values");
        }
        stateProvider.setSynchronizedPropertiesEvents(getNode(), eventTypes);
        return this;
    }

    /**
     * Gets the events to use for property synchronization from the client side.
     *
     * @see #setSynchronizedProperties(String...)
     * @see #setSynchronizedPropertiesEvents(String...)
     *
     * @return the client side events which trigger synchronization of the
     *         property values to the server
     */
    public Set<String> getSynchronizedPropertiesEvents() {
        return stateProvider.getSynchronizedPropertiesEvents(getNode());
    }

    /**
     * Returns the index of the specified {@code child} in the children list, or
     * -1 if this list does not contain the {@code child}.
     * 
     * @param child
     *            the child element
     * @return index of the {@code child} or -1 if it's not a child
     */
    public int indexOfChild(Element child) {
        if (child == null) {
            throw new IllegalArgumentException(
                    "Child parameter cannot be null");
        }
        if (!equals(child.getParent())) {
            return -1;
        }
        for (int i = 0; i < getChildCount(); i++) {
            Element element = getChild(i);
            if (element.equals(child)) {
                return i;
            }
        }
        return -1;
    }

}<|MERGE_RESOLUTION|>--- conflicted
+++ resolved
@@ -620,12 +620,8 @@
         }
 
         for (int i = 0; i < children.length; i++) {
-<<<<<<< HEAD
-            stateProvider.insertChild(getNode(), index + i, children[i]);
-=======
             children[i].removeFromParent();
             stateProvider.insertChild(node, index + i, children[i]);
->>>>>>> 67155feb
             assert Objects.equals(this, children[i]
                     .getParent()) : "Child should have this element as parent after being inserted";
         }
