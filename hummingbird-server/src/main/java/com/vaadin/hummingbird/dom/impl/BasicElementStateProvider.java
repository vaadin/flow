--- conflicted
+++ resolved
@@ -362,8 +362,6 @@
         return node.getNamespace(SynchronizedPropertiesNamespace.class)
                 .getSynchronizedPropertyEvents();
     }
-<<<<<<< HEAD
-=======
 
     @Override
     public void attachComponent(StateNode node, Component component) {
@@ -379,5 +377,4 @@
         return node.getNamespace(ElementDataNamespace.class).getComponent();
     }
 
->>>>>>> 0167a9f7
 }