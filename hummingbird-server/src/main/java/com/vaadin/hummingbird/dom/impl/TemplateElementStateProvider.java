--- conflicted
+++ resolved
@@ -183,7 +183,7 @@
     @Override
     public void setAttribute(StateNode node, String attribute, String value) {
         checkModifiableAttribute(attribute);
-        modifyChildren(node, (provider, overrideNode) -> provider
+        modifyOverrideNode(node, (provider, overrideNode) -> provider
                 .setAttribute(overrideNode, attribute, value));
     }
 
@@ -197,6 +197,12 @@
 
     @Override
     public String getAttribute(StateNode node, String attribute) {
+        /*
+         * Always fetch an attribute from override node first if it exists. In
+         * contrast with properties attributes may be defined in the template
+         * inlined. But this definition may be overriden and overriden value
+         * should be used if any.
+         */
         Optional<StateNode> overrideNode = getOverrideNode(node);
         if (overrideNode.isPresent()) {
             return BasicElementStateProvider.get()
@@ -204,50 +210,18 @@
         }
         Optional<BindingValueProvider> provider = templateNode
                 .getAttributeBinding(attribute);
-<<<<<<< HEAD
-=======
-        boolean useOverrideNodeAttribute = provider
-                .orElse(null) instanceof StaticBindingValueProvider
-                && getOverrideNode(node).isPresent()
-                && getOverrideNode(node).get()
-                        .getFeature(ElementAttributeMap.class)
-                        .isTracked(attribute);
-        if (!provider.isPresent() || useOverrideNodeAttribute) {
-            return getOverrideNode(node)
-                    .map(overrideNode -> BasicElementStateProvider.get()
-                            .getAttribute(overrideNode, attribute))
-                    .orElse(null);
-        }
->>>>>>> 5ea71e63
         return provider.map(binding -> binding.getValue(node, ""))
                 .map(Object::toString).orElse(null);
     }
 
     @Override
     public boolean hasAttribute(StateNode node, String attribute) {
-<<<<<<< HEAD
         Optional<StateNode> overrideNode = getOverrideNode(node);
         if (overrideNode.isPresent()) {
             return BasicElementStateProvider.get()
                     .hasAttribute(overrideNode.get(), attribute);
         }
         return templateNode.getAttributeBinding(attribute).isPresent();
-=======
-        Optional<BindingValueProvider> provider = templateNode
-                .getAttributeBinding(attribute);
-        boolean useOverrideNodeAttribute = provider
-                .orElse(null) instanceof StaticBindingValueProvider
-                && getOverrideNode(node).isPresent()
-                && getOverrideNode(node).get()
-                        .getFeature(ElementAttributeMap.class)
-                        .isTracked(attribute);
-        if (!provider.isPresent() || useOverrideNodeAttribute) {
-            Optional<StateNode> overrideNode = getOverrideNode(node);
-            return overrideNode.isPresent() && BasicElementStateProvider.get()
-                    .hasAttribute(overrideNode.get(), attribute);
-        }
-        return provider.isPresent();
->>>>>>> 5ea71e63
     }
 
     @Override
@@ -259,7 +233,6 @@
 
     @Override
     public Stream<String> getAttributeNames(StateNode node) {
-<<<<<<< HEAD
         Stream<String> bound = templateNode.getAttributeNames();
         Optional<StateNode> overrideNode = getOverrideNode(node);
         if (overrideNode.isPresent()) {
@@ -270,20 +243,6 @@
         } else {
             return bound;
         }
-=======
-        Optional<StateNode> overrideNode = getOverrideNode(node);
-        Stream<String> regularAttributes = overrideNode
-                .map(BasicElementStateProvider.get()::getAttributeNames)
-                .orElse(Stream.empty());
-        Stream<String> bound = templateNode.getAttributeNames();
-        if (overrideNode.isPresent()) {
-            ElementAttributeMap attributes = overrideNode.get()
-                    .getFeature(ElementAttributeMap.class);
-            Predicate<String> isOverriden = attributes::isTracked;
-            bound = bound.filter(isOverriden.negate());
-        }
-        return Stream.concat(bound, regularAttributes).distinct();
->>>>>>> 5ea71e63
     }
 
     @Override
@@ -526,9 +485,16 @@
             stateNode = Optional.of(node.getFeature(TemplateOverridesMap.class)
                     .get(templateNode, true));
             StateNode overrideNode = stateNode.get();
-            // transfer all attribute binding values as initial values to
-            // override node
+            /*
+             * Transfer all static attribute binding values as initial values to
+             * override node. It allows to get attribute values from overridden
+             * node ONLY once it's created (and don't ask StaticBinding value).
+             * If it's not created then StaticBinding value is used as an
+             * attribute value. This approach allows to track removed attributes
+             * (since such attribute will always be asked from override node).
+             */
             templateNode.getAttributeNames()
+                    .filter(this::isStaticBindingAttribute)
                     .forEach(attribute -> BasicElementStateProvider.get()
                             .setAttribute(overrideNode, attribute,
                                     templateNode.getAttributeBinding(attribute)
