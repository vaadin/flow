--- conflicted
+++ resolved
@@ -70,11 +70,8 @@
         registerFeature(ComponentMapping.class, ComponentMapping::new);
         registerFeature(TemplateMap.class, TemplateMap::new);
         registerFeature(ModelMap.class, ModelMap::new);
-<<<<<<< HEAD
-=======
         registerFeature(TemplateOverridesMap.class, TemplateOverridesMap::new);
         registerFeature(OverrideElementData.class, OverrideElementData::new);
->>>>>>> 98acd0e4
     }
 
     private NodeFeatureRegistry() {
