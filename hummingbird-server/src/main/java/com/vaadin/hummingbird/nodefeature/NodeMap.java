--- conflicted
+++ resolved
@@ -244,14 +244,6 @@
         }
     }
 
-    protected void changed(String key) {
-<<<<<<< HEAD
-
-=======
-        // no op. subclasses may override it.
->>>>>>> 5ea71e63
-    }
-
     private void setUnChanged(String key) {
         assert key != null;
         getChangeTracker().remove(key);
@@ -259,7 +251,6 @@
 
     private void setChanged(String key) {
         assert key != null;
-        changed(key);
 
         getNode().markAsDirty();
 
