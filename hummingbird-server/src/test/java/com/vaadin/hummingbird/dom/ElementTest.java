package com.vaadin.hummingbird.dom;

import java.io.ByteArrayInputStream;
import java.io.Serializable;
import java.lang.reflect.Method;
import java.lang.reflect.Modifier;
import java.net.URI;
import java.net.URISyntaxException;
import java.util.ArrayList;
import java.util.Arrays;
import java.util.Collections;
import java.util.HashSet;
import java.util.List;
import java.util.Optional;
import java.util.Set;
import java.util.concurrent.atomic.AtomicBoolean;
import java.util.concurrent.atomic.AtomicInteger;
import java.util.stream.Collectors;

import org.easymock.EasyMock;
import org.junit.Assert;
import org.junit.Test;

import com.vaadin.hummingbird.NullOwner;
import com.vaadin.hummingbird.StateNode;
import com.vaadin.hummingbird.change.ListSpliceChange;
import com.vaadin.hummingbird.dom.impl.BasicElementStateProvider;
import com.vaadin.hummingbird.namespace.ElementAttributeNamespace;
import com.vaadin.hummingbird.namespace.ElementChildrenNamespace;
import com.vaadin.hummingbird.namespace.ElementListenersNamespace;
import com.vaadin.hummingbird.namespace.ElementPropertyNamespace;
import com.vaadin.hummingbird.namespace.SynchronizedPropertiesNamespace;
import com.vaadin.hummingbird.namespace.SynchronizedPropertyEventsNamespace;
<<<<<<< HEAD
import com.vaadin.server.StreamResource;
import com.vaadin.server.VaadinService;
import com.vaadin.server.VaadinSession;
=======
>>>>>>> 423caa71
import com.vaadin.ui.UI;

import elemental.json.Json;
import elemental.json.JsonValue;
import elemental.json.impl.JreJsonObject;

public class ElementTest {

    @Test
    public void createElementWithTag() {
        Element e = ElementFactory.createDiv();
        Assert.assertEquals("div", e.getTag());
        Assert.assertFalse(e.hasAttribute("is"));
        Assert.assertFalse(e.isTextNode());
    }

    @Test(expected = IllegalArgumentException.class)
    public void createElementWithInvalidTag() {
        new Element("<div>");
    }

    @Test(expected = IllegalArgumentException.class)
    public void createElementWithEmptyTag() {
        new Element("");
    }

    @Test(expected = IllegalArgumentException.class)
    public void createElementWithNullTag() {
        new Element(null);
    }

    @Test
    public void elementsUpdateSameData() {
        Element te = new Element("testelem");
        Element e = Element.get(te.getNode());

        // Elements must be equal but not necessarily the same
        Assert.assertEquals(te, e);

        te.setAttribute("foo", "bar");
        Assert.assertEquals("bar", e.getAttribute("foo"));

        e.setAttribute("baz", "123");
        Assert.assertEquals("123", te.getAttribute("baz"));
    }

    @Test(expected = IllegalArgumentException.class)
    public void getElementFromInvalidNode() {
        StateNode node = new StateNode(ElementPropertyNamespace.class);
        Element.get(node);
    }

    @Test
    public void publicElementMethodsShouldReturnElement() {
        HashSet<String> ignore = new HashSet<>();
        ignore.add("toString");
        ignore.add("hashCode");
        ignore.add("equals");

        // Returns EventRegistrationHandle
        ignore.add("addEventListener");
        ignore.add("addAttachListener");
        ignore.add("addDetachListener");

        // Returns index of child element
        ignore.add("indexOfChild");

        for (Method m : Element.class.getDeclaredMethods()) {
            if (!Modifier.isPublic(m.getModifiers())) {
                continue;
            }
            if (Modifier.isStatic(m.getModifiers())) {
                continue;
            }
            if (m.getName().startsWith("get") || m.getName().startsWith("has")
                    || m.getName().startsWith("is")
                    || ignore.contains(m.getName())) {
                // Ignore
            } else {
                // Setters and such
                Class<?> returnType = m.getReturnType();
                Assert.assertEquals(
                        "Method " + m.getName() + " has invalid return type",
                        Element.class, returnType);
            }
        }

    }

    @Test
    public void publicElementStyleMethodsShouldReturnElement() {
        HashSet<String> ignore = new HashSet<>();
        ignore.add("toString");
        ignore.add("hashCode");
        ignore.add("equals");

        for (Method m : Style.class.getDeclaredMethods()) {
            if (!Modifier.isPublic(m.getModifiers())) {
                continue;
            }
            if (Modifier.isStatic(m.getModifiers())) {
                continue;
            }
            if (m.getName().startsWith("get") || m.getName().startsWith("has")
                    || m.getName().startsWith("is")
                    || ignore.contains(m.getName())) {
                // Ignore
            } else {
                // Setters and such
                Class<?> returnType = m.getReturnType();
                Assert.assertEquals(
                        "Method " + m.getName() + " has invalid return type",
                        Style.class, returnType);
            }
        }

    }

    @Test
    public void stringAttribute() {
        Element e = ElementFactory.createDiv();
        e.setAttribute("foo", "bar");
        Assert.assertEquals("bar", e.getAttribute("foo"));
    }

    @Test
    public void setEmptyAttribute() {
        Element e = ElementFactory.createDiv();
        e.setAttribute("foo", "");
        Assert.assertEquals("", e.getAttribute("foo"));
    }

    @Test(expected = IllegalArgumentException.class)
    public void setNullAttribute() {
        Element e = ElementFactory.createDiv();
        e.setAttribute("foo", (String) null);
    }

    @Test(expected = IllegalArgumentException.class)
    public void getNullAttribute() {
        Element e = ElementFactory.createDiv();
        e.getAttribute(null);
    }

    @Test(expected = IllegalArgumentException.class)
    public void hasNullAttribute() {
        Element e = ElementFactory.createDiv();
        e.hasAttribute(null);
    }

    @Test(expected = IllegalArgumentException.class)
    public void removeNullAttribute() {
        Element e = ElementFactory.createDiv();
        e.removeAttribute(null);
    }

    @Test(expected = IllegalArgumentException.class)
    public void setInvalidAttribute() {
        Element e = ElementFactory.createDiv();
        e.setAttribute("\"foo\"", "bar");
    }

    @Test
    public void hasDefinedAttribute() {
        Element e = ElementFactory.createDiv();
        e.setAttribute("foo", "bar");
        Assert.assertTrue(e.hasAttribute("foo"));
    }

    @Test
    public void doesNotHaveUndefinedAttribute() {
        Element e = ElementFactory.createDiv();
        Assert.assertFalse(e.hasAttribute("foo"));
    }

    @Test
    public void doesNotHaveRemovedAttribute() {
        Element e = ElementFactory.createDiv();
        e.setAttribute("foo", "bar");
        e.removeAttribute("foo");
        Assert.assertFalse(e.hasAttribute("foo"));
    }

    @Test
    public void removeNonExistingAttributeIsNoOp() {
        Element e = ElementFactory.createDiv();
        Assert.assertFalse(e.hasAttribute("foo"));
        e.removeAttribute("foo");
        Assert.assertFalse(e.hasAttribute("foo"));
    }

    @Test
    public void attributesWhenNoneDefined() {
        Element e = ElementFactory.createDiv();
        Assert.assertEquals(0, e.getAttributeNames().count());
    }

    @Test
    public void attributesNames() {
        Element e = ElementFactory.createDiv();
        e.setAttribute("foo", "bar");
        Assert.assertArrayEquals(new String[] { "foo" },
                e.getAttributeNames().toArray());
    }

    @Test
    public void attributesNamesAfterRemoved() {
        Element e = ElementFactory.createDiv();
        e.setAttribute("foo", "bar");
        e.setAttribute("bar", "baz");
        e.removeAttribute("foo");
        Assert.assertArrayEquals(new String[] { "bar" },
                e.getAttributeNames().toArray());
    }

    @Test
    public void setGetAttributeValueCaseSensitive() {
        Element e = new Element("span");
        e.setAttribute("foo", "bAr");
        Assert.assertEquals("bAr", e.getAttribute("foo"));
        e.setAttribute("foo", "BAR");
        Assert.assertEquals("BAR", e.getAttribute("foo"));
    }

    @Test
    public void setGetAttributeNameCaseInsensitive() {
        Element e = new Element("span");
        e.setAttribute("foo", "bar");
        e.setAttribute("FOO", "baz");

        Assert.assertEquals("baz", e.getAttribute("foo"));
        Assert.assertEquals("baz", e.getAttribute("FOO"));
    }

    @Test
    public void hasAttributeNamesCaseInsensitive() {
        Element e = new Element("span");
        e.setAttribute("fooo", "bar");
        Assert.assertTrue(e.hasAttribute("fOoO"));
    }

    @Test
    public void getAttributeNamesLowerCase() {
        Element e = new Element("span");
        e.setAttribute("FOO", "bar");
        e.setAttribute("Baz", "bar");

        Set<String> attributeNames = e.getAttributeNames()
                .collect(Collectors.toSet());
        Assert.assertTrue(attributeNames.contains("foo"));
        Assert.assertFalse(attributeNames.contains("FOO"));
        Assert.assertTrue(attributeNames.contains("baz"));
        Assert.assertFalse(attributeNames.contains("Baz"));
    }

    @Test
    public void appendChild() {
        Element parent = ElementFactory.createDiv();
        Element child = new Element("child");
        parent.appendChild(child);

        assertChildren(parent, child);
    }

    @Test(expected = IllegalArgumentException.class)
    public void appendNullChild() {
        Element parent = ElementFactory.createDiv();
        parent.appendChild((Element[]) null);
    }

    @Test(expected = IllegalArgumentException.class)
    public void insertNullChild() {
        Element parent = ElementFactory.createDiv();
        parent.insertChild(0, (Element[]) null);
    }

    @Test
    public void appendChildren() {
        Element parent = ElementFactory.createDiv();
        Element child1 = new Element("child1");
        Element child2 = new Element("child2");
        parent.appendChild(child1, child2);

        assertChildren(parent, child1, child2);
    }

    private void assertChildren(Element parent, Element... children) {

        Assert.assertEquals(children.length, parent.getChildCount());
        for (int i = 0; i < children.length; i++) {
            Assert.assertEquals(parent, children[i].getParent());
            Assert.assertEquals(children[i], parent.getChild(i));
        }
    }

    @Test
    public void insertChildFirst() {
        Element parent = ElementFactory.createDiv();
        Element child1 = new Element("child1");
        Element child2 = new Element("child2");
        parent.appendChild(child1);
        parent.insertChild(0, child2);

        assertChildren(parent, child2, child1);
    }

    @Test
    public void insertChildMiddle() {
        Element parent = ElementFactory.createDiv();
        Element child1 = new Element("child1");
        Element child2 = new Element("child2");
        Element child3 = new Element("child3");
        parent.appendChild(child1, child2);
        parent.insertChild(1, child3);

        assertChildren(parent, child1, child3, child2);
    }

    @Test
    public void insertChildAsLast() {
        Element parent = ElementFactory.createDiv();
        Element child1 = new Element("child1");
        Element child2 = new Element("child2");
        Element child3 = new Element("child3");
        parent.appendChild(child1, child2);
        parent.insertChild(2, child3);

        assertChildren(parent, child1, child2, child3);
    }

    @Test(expected = IllegalArgumentException.class)
    public void insertChildAfterLast() {
        Element parent = ElementFactory.createDiv();
        Element child1 = new Element("child1");
        Element child2 = new Element("child2");
        Element child3 = new Element("child3");
        parent.appendChild(child1, child2);
        parent.insertChild(3, child3);
    }

    @Test
    public void removeChildFirst() {
        Element parent = ElementFactory.createDiv();
        Element child1 = new Element("child1");
        Element child2 = new Element("child2");
        Element child3 = new Element("child3");
        parent.appendChild(child1, child2, child3);
        parent.removeChild(child1);

        assertChildren(parent, child2, child3);
    }

    @Test
    public void removeChildFirstIndex() {
        Element parent = ElementFactory.createDiv();
        Element child1 = new Element("child1");
        Element child2 = new Element("child2");
        Element child3 = new Element("child3");
        parent.appendChild(child1, child2, child3);
        parent.removeChild(0);

        assertChildren(parent, child2, child3);
    }

    @Test
    public void removeChildrenFirst() {
        Element parent = ElementFactory.createDiv();
        Element child1 = new Element("child1");
        Element child2 = new Element("child2");
        Element child3 = new Element("child3");
        parent.appendChild(child1, child2, child3);
        parent.removeChild(child1, child2);

        assertChildren(parent, child3);
    }

    @Test
    public void removeChildMiddle() {
        Element parent = ElementFactory.createDiv();
        Element child1 = new Element("child1");
        Element child2 = new Element("child2");
        Element child3 = new Element("child3");
        parent.appendChild(child1, child2, child3);
        parent.removeChild(child2);

        assertChildren(parent, child1, child3);
    }

    @Test
    public void removeChildMiddleIndex() {
        Element parent = ElementFactory.createDiv();
        Element child1 = new Element("child1");
        Element child2 = new Element("child2");
        Element child3 = new Element("child3");
        parent.appendChild(child1, child2, child3);
        parent.removeChild(1);

        assertChildren(parent, child1, child3);
    }

    @Test
    public void removeChildrenMiddle() {
        Element parent = ElementFactory.createDiv();
        Element child1 = new Element("child1");
        Element child2 = new Element("child2");
        Element child3 = new Element("child3");
        Element child4 = new Element("child4");
        parent.appendChild(child1, child2, child3, child4);
        parent.removeChild(child2, child3);

        assertChildren(parent, child1, child4);
    }

    @Test
    public void removeChildLast() {
        Element parent = ElementFactory.createDiv();
        Element child1 = new Element("child1");
        Element child2 = new Element("child2");
        Element child3 = new Element("child3");
        parent.appendChild(child1, child2, child3);
        parent.removeChild(child3);

        assertChildren(parent, child1, child2);
    }

    @Test
    public void removeChildLastIndex() {
        Element parent = ElementFactory.createDiv();
        Element child1 = new Element("child1");
        Element child2 = new Element("child2");
        Element child3 = new Element("child3");
        parent.appendChild(child1, child2, child3);
        parent.removeChild(2);

        assertChildren(parent, child1, child2);
    }

    @Test
    public void removeChildrenLast() {
        Element parent = ElementFactory.createDiv();
        Element child1 = new Element("child1");
        Element child2 = new Element("child2");
        Element child3 = new Element("child3");
        Element child4 = new Element("child4");
        parent.appendChild(child1, child2, child3, child4);
        parent.removeChild(child3, child4);

        assertChildren(parent, child1, child2);
    }

    @Test
    public void removeAllChildren() {
        Element parent = ElementFactory.createDiv();
        Element child1 = new Element("child1");
        Element child2 = new Element("child2");
        Element child3 = new Element("child3");
        Element child4 = new Element("child4");
        parent.appendChild(child1, child2, child3, child4);
        parent.removeAllChildren();

        assertChildren(parent);
    }

    @Test
    public void removeAllChildrenEmpty() {
        Element parent = ElementFactory.createDiv();
        parent.removeAllChildren();

        assertChildren(parent);
    }

    @Test
    public void testGetChildren() {
        Element element = ElementFactory.createDiv();

        Element child1 = ElementFactory.createDiv();
        Element child2 = ElementFactory.createDiv();
        Element child3 = ElementFactory.createDiv();

        element.appendChild(child1, child2, child3);

        List<Element> children = element.getChildren()
                .collect(Collectors.toList());
        Assert.assertEquals(Arrays.asList(child1, child2, child3), children);
    }

    @Test
    public void testGetChildren_empty() {
        Element element = ElementFactory.createDiv();

        Assert.assertEquals(0, element.getChildren().count());
    }

    @Test
    public void removeFromParent() {
        Element parent = ElementFactory.createDiv();
        Element otherElement = new Element("other");
        parent.appendChild(otherElement);
        Assert.assertEquals(parent, otherElement.getParent());
        otherElement.removeFromParent();
        Assert.assertNull(otherElement.getParent());
    }

    @Test
    public void removeDetachedFromParent() {
        Element otherElement = new Element("other");
        Assert.assertNull(otherElement.getParent());
        otherElement.removeFromParent(); // No op
        Assert.assertNull(otherElement.getParent());
    }

    @Test(expected = IllegalArgumentException.class)
    public void removeNonChild() {
        Element parent = ElementFactory.createDiv();
        Element otherElement = new Element("other");
        parent.removeChild(otherElement);
    }

    @Test
    public void getChild() {
        Element parent = ElementFactory.createDiv();
        Element child1 = new Element("child1");
        Element child2 = new Element("child2");
        Element child3 = new Element("child3");
        Element child4 = new Element("child4");
        parent.appendChild(child1, child2, child3, child4);
        Assert.assertEquals(child1, parent.getChild(0));
        Assert.assertEquals(child2, parent.getChild(1));
        Assert.assertEquals(child3, parent.getChild(2));
        Assert.assertEquals(child4, parent.getChild(3));
    }

    @Test(expected = IllegalArgumentException.class)
    public void getNegativeChild() {
        Element parent = ElementFactory.createDiv();
        Element child1 = new Element("child1");
        Element child2 = new Element("child2");
        parent.appendChild(child1, child2);
        parent.getChild(-1);
    }

    @Test(expected = IllegalArgumentException.class)
    public void getAfterLastChild() {
        Element parent = ElementFactory.createDiv();
        Element child1 = new Element("child1");
        Element child2 = new Element("child2");
        parent.appendChild(child1, child2);
        parent.getChild(2);
    }

    @Test
    public void getDetachedParent() {
        Element otherElement = new Element("other");
        Assert.assertNull(otherElement.getParent());
    }

    @Test(expected = IllegalArgumentException.class)
    public void addNullEventListener() {
        Element e = ElementFactory.createDiv();
        e.addEventListener("foo", null);
    }

    @Test(expected = IllegalArgumentException.class)
    public void addEventListenerForNullType() {
        Element e = ElementFactory.createDiv();
        e.addEventListener(null, ignore -> {
        });
    }

    @Test(expected = IllegalArgumentException.class)
    public void replaceNullChild() {
        Element parent = ElementFactory.createDiv();
        Element child1 = new Element("child1");
        parent.appendChild(child1);
        parent.setChild(0, null);
    }

    @Test(expected = IllegalArgumentException.class)
    public void removeNullChild() {
        Element parent = ElementFactory.createDiv();
        parent.removeChild((Element[]) null);
    }

    @Test(expected = IllegalArgumentException.class)
    public void replaceBeforeFirstChild() {
        Element parent = ElementFactory.createDiv();
        Element child1 = new Element("child1");
        Element child2 = new Element("child2");
        parent.appendChild(child1);
        parent.setChild(-1, child2);
    }

    @Test(expected = IllegalArgumentException.class)
    public void replaceAfterLastChild() {
        Element parent = ElementFactory.createDiv();
        Element child1 = new Element("child1");
        Element child2 = new Element("child2");
        parent.appendChild(child1);
        parent.setChild(1, child2);
    }

    @Test
    public void replaceFirstChild() {
        Element parent = ElementFactory.createDiv();
        Element child1 = new Element("child1");
        Element child2 = new Element("child2");
        parent.appendChild(child1);
        parent.setChild(0, child2);
        Assert.assertNull(child1.getParent());
        Assert.assertEquals(parent, child2.getParent());
    }

    @Test
    public void replaceChildWithItself() {
        Element parent = ElementFactory.createDiv();
        Element child1 = new Element("child1");
        parent.appendChild(child1);

        parent.getNode().getNamespace(ElementChildrenNamespace.class)
                .collectChanges(e -> {
                    // Remove the "append" change
                });

        parent.setChild(0, child1);

        AtomicInteger changesCausedBySetChild = new AtomicInteger(0);
        parent.getNode().getNamespace(ElementChildrenNamespace.class)
                .collectChanges(change -> {
                    changesCausedBySetChild.incrementAndGet();
                });
        Assert.assertEquals(0, changesCausedBySetChild.get());
    }

    @Test(expected = IllegalArgumentException.class)
    public void removeChildBeforeFirst() {
        Element parent = ElementFactory.createDiv();
        Element child1 = new Element("child1");
        parent.appendChild(child1);
        parent.removeChild(-1);
    }

    @Test(expected = IllegalArgumentException.class)
    public void removeChildAfterLast() {
        Element parent = ElementFactory.createDiv();
        Element child1 = new Element("child1");
        parent.appendChild(child1);
        parent.removeChild(1);
    }

    @Test
    public void equalsSelf() {
        Element e = ElementFactory.createDiv();
        Assert.assertTrue(e.equals(e));
    }

    @Test
    public void notEqualsNull() {
        Element e = ElementFactory.createDiv();
        Assert.assertFalse(e.equals(null));
    }

    @Test
    public void notEqualsString() {
        Element e = ElementFactory.createDiv();
        Assert.assertFalse(e.equals("div"));
    }

    @Test
    public void listenerReceivesEvents() {
        Element e = ElementFactory.createDiv();
        AtomicInteger listenerCalls = new AtomicInteger(0);
        DomEventListener myListener = event -> listenerCalls.incrementAndGet();

        e.addEventListener("click", myListener);
        Assert.assertEquals(0, listenerCalls.get());
        e.getNode().getNamespace(ElementListenersNamespace.class)
                .fireEvent(new DomEvent(e, "click", Json.createObject()));
        Assert.assertEquals(1, listenerCalls.get());
    }

    @Test
    public void getPropertyDefaults() {
        Element element = ElementFactory.createDiv();

        element.setProperty("null", null);
        element.setProperty("empty", "");

        Assert.assertEquals("d", element.getProperty("null", "d"));
        Assert.assertEquals("d", element.getProperty("notThere", "d"));
        Assert.assertNotEquals("d", element.getProperty("empty", "d"));

        Assert.assertTrue(element.getProperty("null", true));
        Assert.assertFalse(element.getProperty("null", false));
        Assert.assertTrue(element.getProperty("notThere", true));
        Assert.assertFalse(element.getProperty("notThere", false));
        Assert.assertFalse(element.getProperty("empty", true));
        Assert.assertFalse(element.getProperty("empty", false));

        Assert.assertEquals(0.1, element.getProperty("null", 0.1), 0);
        Assert.assertEquals(0.1, element.getProperty("notThere", 0.1), 0);
        Assert.assertNotEquals(0.1, element.getProperty("empty", 0.1), 0);

        Assert.assertEquals(42, element.getProperty("null", 42));
        Assert.assertEquals(42, element.getProperty("notThere", 42));
        Assert.assertNotEquals(42, element.getProperty("empty", 42));
    }

    @Test
    public void getPropertyStringConversions() {
        assertPropertyString(null, null);
        assertPropertyString("foo", "foo");
        assertPropertyString("", "");
        assertPropertyString("45.6e1", "45.6e1");
        assertPropertyString("true", Boolean.TRUE);
        assertPropertyString("false", Boolean.FALSE);
        assertPropertyString(String.valueOf(143534123423.243e23),
                Double.valueOf(143534123423.243e23));
        assertPropertyString("42", Double.valueOf(42));

        assertPropertyString(null, Json.createNull());
        assertPropertyString("{}", Json.createObject());
    }

    private static void assertPropertyString(String expected, Object value) {
        Element element = createPropertyAssertElement(value);

        Assert.assertEquals(expected, element.getProperty("property"));
    }

    @Test
    public void testPropertyBooleanConversions() {
        assertPropertyBoolean(true, Boolean.TRUE);
        assertPropertyBoolean(false, Boolean.FALSE);

        assertPropertyBoolean(true, "true");
        assertPropertyBoolean(true, "false");
        assertPropertyBoolean(false, "");

        assertPropertyBoolean(true, Double.valueOf(1));
        assertPropertyBoolean(true, Double.valueOf(3.14));
        assertPropertyBoolean(false, Double.valueOf(0));
        assertPropertyBoolean(false, Double.valueOf(Double.NaN));

        assertPropertyBoolean(false, Json.createNull());
        assertPropertyBoolean(false, Json.create(false));
        assertPropertyBoolean(true, Json.create(true));
        assertPropertyBoolean(true, Json.createObject());
    }

    private static void assertPropertyBoolean(boolean expected, Object value) {
        Element element = createPropertyAssertElement(value);

        // !expected -> default value will always fail
        boolean actual = element.getProperty("property", !expected);

        if (expected) {
            Assert.assertTrue(actual);
        } else {
            Assert.assertFalse(actual);
        }
    }

    @Test
    public void testPropertyDoubleConversions() {
        assertPropertyDouble(1, Double.valueOf(1));
        assertPropertyDouble(.1, Double.valueOf(.1));
        assertPropertyDouble(Double.NaN, Double.valueOf(Double.NaN));

        assertPropertyDouble(1, "1");
        assertPropertyDouble(.1, ".1");
        assertPropertyDouble(12.34e56, "12.34e56");
        assertPropertyDouble(Double.NaN, "foo");

        assertPropertyDouble(1, Boolean.TRUE);
        assertPropertyDouble(0, Boolean.FALSE);

        assertPropertyDouble(.1, Json.create(.1));
        assertPropertyDouble(1, Json.create(true));
        assertPropertyDouble(0, Json.create(false));
        assertPropertyDouble(.1, Json.create(".1"));
        assertPropertyDouble(Double.NaN, Json.create("foo"));
        assertPropertyDouble(Double.NaN, Json.createObject());
    }

    private static void assertPropertyDouble(double expected, Object value) {
        Element element = createPropertyAssertElement(value);

        int delta = 0;
        double defaultValue = 1234d;

        if (defaultValue == expected) {
            throw new IllegalArgumentException(
                    "Expecting the default value might cause unintended results");
        }

        Assert.assertEquals(expected,
                element.getProperty("property", defaultValue), delta);
    }

    @Test
    public void testPropertyIntConversions() {
        assertPropertyInt(1, Double.valueOf(1));
        assertPropertyInt(1, Double.valueOf(1.9));
        assertPropertyInt(0, Double.valueOf(Double.NaN));
        assertPropertyInt(Integer.MAX_VALUE, Double.valueOf(12.34e56));

        assertPropertyInt(1, "1");
        assertPropertyInt(1, "1.9");
        assertPropertyInt(Integer.MAX_VALUE, "12.34e56");
        assertPropertyInt(0, "foo");

        assertPropertyInt(1, Boolean.TRUE);
        assertPropertyInt(0, Boolean.FALSE);

        assertPropertyInt(1, Json.create(1));
        assertPropertyInt(1, Json.create(1.9));
        assertPropertyInt(1, Json.create(true));
        assertPropertyInt(0, Json.create(false));
        assertPropertyInt(1, Json.create("1"));
        assertPropertyInt(0, Json.create("foo"));
        assertPropertyInt(0, Json.createObject());
    }

    private static void assertPropertyInt(int expected, Object value) {
        Element element = createPropertyAssertElement(value);

        int defaultValue = 1234;

        if (defaultValue == expected) {
            throw new IllegalArgumentException(
                    "Expecting the default value might cause unintended results");
        }

        Assert.assertEquals(expected,
                element.getProperty("property", defaultValue));
    }

    @Test
    public void propertyRawValues() {
        Element element = ElementFactory.createDiv();

        element.setProperty("p", "v");
        Assert.assertEquals("v", element.getPropertyRaw("p"));

        element.setProperty("p", true);
        Assert.assertEquals(Boolean.TRUE, element.getPropertyRaw("p"));

        element.setProperty("p", 3.14);
        Assert.assertEquals(Double.valueOf(3.14), element.getPropertyRaw("p"));

        element.setPropertyJson("p", Json.createObject());
        Assert.assertEquals(JreJsonObject.class,
                element.getPropertyRaw("p").getClass());
    }

    @Test
    public void addAndRemoveProperty() {
        Element element = ElementFactory.createDiv();

        Assert.assertFalse(element.hasProperty("foo"));
        element.removeProperty("foo");
        Assert.assertFalse(element.hasProperty("foo"));

        element.setProperty("foo", "bar");
        Assert.assertTrue(element.hasProperty("foo"));
        element.setProperty("foo", null);
        Assert.assertTrue(element.hasProperty("foo"));

        element.removeProperty("foo");
        Assert.assertFalse(element.hasProperty("foo"));
    }

    @Test
    public void propertyNames() {
        Element element = ElementFactory.createDiv();

        Assert.assertEquals(0, element.getPropertyNames().count());

        element.setProperty("foo", "bar");
        Assert.assertEquals(Collections.singleton("foo"),
                element.getPropertyNames().collect(Collectors.toSet()));

        element.removeProperty("foo");
        Assert.assertEquals(0, element.getPropertyNames().count());
    }

    private static Element createPropertyAssertElement(Object value) {
        Element element = ElementFactory.createDiv();

        if (value instanceof Number && !(value instanceof Double)) {
            throw new IllegalArgumentException(
                    "Double is the only accepted numeric type");
        }

        if (value instanceof Serializable) {
            BasicElementStateProvider.get().setProperty(element.getNode(),
                    "property", (Serializable) value, true);
        } else if (value instanceof JsonValue) {
            element.setPropertyJson("property", (JsonValue) value);
        } else if (value == null) {
            element.setProperty("property", null);
        } else {
            throw new IllegalArgumentException(
                    "Invalid value type: " + value.getClass());
        }

        return element;
    }

    @Test
    public void testGetTextContent() {
        Element child = new Element("child");
        child.appendChild(Element.createText("bar"));

        Element element = ElementFactory.createDiv();

        element.appendChild(Element.createText("foo"));
        element.appendChild(child);

        Assert.assertEquals("foobar", element.getTextContent());
    }

    @Test
    public void testSetTextContent() {
        Element element = ElementFactory.createDiv();
        element.setTextContent("foo");

        Assert.assertEquals("foo", element.getTextContent());
        Assert.assertEquals(1, element.getChildCount());
        Assert.assertTrue(element.getChild(0).isTextNode());
    }

    @Test
    public void testSetTextContentRemovesOldContent() {
        Element child = new Element("child");
        Element element = ElementFactory.createDiv();
        element.appendChild(child);

        element.setTextContent("foo");

        Assert.assertNull(child.getParent());
        Assert.assertEquals("foo", element.getTextContent());
    }

    @Test
    public void testSetTextReplacesOldTextNode() {
        Element element = ElementFactory.createDiv();
        Element text = Element.createText("foo");
        element.appendChild(text);

        element.setTextContent("bar");

        Assert.assertEquals(element, text.getParent());
        Assert.assertEquals("bar", text.getTextContent());
    }

    @Test(expected = IllegalArgumentException.class)
    public void testSetTextContentPropertyThrows() {
        Element element = new Element("element");
        element.setProperty("textContent", "foo");
    }

    @Test
    public void testGetTextContentProperty() {
        Element element = ElementFactory.createDiv();
        element.setTextContent("foo");

        Assert.assertFalse(element.hasProperty("textContent"));
        Assert.assertNull(element.getProperty("textContent"));
    }

    @Test
    // Because that's how it works in browsers
    public void clearTextContentRemovesChild() {
        Element element = ElementFactory.createDiv();
        element.setTextContent("foo");

        Assert.assertEquals(1, element.getChildCount());

        element.setTextContent("");

        Assert.assertEquals(0, element.getChildCount());
    }

    @Test
    public void newElementClasses() {
        Element element = ElementFactory.createDiv();

        Assert.assertFalse(element.hasAttribute("class"));
        Assert.assertEquals(Collections.emptySet(), element.getClassList());
    }

    @Test
    public void addElementClasses() {
        Element element = ElementFactory.createDiv();

        element.getClassList().add("foo");

        Assert.assertEquals(Collections.singleton("foo"),
                element.getClassList());
        Assert.assertTrue(element.hasAttribute("class"));

        Assert.assertEquals(Collections.singleton("class"),
                element.getAttributeNames().collect(Collectors.toSet()));
        Assert.assertTrue(element.hasAttribute("class"));
        Assert.assertEquals("foo", element.getAttribute("class"));

        element.getClassList().add("bar");

        Assert.assertEquals("foo bar", element.getAttribute("class"));
    }

    @Test
    public void testSetClassAttribute() {
        Element element = ElementFactory.createDiv();

        // Get instance right away to see that changes are live
        Set<String> classList = element.getClassList();

        element.setAttribute("class", "foo bar");

        Assert.assertEquals(2, classList.size());
        Assert.assertTrue(classList.contains("foo"));
        Assert.assertTrue(classList.contains("bar"));

        Assert.assertNull("class should not be stored as a regular attribute",
                element.getNode().getNamespace(ElementAttributeNamespace.class)
                        .get("class"));
    }

    @Test
    public void testSetEmptyClassAttribute() {
        Element element = new Element("div");

        // Get instance right away to see that changes are live
        Set<String> classList = element.getClassList();

        element.setAttribute("class", "");

        Assert.assertEquals(0, classList.size());
    }

    @Test(expected = IllegalArgumentException.class)
    public void testAddEmptyClassname() {
        Element element = new Element("div");

        // Get instance right away to see that changes are live
        Set<String> classList = element.getClassList();

        classList.add("");
    }

    @Test
    public void testRemoveClassName() {
        Element element = ElementFactory.createDiv();

        element.setAttribute("class", "foo bar");

        element.getClassList().remove("foo");

        Assert.assertEquals("bar", element.getAttribute("class"));

        element.getClassList().remove("bar");

        Assert.assertNull(element.getAttribute("class"));
        Assert.assertFalse(element.hasAttribute("class"));

        Assert.assertEquals(0, element.getAttributeNames().count());
    }

    @Test
    public void testRemoveClassAttribute() {
        Element element = ElementFactory.createDiv();

        Set<String> classList = element.getClassList();

        classList.add("foo");

        element.removeAttribute("class");

        Assert.assertEquals(Collections.emptySet(), classList);
    }

    @Test
    public void addExistingClass_noop() {
        Element element = ElementFactory.createDiv();

        element.setAttribute("class", "foo");

        element.getClassList().add("foo");

        Assert.assertEquals(Collections.singleton("foo"),
                element.getClassList());
    }

    @Test(expected = IllegalArgumentException.class)
    public void testAddClassWithSpaces_throws() {
        ElementFactory.createDiv().getClassList().add("foo bar");
    }

    @Test
    public void testRemoveClassWithSpaces() {
        ClassList cl = ElementFactory.createDiv().getClassList();
        cl.add("foo");
        cl.add("bar");
        cl.remove("foo bar");
        Assert.assertEquals(2, cl.size());
    }

    @Test
    public void testContainsClassWithSpaces() {
        ClassList cl = ElementFactory.createDiv().getClassList();
        cl.add("foo");
        cl.add("bar");

        Assert.assertFalse(cl.contains("foo bar"));
    }

    @Test
    public void classListSetAdd() {
        Element e = new Element("div");
        Assert.assertTrue(e.getClassList().set("foo", true));
        Assert.assertEquals("foo", e.getAttribute("class"));
        Assert.assertFalse(e.getClassList().set("foo", true));
        Assert.assertEquals("foo", e.getAttribute("class"));
    }

    @Test
    public void classListSetRemove() {
        Element e = new Element("div");
        e.setAttribute("class", "foo bar");
        Assert.assertTrue(e.getClassList().set("foo", false));
        Assert.assertEquals("bar", e.getAttribute("class"));
        Assert.assertFalse(e.getClassList().set("foo", false));
        Assert.assertEquals("bar", e.getAttribute("class"));
    }

    @Test(expected = IllegalArgumentException.class)
    public void testClassListProperty_throws() {
        ElementFactory.createDiv().setProperty("classList", "foo");
    }

    @Test(expected = IllegalArgumentException.class)
    public void testClassNameProperty_throws() {
        ElementFactory.createDiv().setProperty("className", "foo");
    }

    public void setStyle() {
        Element e = ElementFactory.createDiv();
        Style s = e.getStyle();
        s.set("foo", "bar");
        Assert.assertEquals("bar", s.get("foo"));
    }

    @Test
    public void getUnsetStyle() {
        Element e = ElementFactory.createDiv();
        Style s = e.getStyle();
        Assert.assertNull(s.get("foo"));
    }

    @Test(expected = IllegalArgumentException.class)
    public void getNullStyle() {
        Element e = ElementFactory.createDiv();
        Style s = e.getStyle();
        s.get(null);
    }

    @Test
    public void replaceStyle() {
        Element e = ElementFactory.createDiv();
        Style s = e.getStyle();
        s.set("foo", "bar");
        s.set("foo", "baz");
        Assert.assertEquals("baz", s.get("foo"));
    }

    @Test
    public void removeSingleStyle() {
        Element e = ElementFactory.createDiv();
        Style s = e.getStyle();
        s.set("foo", "bar");
        s.remove("foo");
        Assert.assertEquals(null, s.get("foo"));
    }

    @Test
    public void emptyStyleAsAttribute() {
        Element e = ElementFactory.createDiv();
        Assert.assertFalse(e.hasAttribute("style"));
        Assert.assertNull(e.getAttribute("style"));
    }

    @Test(expected = IllegalArgumentException.class)
    public void semicolonInStyle() {
        Element e = ElementFactory.createDiv();
        Style s = e.getStyle();
        s.set("border", "1 px solid black;");
    }

    @Test
    public void singleStyleAsAttribute() {
        Element e = ElementFactory.createDiv();
        Style s = e.getStyle();
        s.set("border", "1px solid black");
        Assert.assertTrue(e.hasAttribute("style"));
        Assert.assertEquals("border:1px solid black", e.getAttribute("style"));
    }

    @Test
    public void multipleStylesAsAttribute() {
        Element e = ElementFactory.createDiv();
        Style s = e.getStyle();
        s.set("border", "1px solid black");
        s.set("margin", "1em");
        Assert.assertTrue(e.hasAttribute("style"));
        assertEqualsOne(
                new String[] { "border:1px solid black;margin:1em",
                        "margin:1em;border:1px solid black" },
                e.getAttribute("style"));
    }

    private void assertEqualsOne(String[] expected, String actual) {
        for (int i = 0; i < expected.length; i++) {
            if (expected[i].equals(actual)) {
                return;
            }
        }
        String expectedString = Arrays.stream(expected)
                .collect(Collectors.joining("> or <"));
        Assert.fail(
                "expected: <" + expectedString + "> but was <" + actual + ">");

    }

    @Test(expected = IllegalArgumentException.class)
    public void setEmptyStyleName() {
        Element e = ElementFactory.createDiv();
        e.getStyle().set("", "foo");
    }

    @Test(expected = IllegalArgumentException.class)
    public void setStyleNameExtraWhitespace() {
        Element e = ElementFactory.createDiv();
        e.getStyle().set("   color", "red");
    }

    @Test
    public void setStyleValueExtraWhitespace() {
        Element e = ElementFactory.createDiv();
        e.getStyle().set("color", "red   ");
        Assert.assertEquals("color:red", e.getAttribute("style"));
        Assert.assertEquals("red", e.getStyle().get("color"));
    }

    @Test(expected = UnsupportedOperationException.class)
    public void setStyleAttribute() {
        Element e = ElementFactory.createDiv();
        e.setAttribute("style", "foo: bar;");
    }

    @Test
    public void removeStyles() {
        Element element = ElementFactory.createDiv();

        element.getStyle().set("zIndex", "12");
        element.getStyle().set("background", "blue");

        element.getStyle().remove("background");

        Assert.assertEquals("zIndex:12", element.getAttribute("style"));

        element.getStyle().remove("zIndex");

        Assert.assertNull(element.getAttribute("style"));
        Assert.assertFalse(element.hasAttribute("style"));

        Assert.assertEquals(0, element.getStyle().getNames().count());
    }

    @Test
    public void removeStyleAttribute() {
        Element element = ElementFactory.createDiv();

        Style style = element.getStyle();

        style.set("border", "1px solid green");

        element.removeAttribute("style");

        Assert.assertEquals(0, style.getNames().count());
    }

    @Test
    public void validStyleWithSemicolon() {
        Element element = ElementFactory.createDiv();
        String validStyle = "background: url('foo;bar')";
        Style style = element.getStyle();
        style.set("background", validStyle);
        Assert.assertEquals(validStyle, style.get("background"));
    }

    @Test(expected = IllegalArgumentException.class)
    public void warnAboutDashSeparated() {
        Element element = ElementFactory.createDiv();

        Style style = element.getStyle();
        style.set("border-color", "blue");
    }

    @Test(expected = IllegalArgumentException.class)
    public void nullStyleValue() {
        Element element = ElementFactory.createDiv();

        Style style = element.getStyle();
        style.set("borderColor", null);
    }

    @Test
    public void listenersFiredInRegisteredOrder() {
        Element element = ElementFactory.createDiv();
        ArrayList<Integer> eventOrder = new ArrayList<>();

        for (int i = 0; i < 10; i++) {
            final int j = i;
            element.addEventListener("click", e -> {
                eventOrder.add(j);
            });
        }
        fireEvent(element, "click");
        Assert.assertArrayEquals(new Object[] { 0, 1, 2, 3, 4, 5, 6, 7, 8, 9 },
                eventOrder.toArray());
    }

    private void fireEvent(Element element, String eventType) {
        element.getNode().getNamespace(ElementListenersNamespace.class)
                .fireEvent(
                        new DomEvent(element, eventType, Json.createObject()));

    }

    @Test
    public void eventsWhenListenerIsRegisteredManyTimes() {
        AtomicInteger invocations = new AtomicInteger(0);

        DomEventListener listener = e -> {
            invocations.incrementAndGet();
        };
        Element element = ElementFactory.createDiv();
        element.addEventListener("click", listener);
        element.addEventListener("click", listener);

        fireEvent(element, "click");

        Assert.assertEquals(2, invocations.get());
    }

    @Test
    public void getSetSynchronizedProperty() {
        Element e = ElementFactory.createDiv();
        e.addSynchronizedProperty("foo").addSynchronizedProperty("bar");

        Set<String> expected = new HashSet<>(Arrays.asList("bar", "foo"));

        List<String> list = e.getSynchronizedProperties()
                .collect(Collectors.toList());
        Assert.assertEquals(expected.size(), list.size());
        expected.removeAll(list);
        Assert.assertEquals(0, expected.size());
    }

    @Test
    public void setSameSynchronizedPropertyManyTimes() {
        Element e = ElementFactory.createDiv();
        e.addSynchronizedProperty("foo").addSynchronizedProperty("foo");
        String[] expected = new String[] { "foo" };

        Assert.assertArrayEquals(expected,
                e.getSynchronizedProperties().toArray());

        AtomicInteger i = new AtomicInteger(0);
        e.getNode().getNamespace(SynchronizedPropertiesNamespace.class)
                .collectChanges(change -> i.addAndGet(
                        ((ListSpliceChange) change).getNewItems().size()));
        Assert.assertEquals(1, i.get());
    }

    @Test
    public void synchronizeProperty() {
        Element element = ElementFactory.createDiv();
        element.synchronizeProperty("foo", "event");

        Assert.assertTrue(element.getSynchronizedProperties()
                .allMatch(prop -> prop.equals("foo")));
        Assert.assertTrue(element.getSynchronizedPropertyEvents()
                .allMatch(event -> event.equals("event")));
    }

    @Test
    public void removeSynchronizedProperty() {
        Element element = ElementFactory.createDiv();
        element.addSynchronizedProperty("foo");
        element.addSynchronizedProperty("bar");

        element.removeSynchronizedProperty("foo");
        Assert.assertTrue(element.getSynchronizedProperties()
                .allMatch(prop -> prop.equals("bar")));
    }

    @Test
    public void removeSynchronizedPropertyEvent() {
        Element element = ElementFactory.createDiv();
        element.addSynchronizedPropertyEvent("foo");
        element.addSynchronizedPropertyEvent("bar");

        element.removeSynchronizedPropertyEvent("foo");
        Assert.assertTrue(element.getSynchronizedPropertyEvents()
                .allMatch(event -> event.equals("bar")));
    }

    @Test
    public void setSameSynchronizedEventManyTimes() {
        Element e = ElementFactory.createDiv();
        e.addSynchronizedPropertyEvent("foo")
                .addSynchronizedPropertyEvent("foo");
        String[] expected = new String[] { "foo" };

        Assert.assertArrayEquals(expected,
                e.getSynchronizedPropertyEvents().toArray());

        AtomicInteger i = new AtomicInteger(0);
        e.getNode().getNamespace(SynchronizedPropertyEventsNamespace.class)
                .collectChanges(change -> i.addAndGet(
                        ((ListSpliceChange) change).getNewItems().size()));
        Assert.assertEquals(1, i.get());
    }

    @Test
    public void getDefaultSynchronizedProperties() {
        Element e = ElementFactory.createDiv();
        Assert.assertEquals(0, e.getSynchronizedProperties().count());
    }

    @Test
    public void getDefaultSynchronizedPropertiesEvent() {
        Element e = ElementFactory.createDiv();
        Assert.assertEquals(0, e.getSynchronizedPropertyEvents().count());
    }

    @Test
    public void getSetSynchronizedEvent() {
        Element e = ElementFactory.createDiv();
        e.addSynchronizedPropertyEvent("foo")
                .addSynchronizedPropertyEvent("bar");
        Set<String> expected = new HashSet<>(Arrays.asList("bar", "foo"));

        List<String> list = e.getSynchronizedPropertyEvents()
                .collect(Collectors.toList());
        Assert.assertEquals(expected.size(), list.size());
        expected.removeAll(list);
        Assert.assertEquals(0, expected.size());
    }

    @Test(expected = IllegalArgumentException.class)
    public void setNullSynchronizedEvent() {
        Element e = ElementFactory.createDiv();
        e.addSynchronizedPropertyEvent(null);
    }

    @Test(expected = IllegalArgumentException.class)
    public void setNullSynchronizedProperty() {
        Element e = ElementFactory.createDiv();
        e.addSynchronizedProperty(null);
    }

    @Test(expected = IllegalStateException.class)
    public void addAsOwnChild() {
        Element element = ElementFactory.createDiv();
        element.appendChild(element);
    }

    @Test(expected = IllegalStateException.class)
    public void addAsChildOfChild() {
        Element parent = ElementFactory.createDiv();
        Element child = ElementFactory.createDiv();
        parent.appendChild(child);

        child.appendChild(parent);
    }

    @Test
    public void appendAttachedChild() {
        Element parent = ElementFactory.createDiv();
        Element child = ElementFactory.createDiv();
        parent.appendChild(child);

        Element target = ElementFactory.createDiv();

        target.appendChild(child);

        Assert.assertEquals(child.getParent(), target);

        checkIsNotChild(parent, child);
    }

    @Test
    public void insertAttachedChild() {
        Element parent = ElementFactory.createDiv();
        Element child = ElementFactory.createDiv();
        parent.appendChild(child);

        Element target = ElementFactory.createDiv();
        target.appendChild(ElementFactory.createAnchor());

        target.insertChild(0, child);

        Assert.assertEquals(child.getParent(), target);

        checkIsNotChild(parent, child);
    }

    @Test
    public void setAttachedChild() {
        Element parent = ElementFactory.createDiv();
        Element child = ElementFactory.createDiv();
        parent.appendChild(child);

        Element target = ElementFactory.createDiv();
        target.appendChild(ElementFactory.createAnchor());

        target.setChild(0, child);

        Assert.assertEquals(child.getParent(), target);

        checkIsNotChild(parent, child);
    }

    private void checkIsNotChild(Element parent, Element child) {
        Assert.assertNotEquals(child.getParent(), parent);

        Assert.assertFalse(
                parent.getChildren().anyMatch(el -> el.equals(child)));
    }

    public void indexOfChild_firstChild() {
        Element parent = ElementFactory.createDiv();
        Element child = ElementFactory.createDiv();
        parent.appendChild(child);

        Assert.assertEquals(0, parent.indexOfChild(child));
    }

    @Test
    public void indexOfChild_childInTheMiddle() {
        Element parent = ElementFactory.createDiv();
        Element child1 = ElementFactory.createDiv();
        Element child2 = ElementFactory.createAnchor();
        Element child3 = ElementFactory.createButton();
        parent.appendChild(child1, child2, child3);

        Assert.assertEquals(1, parent.indexOfChild(child2));
    }

    @Test
    public void indexOfChild_notAChild() {
        Element parent = ElementFactory.createDiv();
        Element child = ElementFactory.createDiv();

        Assert.assertEquals(-1, parent.indexOfChild(child));
    }

    @Test
    public void testGetOwnTextContent() {
        Element element = ElementFactory.createDiv();
        element.setTextContent("foo");
        element.appendChild(ElementFactory.createDiv()
                .appendChild(ElementFactory.createSpan("span contents")));
        element.appendChild(ElementFactory.createStrong("strong contents"));
        element.appendChild(Element.createText("Another text node"));

        Assert.assertEquals("fooAnother text node",
                element.getOwnTextContent());
        Assert.assertEquals("foospan contentsstrong contentsAnother text node",
                element.getTextContent());
    }

<<<<<<< HEAD
    @Test(expected = IllegalStateException.class)
    public void setResourceAttribute_elementIsNotAttached_elementHasNoAttribute() {
        Element element = ElementFactory.createDiv();
        StreamResource resource = EasyMock.createMock(StreamResource.class);
        element.setAttribute("foo", resource);

        Assert.assertFalse(element.hasAttribute("foo"));

        // Throws an exception
        element.getAttribute("foo");
    }

    @Test(expected = IllegalStateException.class)
    public void setResourceAttribute_elementIsNotAttachedAndHasAttribute_elementHasNoAttribute() {
        Element element = ElementFactory.createDiv();
        element.setAttribute("foo", "bar");

        StreamResource resource = EasyMock.createMock(StreamResource.class);
        element.setAttribute("foo", resource);

        Assert.assertFalse(element.hasAttribute("foo"));

        // Throws an exception
        element.getAttribute("foo");
    }

    @Test(expected = IllegalStateException.class)
    public void setResourceAttributeSeveralTimes_elementIsNotAttached_elementHasNoAttribute() {
        Element element = ElementFactory.createDiv();
        StreamResource resource = EasyMock.createMock(StreamResource.class);
        element.setAttribute("foo", resource);

        Assert.assertFalse(element.hasAttribute("foo"));

        element.setAttribute("foo", EasyMock.createMock(StreamResource.class));

        Assert.assertFalse(element.hasAttribute("foo"));

        // Throws an exception
        element.getAttribute("foo");
    }

    @Test(expected = IllegalArgumentException.class)
    public void setResourceAttribute_nullValue() {
        Element element = ElementFactory.createDiv();
        element.setAttribute("foo", (StreamResource) null);
    }

    @Test(expected = IllegalArgumentException.class)
    public void setResourceAttribute_classAttribute() {
        Element element = ElementFactory.createDiv();
        element.setAttribute("class",
                EasyMock.createMock(StreamResource.class));
    }

    @Test(expected = IllegalArgumentException.class)
    public void setResourceAttribute_nullAttribute() {
        Element element = ElementFactory.createDiv();
        element.setAttribute(null, EasyMock.createMock(StreamResource.class));
    }

    @Test
    public void setResourceAttribute_elementIsAttached_elementHasAttribute() {
        UI ui = createUI();
        String resName = "resource";
        StreamResource resource = createEmptyResource(resName);
        ui.getElement().setAttribute("foo", resource);

        Assert.assertTrue(ui.getElement().hasAttribute("foo"));
        Assert.assertTrue(
                ui.getElement().getAttribute("foo").endsWith(resName));
    }

    @Test
    public void setResourceAttribute_elementIsAttached_setAnotherResource()
            throws URISyntaxException {
        UI ui = createUI();
        StreamResource resource = createEmptyResource("resource1");
        ui.getElement().setAttribute("foo", resource);

        String uri = ui.getElement().getAttribute("foo");
        Optional<StreamResource> res = ui.getSession().getResourceRegistry()
                .getResource(new URI(uri));
        Assert.assertTrue(res.isPresent());

        String resName = "resource2";
        ui.getElement().setAttribute("foo", createEmptyResource(resName));
        res = ui.getSession().getResourceRegistry().getResource(new URI(uri));
        Assert.assertFalse(res.isPresent());

        Assert.assertTrue(ui.getElement().hasAttribute("foo"));
        Assert.assertTrue(
                ui.getElement().getAttribute("foo").endsWith(resName));
    }

    @Test
    public void setResourceAttribute_elementIsAttached_setRawAttribute()
            throws URISyntaxException {
        UI ui = createUI();
        StreamResource resource = createEmptyResource("resource");
        ui.getElement().setAttribute("foo", resource);

        String uri = ui.getElement().getAttribute("foo");
        Optional<StreamResource> res = ui.getSession().getResourceRegistry()
                .getResource(new URI(uri));
        Assert.assertTrue(res.isPresent());

        ui.getElement().setAttribute("foo", "bar");

        res = ui.getSession().getResourceRegistry().getResource(new URI(uri));
        Assert.assertFalse(res.isPresent());
        Assert.assertTrue(ui.getElement().hasAttribute("foo"));
        Assert.assertTrue(ui.getElement().getAttribute("foo").equals("bar"));
    }

    @Test
    public void setResourceAttribute_elementIsAttached_removeAttribute()
            throws URISyntaxException {
        UI ui = createUI();
        StreamResource resource = createEmptyResource("resource");
        ui.getElement().setAttribute("foo", resource);

        String uri = ui.getElement().getAttribute("foo");
        Optional<StreamResource> res = ui.getSession().getResourceRegistry()
                .getResource(new URI(uri));
        Assert.assertTrue(res.isPresent());

        ui.getElement().removeAttribute("foo");

        res = ui.getSession().getResourceRegistry().getResource(new URI(uri));
        Assert.assertFalse(res.isPresent());
        Assert.assertFalse(ui.getElement().hasAttribute("foo"));
        Assert.assertNull(ui.getElement().getAttribute("foo"));
    }

    @Test
    public void setResourceAttribute_attachElement_resourceIsRegistered()
            throws URISyntaxException {
        UI ui = createUI();

        StreamResource resource = createEmptyResource("resource");
        Element element = ElementFactory.createDiv();
        element.setAttribute("foo", resource);

        ui.getElement().appendChild(element);

        Assert.assertTrue(element.hasAttribute("foo"));

        String uri = element.getAttribute("foo");
        Optional<StreamResource> res = ui.getSession().getResourceRegistry()
                .getResource(new URI(uri));
        Assert.assertTrue(res.isPresent());
    }

    @Test
    public void setResourceAttribute_attachElement_setAnotherResource()
            throws URISyntaxException {
        UI ui = createUI();

        StreamResource resource = createEmptyResource("resource1");
        Element element = ElementFactory.createDiv();
        element.setAttribute("foo", resource);

        String resName = "resource2";
        element.setAttribute("foo", createEmptyResource(resName));

        ui.getElement().appendChild(element);

        Assert.assertTrue(element.hasAttribute("foo"));

        String uri = element.getAttribute("foo");
        Optional<StreamResource> res = ui.getSession().getResourceRegistry()
                .getResource(new URI(uri));
        Assert.assertTrue(res.isPresent());
        Assert.assertTrue(uri.endsWith(resName));
    }

    @Test
    public void setResourceAttribute_attachElement_setRawAttribute()
            throws URISyntaxException {
        UI ui = createUI();

        StreamResource resource = createEmptyResource("resource");
        Element element = ElementFactory.createDiv();
        element.setAttribute("foo", resource);

        element.setAttribute("foo", "bar");

        ui.getElement().appendChild(element);

        Assert.assertTrue(element.hasAttribute("foo"));

        Assert.assertEquals("bar", element.getAttribute("foo"));
    }

    @Test
    public void setResourceAttribute_attachElement_removeAttribute()
            throws URISyntaxException {
        UI ui = createUI();

        StreamResource resource = createEmptyResource("resource");
        Element element = ElementFactory.createDiv();
        element.setAttribute("foo", resource);

        element.removeAttribute("foo");

        ui.getElement().appendChild(element);

        Assert.assertFalse(element.hasAttribute("foo"));

        Assert.assertNull(element.getAttribute("foo"));
    }

    @Test
    public void setResourceAttribute_attachElement_setAnotherResourceAfterAttaching()
            throws URISyntaxException {
        UI ui = createUI();

        StreamResource resource = createEmptyResource("resource1");
        Element element = ElementFactory.createDiv();
        element.setAttribute("foo", resource);

        ui.getElement().appendChild(element);

        String resName = "resource2";
        element.setAttribute("foo", createEmptyResource(resName));

        Assert.assertTrue(element.hasAttribute("foo"));

        String uri = element.getAttribute("foo");
        Optional<StreamResource> res = ui.getSession().getResourceRegistry()
                .getResource(new URI(uri));
        Assert.assertTrue(res.isPresent());
        Assert.assertTrue(uri.endsWith(resName));
    }

    @Test
    public void setResourceAttribute_attachElement_setRawAttributeAfterAttaching()
            throws URISyntaxException {
        UI ui = createUI();

        StreamResource resource = createEmptyResource("resource");
        Element element = ElementFactory.createDiv();
        element.setAttribute("foo", resource);

        ui.getElement().appendChild(element);

        element.setAttribute("foo", "bar");

        Assert.assertTrue(element.hasAttribute("foo"));

        Assert.assertEquals("bar", element.getAttribute("foo"));
    }

    @Test
    public void setResourceAttribute_attachElement_removeAttributeAfterAttaching()
            throws URISyntaxException {
        UI ui = createUI();

        StreamResource resource = createEmptyResource("resource");
        Element element = ElementFactory.createDiv();
        element.setAttribute("foo", resource);

        ui.getElement().appendChild(element);

        element.removeAttribute("foo");

        Assert.assertFalse(element.hasAttribute("foo"));

        Assert.assertNull(element.getAttribute("foo"));
    }

    @Test(expected = UnsupportedOperationException.class)
    public void setResourceAttribute_elementIsText_operationIsNotSupported() {
        Element.createText("").setAttribute("foo",
                EasyMock.createMock(StreamResource.class));
    }

    private StreamResource createEmptyResource(String resName) {
        return new StreamResource(resName,
                () -> new ByteArrayInputStream(new byte[0]));
    }

    private UI createUI() {
        VaadinSession session = new VaadinSession(
                EasyMock.createMock(VaadinService.class)) {
            @Override
            public boolean hasLock() {
                return true;
            }
        };
        UI ui = new UI() {
            @Override
            public VaadinSession getSession() {
                return session;
            }
        };
        return ui;
=======
    @Test
    public void testAttachListener_parentAttach_childListenersTriggered() {
        Element body = new UI().getElement();
        Element parent = ElementFactory.createDiv();
        Element child = ElementFactory.createDiv();
        Element grandChild = ElementFactory.createDiv();

        AtomicInteger childTriggered = new AtomicInteger();
        AtomicInteger grandChildTriggered = new AtomicInteger();

        EventRegistrationHandle registrationHandle = child
                .addAttachListener(event -> {
                    childTriggered.addAndGet(1);
                });
        child.addAttachListener(event -> {
            Assert.assertEquals(child, event.getSource());
        });
        grandChild.addAttachListener(event -> {
            grandChildTriggered.addAndGet(1);
        });
        grandChild.addAttachListener(event -> {
            Assert.assertEquals(grandChild, event.getSource());
        });

        parent.appendChild(child);
        child.appendChild(grandChild);

        Assert.assertEquals(childTriggered.get(), 0);
        Assert.assertEquals(grandChildTriggered.get(), 0);

        body.appendChild(parent);

        Assert.assertEquals(childTriggered.get(), 1);
        Assert.assertEquals(grandChildTriggered.get(), 1);

        body.removeAllChildren();
        parent.removeAllChildren();

        body.appendChild(parent);
        parent.appendChild(child);

        Assert.assertEquals(childTriggered.get(), 2);
        Assert.assertEquals(grandChildTriggered.get(), 2);

        registrationHandle.remove();

        body.removeAllChildren();
        body.appendChild(child);

        Assert.assertEquals(childTriggered.get(), 2);
        Assert.assertEquals(grandChildTriggered.get(), 3);
    }

    @Test
    public void testDetachListener_parentDetach_childListenersTriggered() {
        Element body = new UI().getElement();
        Element parent = ElementFactory.createDiv();
        Element child = ElementFactory.createDiv();
        Element grandChild = ElementFactory.createDiv();

        AtomicInteger triggered = new AtomicInteger();

        EventRegistrationHandle registrationHandle = child
                .addDetachListener(event -> {
                    triggered.addAndGet(1);
                    Assert.assertEquals(child, event.getSource());
                });

        grandChild.addDetachListener(event -> {
            triggered.addAndGet(1);
            Assert.assertEquals(grandChild, event.getSource());
        });

        child.appendChild(grandChild);
        parent.appendChild(child);
        body.appendChild(parent);

        Assert.assertEquals(triggered.get(), 0);

        body.removeAllChildren();
        Assert.assertEquals(triggered.get(), 2);

        body.appendChild(parent);
        body.removeAllChildren();

        Assert.assertEquals(triggered.get(), 4);

        body.appendChild(parent);
        registrationHandle.remove();

        body.removeAllChildren();

        Assert.assertEquals(triggered.get(), 5);
    }

    @Test
    public void testAttachListener_eventOrder_childFirst() {
        Element body = new UI().getElement();
        Element parent = ElementFactory.createDiv();
        Element child = ElementFactory.createDiv();
        parent.appendChild(child);

        AtomicBoolean parentAttached = new AtomicBoolean();
        AtomicBoolean childAttached = new AtomicBoolean();

        child.addAttachListener(event -> {
            childAttached.set(true);
            Assert.assertFalse(parentAttached.get());
        });
        parent.addAttachListener(event -> {
            parentAttached.set(true);
            Assert.assertTrue(childAttached.get());
        });

        body.appendChild(parent);

        Assert.assertTrue(parentAttached.get());
        Assert.assertTrue(childAttached.get());
    }

    @Test
    public void testDetachListener_eventOrder_childFirst() {
        Element body = new UI().getElement();
        Element parent = ElementFactory.createDiv();
        Element child = ElementFactory.createDiv();
        parent.appendChild(child);
        body.appendChild(parent);

        AtomicBoolean parentDetached = new AtomicBoolean();
        AtomicBoolean childDetached = new AtomicBoolean();

        child.addDetachListener(event -> {
            childDetached.set(true);
            Assert.assertFalse(parentDetached.get());
        });
        parent.addDetachListener(event -> {
            parentDetached.set(true);
            Assert.assertTrue(childDetached.get());
        });

        body.removeAllChildren();

        Assert.assertTrue(parentDetached.get());
        Assert.assertTrue(childDetached.get());
    }

    @Test
    public void testAttachDetach_elementMoved_bothEventsTriggered() {
        Element body = new UI().getElement();
        Element parent = ElementFactory.createDiv();
        Element child = ElementFactory.createDiv();

        parent.appendChild(child);
        body.appendChild(parent);

        AtomicBoolean attached = new AtomicBoolean();
        AtomicBoolean detached = new AtomicBoolean();

        child.addAttachListener(event -> {
            attached.set(true);
            Assert.assertTrue(detached.get());
        });
        child.addDetachListener(event -> {
            detached.set(true);
            Assert.assertFalse(attached.get());
        });

        body.appendChild(child);

        Assert.assertTrue(attached.get());
        Assert.assertTrue(detached.get());
    }

    @Test
    public void testAttachEvent_stateTreeCanFound() {
        Element body = new UI().getElement();
        Element child = ElementFactory.createDiv();

        AtomicInteger attached = new AtomicInteger();

        child.addAttachListener(event -> {
            Assert.assertNotNull(event.getSource().getNode().getOwner());
            Assert.assertNotEquals(NullOwner.get(),
                    event.getSource().getNode().getOwner());
        });
        child.addAttachListener(event -> attached.incrementAndGet());

        body.appendChild(child);
        Assert.assertEquals(1, attached.get());
    }

    @Test
    public void testDetachEvent_stateTreeCanFound() {
        Element body = new UI().getElement();
        Element child = ElementFactory.createDiv();
        body.appendChild(child);

        AtomicInteger detached = new AtomicInteger();

        child.addDetachListener(event -> {
            Assert.assertNotNull(event.getSource().getNode().getOwner());
            Assert.assertNotEquals(NullOwner.get(),
                    event.getSource().getNode().getOwner());
        });
        child.addDetachListener(event -> detached.incrementAndGet());

        body.removeAllChildren();

        Assert.assertEquals(1, detached.get());
>>>>>>> 423caa71
    }
}<|MERGE_RESOLUTION|>--- conflicted
+++ resolved
@@ -2,6 +2,7 @@
 
 import java.io.ByteArrayInputStream;
 import java.io.Serializable;
+import java.lang.ref.WeakReference;
 import java.lang.reflect.Method;
 import java.lang.reflect.Modifier;
 import java.net.URI;
@@ -31,12 +32,9 @@
 import com.vaadin.hummingbird.namespace.ElementPropertyNamespace;
 import com.vaadin.hummingbird.namespace.SynchronizedPropertiesNamespace;
 import com.vaadin.hummingbird.namespace.SynchronizedPropertyEventsNamespace;
-<<<<<<< HEAD
 import com.vaadin.server.StreamResource;
 import com.vaadin.server.VaadinService;
 import com.vaadin.server.VaadinSession;
-=======
->>>>>>> 423caa71
 import com.vaadin.ui.UI;
 
 import elemental.json.Json;
@@ -1623,7 +1621,6 @@
                 element.getTextContent());
     }
 
-<<<<<<< HEAD
     @Test(expected = IllegalStateException.class)
     public void setResourceAttribute_elementIsNotAttached_elementHasNoAttribute() {
         Element element = ElementFactory.createDiv();
@@ -1730,10 +1727,17 @@
         Optional<StreamResource> res = ui.getSession().getResourceRegistry()
                 .getResource(new URI(uri));
         Assert.assertTrue(res.isPresent());
+        res = null;
+
+        WeakReference<StreamResource> ref = new WeakReference<StreamResource>(
+                resource);
+        resource = null;
 
         ui.getElement().setAttribute("foo", "bar");
 
+        assertIsGCollected(ref);
         res = ui.getSession().getResourceRegistry().getResource(new URI(uri));
+
         Assert.assertFalse(res.isPresent());
         Assert.assertTrue(ui.getElement().hasAttribute("foo"));
         Assert.assertTrue(ui.getElement().getAttribute("foo").equals("bar"));
@@ -1750,8 +1754,14 @@
         Optional<StreamResource> res = ui.getSession().getResourceRegistry()
                 .getResource(new URI(uri));
         Assert.assertTrue(res.isPresent());
+        res = null;
+
+        WeakReference<StreamResource> ref = new WeakReference<StreamResource>(
+                resource);
+        resource = null;
 
         ui.getElement().removeAttribute("foo");
+        assertIsGCollected(ref);
 
         res = ui.getSession().getResourceRegistry().getResource(new URI(uri));
         Assert.assertFalse(res.isPresent());
@@ -1787,8 +1797,14 @@
         Element element = ElementFactory.createDiv();
         element.setAttribute("foo", resource);
 
+        WeakReference<StreamResource> ref = new WeakReference<StreamResource>(
+                resource);
+        resource = null;
+
         String resName = "resource2";
         element.setAttribute("foo", createEmptyResource(resName));
+
+        assertIsGCollected(ref);
 
         ui.getElement().appendChild(element);
 
@@ -1810,12 +1826,17 @@
         Element element = ElementFactory.createDiv();
         element.setAttribute("foo", resource);
 
+        WeakReference<StreamResource> ref = new WeakReference<StreamResource>(
+                resource);
+        resource = null;
+
         element.setAttribute("foo", "bar");
 
+        assertIsGCollected(ref);
+
         ui.getElement().appendChild(element);
 
         Assert.assertTrue(element.hasAttribute("foo"));
-
         Assert.assertEquals("bar", element.getAttribute("foo"));
     }
 
@@ -1828,9 +1849,15 @@
         Element element = ElementFactory.createDiv();
         element.setAttribute("foo", resource);
 
+        WeakReference<StreamResource> ref = new WeakReference<StreamResource>(
+                resource);
+        resource = null;
+
         element.removeAttribute("foo");
 
         ui.getElement().appendChild(element);
+
+        assertIsGCollected(ref);
 
         Assert.assertFalse(element.hasAttribute("foo"));
 
@@ -1846,12 +1873,20 @@
         Element element = ElementFactory.createDiv();
         element.setAttribute("foo", resource);
 
+        WeakReference<StreamResource> ref = new WeakReference<StreamResource>(
+                resource);
+        resource = null;
+
         ui.getElement().appendChild(element);
 
         String resName = "resource2";
         element.setAttribute("foo", createEmptyResource(resName));
 
         Assert.assertTrue(element.hasAttribute("foo"));
+
+        assertIsGCollected(ref);
+
+        Assert.assertNull(ref.get());
 
         String uri = element.getAttribute("foo");
         Optional<StreamResource> res = ui.getSession().getResourceRegistry()
@@ -1869,9 +1904,17 @@
         Element element = ElementFactory.createDiv();
         element.setAttribute("foo", resource);
 
+        WeakReference<StreamResource> ref = new WeakReference<StreamResource>(
+                resource);
+        resource = null;
+
         ui.getElement().appendChild(element);
 
         element.setAttribute("foo", "bar");
+
+        assertIsGCollected(ref);
+
+        Assert.assertNull(ref.get());
 
         Assert.assertTrue(element.hasAttribute("foo"));
 
@@ -1887,19 +1930,275 @@
         Element element = ElementFactory.createDiv();
         element.setAttribute("foo", resource);
 
+        WeakReference<StreamResource> ref = new WeakReference<StreamResource>(
+                resource);
+        resource = null;
+
         ui.getElement().appendChild(element);
 
         element.removeAttribute("foo");
 
+        assertIsGCollected(ref);
+
+        Assert.assertNull(ref.get());
+
         Assert.assertFalse(element.hasAttribute("foo"));
 
         Assert.assertNull(element.getAttribute("foo"));
+    }
+
+    @Test
+    public void setResourceAttribute_detachElement_resourceIsUnregistered()
+            throws URISyntaxException {
+        UI ui = createUI();
+        Element element = ElementFactory.createDiv();
+        ui.getElement().appendChild(element);
+
+        StreamResource resource = createEmptyResource("resource");
+        element.setAttribute("foo", resource);
+        String attribute = element.getAttribute("foo");
+
+        WeakReference<StreamResource> ref = new WeakReference<StreamResource>(
+                resource);
+        resource = null;
+
+        URI uri = new URI(attribute);
+        Optional<StreamResource> res = ui.getSession().getResourceRegistry()
+                .getResource(uri);
+        Assert.assertTrue(res.isPresent());
+
+        ui.getElement().removeAllChildren();
+
+        res = ui.getSession().getResourceRegistry().getResource(uri);
+        Assert.assertFalse(res.isPresent());
+
+        assertIsGCollected(ref);
+
+        Assert.assertNull(ref.get());
+
+        Assert.assertFalse(element.hasAttribute("foo"));
+        Assert.assertNull(element.getAttribute("foo"));
+
+        element.setAttribute("foo", "bar");
+        Assert.assertTrue(element.hasAttribute("foo"));
+        Assert.assertEquals("bar", element.getAttribute("foo"));
     }
 
     @Test(expected = UnsupportedOperationException.class)
     public void setResourceAttribute_elementIsText_operationIsNotSupported() {
         Element.createText("").setAttribute("foo",
                 EasyMock.createMock(StreamResource.class));
+    }
+
+    @Test
+    public void testAttachListener_parentAttach_childListenersTriggered() {
+        Element body = new UI().getElement();
+        Element parent = ElementFactory.createDiv();
+        Element child = ElementFactory.createDiv();
+        Element grandChild = ElementFactory.createDiv();
+
+        AtomicInteger childTriggered = new AtomicInteger();
+        AtomicInteger grandChildTriggered = new AtomicInteger();
+
+        EventRegistrationHandle registrationHandle = child
+                .addAttachListener(event -> {
+                    childTriggered.addAndGet(1);
+                });
+        child.addAttachListener(event -> {
+            Assert.assertEquals(child, event.getSource());
+        });
+        grandChild.addAttachListener(event -> {
+            grandChildTriggered.addAndGet(1);
+        });
+        grandChild.addAttachListener(event -> {
+            Assert.assertEquals(grandChild, event.getSource());
+        });
+
+        parent.appendChild(child);
+        child.appendChild(grandChild);
+
+        Assert.assertEquals(childTriggered.get(), 0);
+        Assert.assertEquals(grandChildTriggered.get(), 0);
+
+        body.appendChild(parent);
+
+        Assert.assertEquals(childTriggered.get(), 1);
+        Assert.assertEquals(grandChildTriggered.get(), 1);
+
+        body.removeAllChildren();
+        parent.removeAllChildren();
+
+        body.appendChild(parent);
+        parent.appendChild(child);
+
+        Assert.assertEquals(childTriggered.get(), 2);
+        Assert.assertEquals(grandChildTriggered.get(), 2);
+
+        registrationHandle.remove();
+
+        body.removeAllChildren();
+        body.appendChild(child);
+
+        Assert.assertEquals(childTriggered.get(), 2);
+        Assert.assertEquals(grandChildTriggered.get(), 3);
+    }
+
+    @Test
+    public void testDetachListener_parentDetach_childListenersTriggered() {
+        Element body = new UI().getElement();
+        Element parent = ElementFactory.createDiv();
+        Element child = ElementFactory.createDiv();
+        Element grandChild = ElementFactory.createDiv();
+
+        AtomicInteger triggered = new AtomicInteger();
+
+        EventRegistrationHandle registrationHandle = child
+                .addDetachListener(event -> {
+                    triggered.addAndGet(1);
+                    Assert.assertEquals(child, event.getSource());
+                });
+
+        grandChild.addDetachListener(event -> {
+            triggered.addAndGet(1);
+            Assert.assertEquals(grandChild, event.getSource());
+        });
+
+        child.appendChild(grandChild);
+        parent.appendChild(child);
+        body.appendChild(parent);
+
+        Assert.assertEquals(triggered.get(), 0);
+
+        body.removeAllChildren();
+        Assert.assertEquals(triggered.get(), 2);
+
+        body.appendChild(parent);
+        body.removeAllChildren();
+
+        Assert.assertEquals(triggered.get(), 4);
+
+        body.appendChild(parent);
+        registrationHandle.remove();
+
+        body.removeAllChildren();
+
+        Assert.assertEquals(triggered.get(), 5);
+    }
+
+    @Test
+    public void testAttachListener_eventOrder_childFirst() {
+        Element body = new UI().getElement();
+        Element parent = ElementFactory.createDiv();
+        Element child = ElementFactory.createDiv();
+        parent.appendChild(child);
+
+        AtomicBoolean parentAttached = new AtomicBoolean();
+        AtomicBoolean childAttached = new AtomicBoolean();
+
+        child.addAttachListener(event -> {
+            childAttached.set(true);
+            Assert.assertFalse(parentAttached.get());
+        });
+        parent.addAttachListener(event -> {
+            parentAttached.set(true);
+            Assert.assertTrue(childAttached.get());
+        });
+
+        body.appendChild(parent);
+
+        Assert.assertTrue(parentAttached.get());
+        Assert.assertTrue(childAttached.get());
+    }
+
+    @Test
+    public void testDetachListener_eventOrder_childFirst() {
+        Element body = new UI().getElement();
+        Element parent = ElementFactory.createDiv();
+        Element child = ElementFactory.createDiv();
+        parent.appendChild(child);
+        body.appendChild(parent);
+
+        AtomicBoolean parentDetached = new AtomicBoolean();
+        AtomicBoolean childDetached = new AtomicBoolean();
+
+        child.addDetachListener(event -> {
+            childDetached.set(true);
+            Assert.assertFalse(parentDetached.get());
+        });
+        parent.addDetachListener(event -> {
+            parentDetached.set(true);
+            Assert.assertTrue(childDetached.get());
+        });
+
+        body.removeAllChildren();
+
+        Assert.assertTrue(parentDetached.get());
+        Assert.assertTrue(childDetached.get());
+    }
+
+    @Test
+    public void testAttachDetach_elementMoved_bothEventsTriggered() {
+        Element body = new UI().getElement();
+        Element parent = ElementFactory.createDiv();
+        Element child = ElementFactory.createDiv();
+
+        parent.appendChild(child);
+        body.appendChild(parent);
+
+        AtomicBoolean attached = new AtomicBoolean();
+        AtomicBoolean detached = new AtomicBoolean();
+
+        child.addAttachListener(event -> {
+            attached.set(true);
+            Assert.assertTrue(detached.get());
+        });
+        child.addDetachListener(event -> {
+            detached.set(true);
+            Assert.assertFalse(attached.get());
+        });
+
+        body.appendChild(child);
+
+        Assert.assertTrue(attached.get());
+        Assert.assertTrue(detached.get());
+    }
+
+    @Test
+    public void testAttachEvent_stateTreeCanFound() {
+        Element body = new UI().getElement();
+        Element child = ElementFactory.createDiv();
+
+        AtomicInteger attached = new AtomicInteger();
+
+        child.addAttachListener(event -> {
+            Assert.assertNotNull(event.getSource().getNode().getOwner());
+            Assert.assertNotEquals(NullOwner.get(),
+                    event.getSource().getNode().getOwner());
+        });
+        child.addAttachListener(event -> attached.incrementAndGet());
+
+        body.appendChild(child);
+        Assert.assertEquals(1, attached.get());
+    }
+
+    @Test
+    public void testDetachEvent_stateTreeCanFound() {
+        Element body = new UI().getElement();
+        Element child = ElementFactory.createDiv();
+        body.appendChild(child);
+
+        AtomicInteger detached = new AtomicInteger();
+
+        child.addDetachListener(event -> {
+            Assert.assertNotNull(event.getSource().getNode().getOwner());
+            Assert.assertNotEquals(NullOwner.get(),
+                    event.getSource().getNode().getOwner());
+        });
+        child.addDetachListener(event -> detached.incrementAndGet());
+
+        body.removeAllChildren();
+
+        Assert.assertEquals(1, detached.get());
     }
 
     private StreamResource createEmptyResource(String resName) {
@@ -1922,216 +2221,11 @@
             }
         };
         return ui;
-=======
-    @Test
-    public void testAttachListener_parentAttach_childListenersTriggered() {
-        Element body = new UI().getElement();
-        Element parent = ElementFactory.createDiv();
-        Element child = ElementFactory.createDiv();
-        Element grandChild = ElementFactory.createDiv();
-
-        AtomicInteger childTriggered = new AtomicInteger();
-        AtomicInteger grandChildTriggered = new AtomicInteger();
-
-        EventRegistrationHandle registrationHandle = child
-                .addAttachListener(event -> {
-                    childTriggered.addAndGet(1);
-                });
-        child.addAttachListener(event -> {
-            Assert.assertEquals(child, event.getSource());
-        });
-        grandChild.addAttachListener(event -> {
-            grandChildTriggered.addAndGet(1);
-        });
-        grandChild.addAttachListener(event -> {
-            Assert.assertEquals(grandChild, event.getSource());
-        });
-
-        parent.appendChild(child);
-        child.appendChild(grandChild);
-
-        Assert.assertEquals(childTriggered.get(), 0);
-        Assert.assertEquals(grandChildTriggered.get(), 0);
-
-        body.appendChild(parent);
-
-        Assert.assertEquals(childTriggered.get(), 1);
-        Assert.assertEquals(grandChildTriggered.get(), 1);
-
-        body.removeAllChildren();
-        parent.removeAllChildren();
-
-        body.appendChild(parent);
-        parent.appendChild(child);
-
-        Assert.assertEquals(childTriggered.get(), 2);
-        Assert.assertEquals(grandChildTriggered.get(), 2);
-
-        registrationHandle.remove();
-
-        body.removeAllChildren();
-        body.appendChild(child);
-
-        Assert.assertEquals(childTriggered.get(), 2);
-        Assert.assertEquals(grandChildTriggered.get(), 3);
-    }
-
-    @Test
-    public void testDetachListener_parentDetach_childListenersTriggered() {
-        Element body = new UI().getElement();
-        Element parent = ElementFactory.createDiv();
-        Element child = ElementFactory.createDiv();
-        Element grandChild = ElementFactory.createDiv();
-
-        AtomicInteger triggered = new AtomicInteger();
-
-        EventRegistrationHandle registrationHandle = child
-                .addDetachListener(event -> {
-                    triggered.addAndGet(1);
-                    Assert.assertEquals(child, event.getSource());
-                });
-
-        grandChild.addDetachListener(event -> {
-            triggered.addAndGet(1);
-            Assert.assertEquals(grandChild, event.getSource());
-        });
-
-        child.appendChild(grandChild);
-        parent.appendChild(child);
-        body.appendChild(parent);
-
-        Assert.assertEquals(triggered.get(), 0);
-
-        body.removeAllChildren();
-        Assert.assertEquals(triggered.get(), 2);
-
-        body.appendChild(parent);
-        body.removeAllChildren();
-
-        Assert.assertEquals(triggered.get(), 4);
-
-        body.appendChild(parent);
-        registrationHandle.remove();
-
-        body.removeAllChildren();
-
-        Assert.assertEquals(triggered.get(), 5);
-    }
-
-    @Test
-    public void testAttachListener_eventOrder_childFirst() {
-        Element body = new UI().getElement();
-        Element parent = ElementFactory.createDiv();
-        Element child = ElementFactory.createDiv();
-        parent.appendChild(child);
-
-        AtomicBoolean parentAttached = new AtomicBoolean();
-        AtomicBoolean childAttached = new AtomicBoolean();
-
-        child.addAttachListener(event -> {
-            childAttached.set(true);
-            Assert.assertFalse(parentAttached.get());
-        });
-        parent.addAttachListener(event -> {
-            parentAttached.set(true);
-            Assert.assertTrue(childAttached.get());
-        });
-
-        body.appendChild(parent);
-
-        Assert.assertTrue(parentAttached.get());
-        Assert.assertTrue(childAttached.get());
-    }
-
-    @Test
-    public void testDetachListener_eventOrder_childFirst() {
-        Element body = new UI().getElement();
-        Element parent = ElementFactory.createDiv();
-        Element child = ElementFactory.createDiv();
-        parent.appendChild(child);
-        body.appendChild(parent);
-
-        AtomicBoolean parentDetached = new AtomicBoolean();
-        AtomicBoolean childDetached = new AtomicBoolean();
-
-        child.addDetachListener(event -> {
-            childDetached.set(true);
-            Assert.assertFalse(parentDetached.get());
-        });
-        parent.addDetachListener(event -> {
-            parentDetached.set(true);
-            Assert.assertTrue(childDetached.get());
-        });
-
-        body.removeAllChildren();
-
-        Assert.assertTrue(parentDetached.get());
-        Assert.assertTrue(childDetached.get());
-    }
-
-    @Test
-    public void testAttachDetach_elementMoved_bothEventsTriggered() {
-        Element body = new UI().getElement();
-        Element parent = ElementFactory.createDiv();
-        Element child = ElementFactory.createDiv();
-
-        parent.appendChild(child);
-        body.appendChild(parent);
-
-        AtomicBoolean attached = new AtomicBoolean();
-        AtomicBoolean detached = new AtomicBoolean();
-
-        child.addAttachListener(event -> {
-            attached.set(true);
-            Assert.assertTrue(detached.get());
-        });
-        child.addDetachListener(event -> {
-            detached.set(true);
-            Assert.assertFalse(attached.get());
-        });
-
-        body.appendChild(child);
-
-        Assert.assertTrue(attached.get());
-        Assert.assertTrue(detached.get());
-    }
-
-    @Test
-    public void testAttachEvent_stateTreeCanFound() {
-        Element body = new UI().getElement();
-        Element child = ElementFactory.createDiv();
-
-        AtomicInteger attached = new AtomicInteger();
-
-        child.addAttachListener(event -> {
-            Assert.assertNotNull(event.getSource().getNode().getOwner());
-            Assert.assertNotEquals(NullOwner.get(),
-                    event.getSource().getNode().getOwner());
-        });
-        child.addAttachListener(event -> attached.incrementAndGet());
-
-        body.appendChild(child);
-        Assert.assertEquals(1, attached.get());
-    }
-
-    @Test
-    public void testDetachEvent_stateTreeCanFound() {
-        Element body = new UI().getElement();
-        Element child = ElementFactory.createDiv();
-        body.appendChild(child);
-
-        AtomicInteger detached = new AtomicInteger();
-
-        child.addDetachListener(event -> {
-            Assert.assertNotNull(event.getSource().getNode().getOwner());
-            Assert.assertNotEquals(NullOwner.get(),
-                    event.getSource().getNode().getOwner());
-        });
-        child.addDetachListener(event -> detached.incrementAndGet());
-
-        body.removeAllChildren();
-
-        Assert.assertEquals(1, detached.get());
->>>>>>> 423caa71
+    }
+
+    private void assertIsGCollected(WeakReference<StreamResource> ref) {
+        // Run GC to make sure resource is cleaned out
+        System.gc();
+        Assert.assertNull(ref.get());
     }
 }