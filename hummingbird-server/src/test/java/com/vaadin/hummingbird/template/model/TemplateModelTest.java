--- conflicted
+++ resolved
@@ -1,10 +1,12 @@
 package com.vaadin.hummingbird.template.model;
 
 import java.io.ByteArrayInputStream;
+import java.io.Serializable;
 import java.lang.reflect.Proxy;
 import java.nio.charset.StandardCharsets;
 import java.util.ArrayList;
 import java.util.concurrent.atomic.AtomicInteger;
+import java.util.function.Supplier;
 
 import org.junit.Assert;
 import org.junit.Test;
@@ -71,7 +73,6 @@
         void setfoo(int i);
 
         int isbar();
-<<<<<<< HEAD
     }
 
     public interface BeanModel extends TemplateModel {
@@ -87,6 +88,10 @@
         void setBean(SubSubBeanIface bean);
 
         SubSubBeanIface getBean();
+
+        void setBeanClass(SubBean bean);
+
+        SubBean getBeanClass();
     }
 
     public interface SubSubBeanIface {
@@ -107,6 +112,15 @@
         public void setVisible(boolean visible) {
             this.visible = visible;
         }
+
+        public void setBean(SubSubBeanIface bean) {
+
+        }
+
+        public SubSubBeanIface getBean() {
+            return null;
+        }
+
     }
 
     public interface SubBeansModel extends TemplateModel {
@@ -128,12 +142,6 @@
         protected SubBeansModel getModel() {
             return (SubBeansModel) super.getModel();
         }
-=======
-    }
-
-    public interface BeanModel extends TemplateModel {
-        void setBean(Bean bean);
->>>>>>> b250a8ad
     }
 
     public static class NoModelTemplate extends Template {
@@ -370,43 +378,6 @@
         BeanModelTemplate template = new BeanModelTemplate();
         BeanModel model = template.getModel();
 
-<<<<<<< HEAD
-        Bean bean = new Bean();
-        bean.setBooleanObject(Boolean.TRUE);
-        bean.setBooleanValue(true);
-        bean.setIntValue(1);
-        bean.setIntObject(Integer.valueOf(2));
-        bean.setDoubleValue(1.0d);
-        bean.setDoubleObject(Double.valueOf(2.0d));
-        bean.setString("foobar");
-
-        model.setBean(bean);
-
-        StateNode stateNode = (StateNode) template.getElement().getNode()
-                .getFeature(ModelMap.class).getValue("bean");
-        ModelMap modelMap = stateNode.getFeature(ModelMap.class);
-
-        Assert.assertEquals(bean.getBooleanObject(),
-                modelMap.getValue("booleanObject"));
-        Assert.assertEquals(bean.isBooleanValue(),
-                modelMap.getValue("booleanValue"));
-        Assert.assertEquals(bean.getIntObject(),
-                modelMap.getValue("intObject"));
-        Assert.assertEquals(bean.getIntValue(), modelMap.getValue("intValue"));
-        Assert.assertEquals(bean.getDoubleObject(),
-                modelMap.getValue("doubleObject"));
-        Assert.assertEquals(bean.getDoubleValue(),
-                modelMap.getValue("doubleValue"));
-        Assert.assertEquals(bean.getString(), modelMap.getValue("string"));
-    }
-
-    @Test(expected = UnsupportedOperationException.class)
-    public void testUnsupportedPrimitiveSetter() {
-        NotSupportedModelTemplate template = new NotSupportedModelTemplate();
-        NotSupportedModel model = template.getModel();
-
-        model.setLong(0L);
-=======
         AtomicInteger beanTriggered = new AtomicInteger();
         Bean bean = new Bean() {
             @Override
@@ -436,7 +407,6 @@
         ModelMap modelMap = stateNode.getFeature(ModelMap.class);
         Assert.assertNotNull(modelMap);
         Assert.assertEquals("foobar", modelMap.getValue("string"));
->>>>>>> b250a8ad
     }
 
     @Test(expected = UnsupportedOperationException.class)
@@ -448,8 +418,6 @@
     }
 
     @Test(expected = UnsupportedOperationException.class)
-<<<<<<< HEAD
-=======
     public void testUnsupportedPrimitiveGetter() {
         NotSupportedModelTemplate template = new NotSupportedModelTemplate();
         NotSupportedModel model = template.getModel();
@@ -458,7 +426,6 @@
     }
 
     @Test(expected = UnsupportedOperationException.class)
->>>>>>> b250a8ad
     public void testGetterVoid() {
         NotSupportedModelTemplate template = new NotSupportedModelTemplate();
         NotSupportedModel model = template.getModel();
@@ -515,61 +482,45 @@
     }
 
     @Test
-    public void getProxyInterface_proxyIsNotNullAndProxyValueEqualsModelValue() {
+    public void getProxyInterface_getValueFromProxy_proxyIsNotNullAndProxyValueEqualsModelValue() {
         SubBeansTemplate template = new SubBeansTemplate();
         SubBeansModel model = template.getModel();
         SubBeanIface proxy = model.getProxy("bean", SubBeanIface.class);
 
-        Serializable bean = template.getElement().getNode()
-                .getFeature(ModelMap.class).getValue("bean");
-        Assert.assertNotNull(bean);
-        Assert.assertTrue(bean instanceof StateNode);
-        StateNode node = (StateNode) bean;
-        ModelMap feature = node.getFeature(ModelMap.class);
-        feature.setValue("value", "foo");
-
-        Assert.assertEquals("foo", proxy.getValue());
-    }
-
-    @Test
-    public void getProxyClass_proxyIsNotNullAndProxyValueEqualsModelValue() {
-        SubBeansTemplate template = new SubBeansTemplate();
-        SubBeansModel model = template.getModel();
-        SubBean proxy = model.getProxy("beanClass", SubBean.class);
-
-        Serializable bean = template.getElement().getNode()
-                .getFeature(ModelMap.class).getValue("beanClass");
-        Assert.assertNotNull(bean);
-        Assert.assertTrue(bean instanceof StateNode);
-        StateNode node = (StateNode) bean;
-        ModelMap feature = node.getFeature(ModelMap.class);
-        feature.setValue("visible", true);
-
-        Assert.assertTrue(proxy.isVisible());
-    }
-
-    @Test
-    public void getProxyInterface_subproperty_proxyIsNotNullAndProxyValueEqualsModelValue() {
+        verifyBeanValue(template, () -> proxy.getValue(), "bean", "value",
+                "foo");
+    }
+
+    @Test
+    public void getProxyInterface_getSubIfacePropertyValueFromProxy_proxyIsNotNullAndProxyValueEqualsModelValue() {
         SubBeansTemplate template = new SubBeansTemplate();
         SubBeansModel model = template.getModel();
         SubSubBeanIface proxy = model.getProxy("bean.bean",
                 SubSubBeanIface.class);
 
-        Serializable bean = template.getElement().getNode()
-                .getFeature(ModelMap.class).getValue("bean");
-        Assert.assertNotNull(bean);
-        Assert.assertTrue(bean instanceof StateNode);
-        StateNode node = (StateNode) bean;
-
-        ModelMap feature = node.getFeature(ModelMap.class);
-        bean = feature.getValue("bean");
-        Assert.assertNotNull(bean);
-        Assert.assertTrue(bean instanceof StateNode);
-        node = (StateNode) bean;
-        feature = node.getFeature(ModelMap.class);
-        feature.setValue("value", 2);
-
-        Assert.assertEquals(2, proxy.getValue());
+        verifyBeanValue(template, () -> proxy.getValue(), "bean", "bean",
+                "value", 2);
+    }
+
+    @Test
+    public void getProxyInterface_getSubClassPropertyValueFromProxy_proxyIsNotNullAndProxyValueEqualsModelValue() {
+        SubBeansTemplate template = new SubBeansTemplate();
+        SubBeansModel model = template.getModel();
+        SubBean proxy = model.getProxy("bean.beanClass", SubBean.class);
+
+        verifyBeanValue(template, () -> proxy.isVisible(), "bean", "beanClass",
+                "visible", true);
+    }
+
+    @Test
+    public void getProxyClass_getSubIfacePropertyValueFromProxy_proxyIsNotNullAndProxyValueEqualsModelValue() {
+        SubBeansTemplate template = new SubBeansTemplate();
+        SubBeansModel model = template.getModel();
+        SubSubBeanIface proxy = model.getProxy("beanClass.bean",
+                SubSubBeanIface.class);
+
+        verifyBeanValue(template, () -> proxy.getValue(), "beanClass", "bean",
+                "value", 5);
     }
 
     @Test
@@ -579,14 +530,17 @@
         SubBeanIface proxy = model.getProxy("bean", SubBeanIface.class);
         proxy.setValue("foo");
 
-        Serializable bean = template.getElement().getNode()
-                .getFeature(ModelMap.class).getValue("bean");
-        Assert.assertNotNull(bean);
-        Assert.assertTrue(bean instanceof StateNode);
-        StateNode node = (StateNode) bean;
-        ModelMap feature = node.getFeature(ModelMap.class);
-        Assert.assertNotNull(feature);
-        Assert.assertEquals("foo", feature.getValue("value"));
+        verifyModel(template, "bean", "value", "foo");
+    }
+
+    @Test
+    public void getProxyClass_getValueFromProxy_proxyIsNotNullAndProxyValueEqualsModelValue() {
+        SubBeansTemplate template = new SubBeansTemplate();
+        SubBeansModel model = template.getModel();
+        SubBean proxy = model.getProxy("beanClass", SubBean.class);
+
+        verifyBeanValue(template, () -> proxy.isVisible(), "beanClass",
+                "visible", true);
     }
 
     @Test
@@ -596,18 +550,11 @@
         SubBean proxy = model.getProxy("beanClass", SubBean.class);
         proxy.setVisible(true);
 
-        Serializable bean = template.getElement().getNode()
-                .getFeature(ModelMap.class).getValue("beanClass");
-        Assert.assertNotNull(bean);
-        Assert.assertTrue(bean instanceof StateNode);
-        StateNode node = (StateNode) bean;
-        ModelMap feature = node.getFeature(ModelMap.class);
-        Assert.assertNotNull(feature);
-        Assert.assertEquals(true, feature.getValue("visible"));
-    }
-
-    @Test
-    public void getProxyInterface_subproperty_proxyIsNotNullAndValueSetToModel() {
+        verifyModel(template, "beanClass", "visible", true);
+    }
+
+    @Test
+    public void getProxyInterface_getSubpropertyValueFromProxy_proxyIsNotNullAndValueSetToModel() {
         SubBeansTemplate template = new SubBeansTemplate();
         SubBeansModel model = template.getModel();
         SubSubBeanIface proxy = model.getProxy("bean.bean",
@@ -617,22 +564,8 @@
         SubBeanIface subBean = model.getProxy("bean", SubBeanIface.class);
         subBean.setValue("foo");
 
-        Serializable bean = template.getElement().getNode()
-                .getFeature(ModelMap.class).getValue("bean");
-        Assert.assertNotNull(bean);
-        Assert.assertTrue(bean instanceof StateNode);
-        StateNode node = (StateNode) bean;
-        ModelMap feature = node.getFeature(ModelMap.class);
-        Assert.assertNotNull(feature);
-        Assert.assertEquals("foo", feature.getValue("value"));
-
-        bean = feature.getValue("bean");
-        Assert.assertNotNull(bean);
-        Assert.assertTrue(bean instanceof StateNode);
-        node = (StateNode) bean;
-        feature = node.getFeature(ModelMap.class);
-
-        Assert.assertEquals(3, feature.getValue("value"));
+        verifyModel(template, "bean", "value", "foo");
+        verifyModel(template, "bean", "bean", "value", 3);
     }
 
     @Test
@@ -662,4 +595,70 @@
 
         Assert.assertEquals(4, subProxy.getValue());
     }
+
+    private void verifyBeanValue(Template template, Supplier<Object> getter,
+            String beanPath, String property, Serializable expected) {
+        Serializable bean = template.getElement().getNode()
+                .getFeature(ModelMap.class).getValue(beanPath);
+        Assert.assertNotNull(bean);
+        Assert.assertTrue(bean instanceof StateNode);
+        StateNode node = (StateNode) bean;
+        verifyBeanValue(node.getFeature(ModelMap.class), getter, property,
+                expected);
+    }
+
+    private void verifyBeanValue(ModelMap feature, Supplier<Object> getter,
+            String property, Serializable expected) {
+        feature.setValue(property, expected);
+        Assert.assertEquals(expected, getter.get());
+    }
+
+    private void verifyBeanValue(Template template, Supplier<Object> getter,
+            String beanPath1, String beanPath2, String property,
+            Serializable expected) {
+        Serializable bean = template.getElement().getNode()
+                .getFeature(ModelMap.class).getValue(beanPath1);
+        Assert.assertNotNull(bean);
+        Assert.assertTrue(bean instanceof StateNode);
+        StateNode node = (StateNode) bean;
+
+        ModelMap feature = node.getFeature(ModelMap.class);
+        bean = feature.getValue(beanPath2);
+        Assert.assertNotNull(bean);
+        Assert.assertTrue(bean instanceof StateNode);
+        node = (StateNode) bean;
+        verifyBeanValue(node.getFeature(ModelMap.class), getter, property,
+                expected);
+    }
+
+    private void verifyModel(Template template, String beanPath,
+            String property, Serializable expected) {
+        Serializable bean = template.getElement().getNode()
+                .getFeature(ModelMap.class).getValue(beanPath);
+        Assert.assertNotNull(bean);
+        Assert.assertTrue(bean instanceof StateNode);
+        StateNode node = (StateNode) bean;
+        ModelMap feature = node.getFeature(ModelMap.class);
+        Assert.assertNotNull(feature);
+        Assert.assertEquals(expected, feature.getValue(property));
+    }
+
+    private void verifyModel(Template template, String beanPath1,
+            String beanPath2, String property, Serializable expected) {
+        Serializable bean = template.getElement().getNode()
+                .getFeature(ModelMap.class).getValue(beanPath1);
+        Assert.assertNotNull(bean);
+        Assert.assertTrue(bean instanceof StateNode);
+        StateNode node = (StateNode) bean;
+        ModelMap feature = node.getFeature(ModelMap.class);
+        Assert.assertNotNull(feature);
+
+        bean = feature.getValue(beanPath2);
+        Assert.assertNotNull(bean);
+        Assert.assertTrue(bean instanceof StateNode);
+        node = (StateNode) bean;
+        feature = node.getFeature(ModelMap.class);
+
+        Assert.assertEquals(expected, feature.getValue(property));
+    }
 }