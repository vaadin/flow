--- conflicted
+++ resolved
@@ -544,12 +544,8 @@
         assertBeanEqualsModelMap(bean, modelMap);
     }
 
-<<<<<<< HEAD
-    private void verifyBeanToModelMap(Bean bean, ModelMap model) {
+    private void assertBeanEqualsModelMap(Bean bean, ModelMap model) {
         Assert.assertTrue(model.hasValue("booleanObject"));
-=======
-    private void assertBeanEqualsModelMap(Bean bean, ModelMap model) {
->>>>>>> 012cc167
         Assert.assertEquals(bean.getBooleanObject(),
                 model.getValue("booleanObject"));
 
