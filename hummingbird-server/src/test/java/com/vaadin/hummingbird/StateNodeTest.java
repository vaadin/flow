--- conflicted
+++ resolved
@@ -199,19 +199,13 @@
      */
     @Test
     public void recursiveTreeNavigation_resilienceInDepth() {
-<<<<<<< HEAD
-        TestStateNode root = new TestStateNode();
-        TestStateNode node = createTree(root, 20000);
-        StateTree tree = createStateTree();
-        root.setTree(tree);
-=======
         TestStateNode childOfRoot = new TestStateNode();
         TestStateNode node = createTree(childOfRoot, 5000);
-        StateTree tree = new StateTree(ElementChildrenNamespace.class);
+        StateTree tree = new StateTree(new UI(),
+                ElementChildrenNamespace.class);
 
         setParent(childOfRoot, tree.getRootNode());
 
->>>>>>> 423caa71
         Set<Integer> set = IntStream.range(-1, node.getData() + 1).boxed()
                 .collect(Collectors.toSet());
         childOfRoot.visitNodeTree(n -> visit((TestStateNode) n, tree, set));
@@ -238,14 +232,11 @@
                 count++;
             }
         }
-<<<<<<< HEAD
-        root.setTree(createStateTree());
-=======
-        StateTree tree = new StateTree(ElementChildrenNamespace.class);
+        StateTree tree = new StateTree(new UI(),
+                ElementChildrenNamespace.class);
 
         setParent(childOfRoot, tree.getRootNode());
 
->>>>>>> 423caa71
         Set<Integer> set = IntStream.range(-1, count).boxed()
                 .collect(Collectors.toSet());
         childOfRoot.visitNodeTree(n -> visit((TestStateNode) n,
