/*
 * Copyright 2000-2016 Vaadin Ltd.
 *
 * Licensed under the Apache License, Version 2.0 (the "License"); you may not
 * use this file except in compliance with the License. You may obtain a copy of
 * the License at
 *
 * http://www.apache.org/licenses/LICENSE-2.0
 *
 * Unless required by applicable law or agreed to in writing, software
 * distributed under the License is distributed on an "AS IS" BASIS, WITHOUT
 * WARRANTIES OR CONDITIONS OF ANY KIND, either express or implied. See the
 * License for the specific language governing permissions and limitations under
 * the License.
 */

package com.vaadin.hummingbird.nodefeature;

import java.util.HashMap;
import java.util.Map;

import org.junit.Assert;
import org.junit.Test;

import com.vaadin.hummingbird.StateNode;
import com.vaadin.hummingbird.StateNodeTest;
import com.vaadin.hummingbird.nodefeature.PushConfigurationMap.PushConfigurationParametersMap;
import com.vaadin.hummingbird.shared.NodeFeatures;

public class NodeFeatureTest {
    private static abstract class UnregisteredNodeFeature extends NodeFeature {
        public UnregisteredNodeFeature(StateNode node) {
            super(node);
        }
    }

    @Test(expected = AssertionError.class)
    public void testCreateNullTypeThrows() {
        NodeFeatureRegistry.create(null, StateNodeTest.createEmptyNode());
    }

    @Test(expected = AssertionError.class)
    public void testCreateNullNodeThrows() {
        NodeFeatureRegistry.create(ElementData.class, null);
    }

    @Test(expected = AssertionError.class)
    public void testCreateUnknownFeatureThrows() {
        NodeFeatureRegistry.create(UnregisteredNodeFeature.class,
                StateNodeTest.createEmptyNode());
    }

    @Test
    public void testGetIdValues() {
        // Verifies that the ids are the same as on the client side
        Map<Class<? extends NodeFeature>, Integer> expectedIds = new HashMap<>();

        expectedIds.put(ElementData.class, NodeFeatures.ELEMENT_DATA);
        expectedIds.put(ElementPropertyMap.class,
                NodeFeatures.ELEMENT_PROPERTIES);
        expectedIds.put(ElementAttributeMap.class,
                NodeFeatures.ELEMENT_ATTRIBUTES);
        expectedIds.put(ElementChildrenList.class,
                NodeFeatures.ELEMENT_CHILDREN);
        expectedIds.put(ElementListenerMap.class,
                NodeFeatures.ELEMENT_LISTENERS);
        expectedIds.put(PushConfigurationMap.class,
                NodeFeatures.UI_PUSHCONFIGURATION);
        expectedIds.put(PushConfigurationParametersMap.class,
                NodeFeatures.UI_PUSHCONFIGURATION_PARAMETERS);
        expectedIds.put(TextNodeMap.class, NodeFeatures.TEXT_NODE);
        expectedIds.put(PollConfigurationMap.class,
                NodeFeatures.POLL_CONFIGURATION);
        expectedIds.put(ReconnectDialogConfigurationMap.class,
                NodeFeatures.RECONNECT_DIALOG_CONFIGURATION);
        expectedIds.put(LoadingIndicatorConfigurationMap.class,
                NodeFeatures.LOADING_INDICATOR_CONFIGURATION);
        expectedIds.put(ElementClassList.class, NodeFeatures.CLASS_LIST);
        expectedIds.put(DependencyList.class, NodeFeatures.DEPENDENCY_LIST);
        expectedIds.put(ElementStylePropertyMap.class,
                NodeFeatures.ELEMENT_STYLE_PROPERTIES);
        expectedIds.put(SynchronizedPropertiesList.class,
                NodeFeatures.SYNCHRONIZED_PROPERTIES);
        expectedIds.put(SynchronizedPropertyEventsList.class,
                NodeFeatures.SYNCHRONIZED_PROPERTY_EVENTS);
        expectedIds.put(ComponentMapping.class, NodeFeatures.COMPONENT_MAPPING);
        expectedIds.put(TemplateMap.class, NodeFeatures.TEMPLATE);
        expectedIds.put(ModelMap.class, NodeFeatures.TEMPLATE_MODEL);
<<<<<<< HEAD
=======
        expectedIds.put(TemplateOverridesMap.class,
                NodeFeatures.TEMPLATE_OVERRIDES);
        expectedIds.put(OverrideElementData.class, NodeFeatures.OVERRIDE_DATA);
>>>>>>> 98acd0e4

        Assert.assertEquals("The number of expected features is not up to date",
                expectedIds.size(), NodeFeatureRegistry.nodeFeatures.size());

        expectedIds.forEach((type, expectedId) -> {
            Assert.assertEquals("Unexpected id for " + type.getName(),
                    expectedId.intValue(), NodeFeatureRegistry.getId(type));
        });
    }
}<|MERGE_RESOLUTION|>--- conflicted
+++ resolved
@@ -86,12 +86,9 @@
         expectedIds.put(ComponentMapping.class, NodeFeatures.COMPONENT_MAPPING);
         expectedIds.put(TemplateMap.class, NodeFeatures.TEMPLATE);
         expectedIds.put(ModelMap.class, NodeFeatures.TEMPLATE_MODEL);
-<<<<<<< HEAD
-=======
         expectedIds.put(TemplateOverridesMap.class,
                 NodeFeatures.TEMPLATE_OVERRIDES);
         expectedIds.put(OverrideElementData.class, NodeFeatures.OVERRIDE_DATA);
->>>>>>> 98acd0e4
 
         Assert.assertEquals("The number of expected features is not up to date",
                 expectedIds.size(), NodeFeatureRegistry.nodeFeatures.size());
