--- conflicted
+++ resolved
@@ -16,6 +16,7 @@
 package com.vaadin.ui;
 
 import java.io.ByteArrayInputStream;
+import java.io.Serializable;
 import java.nio.charset.StandardCharsets;
 import java.util.Arrays;
 import java.util.concurrent.atomic.AtomicInteger;
@@ -29,6 +30,7 @@
 import com.vaadin.annotations.HtmlTemplate;
 import com.vaadin.annotations.Id;
 import com.vaadin.annotations.Tag;
+import com.vaadin.hummingbird.JsonCodec;
 import com.vaadin.hummingbird.StateNode;
 import com.vaadin.hummingbird.dom.Element;
 import com.vaadin.hummingbird.dom.TemplateElementStateProviderTest;
@@ -41,6 +43,7 @@
 import com.vaadin.hummingbird.template.InlineTemplate;
 import com.vaadin.hummingbird.template.TemplateParseException;
 import com.vaadin.server.communication.rpc.EventRpcHandler;
+import com.vaadin.server.communication.rpc.PropertySyncRpcHandler;
 import com.vaadin.shared.JsonConstants;
 import com.vaadin.ui.ComponentTest.TestComponent;
 
@@ -371,11 +374,54 @@
         Assert.assertEquals(1, invoked.get());
     }
 
-<<<<<<< HEAD
+    public void templateSynchronizeRootElement() throws Exception {
+        TemplateUsingStreamConstructor t = new TemplateUsingStreamConstructor();
+        Element element = t.getElement();
+        element.synchronizeProperty(TEST_PROPERTY, DUMMY_EVENT);
+        UI ui = new UI();
+        ui.add(t);
+        Assert.assertFalse(element.hasProperty(TEST_PROPERTY));
+        sendSynchronizePropertyEvent(element, ui, TEST_PROPERTY, NEW_VALUE);
+        Assert.assertTrue(element.hasProperty(TEST_PROPERTY));
+        Assert.assertEquals(NEW_VALUE, element.getProperty(TEST_PROPERTY));
+    }
+
+    @Test
+    public void templateSynchronizeNonRootElement() throws Exception {
+        TemplateUsingStreamConstructor t = new TemplateUsingStreamConstructor();
+        Element element = t.header.getElement();
+        element.synchronizeProperty(TEST_PROPERTY, DUMMY_EVENT);
+        UI ui = new UI();
+        ui.add(t);
+        Assert.assertFalse(element.hasProperty(TEST_PROPERTY));
+        sendSynchronizePropertyEvent(element, ui, TEST_PROPERTY, NEW_VALUE);
+        Assert.assertTrue(element.hasProperty(TEST_PROPERTY));
+        Assert.assertEquals(NEW_VALUE, element.getProperty(TEST_PROPERTY));
+    }
+
     private static void sendElementEvent(Element element, UI ui,
             String eventType, JsonObject eventData) throws Exception {
         new EventRpcHandler().handle(ui,
                 createElementEventInvocation(element, eventType, eventData));
+    }
+
+    private static void sendSynchronizePropertyEvent(Element element, UI ui,
+            String eventType, Serializable value) throws Exception {
+        new PropertySyncRpcHandler().handle(ui,
+                createSyncPropertyInvocation(element, eventType, value));
+    }
+
+    private static JsonObject createSyncPropertyInvocation(Element element,
+            String property, Serializable value) {
+        StateNode node = getInvocationNode(element);
+        // Copied from ServerConnector
+        JsonObject message = Json.createObject();
+        message.put(JsonConstants.RPC_NODE, node.getId());
+        message.put(JsonConstants.RPC_PROPERTY, property);
+        message.put(JsonConstants.RPC_PROPERTY_VALUE,
+                JsonCodec.encodeWithoutTypeInfo(value));
+
+        return message;
     }
 
     private static JsonObject createElementEventInvocation(Element element,
@@ -396,33 +442,6 @@
     private static StateNode getInvocationNode(Element element) {
         return TemplateElementStateProviderTest.getOverrideNode(element)
                 .orElse(element.getNode());
-=======
-    public void templateSynchronizeRootElement() throws Exception {
-        TemplateUsingStreamConstructor t = new TemplateUsingStreamConstructor();
-        Element element = t.getElement();
-        element.synchronizeProperty(TEST_PROPERTY, DUMMY_EVENT);
-        UI ui = new UI();
-        ui.add(t);
-        Assert.assertFalse(element.hasProperty(TEST_PROPERTY));
-        ServerRpcHandlerTest.sendSynchronizePropertyEvent(element, ui,
-                TEST_PROPERTY, NEW_VALUE);
-        Assert.assertTrue(element.hasProperty(TEST_PROPERTY));
-        Assert.assertEquals(NEW_VALUE, element.getProperty(TEST_PROPERTY));
-    }
-
-    @Test
-    public void templateSynchronizeNonRootElement() throws Exception {
-        TemplateUsingStreamConstructor t = new TemplateUsingStreamConstructor();
-        Element element = t.header.getElement();
-        element.synchronizeProperty(TEST_PROPERTY, DUMMY_EVENT);
-        UI ui = new UI();
-        ui.add(t);
-        Assert.assertFalse(element.hasProperty(TEST_PROPERTY));
-        ServerRpcHandlerTest.sendSynchronizePropertyEvent(element, ui,
-                TEST_PROPERTY, NEW_VALUE);
-        Assert.assertTrue(element.hasProperty(TEST_PROPERTY));
-        Assert.assertEquals(NEW_VALUE, element.getProperty(TEST_PROPERTY));
->>>>>>> c24c4d74
     }
 
 }