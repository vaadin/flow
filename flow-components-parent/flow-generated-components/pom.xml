<?xml version="1.0" encoding="UTF-8"?>
<project xmlns="http://maven.apache.org/POM/4.0.0" xmlns:xsi="http://www.w3.org/2001/XMLSchema-instance"
    xsi:schemaLocation="http://maven.apache.org/POM/4.0.0 http://maven.apache.org/xsd/maven-4.0.0.xsd">
    <modelVersion>4.0.0</modelVersion>
    <parent>
        <groupId>com.vaadin</groupId>
        <artifactId>flow-components-parent</artifactId>
        <version>0.1.11-SNAPSHOT</version>
    </parent>
    <artifactId>flow-generated-components</artifactId>
    <name>Flow Generated Component</name>
    <description>Package with the generated Java Components for Flow</description>
    <packaging>jar</packaging>

    <dependencies>
        <dependency>
            <groupId>com.vaadin</groupId>
            <artifactId>flow-components-commons</artifactId>
            <version>${flow.version}</version>
        </dependency>
    </dependencies>

    <properties>
        <!-- Skip javadoc for generated components to avoid formatting errors 
            on the build -->
        <maven.javadoc.skip>true</maven.javadoc.skip>
    </properties>

    <profiles>
        <profile>
            <id>generator</id>
<<<<<<< HEAD
            <activation>
                <property>
                    <name>generate.code</name>
                    <value>true</value>
                </property>
            </activation>
            <build>
                <plugins>
                    <!-- Clears the source folder so it can be generated 
                        again -->
=======
            <build>
                <plugins>
>>>>>>> 340762fd
                    <plugin>
                        <groupId>org.apache.maven.plugins</groupId>
                        <artifactId>maven-clean-plugin</artifactId>
                        <version>3.0.0</version>
                        <configuration>
                            <filesets>
                                <fileset>
                                    <directory>src/main/java</directory>
                                </fileset>
                            </filesets>
                        </configuration>
                    </plugin>

                    <!-- Code generator configuration -->
                    <plugin>
                        <groupId>com.vaadin</groupId>
                        <artifactId>flow-code-generator</artifactId>
                        <version>${flow.version}</version>
                        <executions>
                            <execution>
                                <goals>
                                    <goal>generate</goal>
                                </goals>
                                <configuration>
                                    <basePackage>com.vaadin.components</basePackage>
                                    <licenseFile>license_header</licenseFile>
                                </configuration>
                            </execution>
                        </executions>
                    </plugin>
                </plugins>
            </build>
<<<<<<< HEAD

        </profile>
    </profiles>

=======
        </profile>
    </profiles>
>>>>>>> 340762fd

</project><|MERGE_RESOLUTION|>--- conflicted
+++ resolved
@@ -29,21 +29,8 @@
     <profiles>
         <profile>
             <id>generator</id>
-<<<<<<< HEAD
-            <activation>
-                <property>
-                    <name>generate.code</name>
-                    <value>true</value>
-                </property>
-            </activation>
             <build>
                 <plugins>
-                    <!-- Clears the source folder so it can be generated 
-                        again -->
-=======
-            <build>
-                <plugins>
->>>>>>> 340762fd
                     <plugin>
                         <groupId>org.apache.maven.plugins</groupId>
                         <artifactId>maven-clean-plugin</artifactId>
@@ -76,14 +63,7 @@
                     </plugin>
                 </plugins>
             </build>
-<<<<<<< HEAD
-
         </profile>
     </profiles>
 
-=======
-        </profile>
-    </profiles>
->>>>>>> 340762fd
-
 </project>