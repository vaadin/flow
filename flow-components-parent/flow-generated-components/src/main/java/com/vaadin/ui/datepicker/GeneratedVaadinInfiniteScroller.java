/*
 * Copyright 2000-2017 Vaadin Ltd.
 * 
 * Licensed under the Apache License, Version 2.0 (the "License"); you may not
 * use this file except in compliance with the License. You may obtain a copy of
 * the License at
 * 
 * http://www.apache.org/licenses/LICENSE-2.0
 * 
 * Unless required by applicable law or agreed to in writing, software
 * distributed under the License is distributed on an "AS IS" BASIS, WITHOUT
 * WARRANTIES OR CONDITIONS OF ANY KIND, either express or implied. See the
 * License for the specific language governing permissions and limitations under
 * the License.
 */
package com.vaadin.ui.datepicker;

import com.vaadin.ui.Component;
import com.vaadin.ui.common.ComponentSupplier;
import com.vaadin.ui.common.HasStyle;
import javax.annotation.Generated;
import com.vaadin.ui.Tag;
import com.vaadin.ui.common.HtmlImport;
import elemental.json.JsonObject;
import elemental.json.JsonArray;
import com.vaadin.ui.common.NotSupported;

@Generated({ "Generator: com.vaadin.generator.ComponentGenerator#1.0-SNAPSHOT",
        "WebComponent: InfiniteScrollerElement#2.0.5", "Flow#1.0-SNAPSHOT" })
@Tag("vaadin-infinite-scroller")
@HtmlImport("frontend://bower_components/vaadin-date-picker/vaadin-infinite-scroller.html")
public class GeneratedVaadinInfiniteScroller<R extends GeneratedVaadinInfiniteScroller<R>>
        extends Component implements ComponentSupplier<R>, HasStyle {

    /**
     * This property is not synchronized automatically from the client side, so
     * the returned value may not be the same as in client side.
     * 
     * @return the {@code rootPath} property from the webcomponent
     */
    public String getRootPath() {
        return getElement().getProperty("rootPath");
    }

    /**
     * @param rootPath
     *            the String value to set
     */
    public void setRootPath(java.lang.String rootPath) {
        getElement().setProperty("rootPath", rootPath == null ? "" : rootPath);
    }

    /**
     * This property is not synchronized automatically from the client side, so
     * the returned value may not be the same as in client side.
     * 
     * @return the {@code importPath} property from the webcomponent
     */
    public String getImportPath() {
        return getElement().getProperty("importPath");
    }

    /**
     * @param importPath
     *            the String value to set
     */
    public void setImportPath(java.lang.String importPath) {
        getElement().setProperty("importPath",
                importPath == null ? "" : importPath);
    }

    /**
     * This property is not synchronized automatically from the client side, so
     * the returned value may not be the same as in client side.
     * 
     * @return the {@code root} property from the webcomponent
     */
    protected JsonObject protectedGetRoot() {
        return (JsonObject) getElement().getPropertyRaw("root");
    }

    /**
     * @param root
     *            the JsonObject value to set
     */
    protected void setRoot(elemental.json.JsonObject root) {
        getElement().setPropertyJson("root", root);
    }

    /**
     * This property is not synchronized automatically from the client side, so
     * the returned value may not be the same as in client side.
     * 
     * @return the {@code $} property from the webcomponent
     */
    protected JsonObject protectedGet$() {
        return (JsonObject) getElement().getPropertyRaw("$");
    }

    /**
     * @param $
     *            the JsonObject value to set
     */
    protected void set$(elemental.json.JsonObject $) {
        getElement().setPropertyJson("$", $);
    }

    /**
     * <p>
     * Description copied from corresponding location in WebComponent:
     * </p>
     * <p>
     * Count of individual items in each buffer. The scroller has 2 buffers
     * altogether so bufferSize of 20 will result in 40 buffered DOM items in
     * total. Changing after initialization not supported.
     * <p>
     * This property is not synchronized automatically from the client side, so
     * the returned value may not be the same as in client side.
     * </p>
     * 
     * @return the {@code bufferSize} property from the webcomponent
     */
    public double getBufferSize() {
        return getElement().getProperty("bufferSize", 0.0);
    }

    /**
     * <p>
     * Description copied from corresponding location in WebComponent:
     * </p>
     * <p>
     * Count of individual items in each buffer. The scroller has 2 buffers
     * altogether so bufferSize of 20 will result in 40 buffered DOM items in
     * total. Changing after initialization not supported.
     * </p>
     * 
     * @param bufferSize
     *            the double value to set
     */
    public void setBufferSize(double bufferSize) {
        getElement().setProperty("bufferSize", bufferSize);
    }

    /**
     * This property is not synchronized automatically from the client side, so
     * the returned value may not be the same as in client side.
     * 
     * @return the {@code active} property from the webcomponent
     */
    public boolean isActive() {
        return getElement().getProperty("active", false);
    }

    /**
     * @param active
     *            the boolean value to set
     */
    public void setActive(boolean active) {
        getElement().setProperty("active", active);
    }

    /**
     * <p>
     * Description copied from corresponding location in WebComponent:
     * </p>
     * <p>
     * Sets a bag of property changes to this instance, and synchronously
     * processes all effects of the properties as a batch.
     * </p>
     * <p>
     * Property names must be simple properties, not paths. Batched path
     * propagation is not supported.
     * </p>
     * 
     * @param props
     *            Bag of one or more key-value pairs whose key is a property and
     *            value is the new value to set for that property.
     * @param setReadOnly
     *            When true, any private values set in `props` will be set. By
     *            default, `setProperties` will not set `readOnly: true` root
     *            properties.
     */
    protected void setProperties(elemental.json.JsonObject props,
            elemental.json.JsonObject setReadOnly) {
        getElement().callFunction("setProperties", props, setReadOnly);
    }

    /**
     * <p>
     * Description copied from corresponding location in WebComponent:
     * </p>
     * <p>
     * Aliases one data path as another, such that path notifications from one
     * are routed to the other.
     * </p>
     * 
     * @param to
     *            Target path to link.
     * @param from
     *            Source path to link.
     */
    protected void linkPaths(elemental.json.JsonObject to,
            elemental.json.JsonObject from) {
        getElement().callFunction("linkPaths", to, from);
    }

    /**
     * <p>
     * Description copied from corresponding location in WebComponent:
     * </p>
     * <p>
     * Aliases one data path as another, such that path notifications from one
     * are routed to the other.
     * </p>
     * 
     * @param to
     *            Target path to link.
     * @param from
     *            Source path to link.
     */
    protected void linkPaths(elemental.json.JsonObject to,
            java.lang.String from) {
        getElement().callFunction("linkPaths", to, from);
    }

    /**
     * <p>
     * Description copied from corresponding location in WebComponent:
     * </p>
     * <p>
     * Aliases one data path as another, such that path notifications from one
     * are routed to the other.
     * </p>
     * 
     * @param to
     *            Target path to link.
     * @param from
     *            Source path to link.
     */
<<<<<<< HEAD
    protected void linkPaths(elemental.json.JsonObject to,
            java.lang.String from) {
=======
    protected void linkPaths(java.lang.String to,
            elemental.json.JsonObject from) {
>>>>>>> 9603a3a1
        getElement().callFunction("linkPaths", to, from);
    }

    /**
     * <p>
     * Description copied from corresponding location in WebComponent:
     * </p>
     * <p>
     * Aliases one data path as another, such that path notifications from one
     * are routed to the other.
     * </p>
     * 
     * @param to
     *            Target path to link.
     * @param from
     *            Source path to link.
     */
<<<<<<< HEAD
    protected void linkPaths(elemental.json.JsonObject to,
            elemental.json.JsonObject from) {
=======
    public void linkPaths(java.lang.String to, java.lang.String from) {
>>>>>>> 9603a3a1
        getElement().callFunction("linkPaths", to, from);
    }

    /**
     * <p>
     * Description copied from corresponding location in WebComponent:
     * </p>
     * <p>
     * Removes a data path alias previously established with {@code _linkPaths}.
     * </p>
     * <p>
     * Note, the path to unlink should be the target ({@code to}) used when
     * linking the paths.
     * </p>
     * 
     * @param path
     *            Target path to unlink.
     */
    public void unlinkPaths(java.lang.String path) {
        getElement().callFunction("unlinkPaths", path);
    }

    /**
     * <p>
     * Description copied from corresponding location in WebComponent:
     * </p>
     * <p>
     * Removes a data path alias previously established with {@code _linkPaths}.
     * </p>
     * <p>
     * Note, the path to unlink should be the target ({@code to}) used when
     * linking the paths.
     * </p>
     * 
     * @param path
     *            Target path to unlink.
     */
    protected void unlinkPaths(elemental.json.JsonObject path) {
        getElement().callFunction("unlinkPaths", path);
    }

    /**
     * <p>
     * Description copied from corresponding location in WebComponent:
     * </p>
     * <p>
     * Notify that an array has changed.
     * </p>
     * <p>
     * Example:
     * </p>
     * 
     * <pre>
     * <code>this.items = [ {name: 'Jim'}, {name: 'Todd'}, {name: 'Bill'} ];
     * 	...
     * 	this.items.splice(1, 1, {name: 'Sam'});
     * 	this.items.push({name: 'Bob'});
     * 	this.notifySplices('items', [
     * 	  { index: 1, removed: [{name: 'Todd'}], addedCount: 1, object: this.items, type: 'splice' },
     * 	  { index: 3, removed: [], addedCount: 1, object: this.items, type: 'splice'}
     * 	]);
     * 	</code>
     * </pre>
     * 
     * @param path
     *            Path that should be notified.
     * @param splices
     *            Array of splice records indicating ordered changes that
     *            occurred to the array. Each record should have the following
     *            fields: index: index at which the change occurred removed:
     *            array of items that were removed from this index addedCount:
     *            number of new items added at this index object: a reference to
     *            the array in question type: the string literal 'splice'
     * 
     *            Note that splice records _must_ be normalized such that they
     *            are reported in index order (raw results from `Object.observe`
     *            are not ordered and must be normalized/merged before
     *            notifying).
     */
    protected void notifySplices(java.lang.String path, JsonArray splices) {
        getElement().callFunction("notifySplices", path, splices);
    }

    /**
     * <p>
     * Description copied from corresponding location in WebComponent:
     * </p>
     * <p>
     * Convenience method for reading a value from a path.
     * </p>
     * <p>
     * Note, if any part in the path is undefined, this method returns
     * {@code undefined} (this method does not throw when dereferencing
     * undefined paths).
     * </p>
     * <p>
     * This function is not supported by Flow because it returns a
     * <code>elemental.json.JsonObject</code>. Functions with return types
     * different than void are not supported at this moment.
     * 
     * @param path
     *            Path to the value to read. The path may be specified as a
     *            string (e.g. `foo.bar.baz`) or an array of path parts (e.g.
     *            `['foo.bar', 'baz']`). Note that bracketed expressions are not
     *            supported; string-based path parts must* be separated by dots.
     *            Note that when dereferencing array indices, the index may be
     *            used as a dotted part directly (e.g. `users.12.name` or
     *            `['users', 12, 'name']`).
     * @param root
     *            Root object from which the path is evaluated.
     */
    @NotSupported
    protected void get(elemental.json.JsonObject path,
            elemental.json.JsonObject root) {
    }

    /**
     * <p>
     * Description copied from corresponding location in WebComponent:
     * </p>
     * <p>
     * Convenience method for reading a value from a path.
     * </p>
     * <p>
     * Note, if any part in the path is undefined, this method returns
     * {@code undefined} (this method does not throw when dereferencing
     * undefined paths).
     * </p>
     * <p>
     * This function is not supported by Flow because it returns a
     * <code>elemental.json.JsonObject</code>. Functions with return types
     * different than void are not supported at this moment.
     * 
     * @param path
     *            Path to the value to read. The path may be specified as a
     *            string (e.g. `foo.bar.baz`) or an array of path parts (e.g.
     *            `['foo.bar', 'baz']`). Note that bracketed expressions are not
     *            supported; string-based path parts must* be separated by dots.
     *            Note that when dereferencing array indices, the index may be
     *            used as a dotted part directly (e.g. `users.12.name` or
     *            `['users', 12, 'name']`).
     * @param root
     *            Root object from which the path is evaluated.
     */
    @NotSupported
    protected void get(java.lang.String path, elemental.json.JsonObject root) {
    }

    /**
     * <p>
     * Description copied from corresponding location in WebComponent:
     * </p>
     * <p>
     * Convenience method for setting a value to a path and notifying any
     * elements bound to the same path.
     * </p>
     * <p>
     * Note, if any part in the path except for the last is undefined, this
     * method does nothing (this method does not throw when dereferencing
     * undefined paths).
     * </p>
     * 
     * @param path
     *            Path to the value to write. The path may be specified as a
     *            string (e.g. `'foo.bar.baz'`) or an array of path parts (e.g.
     *            `['foo.bar', 'baz']`). Note that bracketed expressions are not
     *            supported; string-based path parts must* be separated by dots.
     *            Note that when dereferencing array indices, the index may be
     *            used as a dotted part directly (e.g. `'users.12.name'` or
     *            `['users', 12, 'name']`).
     * @param value
     *            Value to set at the specified path.
     * @param root
     *            Root object from which the path is evaluated. When specified,
     *            no notification will occur.
     */
    protected void set(java.lang.String path, elemental.json.JsonObject value,
            elemental.json.JsonObject root) {
        getElement().callFunction("set", path, value, root);
    }

    /**
     * <p>
     * Description copied from corresponding location in WebComponent:
     * </p>
     * <p>
     * Convenience method for setting a value to a path and notifying any
     * elements bound to the same path.
     * </p>
     * <p>
     * Note, if any part in the path except for the last is undefined, this
     * method does nothing (this method does not throw when dereferencing
     * undefined paths).
     * </p>
     * 
     * @param path
     *            Path to the value to write. The path may be specified as a
     *            string (e.g. `'foo.bar.baz'`) or an array of path parts (e.g.
     *            `['foo.bar', 'baz']`). Note that bracketed expressions are not
     *            supported; string-based path parts must* be separated by dots.
     *            Note that when dereferencing array indices, the index may be
     *            used as a dotted part directly (e.g. `'users.12.name'` or
     *            `['users', 12, 'name']`).
     * @param value
     *            Value to set at the specified path.
     * @param root
     *            Root object from which the path is evaluated. When specified,
     *            no notification will occur.
     */
    protected void set(elemental.json.JsonObject path,
            elemental.json.JsonObject value, elemental.json.JsonObject root) {
        getElement().callFunction("set", path, value, root);
    }

    /**
     * <p>
     * Description copied from corresponding location in WebComponent:
     * </p>
     * <p>
     * Adds items onto the end of the array at the path specified.
     * </p>
     * <p>
     * The arguments after {@code path} and return value match that of
     * {@code Array.prototype.push}.
     * </p>
     * <p>
     * This method notifies other paths to the same array that a splice occurred
     * to the array.
     * </p>
     * <p>
     * This function is not supported by Flow because it returns a
     * <code>double</code>. Functions with return types different than void are
     * not supported at this moment.
     * 
     * @param path
     *            Path to array.
     * @param ...items Missing documentation!
     */
    @NotSupported
    protected void push(elemental.json.JsonObject path,
            elemental.json.JsonObject _Items) {
    }

    /**
     * <p>
     * Description copied from corresponding location in WebComponent:
     * </p>
     * <p>
     * Adds items onto the end of the array at the path specified.
     * </p>
     * <p>
     * The arguments after {@code path} and return value match that of
     * {@code Array.prototype.push}.
     * </p>
     * <p>
     * This method notifies other paths to the same array that a splice occurred
     * to the array.
     * </p>
     * <p>
     * This function is not supported by Flow because it returns a
     * <code>double</code>. Functions with return types different than void are
     * not supported at this moment.
     * 
     * @param path
     *            Path to array.
     * @param ...items Missing documentation!
     */
    @NotSupported
    protected void push(java.lang.String path,
            elemental.json.JsonObject _Items) {
    }

    /**
     * <p>
     * Description copied from corresponding location in WebComponent:
     * </p>
     * <p>
     * Removes an item from the end of array at the path specified.
     * </p>
     * <p>
     * The arguments after {@code path} and return value match that of
     * {@code Array.prototype.pop}.
     * </p>
     * <p>
     * This method notifies other paths to the same array that a splice occurred
     * to the array.
     * </p>
     * <p>
     * This function is not supported by Flow because it returns a
     * <code>elemental.json.JsonObject</code>. Functions with return types
     * different than void are not supported at this moment.
     * 
     * @param path
     *            Path to array.
     */
    @NotSupported
    protected void pop(java.lang.String path) {
    }

    /**
     * <p>
     * Description copied from corresponding location in WebComponent:
     * </p>
     * <p>
     * Removes an item from the end of array at the path specified.
     * </p>
     * <p>
     * The arguments after {@code path} and return value match that of
     * {@code Array.prototype.pop}.
     * </p>
     * <p>
     * This method notifies other paths to the same array that a splice occurred
     * to the array.
     * </p>
     * <p>
     * This function is not supported by Flow because it returns a
     * <code>elemental.json.JsonObject</code>. Functions with return types
     * different than void are not supported at this moment.
     * 
     * @param path
     *            Path to array.
     */
    @NotSupported
    protected void pop(elemental.json.JsonObject path) {
    }

    /**
     * <p>
     * Description copied from corresponding location in WebComponent:
     * </p>
     * <p>
     * Starting from the start index specified, removes 0 or more items from the
     * array and inserts 0 or more new items in their place.
     * </p>
     * <p>
     * The arguments after {@code path} and return value match that of
     * {@code Array.prototype.splice}.
     * </p>
     * <p>
     * This method notifies other paths to the same array that a splice occurred
     * to the array.
     * </p>
     * <p>
     * This function is not supported by Flow because it returns a
     * <code>elemental.json.JsonArray</code>. Functions with return types
     * different than void are not supported at this moment.
     * 
     * @param path
     *            Path to array.
     * @param start
     *            Index from which to start removing/inserting.
     * @param deleteCount
     *            Number of items to remove.
     * @param ...items Missing documentation!
     */
    @NotSupported
    protected void splice(elemental.json.JsonObject path, double start,
            double deleteCount, elemental.json.JsonObject _Items) {
    }

    /**
     * <p>
     * Description copied from corresponding location in WebComponent:
     * </p>
     * <p>
     * Starting from the start index specified, removes 0 or more items from the
     * array and inserts 0 or more new items in their place.
     * </p>
     * <p>
     * The arguments after {@code path} and return value match that of
     * {@code Array.prototype.splice}.
     * </p>
     * <p>
     * This method notifies other paths to the same array that a splice occurred
     * to the array.
     * </p>
     * <p>
     * This function is not supported by Flow because it returns a
     * <code>elemental.json.JsonArray</code>. Functions with return types
     * different than void are not supported at this moment.
     * 
     * @param path
     *            Path to array.
     * @param start
     *            Index from which to start removing/inserting.
     * @param deleteCount
     *            Number of items to remove.
     * @param ...items Missing documentation!
     */
    @NotSupported
    protected void splice(java.lang.String path, double start,
            double deleteCount, elemental.json.JsonObject _Items) {
    }

    /**
     * <p>
     * Description copied from corresponding location in WebComponent:
     * </p>
     * <p>
     * Removes an item from the beginning of array at the path specified.
     * </p>
     * <p>
     * The arguments after {@code path} and return value match that of
     * {@code Array.prototype.pop}.
     * </p>
     * <p>
     * This method notifies other paths to the same array that a splice occurred
     * to the array.
     * </p>
     * <p>
     * This function is not supported by Flow because it returns a
     * <code>elemental.json.JsonObject</code>. Functions with return types
     * different than void are not supported at this moment.
     * 
     * @param path
     *            Path to array.
     */
    @NotSupported
    protected void shift(java.lang.String path) {
    }

    /**
     * <p>
     * Description copied from corresponding location in WebComponent:
     * </p>
     * <p>
     * Removes an item from the beginning of array at the path specified.
     * </p>
     * <p>
     * The arguments after {@code path} and return value match that of
     * {@code Array.prototype.pop}.
     * </p>
     * <p>
     * This method notifies other paths to the same array that a splice occurred
     * to the array.
     * </p>
     * <p>
     * This function is not supported by Flow because it returns a
     * <code>elemental.json.JsonObject</code>. Functions with return types
     * different than void are not supported at this moment.
     * 
     * @param path
     *            Path to array.
     */
    @NotSupported
    protected void shift(elemental.json.JsonObject path) {
    }

    /**
     * <p>
     * Description copied from corresponding location in WebComponent:
     * </p>
     * <p>
     * Adds items onto the beginning of the array at the path specified.
     * </p>
     * <p>
     * The arguments after {@code path} and return value match that of
     * {@code Array.prototype.push}.
     * </p>
     * <p>
     * This method notifies other paths to the same array that a splice occurred
     * to the array.
     * </p>
     * <p>
     * This function is not supported by Flow because it returns a
     * <code>double</code>. Functions with return types different than void are
     * not supported at this moment.
     * 
     * @param path
     *            Path to array.
     * @param ...items Missing documentation!
     */
    @NotSupported
    protected void unshift(elemental.json.JsonObject path,
            elemental.json.JsonObject _Items) {
    }

    /**
     * <p>
     * Description copied from corresponding location in WebComponent:
     * </p>
     * <p>
     * Adds items onto the beginning of the array at the path specified.
     * </p>
     * <p>
     * The arguments after {@code path} and return value match that of
     * {@code Array.prototype.push}.
     * </p>
     * <p>
     * This method notifies other paths to the same array that a splice occurred
     * to the array.
     * </p>
     * <p>
     * This function is not supported by Flow because it returns a
     * <code>double</code>. Functions with return types different than void are
     * not supported at this moment.
     * 
     * @param path
     *            Path to array.
     * @param ...items Missing documentation!
     */
    @NotSupported
    protected void unshift(java.lang.String path,
            elemental.json.JsonObject _Items) {
    }

    /**
     * <p>
     * Description copied from corresponding location in WebComponent:
     * </p>
     * <p>
     * Notify that a path has changed.
     * </p>
     * <p>
     * Example:
     * </p>
     * 
     * <pre>
     * <code>this.item.user.name = 'Bob';
     * 	this.notifyPath('item.user.name');
     * 	</code>
     * </pre>
     * 
     * @param path
     *            Path that should be notified.
     * @param value
     *            Value at the path (optional).
     */
    protected void notifyPath(java.lang.String path,
            elemental.json.JsonObject value) {
        getElement().callFunction("notifyPath", path, value);
    }

    /**
     * <p>
     * Description copied from corresponding location in WebComponent:
     * </p>
     * <p>
     * When using the ShadyCSS scoping and custom property shim, causes all
     * shimmed styles in this element (and its subtree) to be updated based on
     * current custom property values.
     * </p>
     * <p>
     * The optional parameter overrides inline custom property styles with an
     * object of properties where the keys are CSS properties, and the values
     * are strings.
     * </p>
     * <p>
     * Example: {@code this.updateStyles( '--color': 'blue'})}
     * </p>
     * <p>
     * These properties are retained unless a value of {@code null} is set.
     * </p>
     * 
     * @param properties
     *            Bag of custom property key/values to apply to this element.
     */
    protected void updateStyles(elemental.json.JsonObject properties) {
        getElement().callFunction("updateStyles", properties);
    }

    /**
     * <p>
     * Description copied from corresponding location in WebComponent:
     * </p>
     * <p>
     * Rewrites a given URL relative to a base URL. The base URL defaults to the
     * original location of the document containing the {@code dom-module} for
     * this element. This method will return the same URL before and after
     * bundling.
     * </p>
     * <p>
     * This function is not supported by Flow because it returns a
     * <code>java.lang.String</code>. Functions with return types different than
     * void are not supported at this moment.
     * 
     * @param url
     *            URL to resolve.
     * @param base
     *            Optional base URL to resolve against, defaults to the
     *            element's `importPath`
     */
    @NotSupported
    protected void resolveUrl(java.lang.String url,
            elemental.json.JsonObject base) {
    }
}<|MERGE_RESOLUTION|>--- conflicted
+++ resolved
@@ -15,15 +15,17 @@
  */
 package com.vaadin.ui.datepicker;
 
+import javax.annotation.Generated;
+
 import com.vaadin.ui.Component;
+import com.vaadin.ui.Tag;
 import com.vaadin.ui.common.ComponentSupplier;
 import com.vaadin.ui.common.HasStyle;
-import javax.annotation.Generated;
-import com.vaadin.ui.Tag;
 import com.vaadin.ui.common.HtmlImport;
+import com.vaadin.ui.common.NotSupported;
+
+import elemental.json.JsonArray;
 import elemental.json.JsonObject;
-import elemental.json.JsonArray;
-import com.vaadin.ui.common.NotSupported;
 
 @Generated({ "Generator: com.vaadin.generator.ComponentGenerator#1.0-SNAPSHOT",
         "WebComponent: InfiniteScrollerElement#2.0.5", "Flow#1.0-SNAPSHOT" })
@@ -199,8 +201,7 @@
      * @param from
      *            Source path to link.
      */
-    protected void linkPaths(elemental.json.JsonObject to,
-            elemental.json.JsonObject from) {
+    public void linkPaths(java.lang.String to, java.lang.String from) {
         getElement().callFunction("linkPaths", to, from);
     }
 
@@ -218,8 +219,8 @@
      * @param from
      *            Source path to link.
      */
-    protected void linkPaths(elemental.json.JsonObject to,
-            java.lang.String from) {
+    protected void linkPaths(java.lang.String to,
+            elemental.json.JsonObject from) {
         getElement().callFunction("linkPaths", to, from);
     }
 
@@ -237,13 +238,8 @@
      * @param from
      *            Source path to link.
      */
-<<<<<<< HEAD
     protected void linkPaths(elemental.json.JsonObject to,
             java.lang.String from) {
-=======
-    protected void linkPaths(java.lang.String to,
-            elemental.json.JsonObject from) {
->>>>>>> 9603a3a1
         getElement().callFunction("linkPaths", to, from);
     }
 
@@ -261,12 +257,8 @@
      * @param from
      *            Source path to link.
      */
-<<<<<<< HEAD
     protected void linkPaths(elemental.json.JsonObject to,
             elemental.json.JsonObject from) {
-=======
-    public void linkPaths(java.lang.String to, java.lang.String from) {
->>>>>>> 9603a3a1
         getElement().callFunction("linkPaths", to, from);
     }
 
@@ -379,8 +371,7 @@
      *            Root object from which the path is evaluated.
      */
     @NotSupported
-    protected void get(elemental.json.JsonObject path,
-            elemental.json.JsonObject root) {
+    protected void get(java.lang.String path, elemental.json.JsonObject root) {
     }
 
     /**
@@ -412,7 +403,8 @@
      *            Root object from which the path is evaluated.
      */
     @NotSupported
-    protected void get(java.lang.String path, elemental.json.JsonObject root) {
+    protected void get(elemental.json.JsonObject path,
+            elemental.json.JsonObject root) {
     }
 
     /**
@@ -506,7 +498,7 @@
      * @param ...items Missing documentation!
      */
     @NotSupported
-    protected void push(elemental.json.JsonObject path,
+    protected void push(java.lang.String path,
             elemental.json.JsonObject _Items) {
     }
 
@@ -535,7 +527,7 @@
      * @param ...items Missing documentation!
      */
     @NotSupported
-    protected void push(java.lang.String path,
+    protected void push(elemental.json.JsonObject path,
             elemental.json.JsonObject _Items) {
     }
 
@@ -623,7 +615,7 @@
      * @param ...items Missing documentation!
      */
     @NotSupported
-    protected void splice(elemental.json.JsonObject path, double start,
+    protected void splice(java.lang.String path, double start,
             double deleteCount, elemental.json.JsonObject _Items) {
     }
 
@@ -657,7 +649,7 @@
      * @param ...items Missing documentation!
      */
     @NotSupported
-    protected void splice(java.lang.String path, double start,
+    protected void splice(elemental.json.JsonObject path, double start,
             double deleteCount, elemental.json.JsonObject _Items) {
     }
 
@@ -740,7 +732,7 @@
      * @param ...items Missing documentation!
      */
     @NotSupported
-    protected void unshift(elemental.json.JsonObject path,
+    protected void unshift(java.lang.String path,
             elemental.json.JsonObject _Items) {
     }
 
@@ -769,7 +761,7 @@
      * @param ...items Missing documentation!
      */
     @NotSupported
-    protected void unshift(java.lang.String path,
+    protected void unshift(elemental.json.JsonObject path,
             elemental.json.JsonObject _Items) {
     }
 
