/*
 * Copyright 2000-2017 Vaadin Ltd.
 * 
 * Licensed under the Apache License, Version 2.0 (the "License"); you may not
 * use this file except in compliance with the License. You may obtain a copy of
 * the License at
 * 
 * http://www.apache.org/licenses/LICENSE-2.0
 * 
 * Unless required by applicable law or agreed to in writing, software
 * distributed under the License is distributed on an "AS IS" BASIS, WITHOUT
 * WARRANTIES OR CONDITIONS OF ANY KIND, either express or implied. See the
 * License for the specific language governing permissions and limitations under
 * the License.
 */
package com.vaadin.ui.combobox;

import com.vaadin.ui.Component;
import com.vaadin.ui.common.ComponentSupplier;
import com.vaadin.ui.common.HasStyle;
import javax.annotation.Generated;
import com.vaadin.ui.Tag;
import com.vaadin.ui.common.HtmlImport;
import elemental.json.JsonObject;
import elemental.json.JsonArray;
import com.vaadin.ui.common.NotSupported;

/**
 * <p>
 * Description copied from corresponding location in WebComponent:
 * </p>
 * <p>
 * Element for internal use only.
 * </p>
 */
@Generated({ "Generator: com.vaadin.generator.ComponentGenerator#1.0-SNAPSHOT",
        "WebComponent: Vaadin.ComboBoxOverlayElement#3.0.1",
        "Flow#1.0-SNAPSHOT" })
@Tag("vaadin-combo-box-dropdown-wrapper")
@HtmlImport("frontend://bower_components/vaadin-combo-box/vaadin-combo-box-dropdown-wrapper.html")
public class GeneratedVaadinComboBoxDropdownWrapper<R extends GeneratedVaadinComboBoxDropdownWrapper<R>>
        extends Component implements ComponentSupplier<R>, HasStyle {

    /**
     * This property is not synchronized automatically from the client side, so
     * the returned value may not be the same as in client side.
     * 
     * @return the {@code rootPath} property from the webcomponent
     */
    public String getRootPath() {
        return getElement().getProperty("rootPath");
    }

    /**
     * @param rootPath
     *            the String value to set
     */
    public void setRootPath(java.lang.String rootPath) {
        getElement().setProperty("rootPath", rootPath == null ? "" : rootPath);
    }

    /**
     * This property is not synchronized automatically from the client side, so
     * the returned value may not be the same as in client side.
     * 
     * @return the {@code importPath} property from the webcomponent
     */
    public String getImportPath() {
        return getElement().getProperty("importPath");
    }

    /**
     * @param importPath
     *            the String value to set
     */
    public void setImportPath(java.lang.String importPath) {
        getElement().setProperty("importPath",
                importPath == null ? "" : importPath);
    }

    /**
     * This property is not synchronized automatically from the client side, so
     * the returned value may not be the same as in client side.
     * 
     * @return the {@code root} property from the webcomponent
     */
    protected JsonObject protectedGetRoot() {
        return (JsonObject) getElement().getPropertyRaw("root");
    }

    /**
     * @param root
     *            the JsonObject value to set
     */
    protected void setRoot(elemental.json.JsonObject root) {
        getElement().setPropertyJson("root", root);
    }

    /**
     * This property is not synchronized automatically from the client side, so
     * the returned value may not be the same as in client side.
     * 
     * @return the {@code $} property from the webcomponent
     */
    protected JsonObject protectedGet$() {
        return (JsonObject) getElement().getPropertyRaw("$");
    }

    /**
     * @param $
     *            the JsonObject value to set
     */
    protected void set$(elemental.json.JsonObject $) {
        getElement().setPropertyJson("$", $);
    }

    /**
     * <p>
     * Description copied from corresponding location in WebComponent:
     * </p>
     * <p>
     * True if the device supports touch events.
     * <p>
     * This property is not synchronized automatically from the client side, so
     * the returned value may not be the same as in client side.
     * </p>
     * 
     * @return the {@code touchDevice} property from the webcomponent
     */
    public boolean isTouchDevice() {
        return getElement().getProperty("touchDevice", false);
    }

    /**
     * <p>
     * Description copied from corresponding location in WebComponent:
     * </p>
     * <p>
     * True if the device supports touch events.
     * </p>
     * 
     * @param touchDevice
     *            the boolean value to set
     */
    public void setTouchDevice(boolean touchDevice) {
        getElement().setProperty("touchDevice", touchDevice);
    }

    /**
     * This property is not synchronized automatically from the client side, so
     * the returned value may not be the same as in client side.
     * 
     * @return the {@code opened} property from the webcomponent
     */
    public boolean isOpened() {
        return getElement().getProperty("opened", false);
    }

    /**
     * @param opened
     *            the boolean value to set
     */
    public void setOpened(boolean opened) {
        getElement().setProperty("opened", opened);
    }

    /**
     * <p>
     * Description copied from corresponding location in WebComponent:
     * </p>
     * <p>
     * {@code true} when new items are being loaded.
     * <p>
     * This property is not synchronized automatically from the client side, so
     * the returned value may not be the same as in client side.
     * </p>
     * 
     * @return the {@code loading} property from the webcomponent
     */
    public boolean isLoading() {
        return getElement().getProperty("loading", false);
    }

    /**
     * <p>
     * Description copied from corresponding location in WebComponent:
     * </p>
     * <p>
     * {@code true} when new items are being loaded.
     * </p>
     * 
     * @param loading
     *            the boolean value to set
     */
    public void setLoading(boolean loading) {
        getElement().setProperty("loading", loading);
    }

    /**
     * <p>
     * Description copied from corresponding location in WebComponent:
     * </p>
     * <p>
     * Vertical offset for the overlay position.
     * <p>
     * This property is not synchronized automatically from the client side, so
     * the returned value may not be the same as in client side.
     * </p>
     * 
     * @return the {@code verticalOffset} property from the webcomponent
     */
    public double getVerticalOffset() {
        return getElement().getProperty("verticalOffset", 0.0);
    }

    /**
     * <p>
     * Description copied from corresponding location in WebComponent:
     * </p>
     * <p>
     * Vertical offset for the overlay position.
     * </p>
     * 
     * @param verticalOffset
     *            the double value to set
     */
    public void setVerticalOffset(double verticalOffset) {
        getElement().setProperty("verticalOffset", verticalOffset);
    }

    /**
     * <p>
     * Description copied from corresponding location in WebComponent:
     * </p>
     * <p>
     * Sets a bag of property changes to this instance, and synchronously
     * processes all effects of the properties as a batch.
     * </p>
     * <p>
     * Property names must be simple properties, not paths. Batched path
     * propagation is not supported.
     * </p>
     * 
     * @param props
     *            Bag of one or more key-value pairs whose key is a property and
     *            value is the new value to set for that property.
     * @param setReadOnly
     *            When true, any private values set in `props` will be set. By
     *            default, `setProperties` will not set `readOnly: true` root
     *            properties.
     */
    protected void setProperties(elemental.json.JsonObject props,
            elemental.json.JsonObject setReadOnly) {
        getElement().callFunction("setProperties", props, setReadOnly);
    }

    /**
     * <p>
     * Description copied from corresponding location in WebComponent:
     * </p>
     * <p>
     * Aliases one data path as another, such that path notifications from one
     * are routed to the other.
     * </p>
     * 
     * @param to
     *            Target path to link.
     * @param from
     *            Source path to link.
     */
    protected void linkPaths(elemental.json.JsonObject to,
            elemental.json.JsonObject from) {
        getElement().callFunction("linkPaths", to, from);
    }

    /**
     * <p>
     * Description copied from corresponding location in WebComponent:
     * </p>
     * <p>
     * Aliases one data path as another, such that path notifications from one
     * are routed to the other.
     * </p>
     * 
     * @param to
     *            Target path to link.
     * @param from
     *            Source path to link.
     */
    protected void linkPaths(elemental.json.JsonObject to,
            java.lang.String from) {
        getElement().callFunction("linkPaths", to, from);
    }

    /**
     * <p>
     * Description copied from corresponding location in WebComponent:
     * </p>
     * <p>
     * Aliases one data path as another, such that path notifications from one
     * are routed to the other.
     * </p>
     * 
     * @param to
     *            Target path to link.
     * @param from
     *            Source path to link.
     */
<<<<<<< HEAD
    protected void linkPaths(elemental.json.JsonObject to,
            java.lang.String from) {
=======
    protected void linkPaths(java.lang.String to,
            elemental.json.JsonObject from) {
>>>>>>> 9603a3a1
        getElement().callFunction("linkPaths", to, from);
    }

    /**
     * <p>
     * Description copied from corresponding location in WebComponent:
     * </p>
     * <p>
     * Aliases one data path as another, such that path notifications from one
     * are routed to the other.
     * </p>
     * 
     * @param to
     *            Target path to link.
     * @param from
     *            Source path to link.
     */
<<<<<<< HEAD
    protected void linkPaths(elemental.json.JsonObject to,
            elemental.json.JsonObject from) {
=======
    public void linkPaths(java.lang.String to, java.lang.String from) {
>>>>>>> 9603a3a1
        getElement().callFunction("linkPaths", to, from);
    }

    /**
     * <p>
     * Description copied from corresponding location in WebComponent:
     * </p>
     * <p>
     * Removes a data path alias previously established with {@code _linkPaths}.
     * </p>
     * <p>
     * Note, the path to unlink should be the target ({@code to}) used when
     * linking the paths.
     * </p>
     * 
     * @param path
     *            Target path to unlink.
     */
    public void unlinkPaths(java.lang.String path) {
        getElement().callFunction("unlinkPaths", path);
    }

    /**
     * <p>
     * Description copied from corresponding location in WebComponent:
     * </p>
     * <p>
     * Removes a data path alias previously established with {@code _linkPaths}.
     * </p>
     * <p>
     * Note, the path to unlink should be the target ({@code to}) used when
     * linking the paths.
     * </p>
     * 
     * @param path
     *            Target path to unlink.
     */
    protected void unlinkPaths(elemental.json.JsonObject path) {
        getElement().callFunction("unlinkPaths", path);
    }

    /**
     * <p>
     * Description copied from corresponding location in WebComponent:
     * </p>
     * <p>
     * Notify that an array has changed.
     * </p>
     * <p>
     * Example:
     * </p>
     * 
     * <pre>
     * <code>this.items = [ {name: 'Jim'}, {name: 'Todd'}, {name: 'Bill'} ];
     * 	...
     * 	this.items.splice(1, 1, {name: 'Sam'});
     * 	this.items.push({name: 'Bob'});
     * 	this.notifySplices('items', [
     * 	  { index: 1, removed: [{name: 'Todd'}], addedCount: 1, object: this.items, type: 'splice' },
     * 	  { index: 3, removed: [], addedCount: 1, object: this.items, type: 'splice'}
     * 	]);
     * 	</code>
     * </pre>
     * 
     * @param path
     *            Path that should be notified.
     * @param splices
     *            Array of splice records indicating ordered changes that
     *            occurred to the array. Each record should have the following
     *            fields: index: index at which the change occurred removed:
     *            array of items that were removed from this index addedCount:
     *            number of new items added at this index object: a reference to
     *            the array in question type: the string literal 'splice'
     * 
     *            Note that splice records _must_ be normalized such that they
     *            are reported in index order (raw results from `Object.observe`
     *            are not ordered and must be normalized/merged before
     *            notifying).
     */
    protected void notifySplices(java.lang.String path, JsonArray splices) {
        getElement().callFunction("notifySplices", path, splices);
    }

    /**
     * <p>
     * Description copied from corresponding location in WebComponent:
     * </p>
     * <p>
     * Convenience method for reading a value from a path.
     * </p>
     * <p>
     * Note, if any part in the path is undefined, this method returns
     * {@code undefined} (this method does not throw when dereferencing
     * undefined paths).
     * </p>
     * <p>
     * This function is not supported by Flow because it returns a
     * <code>elemental.json.JsonObject</code>. Functions with return types
     * different than void are not supported at this moment.
     * 
     * @param path
     *            Path to the value to read. The path may be specified as a
     *            string (e.g. `foo.bar.baz`) or an array of path parts (e.g.
     *            `['foo.bar', 'baz']`). Note that bracketed expressions are not
     *            supported; string-based path parts must* be separated by dots.
     *            Note that when dereferencing array indices, the index may be
     *            used as a dotted part directly (e.g. `users.12.name` or
     *            `['users', 12, 'name']`).
     * @param root
     *            Root object from which the path is evaluated.
     */
    @NotSupported
    protected void get(elemental.json.JsonObject path,
            elemental.json.JsonObject root) {
    }

    /**
     * <p>
     * Description copied from corresponding location in WebComponent:
     * </p>
     * <p>
     * Convenience method for reading a value from a path.
     * </p>
     * <p>
     * Note, if any part in the path is undefined, this method returns
     * {@code undefined} (this method does not throw when dereferencing
     * undefined paths).
     * </p>
     * <p>
     * This function is not supported by Flow because it returns a
     * <code>elemental.json.JsonObject</code>. Functions with return types
     * different than void are not supported at this moment.
     * 
     * @param path
     *            Path to the value to read. The path may be specified as a
     *            string (e.g. `foo.bar.baz`) or an array of path parts (e.g.
     *            `['foo.bar', 'baz']`). Note that bracketed expressions are not
     *            supported; string-based path parts must* be separated by dots.
     *            Note that when dereferencing array indices, the index may be
     *            used as a dotted part directly (e.g. `users.12.name` or
     *            `['users', 12, 'name']`).
     * @param root
     *            Root object from which the path is evaluated.
     */
    @NotSupported
    protected void get(java.lang.String path, elemental.json.JsonObject root) {
    }

    /**
     * <p>
     * Description copied from corresponding location in WebComponent:
     * </p>
     * <p>
     * Convenience method for setting a value to a path and notifying any
     * elements bound to the same path.
     * </p>
     * <p>
     * Note, if any part in the path except for the last is undefined, this
     * method does nothing (this method does not throw when dereferencing
     * undefined paths).
     * </p>
     * 
     * @param path
     *            Path to the value to write. The path may be specified as a
     *            string (e.g. `'foo.bar.baz'`) or an array of path parts (e.g.
     *            `['foo.bar', 'baz']`). Note that bracketed expressions are not
     *            supported; string-based path parts must* be separated by dots.
     *            Note that when dereferencing array indices, the index may be
     *            used as a dotted part directly (e.g. `'users.12.name'` or
     *            `['users', 12, 'name']`).
     * @param value
     *            Value to set at the specified path.
     * @param root
     *            Root object from which the path is evaluated. When specified,
     *            no notification will occur.
     */
    protected void set(java.lang.String path, elemental.json.JsonObject value,
            elemental.json.JsonObject root) {
        getElement().callFunction("set", path, value, root);
    }

    /**
     * <p>
     * Description copied from corresponding location in WebComponent:
     * </p>
     * <p>
     * Convenience method for setting a value to a path and notifying any
     * elements bound to the same path.
     * </p>
     * <p>
     * Note, if any part in the path except for the last is undefined, this
     * method does nothing (this method does not throw when dereferencing
     * undefined paths).
     * </p>
     * 
     * @param path
     *            Path to the value to write. The path may be specified as a
     *            string (e.g. `'foo.bar.baz'`) or an array of path parts (e.g.
     *            `['foo.bar', 'baz']`). Note that bracketed expressions are not
     *            supported; string-based path parts must* be separated by dots.
     *            Note that when dereferencing array indices, the index may be
     *            used as a dotted part directly (e.g. `'users.12.name'` or
     *            `['users', 12, 'name']`).
     * @param value
     *            Value to set at the specified path.
     * @param root
     *            Root object from which the path is evaluated. When specified,
     *            no notification will occur.
     */
    protected void set(elemental.json.JsonObject path,
            elemental.json.JsonObject value, elemental.json.JsonObject root) {
        getElement().callFunction("set", path, value, root);
    }

    /**
     * <p>
     * Description copied from corresponding location in WebComponent:
     * </p>
     * <p>
     * Adds items onto the end of the array at the path specified.
     * </p>
     * <p>
     * The arguments after {@code path} and return value match that of
     * {@code Array.prototype.push}.
     * </p>
     * <p>
     * This method notifies other paths to the same array that a splice occurred
     * to the array.
     * </p>
     * <p>
     * This function is not supported by Flow because it returns a
     * <code>double</code>. Functions with return types different than void are
     * not supported at this moment.
     * 
     * @param path
     *            Path to array.
     * @param ...items Missing documentation!
     */
    @NotSupported
    protected void push(elemental.json.JsonObject path,
            elemental.json.JsonObject _Items) {
    }

    /**
     * <p>
     * Description copied from corresponding location in WebComponent:
     * </p>
     * <p>
     * Adds items onto the end of the array at the path specified.
     * </p>
     * <p>
     * The arguments after {@code path} and return value match that of
     * {@code Array.prototype.push}.
     * </p>
     * <p>
     * This method notifies other paths to the same array that a splice occurred
     * to the array.
     * </p>
     * <p>
     * This function is not supported by Flow because it returns a
     * <code>double</code>. Functions with return types different than void are
     * not supported at this moment.
     * 
     * @param path
     *            Path to array.
     * @param ...items Missing documentation!
     */
    @NotSupported
    protected void push(java.lang.String path,
            elemental.json.JsonObject _Items) {
    }

    /**
     * <p>
     * Description copied from corresponding location in WebComponent:
     * </p>
     * <p>
     * Removes an item from the end of array at the path specified.
     * </p>
     * <p>
     * The arguments after {@code path} and return value match that of
     * {@code Array.prototype.pop}.
     * </p>
     * <p>
     * This method notifies other paths to the same array that a splice occurred
     * to the array.
     * </p>
     * <p>
     * This function is not supported by Flow because it returns a
     * <code>elemental.json.JsonObject</code>. Functions with return types
     * different than void are not supported at this moment.
     * 
     * @param path
     *            Path to array.
     */
    @NotSupported
    protected void pop(java.lang.String path) {
    }

    /**
     * <p>
     * Description copied from corresponding location in WebComponent:
     * </p>
     * <p>
     * Removes an item from the end of array at the path specified.
     * </p>
     * <p>
     * The arguments after {@code path} and return value match that of
     * {@code Array.prototype.pop}.
     * </p>
     * <p>
     * This method notifies other paths to the same array that a splice occurred
     * to the array.
     * </p>
     * <p>
     * This function is not supported by Flow because it returns a
     * <code>elemental.json.JsonObject</code>. Functions with return types
     * different than void are not supported at this moment.
     * 
     * @param path
     *            Path to array.
     */
    @NotSupported
    protected void pop(elemental.json.JsonObject path) {
    }

    /**
     * <p>
     * Description copied from corresponding location in WebComponent:
     * </p>
     * <p>
     * Starting from the start index specified, removes 0 or more items from the
     * array and inserts 0 or more new items in their place.
     * </p>
     * <p>
     * The arguments after {@code path} and return value match that of
     * {@code Array.prototype.splice}.
     * </p>
     * <p>
     * This method notifies other paths to the same array that a splice occurred
     * to the array.
     * </p>
     * <p>
     * This function is not supported by Flow because it returns a
     * <code>elemental.json.JsonArray</code>. Functions with return types
     * different than void are not supported at this moment.
     * 
     * @param path
     *            Path to array.
     * @param start
     *            Index from which to start removing/inserting.
     * @param deleteCount
     *            Number of items to remove.
     * @param ...items Missing documentation!
     */
    @NotSupported
    protected void splice(elemental.json.JsonObject path, double start,
            double deleteCount, elemental.json.JsonObject _Items) {
    }

    /**
     * <p>
     * Description copied from corresponding location in WebComponent:
     * </p>
     * <p>
     * Starting from the start index specified, removes 0 or more items from the
     * array and inserts 0 or more new items in their place.
     * </p>
     * <p>
     * The arguments after {@code path} and return value match that of
     * {@code Array.prototype.splice}.
     * </p>
     * <p>
     * This method notifies other paths to the same array that a splice occurred
     * to the array.
     * </p>
     * <p>
     * This function is not supported by Flow because it returns a
     * <code>elemental.json.JsonArray</code>. Functions with return types
     * different than void are not supported at this moment.
     * 
     * @param path
     *            Path to array.
     * @param start
     *            Index from which to start removing/inserting.
     * @param deleteCount
     *            Number of items to remove.
     * @param ...items Missing documentation!
     */
    @NotSupported
    protected void splice(java.lang.String path, double start,
            double deleteCount, elemental.json.JsonObject _Items) {
    }

    /**
     * <p>
     * Description copied from corresponding location in WebComponent:
     * </p>
     * <p>
     * Removes an item from the beginning of array at the path specified.
     * </p>
     * <p>
     * The arguments after {@code path} and return value match that of
     * {@code Array.prototype.pop}.
     * </p>
     * <p>
     * This method notifies other paths to the same array that a splice occurred
     * to the array.
     * </p>
     * <p>
     * This function is not supported by Flow because it returns a
     * <code>elemental.json.JsonObject</code>. Functions with return types
     * different than void are not supported at this moment.
     * 
     * @param path
     *            Path to array.
     */
    @NotSupported
    protected void shift(java.lang.String path) {
    }

    /**
     * <p>
     * Description copied from corresponding location in WebComponent:
     * </p>
     * <p>
     * Removes an item from the beginning of array at the path specified.
     * </p>
     * <p>
     * The arguments after {@code path} and return value match that of
     * {@code Array.prototype.pop}.
     * </p>
     * <p>
     * This method notifies other paths to the same array that a splice occurred
     * to the array.
     * </p>
     * <p>
     * This function is not supported by Flow because it returns a
     * <code>elemental.json.JsonObject</code>. Functions with return types
     * different than void are not supported at this moment.
     * 
     * @param path
     *            Path to array.
     */
    @NotSupported
    protected void shift(elemental.json.JsonObject path) {
    }

    /**
     * <p>
     * Description copied from corresponding location in WebComponent:
     * </p>
     * <p>
     * Adds items onto the beginning of the array at the path specified.
     * </p>
     * <p>
     * The arguments after {@code path} and return value match that of
     * {@code Array.prototype.push}.
     * </p>
     * <p>
     * This method notifies other paths to the same array that a splice occurred
     * to the array.
     * </p>
     * <p>
     * This function is not supported by Flow because it returns a
     * <code>double</code>. Functions with return types different than void are
     * not supported at this moment.
     * 
     * @param path
     *            Path to array.
     * @param ...items Missing documentation!
     */
    @NotSupported
    protected void unshift(elemental.json.JsonObject path,
            elemental.json.JsonObject _Items) {
    }

    /**
     * <p>
     * Description copied from corresponding location in WebComponent:
     * </p>
     * <p>
     * Adds items onto the beginning of the array at the path specified.
     * </p>
     * <p>
     * The arguments after {@code path} and return value match that of
     * {@code Array.prototype.push}.
     * </p>
     * <p>
     * This method notifies other paths to the same array that a splice occurred
     * to the array.
     * </p>
     * <p>
     * This function is not supported by Flow because it returns a
     * <code>double</code>. Functions with return types different than void are
     * not supported at this moment.
     * 
     * @param path
     *            Path to array.
     * @param ...items Missing documentation!
     */
    @NotSupported
    protected void unshift(java.lang.String path,
            elemental.json.JsonObject _Items) {
    }

    /**
     * <p>
     * Description copied from corresponding location in WebComponent:
     * </p>
     * <p>
     * Notify that a path has changed.
     * </p>
     * <p>
     * Example:
     * </p>
     * 
     * <pre>
     * <code>this.item.user.name = 'Bob';
     * 	this.notifyPath('item.user.name');
     * 	</code>
     * </pre>
     * 
     * @param path
     *            Path that should be notified.
     * @param value
     *            Value at the path (optional).
     */
    protected void notifyPath(java.lang.String path,
            elemental.json.JsonObject value) {
        getElement().callFunction("notifyPath", path, value);
    }

    /**
     * <p>
     * Description copied from corresponding location in WebComponent:
     * </p>
     * <p>
     * When using the ShadyCSS scoping and custom property shim, causes all
     * shimmed styles in this element (and its subtree) to be updated based on
     * current custom property values.
     * </p>
     * <p>
     * The optional parameter overrides inline custom property styles with an
     * object of properties where the keys are CSS properties, and the values
     * are strings.
     * </p>
     * <p>
     * Example: {@code this.updateStyles( '--color': 'blue'})}
     * </p>
     * <p>
     * These properties are retained unless a value of {@code null} is set.
     * </p>
     * 
     * @param properties
     *            Bag of custom property key/values to apply to this element.
     */
    protected void updateStyles(elemental.json.JsonObject properties) {
        getElement().callFunction("updateStyles", properties);
    }

    /**
     * <p>
     * Description copied from corresponding location in WebComponent:
     * </p>
     * <p>
     * Rewrites a given URL relative to a base URL. The base URL defaults to the
     * original location of the document containing the {@code dom-module} for
     * this element. This method will return the same URL before and after
     * bundling.
     * </p>
     * <p>
     * This function is not supported by Flow because it returns a
     * <code>java.lang.String</code>. Functions with return types different than
     * void are not supported at this moment.
     * 
     * @param url
     *            URL to resolve.
     * @param base
     *            Optional base URL to resolve against, defaults to the
     *            element's `importPath`
     */
    @NotSupported
    protected void resolveUrl(java.lang.String url,
            elemental.json.JsonObject base) {
    }

    /**
     * <p>
     * Description copied from corresponding location in WebComponent:
     * </p>
     * <p>
     * Gets the index of the item with the provided label.
     * </p>
     * <p>
     * This function is not supported by Flow because it returns a
     * <code>double</code>. Functions with return types different than void are
     * not supported at this moment.
     * 
     * @param label
     *            Missing documentation!
     */
    @NotSupported
    protected void indexOfLabel(elemental.json.JsonObject label) {
    }

    /**
     * <p>
     * Description copied from corresponding location in WebComponent:
     * </p>
     * <p>
     * Gets the label string for the item based on the {@code _itemLabelPath}.
     * </p>
     * <p>
     * This function is not supported by Flow because it returns a
     * <code>java.lang.String</code>. Functions with return types different than
     * void are not supported at this moment.
     * 
     * @param item
     *            Missing documentation!
     */
    @NotSupported
    protected void getItemLabel(elemental.json.JsonObject item) {
    }

    public void ensureItemsRendered() {
        getElement().callFunction("ensureItemsRendered");
    }

    public void adjustScrollPosition() {
        getElement().callFunction("adjustScrollPosition");
    }

    public void updateViewportBoundaries() {
        getElement().callFunction("updateViewportBoundaries");
    }
}<|MERGE_RESOLUTION|>--- conflicted
+++ resolved
@@ -15,15 +15,17 @@
  */
 package com.vaadin.ui.combobox;
 
+import javax.annotation.Generated;
+
 import com.vaadin.ui.Component;
+import com.vaadin.ui.Tag;
 import com.vaadin.ui.common.ComponentSupplier;
 import com.vaadin.ui.common.HasStyle;
-import javax.annotation.Generated;
-import com.vaadin.ui.Tag;
 import com.vaadin.ui.common.HtmlImport;
+import com.vaadin.ui.common.NotSupported;
+
+import elemental.json.JsonArray;
 import elemental.json.JsonObject;
-import elemental.json.JsonArray;
-import com.vaadin.ui.common.NotSupported;
 
 /**
  * <p>
@@ -268,8 +270,7 @@
      * @param from
      *            Source path to link.
      */
-    protected void linkPaths(elemental.json.JsonObject to,
-            elemental.json.JsonObject from) {
+    public void linkPaths(java.lang.String to, java.lang.String from) {
         getElement().callFunction("linkPaths", to, from);
     }
 
@@ -287,8 +288,8 @@
      * @param from
      *            Source path to link.
      */
-    protected void linkPaths(elemental.json.JsonObject to,
-            java.lang.String from) {
+    protected void linkPaths(java.lang.String to,
+            elemental.json.JsonObject from) {
         getElement().callFunction("linkPaths", to, from);
     }
 
@@ -306,13 +307,8 @@
      * @param from
      *            Source path to link.
      */
-<<<<<<< HEAD
     protected void linkPaths(elemental.json.JsonObject to,
             java.lang.String from) {
-=======
-    protected void linkPaths(java.lang.String to,
-            elemental.json.JsonObject from) {
->>>>>>> 9603a3a1
         getElement().callFunction("linkPaths", to, from);
     }
 
@@ -330,12 +326,8 @@
      * @param from
      *            Source path to link.
      */
-<<<<<<< HEAD
     protected void linkPaths(elemental.json.JsonObject to,
             elemental.json.JsonObject from) {
-=======
-    public void linkPaths(java.lang.String to, java.lang.String from) {
->>>>>>> 9603a3a1
         getElement().callFunction("linkPaths", to, from);
     }
 
@@ -390,14 +382,14 @@
      * 
      * <pre>
      * <code>this.items = [ {name: 'Jim'}, {name: 'Todd'}, {name: 'Bill'} ];
-     * 	...
-     * 	this.items.splice(1, 1, {name: 'Sam'});
-     * 	this.items.push({name: 'Bob'});
-     * 	this.notifySplices('items', [
-     * 	  { index: 1, removed: [{name: 'Todd'}], addedCount: 1, object: this.items, type: 'splice' },
-     * 	  { index: 3, removed: [], addedCount: 1, object: this.items, type: 'splice'}
-     * 	]);
-     * 	</code>
+     *  ...
+     *  this.items.splice(1, 1, {name: 'Sam'});
+     *  this.items.push({name: 'Bob'});
+     *  this.notifySplices('items', [
+     *    { index: 1, removed: [{name: 'Todd'}], addedCount: 1, object: this.items, type: 'splice' },
+     *    { index: 3, removed: [], addedCount: 1, object: this.items, type: 'splice'}
+     *  ]);
+     *  </code>
      * </pre>
      * 
      * @param path
@@ -448,8 +440,7 @@
      *            Root object from which the path is evaluated.
      */
     @NotSupported
-    protected void get(elemental.json.JsonObject path,
-            elemental.json.JsonObject root) {
+    protected void get(java.lang.String path, elemental.json.JsonObject root) {
     }
 
     /**
@@ -481,7 +472,8 @@
      *            Root object from which the path is evaluated.
      */
     @NotSupported
-    protected void get(java.lang.String path, elemental.json.JsonObject root) {
+    protected void get(elemental.json.JsonObject path,
+            elemental.json.JsonObject root) {
     }
 
     /**
@@ -575,7 +567,7 @@
      * @param ...items Missing documentation!
      */
     @NotSupported
-    protected void push(elemental.json.JsonObject path,
+    protected void push(java.lang.String path,
             elemental.json.JsonObject _Items) {
     }
 
@@ -604,7 +596,7 @@
      * @param ...items Missing documentation!
      */
     @NotSupported
-    protected void push(java.lang.String path,
+    protected void push(elemental.json.JsonObject path,
             elemental.json.JsonObject _Items) {
     }
 
@@ -692,7 +684,7 @@
      * @param ...items Missing documentation!
      */
     @NotSupported
-    protected void splice(elemental.json.JsonObject path, double start,
+    protected void splice(java.lang.String path, double start,
             double deleteCount, elemental.json.JsonObject _Items) {
     }
 
@@ -726,7 +718,7 @@
      * @param ...items Missing documentation!
      */
     @NotSupported
-    protected void splice(java.lang.String path, double start,
+    protected void splice(elemental.json.JsonObject path, double start,
             double deleteCount, elemental.json.JsonObject _Items) {
     }
 
@@ -809,6 +801,35 @@
      * @param ...items Missing documentation!
      */
     @NotSupported
+    protected void unshift(java.lang.String path,
+            elemental.json.JsonObject _Items) {
+    }
+
+    /**
+     * <p>
+     * Description copied from corresponding location in WebComponent:
+     * </p>
+     * <p>
+     * Adds items onto the beginning of the array at the path specified.
+     * </p>
+     * <p>
+     * The arguments after {@code path} and return value match that of
+     * {@code Array.prototype.push}.
+     * </p>
+     * <p>
+     * This method notifies other paths to the same array that a splice occurred
+     * to the array.
+     * </p>
+     * <p>
+     * This function is not supported by Flow because it returns a
+     * <code>double</code>. Functions with return types different than void are
+     * not supported at this moment.
+     * 
+     * @param path
+     *            Path to array.
+     * @param ...items Missing documentation!
+     */
+    @NotSupported
     protected void unshift(elemental.json.JsonObject path,
             elemental.json.JsonObject _Items) {
     }
@@ -818,35 +839,6 @@
      * Description copied from corresponding location in WebComponent:
      * </p>
      * <p>
-     * Adds items onto the beginning of the array at the path specified.
-     * </p>
-     * <p>
-     * The arguments after {@code path} and return value match that of
-     * {@code Array.prototype.push}.
-     * </p>
-     * <p>
-     * This method notifies other paths to the same array that a splice occurred
-     * to the array.
-     * </p>
-     * <p>
-     * This function is not supported by Flow because it returns a
-     * <code>double</code>. Functions with return types different than void are
-     * not supported at this moment.
-     * 
-     * @param path
-     *            Path to array.
-     * @param ...items Missing documentation!
-     */
-    @NotSupported
-    protected void unshift(java.lang.String path,
-            elemental.json.JsonObject _Items) {
-    }
-
-    /**
-     * <p>
-     * Description copied from corresponding location in WebComponent:
-     * </p>
-     * <p>
      * Notify that a path has changed.
      * </p>
      * <p>
@@ -855,8 +847,8 @@
      * 
      * <pre>
      * <code>this.item.user.name = 'Bob';
-     * 	this.notifyPath('item.user.name');
-     * 	</code>
+     *  this.notifyPath('item.user.name');
+     *  </code>
      * </pre>
      * 
      * @param path
