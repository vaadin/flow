--- conflicted
+++ resolved
@@ -19,19 +19,11 @@
 import com.vaadin.ui.common.ComponentSupplier;
 import com.vaadin.ui.common.HasStyle;
 import javax.annotation.Generated;
-<<<<<<< HEAD
-import com.vaadin.annotations.Tag;
-import com.vaadin.annotations.HtmlImport;
-import elemental.json.JsonArray;
-import com.vaadin.annotations.Synchronize;
-import com.vaadin.components.data.HasValue;
-=======
 import com.vaadin.ui.event.Tag;
 import com.vaadin.ui.common.HtmlImport;
 import com.vaadin.ui.event.Synchronize;
 import com.vaadin.ui.common.HasValue;
 import elemental.json.JsonArray;
->>>>>>> 317160c6
 import elemental.json.JsonObject;
 import com.vaadin.ui.common.NotSupported;
 import com.vaadin.ui.event.DomEvent;
@@ -69,7 +61,8 @@
  * triggered.
  * </p>
  * <p>
- * This element can be used within an {@code iron-form}.
+ * This element is also extended with the {@code IronFormElementBehavior} to
+ * enable usage within an {@code iron-form}.
  * </p>
  * <h3>Item Template</h3>
  * <p>
@@ -138,8 +131,7 @@
  * </table>
  */
 @Generated({"Generator: com.vaadin.generator.ComponentGenerator#0.1-SNAPSHOT",
-		"WebComponent: Vaadin.ComboBoxElement#3.0.0-alpha3",
-		"Flow#0.1-SNAPSHOT"})
+		"WebComponent: vaadin-combo-box#2.0.0", "Flow#0.1-SNAPSHOT"})
 @Tag("vaadin-combo-box")
 @HtmlImport("frontend://bower_components/vaadin-combo-box/vaadin-combo-box.html")
 public class GeneratedVaadinComboBox<R extends GeneratedVaadinComboBox<R>>
@@ -155,12 +147,170 @@
 	 * Description copied from corresponding location in WebComponent:
 	 * </p>
 	 * <p>
+	 * Name of the validator to use.
+	 * <p>
+	 * This property is not synchronized automatically from the client side, so
+	 * the returned value may not be the same as in client side.
+	 * </p>
+	 */
+	public String getValidator() {
+		return getElement().getProperty("validator");
+	}
+
+	/**
+	 * <p>
+	 * Description copied from corresponding location in WebComponent:
+	 * </p>
+	 * <p>
+	 * Name of the validator to use.
+	 * </p>
+	 * 
+	 * @param validator
+	 *            the String value to set
+	 */
+	public void setValidator(java.lang.String validator) {
+		getElement().setProperty("validator",
+				validator == null ? "" : validator);
+	}
+
+	/**
+	 * <p>
+	 * Description copied from corresponding location in WebComponent:
+	 * </p>
+	 * <p>
+	 * True if the last call to {@code validate} is invalid.
+	 * <p>
+	 * This property is synchronized automatically from client side when a
+	 * 'invalid-changed' event happens.
+	 * </p>
+	 */
+	@Synchronize(property = "invalid", value = "invalid-changed")
+	public boolean isInvalid() {
+		return getElement().getProperty("invalid", false);
+	}
+
+	/**
+	 * <p>
+	 * Description copied from corresponding location in WebComponent:
+	 * </p>
+	 * <p>
+	 * True if the last call to {@code validate} is invalid.
+	 * </p>
+	 * 
+	 * @param invalid
+	 *            the boolean value to set
+	 */
+	public void setInvalid(boolean invalid) {
+		getElement().setProperty("invalid", invalid);
+	}
+
+	/**
+	 * This property is not synchronized automatically from the client side, so
+	 * the returned value may not be the same as in client side.
+	 */
+	public String getName() {
+		return getElement().getProperty("name");
+	}
+
+	/**
+	 * @param name
+	 *            the String value to set
+	 */
+	public void setName(java.lang.String name) {
+		getElement().setProperty("name", name == null ? "" : name);
+	}
+
+	/**
+	 * <p>
+	 * Description copied from corresponding location in WebComponent:
+	 * </p>
+	 * <p>
+	 * The {@code String} value for the selected item of the combo box. Provides
+	 * the value for {@code iron-form}.
+	 * </p>
+	 * <p>
+	 * When there’s no item selected, the value is an empty string.
+	 * </p>
+	 * <p>
+	 * Use {@code selectedItem} property to get the raw selected item from the
+	 * {@code items} array.
+	 * <p>
+	 * This property is synchronized automatically from client side when a
+	 * 'value-changed' event happens.
+	 * </p>
+	 */
+	@Synchronize(property = "value", value = "value-changed")
+	@Override
+	public String getValue() {
+		return getElement().getProperty("value");
+	}
+
+	/**
+	 * <p>
+	 * Description copied from corresponding location in WebComponent:
+	 * </p>
+	 * <p>
+	 * The {@code String} value for the selected item of the combo box. Provides
+	 * the value for {@code iron-form}.
+	 * </p>
+	 * <p>
+	 * When there’s no item selected, the value is an empty string.
+	 * </p>
+	 * <p>
+	 * Use {@code selectedItem} property to get the raw selected item from the
+	 * {@code items} array.
+	 * </p>
+	 * 
+	 * @param value
+	 *            the String value to set
+	 */
+	@Override
+	public void setValue(java.lang.String value) {
+		getElement().setProperty("value", value == null ? "" : value);
+	}
+
+	/**
+	 * <p>
+	 * Description copied from corresponding location in WebComponent:
+	 * </p>
+	 * <p>
+	 * Set to true to mark the input as required.
+	 * <p>
+	 * This property is not synchronized automatically from the client side, so
+	 * the returned value may not be the same as in client side.
+	 * </p>
+	 */
+	public boolean isRequired() {
+		return getElement().getProperty("required", false);
+	}
+
+	/**
+	 * <p>
+	 * Description copied from corresponding location in WebComponent:
+	 * </p>
+	 * <p>
+	 * Set to true to mark the input as required.
+	 * </p>
+	 * 
+	 * @param required
+	 *            the boolean value to set
+	 */
+	public void setRequired(boolean required) {
+		getElement().setProperty("required", required);
+	}
+
+	/**
+	 * <p>
+	 * Description copied from corresponding location in WebComponent:
+	 * </p>
+	 * <p>
 	 * True if the dropdown is open, false otherwise.
 	 * <p>
-	 * This property is not synchronized automatically from the client side, so
-	 * the returned value may not be the same as in client side.
-	 * </p>
-	 */
+	 * This property is synchronized automatically from client side when a
+	 * 'opened-changed' event happens.
+	 * </p>
+	 */
+	@Synchronize(property = "opened", value = "opened-changed")
 	public boolean isOpened() {
 		return getElement().getProperty("opened", false);
 	}
@@ -333,55 +483,6 @@
 	 * Description copied from corresponding location in WebComponent:
 	 * </p>
 	 * <p>
-	 * The {@code String} value for the selected item of the combo box. Provides
-	 * the value for {@code iron-form}.
-	 * </p>
-	 * <p>
-	 * When there’s no item selected, the value is an empty string.
-	 * </p>
-	 * <p>
-	 * Use {@code selectedItem} property to get the raw selected item from the
-	 * {@code items} array.
-	 * <p>
-	 * This property is synchronized automatically from client side when a
-	 * 'value-changed' event happens.
-	 * </p>
-	 */
-	@Synchronize(property = "value", value = "value-changed")
-	@Override
-	public String getValue() {
-		return getElement().getProperty("value");
-	}
-
-	/**
-	 * <p>
-	 * Description copied from corresponding location in WebComponent:
-	 * </p>
-	 * <p>
-	 * The {@code String} value for the selected item of the combo box. Provides
-	 * the value for {@code iron-form}.
-	 * </p>
-	 * <p>
-	 * When there’s no item selected, the value is an empty string.
-	 * </p>
-	 * <p>
-	 * Use {@code selectedItem} property to get the raw selected item from the
-	 * {@code items} array.
-	 * </p>
-	 * 
-	 * @param value
-	 *            the String value to set
-	 */
-	@Override
-	public void setValue(java.lang.String value) {
-		getElement().setProperty("value", value == null ? "" : value);
-	}
-
-	/**
-	 * <p>
-	 * Description copied from corresponding location in WebComponent:
-	 * </p>
-	 * <p>
 	 * A read-only property indicating whether this combo box has a value
 	 * selected or not. It can be used for example in styling of the component.
 	 * <p>
@@ -432,10 +533,11 @@
 	 * <p>
 	 * Filtering string the user has typed into the input field.
 	 * <p>
-	 * This property is not synchronized automatically from the client side, so
-	 * the returned value may not be the same as in client side.
-	 * </p>
-	 */
+	 * This property is synchronized automatically from client side when a
+	 * 'filter-changed' event happens.
+	 * </p>
+	 */
+	@Synchronize(property = "filter", value = "filter-changed")
 	public String getFilter() {
 		return getElement().getProperty("filter");
 	}
@@ -601,66 +703,6 @@
 	 * Description copied from corresponding location in WebComponent:
 	 * </p>
 	 * <p>
-	 * Set to true to mark the input as required.
-	 * <p>
-	 * This property is not synchronized automatically from the client side, so
-	 * the returned value may not be the same as in client side.
-	 * </p>
-	 */
-	public boolean isRequired() {
-		return getElement().getProperty("required", false);
-	}
-
-	/**
-	 * <p>
-	 * Description copied from corresponding location in WebComponent:
-	 * </p>
-	 * <p>
-	 * Set to true to mark the input as required.
-	 * </p>
-	 * 
-	 * @param required
-	 *            the boolean value to set
-	 */
-	public void setRequired(boolean required) {
-		getElement().setProperty("required", required);
-	}
-
-	/**
-	 * <p>
-	 * Description copied from corresponding location in WebComponent:
-	 * </p>
-	 * <p>
-	 * The name of this element.
-	 * <p>
-	 * This property is not synchronized automatically from the client side, so
-	 * the returned value may not be the same as in client side.
-	 * </p>
-	 */
-	public String getName() {
-		return getElement().getProperty("name");
-	}
-
-	/**
-	 * <p>
-	 * Description copied from corresponding location in WebComponent:
-	 * </p>
-	 * <p>
-	 * The name of this element.
-	 * </p>
-	 * 
-	 * @param name
-	 *            the String value to set
-	 */
-	public void setName(java.lang.String name) {
-		getElement().setProperty("name", name == null ? "" : name);
-	}
-
-	/**
-	 * <p>
-	 * Description copied from corresponding location in WebComponent:
-	 * </p>
-	 * <p>
 	 * The label for this element.
 	 * <p>
 	 * This property is not synchronized automatically from the client side, so
@@ -744,6 +786,36 @@
 	 */
 	public void setAlwaysFloatLabel(boolean alwaysFloatLabel) {
 		getElement().setProperty("alwaysFloatLabel", alwaysFloatLabel);
+	}
+
+	/**
+	 * <p>
+	 * Description copied from corresponding location in WebComponent:
+	 * </p>
+	 * <p>
+	 * Set to true to auto-validate the input value.
+	 * <p>
+	 * This property is not synchronized automatically from the client side, so
+	 * the returned value may not be the same as in client side.
+	 * </p>
+	 */
+	public boolean isAutoValidate() {
+		return getElement().getProperty("autoValidate", false);
+	}
+
+	/**
+	 * <p>
+	 * Description copied from corresponding location in WebComponent:
+	 * </p>
+	 * <p>
+	 * Set to true to auto-validate the input value.
+	 * </p>
+	 * 
+	 * @param autoValidate
+	 *            the boolean value to set
+	 */
+	public void setAutoValidate(boolean autoValidate) {
+		getElement().setProperty("autoValidate", autoValidate);
 	}
 
 	/**
@@ -967,6 +1039,97 @@
 	}
 
 	/**
+	 * @return It would return a boolean
+	 */
+	@NotSupported
+	protected void hasValidator() {
+	}
+
+	/**
+	 * <p>
+	 * Description copied from corresponding location in WebComponent:
+	 * </p>
+	 * <p>
+	 * Returns true if the {@code value} is valid, and updates {@code invalid}.
+	 * If you want your element to have custom validation logic, do not override
+	 * this method; override {@code _getValidity(value)} instead.
+	 * </p>
+	 * 
+	 * @param value
+	 *            Deprecated: The value to be validated. By default, it is
+	 *            passed to the validator's `validate()` function, if a
+	 *            validator is set. If this argument is not specified, then the
+	 *            element's `value` property is used, if it exists.
+	 * @return It would return a boolean
+	 */
+	@NotSupported
+	protected void validate(elemental.json.JsonObject value) {
+	}
+
+	/**
+	 * <p>
+	 * Description copied from corresponding location in WebComponent:
+	 * </p>
+	 * <p>
+	 * Generates an anonymous {@code TemplateInstance} class (stored as
+	 * {@code this.ctor}) for the provided template. This method should be
+	 * called once per template to prepare an element for stamping the template,
+	 * followed by {@code stamp} to create new instances of the template.
+	 * </p>
+	 * 
+	 * @param template
+	 *            Template to prepare
+	 * @param mutableData
+	 *            When `true`, the generated class will skip strict
+	 *            dirty-checking for objects and arrays (always consider them to
+	 *            be "dirty"). Defaults to false.
+	 */
+	protected void templatize(elemental.json.JsonObject template,
+			elemental.json.JsonObject mutableData) {
+		getElement().callFunction("templatize", template, mutableData);
+	}
+
+	/**
+	 * <p>
+	 * Description copied from corresponding location in WebComponent:
+	 * </p>
+	 * <p>
+	 * Creates an instance of the template prepared by {@code templatize}. The
+	 * object returned is an instance of the anonymous class generated by
+	 * {@code templatize} whose {@code root} property is a document fragment
+	 * containing newly cloned template content, and which has property
+	 * accessors corresponding to properties referenced in template bindings.
+	 * </p>
+	 * 
+	 * @param model
+	 *            Object containing initial property values to populate into the
+	 *            template bindings.
+	 * @return It would return a interface elemental.json.JsonObject
+	 */
+	@NotSupported
+	protected void stamp(elemental.json.JsonObject model) {
+	}
+
+	/**
+	 * <p>
+	 * Description copied from corresponding location in WebComponent:
+	 * </p>
+	 * <p>
+	 * Returns the template &quot;model&quot; ({@code TemplateInstance})
+	 * associated with a given element, which serves as the binding scope for
+	 * the template instance the element is contained in. A template model
+	 * should be used to manipulate data associated with this template instance.
+	 * </p>
+	 * 
+	 * @param el
+	 *            Element for which to return a template model.
+	 * @return It would return a interface elemental.json.JsonObject
+	 */
+	@NotSupported
+	protected void modelForElement(elemental.json.JsonObject el) {
+	}
+
+	/**
 	 * <p>
 	 * Description copied from corresponding location in WebComponent:
 	 * </p>
@@ -1007,42 +1170,6 @@
 	 * Description copied from corresponding location in WebComponent:
 	 * </p>
 	 * <p>
-	 * Returns true if {@code value} is valid, and sets the {@code invalid} flag
-	 * appropriatelly.
-	 * </p>
-	 * 
-	 * @param value
-	 *            Missing documentation!
-	 * @return It would return a boolean
-	 */
-	@NotSupported
-	protected void validate(elemental.json.JsonObject value) {
-	}
-
-	/**
-	 * <p>
-	 * Description copied from corresponding location in WebComponent:
-	 * </p>
-	 * <p>
-	 * Returns true if the current input value satisfies all constraints (if
-	 * any)
-	 * </p>
-	 * <p>
-	 * You can override the {@code checkValidity} method for custom validations.
-	 * </p>
-	 * 
-	 * @param value
-	 *            Missing documentation!
-	 */
-	protected void checkValidity(elemental.json.JsonObject value) {
-		getElement().callFunction("checkValidity", value);
-	}
-
-	/**
-	 * <p>
-	 * Description copied from corresponding location in WebComponent:
-	 * </p>
-	 * <p>
 	 * Sets focus on the input field.
 	 * </p>
 	 */
@@ -1062,40 +1189,108 @@
 		getElement().callFunction("blur");
 	}
 
-	@DomEvent("change")
-	public static class ChangeEvent<R extends GeneratedVaadinComboBox<R>>
+	@DomEvent("invalid-changed")
+	public static class InvalidChangeEvent<R extends GeneratedVaadinComboBox<R>>
 			extends
 				ComponentEvent<R> {
-		public ChangeEvent(R source, boolean fromClient) {
+		public InvalidChangeEvent(R source, boolean fromClient) {
 			super(source, fromClient);
 		}
 	}
 
-	public Registration addChangeListener(
-			ComponentEventListener<ChangeEvent<R>> listener) {
-		return addListener(ChangeEvent.class, (ComponentEventListener) listener);
-	}
-
-	@DomEvent("custom-value-set")
-	public static class CustomValueSetEvent<R extends GeneratedVaadinComboBox<R>>
+	public Registration addInvalidChangeListener(
+			ComponentEventListener<InvalidChangeEvent<R>> listener) {
+		return addListener(InvalidChangeEvent.class,
+				(ComponentEventListener) listener);
+	}
+
+	@DomEvent("iron-form-element-register")
+	public static class IronFormElementRegisterEvent<R extends GeneratedVaadinComboBox<R>>
 			extends
 				ComponentEvent<R> {
-		private final String detail;
-
-		public CustomValueSetEvent(R source, boolean fromClient,
-				@EventData("event.detail") java.lang.String detail) {
+		public IronFormElementRegisterEvent(R source, boolean fromClient) {
 			super(source, fromClient);
-			this.detail = detail;
-		}
-
-		public String getDetail() {
-			return detail;
-		}
-	}
-
-	public Registration addCustomValueSetListener(
-			ComponentEventListener<CustomValueSetEvent<R>> listener) {
-		return addListener(CustomValueSetEvent.class,
+		}
+	}
+
+	public Registration addIronFormElementRegisterListener(
+			ComponentEventListener<IronFormElementRegisterEvent<R>> listener) {
+		return addListener(IronFormElementRegisterEvent.class,
+				(ComponentEventListener) listener);
+	}
+
+	@DomEvent("iron-form-element-unregister")
+	public static class IronFormElementUnregisterEvent<R extends GeneratedVaadinComboBox<R>>
+			extends
+				ComponentEvent<R> {
+		public IronFormElementUnregisterEvent(R source, boolean fromClient) {
+			super(source, fromClient);
+		}
+	}
+
+	public Registration addIronFormElementUnregisterListener(
+			ComponentEventListener<IronFormElementUnregisterEvent<R>> listener) {
+		return addListener(IronFormElementUnregisterEvent.class,
+				(ComponentEventListener) listener);
+	}
+
+	@DomEvent("vaadin-dropdown-closed")
+	public static class VaadinDropdownClosedEvent<R extends GeneratedVaadinComboBox<R>>
+			extends
+				ComponentEvent<R> {
+		public VaadinDropdownClosedEvent(R source, boolean fromClient) {
+			super(source, fromClient);
+		}
+	}
+
+	public Registration addVaadinDropdownClosedListener(
+			ComponentEventListener<VaadinDropdownClosedEvent<R>> listener) {
+		return addListener(VaadinDropdownClosedEvent.class,
+				(ComponentEventListener) listener);
+	}
+
+	@DomEvent("vaadin-dropdown-opened")
+	public static class VaadinDropdownOpenedEvent<R extends GeneratedVaadinComboBox<R>>
+			extends
+				ComponentEvent<R> {
+		public VaadinDropdownOpenedEvent(R source, boolean fromClient) {
+			super(source, fromClient);
+		}
+	}
+
+	public Registration addVaadinDropdownOpenedListener(
+			ComponentEventListener<VaadinDropdownOpenedEvent<R>> listener) {
+		return addListener(VaadinDropdownOpenedEvent.class,
+				(ComponentEventListener) listener);
+	}
+
+	@DomEvent("opened-changed")
+	public static class OpenedChangeEvent<R extends GeneratedVaadinComboBox<R>>
+			extends
+				ComponentEvent<R> {
+		public OpenedChangeEvent(R source, boolean fromClient) {
+			super(source, fromClient);
+		}
+	}
+
+	public Registration addOpenedChangeListener(
+			ComponentEventListener<OpenedChangeEvent<R>> listener) {
+		return addListener(OpenedChangeEvent.class,
+				(ComponentEventListener) listener);
+	}
+
+	@DomEvent("filter-changed")
+	public static class FilterChangeEvent<R extends GeneratedVaadinComboBox<R>>
+			extends
+				ComponentEvent<R> {
+		public FilterChangeEvent(R source, boolean fromClient) {
+			super(source, fromClient);
+		}
+	}
+
+	public Registration addFilterChangeListener(
+			ComponentEventListener<FilterChangeEvent<R>> listener) {
+		return addListener(FilterChangeEvent.class,
 				(ComponentEventListener) listener);
 	}
 
@@ -1128,6 +1323,43 @@
 	public Registration addSelectedItemChangeListener(
 			ComponentEventListener<SelectedItemChangeEvent<R>> listener) {
 		return addListener(SelectedItemChangeEvent.class,
+				(ComponentEventListener) listener);
+	}
+
+	@DomEvent("change")
+	public static class ChangeEvent<R extends GeneratedVaadinComboBox<R>>
+			extends
+				ComponentEvent<R> {
+		public ChangeEvent(R source, boolean fromClient) {
+			super(source, fromClient);
+		}
+	}
+
+	public Registration addChangeListener(
+			ComponentEventListener<ChangeEvent<R>> listener) {
+		return addListener(ChangeEvent.class, (ComponentEventListener) listener);
+	}
+
+	@DomEvent("custom-value-set")
+	public static class CustomValueSetEvent<R extends GeneratedVaadinComboBox<R>>
+			extends
+				ComponentEvent<R> {
+		private final String detail;
+
+		public CustomValueSetEvent(R source, boolean fromClient,
+				@EventData("event.detail") java.lang.String detail) {
+			super(source, fromClient);
+			this.detail = detail;
+		}
+
+		public String getDetail() {
+			return detail;
+		}
+	}
+
+	public Registration addCustomValueSetListener(
+			ComponentEventListener<CustomValueSetEvent<R>> listener) {
+		return addListener(CustomValueSetEvent.class,
 				(ComponentEventListener) listener);
 	}
 
@@ -1169,8 +1401,6 @@
 	}
 
 	/**
-<<<<<<< HEAD
-=======
 	 * Adds the given components as children of this component at the slot
 	 * 'suffix'.
 	 * 
@@ -1237,7 +1467,6 @@
 	}
 
 	/**
->>>>>>> 317160c6
 	 * Removes the given child components from this component.
 	 * 
 	 * @param components
