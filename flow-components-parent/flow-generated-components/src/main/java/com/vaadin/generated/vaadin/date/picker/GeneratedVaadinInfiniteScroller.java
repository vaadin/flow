/*
 * Copyright 2000-2017 Vaadin Ltd.
 * 
 * Licensed under the Apache License, Version 2.0 (the "License"); you may not
 * use this file except in compliance with the License. You may obtain a copy of
 * the License at
 * 
 * http://www.apache.org/licenses/LICENSE-2.0
 * 
 * Unless required by applicable law or agreed to in writing, software
 * distributed under the License is distributed on an "AS IS" BASIS, WITHOUT
 * WARRANTIES OR CONDITIONS OF ANY KIND, either express or implied. See the
 * License for the specific language governing permissions and limitations under
 * the License.
 */
package com.vaadin.generated.vaadin.date.picker;

import com.vaadin.ui.Component;
import com.vaadin.ui.ComponentSupplier;
import com.vaadin.ui.HasStyle;
import javax.annotation.Generated;
import com.vaadin.annotations.Tag;
import com.vaadin.annotations.HtmlImport;
import elemental.json.JsonObject;
import elemental.json.JsonArray;
import com.vaadin.components.NotSupported;

@Generated({"Generator: com.vaadin.generator.ComponentGenerator#0.1-SNAPSHOT",
		"WebComponent: InfiniteScrollerElement#2.0.3", "Flow#0.1-SNAPSHOT"})
@Tag("vaadin-infinite-scroller")
@HtmlImport("frontend://bower_components/vaadin-date-picker/vaadin-infinite-scroller.html")
public class GeneratedVaadinInfiniteScroller<R extends GeneratedVaadinInfiniteScroller<R>>
		extends
			Component implements ComponentSupplier<R>, HasStyle {

	/**
	 * <p>
	 * Description copied from corresponding location in WebComponent:
	 * </p>
	 * <p>
	 * Count of individual items in each buffer. The scroller has 2 buffers
	 * altogether so bufferSize of 20 will result in 40 buffered DOM items in
	 * total. Changing after initialization not supported.
	 * <p>
	 * This property is not synchronized automatically from the client side, so
	 * the returned value may not be the same as in client side.
	 * </p>
	 */
	public double getBufferSize() {
		return getElement().getProperty("bufferSize", 0.0);
	}

	/**
	 * <p>
	 * Description copied from corresponding location in WebComponent:
	 * </p>
	 * <p>
	 * Count of individual items in each buffer. The scroller has 2 buffers
	 * altogether so bufferSize of 20 will result in 40 buffered DOM items in
	 * total. Changing after initialization not supported.
	 * </p>
	 * 
	 * @param bufferSize
	 *            the double value to set
	 */
	public void setBufferSize(double bufferSize) {
		getElement().setProperty("bufferSize", bufferSize);
	}

	/**
	 * This property is not synchronized automatically from the client side, so
	 * the returned value may not be the same as in client side.
	 */
	public boolean isActive() {
		return getElement().getProperty("active", false);
	}

	/**
	 * @param active
	 *            the boolean value to set
	 */
	public void setActive(boolean active) {
		getElement().setProperty("active", active);
	}

	/**
	 * <p>
	 * Description copied from corresponding location in WebComponent:
	 * </p>
	 * <p>
	 * Sets a bag of property changes to this instance, and synchronously
	 * processes all effects of the properties as a batch.
	 * </p>
	 * <p>
	 * Property names must be simple properties, not paths. Batched path
	 * propagation is not supported.
	 * </p>
	 * 
	 * @param props
	 *            Bag of one or more key-value pairs whose key is a property and
	 *            value is the new value to set for that property.
	 * @param setReadOnly
	 *            When true, any private values set in `props` will be set. By
	 *            default, `setProperties` will not set `readOnly: true` root
	 *            properties.
	 */
	protected void setProperties(JsonObject props,
			elemental.json.JsonObject setReadOnly) {
		getElement().callFunction("setProperties", props, setReadOnly);
	}

	/**
	 * <p>
	 * Description copied from corresponding location in WebComponent:
	 * </p>
	 * <p>
	 * Aliases one data path as another, such that path notifications from one
	 * are routed to the other.
	 * </p>
	 * 
	 * @param to
	 *            Target path to link.
	 * @param from
	 *            Source path to link.
	 */
	protected void linkPaths(elemental.json.JsonObject to, java.lang.String from) {
		getElement().callFunction("linkPaths", to, from);
	}

	/**
	 * <p>
	 * Description copied from corresponding location in WebComponent:
	 * </p>
	 * <p>
	 * Aliases one data path as another, such that path notifications from one
	 * are routed to the other.
	 * </p>
	 * 
	 * @param to
	 *            Target path to link.
	 * @param from
	 *            Source path to link.
	 */
<<<<<<< HEAD
	protected void linkPaths(java.lang.String to, elemental.json.JsonObject from) {
=======
	public void linkPaths(java.lang.String to, java.lang.String from) {
>>>>>>> 0c79c683
		getElement().callFunction("linkPaths", to, from);
	}

	/**
	 * <p>
	 * Description copied from corresponding location in WebComponent:
	 * </p>
	 * <p>
	 * Aliases one data path as another, such that path notifications from one
	 * are routed to the other.
	 * </p>
	 * 
	 * @param to
	 *            Target path to link.
	 * @param from
	 *            Source path to link.
	 */
<<<<<<< HEAD
	public void linkPaths(java.lang.String to, java.lang.String from) {
=======
	protected void linkPaths(elemental.json.JsonObject to, java.lang.String from) {
>>>>>>> 0c79c683
		getElement().callFunction("linkPaths", to, from);
	}

	/**
	 * <p>
	 * Description copied from corresponding location in WebComponent:
	 * </p>
	 * <p>
	 * Aliases one data path as another, such that path notifications from one
	 * are routed to the other.
	 * </p>
	 * 
	 * @param to
	 *            Target path to link.
	 * @param from
	 *            Source path to link.
	 */
	protected void linkPaths(elemental.json.JsonObject to,
			elemental.json.JsonObject from) {
		getElement().callFunction("linkPaths", to, from);
	}

	/**
	 * <p>
	 * Description copied from corresponding location in WebComponent:
	 * </p>
	 * <p>
	 * Removes a data path alias previously established with {@code _linkPaths}.
	 * </p>
	 * <p>
	 * Note, the path to unlink should be the target ({@code to}) used when
	 * linking the paths.
	 * </p>
	 * 
	 * @param path
	 *            Target path to unlink.
	 */
	public void unlinkPaths(java.lang.String path) {
		getElement().callFunction("unlinkPaths", path);
	}

	/**
	 * <p>
	 * Description copied from corresponding location in WebComponent:
	 * </p>
	 * <p>
	 * Removes a data path alias previously established with {@code _linkPaths}.
	 * </p>
	 * <p>
	 * Note, the path to unlink should be the target ({@code to}) used when
	 * linking the paths.
	 * </p>
	 * 
	 * @param path
	 *            Target path to unlink.
	 */
	protected void unlinkPaths(elemental.json.JsonObject path) {
		getElement().callFunction("unlinkPaths", path);
	}

	/**
	 * <p>
	 * Description copied from corresponding location in WebComponent:
	 * </p>
	 * <p>
	 * Notify that an array has changed.
	 * </p>
	 * <p>
	 * Example:
	 * </p>
	 * 
	 * <pre>
	 * <code>this.items = [ {name: 'Jim'}, {name: 'Todd'}, {name: 'Bill'} ];
	 * 	...
	 * 	this.items.splice(1, 1, {name: 'Sam'});
	 * 	this.items.push({name: 'Bob'});
	 * 	this.notifySplices('items', [
	 * 	  { index: 1, removed: [{name: 'Todd'}], addedCount: 1, obect: this.items, type: 'splice' },
	 * 	  { index: 3, removed: [], addedCount: 1, object: this.items, type: 'splice'}
	 * 	]);
	 * 	</code>
	 * </pre>
	 * 
	 * @param path
	 *            Path that should be notified.
	 * @param splices
	 *            Array of splice records indicating ordered changes that
	 *            occurred to the array. Each record should have the following
	 *            fields: index: index at which the change occurred removed:
	 *            array of items that were removed from this index addedCount:
	 *            number of new items added at this index object: a reference to
	 *            the array in question type: the string literal 'splice'
	 * 
	 *            Note that splice records _must_ be normalized such that they
	 *            are reported in index order (raw results from `Object.observe`
	 *            are not ordered and must be normalized/merged before
	 *            notifying).
	 */
	protected void notifySplices(java.lang.String path, JsonArray splices) {
		getElement().callFunction("notifySplices", path, splices);
	}

	/**
	 * <p>
	 * Description copied from corresponding location in WebComponent:
	 * </p>
	 * <p>
	 * Convenience method for reading a value from a path.
	 * </p>
	 * <p>
	 * Note, if any part in the path is undefined, this method returns
	 * {@code undefined} (this method does not throw when dereferencing
	 * undefined paths).
	 * </p>
	 * 
	 * @param path
	 *            Path to the value to read. The path may be specified as a
	 *            string (e.g. `foo.bar.baz`) or an array of path parts (e.g.
	 *            `['foo.bar', 'baz']`). Note that bracketed expressions are not
	 *            supported; string-based path parts must* be separated by dots.
	 *            Note that when dereferencing array indices, the index may be
	 *            used as a dotted part directly (e.g. `users.12.name` or
	 *            `['users', 12, 'name']`).
	 * @param root
	 *            Root object from which the path is evaluated.
	 * @return It would return a interface elemental.json.JsonObject
	 */
	@NotSupported
	protected void get(java.lang.String path, elemental.json.JsonObject root) {
	}

	/**
	 * <p>
	 * Description copied from corresponding location in WebComponent:
	 * </p>
	 * <p>
	 * Convenience method for reading a value from a path.
	 * </p>
	 * <p>
	 * Note, if any part in the path is undefined, this method returns
	 * {@code undefined} (this method does not throw when dereferencing
	 * undefined paths).
	 * </p>
	 * 
	 * @param path
	 *            Path to the value to read. The path may be specified as a
	 *            string (e.g. `foo.bar.baz`) or an array of path parts (e.g.
	 *            `['foo.bar', 'baz']`). Note that bracketed expressions are not
	 *            supported; string-based path parts must* be separated by dots.
	 *            Note that when dereferencing array indices, the index may be
	 *            used as a dotted part directly (e.g. `users.12.name` or
	 *            `['users', 12, 'name']`).
	 * @param root
	 *            Root object from which the path is evaluated.
	 * @return It would return a interface elemental.json.JsonObject
	 */
	@NotSupported
	protected void get(elemental.json.JsonObject path,
			elemental.json.JsonObject root) {
	}

	/**
	 * <p>
	 * Description copied from corresponding location in WebComponent:
	 * </p>
	 * <p>
	 * Convenience method for setting a value to a path and notifying any
	 * elements bound to the same path.
	 * </p>
	 * <p>
	 * Note, if any part in the path except for the last is undefined, this
	 * method does nothing (this method does not throw when dereferencing
	 * undefined paths).
	 * </p>
	 * 
	 * @param path
	 *            Path to the value to write. The path may be specified as a
	 *            string (e.g. `'foo.bar.baz'`) or an array of path parts (e.g.
	 *            `['foo.bar', 'baz']`). Note that bracketed expressions are not
	 *            supported; string-based path parts must* be separated by dots.
	 *            Note that when dereferencing array indices, the index may be
	 *            used as a dotted part directly (e.g. `'users.12.name'` or
	 *            `['users', 12, 'name']`).
	 * @param value
	 *            Value to set at the specified path.
	 * @param root
	 *            Root object from which the path is evaluated. When specified,
	 *            no notification will occur.
	 */
	protected void set(java.lang.String path, elemental.json.JsonObject value,
			elemental.json.JsonObject root) {
		getElement().callFunction("set", path, value, root);
	}

	/**
	 * <p>
	 * Description copied from corresponding location in WebComponent:
	 * </p>
	 * <p>
	 * Convenience method for setting a value to a path and notifying any
	 * elements bound to the same path.
	 * </p>
	 * <p>
	 * Note, if any part in the path except for the last is undefined, this
	 * method does nothing (this method does not throw when dereferencing
	 * undefined paths).
	 * </p>
	 * 
	 * @param path
	 *            Path to the value to write. The path may be specified as a
	 *            string (e.g. `'foo.bar.baz'`) or an array of path parts (e.g.
	 *            `['foo.bar', 'baz']`). Note that bracketed expressions are not
	 *            supported; string-based path parts must* be separated by dots.
	 *            Note that when dereferencing array indices, the index may be
	 *            used as a dotted part directly (e.g. `'users.12.name'` or
	 *            `['users', 12, 'name']`).
	 * @param value
	 *            Value to set at the specified path.
	 * @param root
	 *            Root object from which the path is evaluated. When specified,
	 *            no notification will occur.
	 */
	protected void set(elemental.json.JsonObject path,
			elemental.json.JsonObject value, elemental.json.JsonObject root) {
		getElement().callFunction("set", path, value, root);
	}

	/**
	 * <p>
	 * Description copied from corresponding location in WebComponent:
	 * </p>
	 * <p>
	 * Adds items onto the end of the array at the path specified.
	 * </p>
	 * <p>
	 * The arguments after {@code path} and return value match that of
	 * {@code Array.prototype.push}.
	 * </p>
	 * <p>
	 * This method notifies other paths to the same array that a splice occurred
	 * to the array.
	 * </p>
	 * 
	 * @param path
	 *            Path to array.
	 * @param ...items Missing documentation!
	 * @return It would return a double
	 */
	@NotSupported
	protected void push(java.lang.String path, elemental.json.JsonObject _Items) {
	}

	/**
	 * <p>
	 * Description copied from corresponding location in WebComponent:
	 * </p>
	 * <p>
	 * Removes an item from the end of array at the path specified.
	 * </p>
	 * <p>
	 * The arguments after {@code path} and return value match that of
	 * {@code Array.prototype.pop}.
	 * </p>
	 * <p>
	 * This method notifies other paths to the same array that a splice occurred
	 * to the array.
	 * </p>
	 * 
	 * @param path
	 *            Path to array.
	 * @return It would return a interface elemental.json.JsonObject
	 */
	@NotSupported
	protected void pop(java.lang.String path) {
	}

	/**
	 * <p>
	 * Description copied from corresponding location in WebComponent:
	 * </p>
	 * <p>
	 * Starting from the start index specified, removes 0 or more items from the
	 * array and inserts 0 or more new items in their place.
	 * </p>
	 * <p>
	 * The arguments after {@code path} and return value match that of
	 * {@code Array.prototype.splice}.
	 * </p>
	 * <p>
	 * This method notifies other paths to the same array that a splice occurred
	 * to the array.
	 * </p>
	 * 
	 * @param path
	 *            Path to array.
	 * @param start
	 *            Index from which to start removing/inserting.
	 * @param deleteCount
	 *            Number of items to remove.
	 * @param ...items Missing documentation!
	 * @return It would return a interface elemental.json.JsonArray
	 */
	@NotSupported
	protected void splice(java.lang.String path, double start,
			double deleteCount, elemental.json.JsonObject _Items) {
	}

	/**
	 * <p>
	 * Description copied from corresponding location in WebComponent:
	 * </p>
	 * <p>
	 * Removes an item from the beginning of array at the path specified.
	 * </p>
	 * <p>
	 * The arguments after {@code path} and return value match that of
	 * {@code Array.prototype.pop}.
	 * </p>
	 * <p>
	 * This method notifies other paths to the same array that a splice occurred
	 * to the array.
	 * </p>
	 * 
	 * @param path
	 *            Path to array.
	 * @return It would return a interface elemental.json.JsonObject
	 */
	@NotSupported
	protected void shift(java.lang.String path) {
	}

	/**
	 * <p>
	 * Description copied from corresponding location in WebComponent:
	 * </p>
	 * <p>
	 * Adds items onto the beginning of the array at the path specified.
	 * </p>
	 * <p>
	 * The arguments after {@code path} and return value match that of
	 * {@code Array.prototype.push}.
	 * </p>
	 * <p>
	 * This method notifies other paths to the same array that a splice occurred
	 * to the array.
	 * </p>
	 * 
	 * @param path
	 *            Path to array.
	 * @param ...items Missing documentation!
	 * @return It would return a double
	 */
	@NotSupported
	protected void unshift(java.lang.String path,
			elemental.json.JsonObject _Items) {
	}

	/**
	 * <p>
	 * Description copied from corresponding location in WebComponent:
	 * </p>
	 * <p>
	 * Notify that a path has changed.
	 * </p>
	 * <p>
	 * Example:
	 * </p>
	 * 
	 * <pre>
	 * <code>this.item.user.name = 'Bob';
	 * 	this.notifyPath('item.user.name');
	 * 	</code>
	 * </pre>
	 * 
	 * @param path
	 *            Path that should be notified.
	 * @param value
	 *            Value at the path (optional).
	 */
	protected void notifyPath(java.lang.String path,
			elemental.json.JsonObject value) {
		getElement().callFunction("notifyPath", path, value);
	}

	/**
	 * <p>
	 * Description copied from corresponding location in WebComponent:
	 * </p>
	 * <p>
	 * When using the ShadyCSS scoping and custom property shim, causes all
	 * shimmed styles in this element (and its subtree) to be updated based on
	 * current custom property values.
	 * </p>
	 * <p>
	 * The optional parameter overrides inline custom property styles with an
	 * object of properties where the keys are CSS properties, and the values
	 * are strings.
	 * </p>
	 * <p>
	 * Example: {@code this.updateStyles( '--color': 'blue'})}
	 * </p>
	 * <p>
	 * These properties are retained unless a value of {@code null} is set.
	 * </p>
	 * 
	 * @param properties
	 *            Bag of custom property key/values to apply to this element.
	 */
	protected void updateStyles(elemental.json.JsonObject properties) {
		getElement().callFunction("updateStyles", properties);
	}

	/**
	 * <p>
	 * Description copied from corresponding location in WebComponent:
	 * </p>
	 * <p>
	 * Rewrites a given URL relative to a base URL. The base URL defaults to the
	 * original location of the document containing the {@code dom-module} for
	 * this element. This method will return the same URL before and after
	 * bundling.
	 * </p>
	 * 
	 * @param url
	 *            URL to resolve.
	 * @param base
	 *            Optional base URL to resolve against, defaults to the
	 *            element's `importPath`
	 * @return It would return a class java.lang.String
	 */
	@NotSupported
	protected void resolveUrl(java.lang.String url,
			elemental.json.JsonObject base) {
	}
}<|MERGE_RESOLUTION|>--- conflicted
+++ resolved
@@ -123,7 +123,7 @@
 	 * @param from
 	 *            Source path to link.
 	 */
-	protected void linkPaths(elemental.json.JsonObject to, java.lang.String from) {
+	protected void linkPaths(java.lang.String to, elemental.json.JsonObject from) {
 		getElement().callFunction("linkPaths", to, from);
 	}
 
@@ -141,11 +141,7 @@
 	 * @param from
 	 *            Source path to link.
 	 */
-<<<<<<< HEAD
-	protected void linkPaths(java.lang.String to, elemental.json.JsonObject from) {
-=======
 	public void linkPaths(java.lang.String to, java.lang.String from) {
->>>>>>> 0c79c683
 		getElement().callFunction("linkPaths", to, from);
 	}
 
@@ -163,11 +159,7 @@
 	 * @param from
 	 *            Source path to link.
 	 */
-<<<<<<< HEAD
-	public void linkPaths(java.lang.String to, java.lang.String from) {
-=======
 	protected void linkPaths(elemental.json.JsonObject to, java.lang.String from) {
->>>>>>> 0c79c683
 		getElement().callFunction("linkPaths", to, from);
 	}
 
@@ -205,7 +197,7 @@
 	 * @param path
 	 *            Target path to unlink.
 	 */
-	public void unlinkPaths(java.lang.String path) {
+	protected void unlinkPaths(elemental.json.JsonObject path) {
 		getElement().callFunction("unlinkPaths", path);
 	}
 
@@ -224,7 +216,7 @@
 	 * @param path
 	 *            Target path to unlink.
 	 */
-	protected void unlinkPaths(elemental.json.JsonObject path) {
+	public void unlinkPaths(java.lang.String path) {
 		getElement().callFunction("unlinkPaths", path);
 	}
 
