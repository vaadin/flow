--- conflicted
+++ resolved
@@ -19,18 +19,6 @@
 import com.vaadin.ui.common.ComponentSupplier;
 import com.vaadin.ui.common.HasStyle;
 import javax.annotation.Generated;
-<<<<<<< HEAD
-import com.vaadin.annotations.Tag;
-import com.vaadin.annotations.HtmlImport;
-import elemental.json.JsonArray;
-import com.vaadin.annotations.Synchronize;
-import com.vaadin.components.data.HasValue;
-import elemental.json.JsonObject;
-import com.vaadin.components.NotSupported;
-import com.vaadin.annotations.DomEvent;
-import com.vaadin.ui.ComponentEvent;
-import com.vaadin.flow.event.ComponentEventListener;
-=======
 import com.vaadin.ui.event.Tag;
 import com.vaadin.ui.common.HtmlImport;
 import elemental.json.JsonObject;
@@ -41,7 +29,6 @@
 import com.vaadin.ui.event.DomEvent;
 import com.vaadin.ui.event.ComponentEvent;
 import com.vaadin.ui.event.ComponentEventListener;
->>>>>>> 317160c6
 import com.vaadin.shared.Registration;
 import com.vaadin.ui.event.EventData;
 import com.vaadin.ui.common.HasComponents;
@@ -64,35 +51,28 @@
  * <p>
  * To create a custom input field, you need to add a child element which has a
  * two-way data-bindable property representing the input value. The property
- * name is expected to be {@code value} by default. See the example below for a
- * simplest possible example using a {@code <vaadin-text-field>} element.
+ * name is expected to be {@code bindValue} by default. See the example below
+ * for a simplest possible example using an {@code <input>} element extended
+ * with {@code iron-input}.
  * </p>
  * <p>
  * {@code }
- * <code>html &lt;vaadin-combo-box-light&gt; &lt;vaadin-text-field&gt; &lt;/vaadin-text-field&gt; &lt;/vaadin-combo-box-light&gt; {@code }</code>
+ * <code>html &lt;vaadin-combo-box-light&gt; &lt;iron-input&gt; &lt;input&gt; &lt;/iron-input&gt; &lt;/vaadin-combo-box-light&gt; {@code }</code>
  * </p>
  * <p>
- * If you are using other custom input fields like {@code <iron-input>}, you
- * need to define the name of the bindable property with the
- * {@code attrForValue} attribute.
- * </p>
- * <p>
- * {@code }
- * <code>html &lt;vaadin-combo-box-light attr-for-value=&quot;bind-value&quot;&gt; &lt;iron-input&gt; &lt;input&gt; &lt;/iron-input&gt; &lt;/vaadin-combo-box-light&gt; {@code }</code>
- * </p>
- * <p>
- * In the next example you can see how to create a custom input field based on a
+ * If you are using other custom input fields like {@code <paper-input>}, you
+ * need to define the name of value property with {@code attrForValue} property.
+ * See the example below on how to create a custom input field based on a
  * {@code <paper-input>} decorated with a custom {@code <iron-icon>} and two
  * {@code <paper-button>}s to act as the clear and toggle controls.
  * </p>
  * <p>
  * {@code }
- * <code>html &lt;vaadin-combo-box-light&gt; &lt;paper-input label=&quot;Elements&quot; class=&quot;input&quot;&gt; &lt;iron-icon icon=&quot;toll&quot; prefix&gt;&lt;/iron-icon&gt; &lt;paper-button slot=&quot;suffix&quot; class=&quot;clear-button&quot;&gt;Clear&lt;/paper-button&gt; &lt;paper-button slot=&quot;suffix&quot; class=&quot;toggle-button&quot;&gt;Toggle&lt;/paper-button&gt; &lt;/paper-input&gt; &lt;/vaadin-combo-box-light&gt; {@code }</code>
+ * <code>html &lt;vaadin-combo-box-light attr-for-value=&quot;value&quot;&gt; &lt;paper-input label=&quot;Elements&quot; class=&quot;input&quot;&gt; &lt;iron-icon icon=&quot;toll&quot; prefix&gt;&lt;/iron-icon&gt; &lt;paper-button suffix class=&quot;clear-button&quot;&gt;Clear&lt;/paper-button&gt; &lt;paper-button suffix class=&quot;toggle-button&quot;&gt;Toggle&lt;/paper-button&gt; &lt;/paper-input&gt; &lt;/vaadin-combo-box-light&gt; {@code }</code>
  * </p>
  */
 @Generated({"Generator: com.vaadin.generator.ComponentGenerator#0.1-SNAPSHOT",
-		"WebComponent: Vaadin.ComboBoxLightElement#3.0.0-alpha3",
-		"Flow#0.1-SNAPSHOT"})
+		"WebComponent: vaadin-combo-box-light#2.0.0", "Flow#0.1-SNAPSHOT"})
 @Tag("vaadin-combo-box-light")
 @HtmlImport("frontend://bower_components/vaadin-combo-box/vaadin-combo-box-light.html")
 public class GeneratedVaadinComboBoxLight<R extends GeneratedVaadinComboBoxLight<R>>
@@ -109,12 +89,230 @@
 	 * Description copied from corresponding location in WebComponent:
 	 * </p>
 	 * <p>
+	 * The EventTarget that will be firing relevant KeyboardEvents. Set it to
+	 * {@code null} to disable the listeners.
+	 * <p>
+	 * This property is not synchronized automatically from the client side, so
+	 * the returned value may not be the same as in client side.
+	 * </p>
+	 */
+	protected JsonObject protectedGetKeyEventTarget() {
+		return (JsonObject) getElement().getPropertyRaw("keyEventTarget");
+	}
+
+	/**
+	 * <p>
+	 * Description copied from corresponding location in WebComponent:
+	 * </p>
+	 * <p>
+	 * The EventTarget that will be firing relevant KeyboardEvents. Set it to
+	 * {@code null} to disable the listeners.
+	 * </p>
+	 * 
+	 * @param keyEventTarget
+	 *            the JsonObject value to set
+	 */
+	protected void setKeyEventTarget(elemental.json.JsonObject keyEventTarget) {
+		getElement().setPropertyJson("keyEventTarget", keyEventTarget);
+	}
+
+	/**
+	 * <p>
+	 * Description copied from corresponding location in WebComponent:
+	 * </p>
+	 * <p>
+	 * If true, this property will cause the implementing element to
+	 * automatically stop propagation on any handled KeyboardEvents.
+	 * <p>
+	 * This property is not synchronized automatically from the client side, so
+	 * the returned value may not be the same as in client side.
+	 * </p>
+	 */
+	public boolean isStopKeyboardEventPropagation() {
+		return getElement().getProperty("stopKeyboardEventPropagation", false);
+	}
+
+	/**
+	 * <p>
+	 * Description copied from corresponding location in WebComponent:
+	 * </p>
+	 * <p>
+	 * If true, this property will cause the implementing element to
+	 * automatically stop propagation on any handled KeyboardEvents.
+	 * </p>
+	 * 
+	 * @param stopKeyboardEventPropagation
+	 *            the boolean value to set
+	 */
+	public void setStopKeyboardEventPropagation(
+			boolean stopKeyboardEventPropagation) {
+		getElement().setProperty("stopKeyboardEventPropagation",
+				stopKeyboardEventPropagation);
+	}
+
+	/**
+	 * <p>
+	 * Description copied from corresponding location in WebComponent:
+	 * </p>
+	 * <p>
+	 * To be used to express what combination of keys will trigger the relative
+	 * callback. e.g. {@code keyBindings: 'esc': '_onEscPressed'}}
+	 * <p>
+	 * This property is not synchronized automatically from the client side, so
+	 * the returned value may not be the same as in client side.
+	 * </p>
+	 */
+	protected JsonObject protectedGetKeyBindings() {
+		return (JsonObject) getElement().getPropertyRaw("keyBindings");
+	}
+
+	/**
+	 * <p>
+	 * Description copied from corresponding location in WebComponent:
+	 * </p>
+	 * <p>
+	 * To be used to express what combination of keys will trigger the relative
+	 * callback. e.g. {@code keyBindings: 'esc': '_onEscPressed'}}
+	 * </p>
+	 * 
+	 * @param keyBindings
+	 *            the JsonObject value to set
+	 */
+	protected void setKeyBindings(elemental.json.JsonObject keyBindings) {
+		getElement().setPropertyJson("keyBindings", keyBindings);
+	}
+
+	/**
+	 * <p>
+	 * Description copied from corresponding location in WebComponent:
+	 * </p>
+	 * <p>
+	 * The name of this element.
+	 * <p>
+	 * This property is not synchronized automatically from the client side, so
+	 * the returned value may not be the same as in client side.
+	 * </p>
+	 */
+	public String getName() {
+		return getElement().getProperty("name");
+	}
+
+	/**
+	 * <p>
+	 * Description copied from corresponding location in WebComponent:
+	 * </p>
+	 * <p>
+	 * The name of this element.
+	 * </p>
+	 * 
+	 * @param name
+	 *            the String value to set
+	 */
+	public void setName(java.lang.String name) {
+		getElement().setProperty("name", name == null ? "" : name);
+	}
+
+	/**
+	 * <p>
+	 * Description copied from corresponding location in WebComponent:
+	 * </p>
+	 * <p>
+	 * The {@code String} value for the selected item of the combo box. Provides
+	 * the value for {@code iron-form}.
+	 * </p>
+	 * <p>
+	 * When there’s no item selected, the value is an empty string.
+	 * </p>
+	 * <p>
+	 * Use {@code selectedItem} property to get the raw selected item from the
+	 * {@code items} array.
+	 * <p>
+	 * This property is synchronized automatically from client side when a
+	 * 'value-changed' event happens.
+	 * </p>
+	 */
+	@Synchronize(property = "value", value = "value-changed")
+	@Override
+	public String getValue() {
+		return getElement().getProperty("value");
+	}
+
+	/**
+	 * <p>
+	 * Description copied from corresponding location in WebComponent:
+	 * </p>
+	 * <p>
+	 * The {@code String} value for the selected item of the combo box. Provides
+	 * the value for {@code iron-form}.
+	 * </p>
+	 * <p>
+	 * When there’s no item selected, the value is an empty string.
+	 * </p>
+	 * <p>
+	 * Use {@code selectedItem} property to get the raw selected item from the
+	 * {@code items} array.
+	 * </p>
+	 * 
+	 * @param value
+	 *            the String value to set
+	 */
+	@Override
+	public void setValue(java.lang.String value) {
+		getElement().setProperty("value", value == null ? "" : value);
+	}
+
+	/**
+	 * <p>
+	 * Description copied from corresponding location in WebComponent:
+	 * </p>
+	 * <p>
+	 * Set to true to mark the input as required. If used in a form, a custom
+	 * element that uses this behavior should also use
+	 * Polymer.IronValidatableBehavior and define a custom validation method.
+	 * Otherwise, a {@code required} element will always be considered valid.
+	 * It's also strongly recommended to provide a visual style for the element
+	 * when its value is invalid.
+	 * <p>
+	 * This property is not synchronized automatically from the client side, so
+	 * the returned value may not be the same as in client side.
+	 * </p>
+	 */
+	public boolean isRequired() {
+		return getElement().getProperty("required", false);
+	}
+
+	/**
+	 * <p>
+	 * Description copied from corresponding location in WebComponent:
+	 * </p>
+	 * <p>
+	 * Set to true to mark the input as required. If used in a form, a custom
+	 * element that uses this behavior should also use
+	 * Polymer.IronValidatableBehavior and define a custom validation method.
+	 * Otherwise, a {@code required} element will always be considered valid.
+	 * It's also strongly recommended to provide a visual style for the element
+	 * when its value is invalid.
+	 * </p>
+	 * 
+	 * @param required
+	 *            the boolean value to set
+	 */
+	public void setRequired(boolean required) {
+		getElement().setProperty("required", required);
+	}
+
+	/**
+	 * <p>
+	 * Description copied from corresponding location in WebComponent:
+	 * </p>
+	 * <p>
 	 * True if the dropdown is open, false otherwise.
 	 * <p>
-	 * This property is not synchronized automatically from the client side, so
-	 * the returned value may not be the same as in client side.
-	 * </p>
-	 */
+	 * This property is synchronized automatically from client side when a
+	 * 'opened-changed' event happens.
+	 * </p>
+	 */
+	@Synchronize(property = "opened", value = "opened-changed")
 	public boolean isOpened() {
 		return getElement().getProperty("opened", false);
 	}
@@ -301,55 +499,6 @@
 	 * Description copied from corresponding location in WebComponent:
 	 * </p>
 	 * <p>
-	 * The {@code String} value for the selected item of the combo box. Provides
-	 * the value for {@code iron-form}.
-	 * </p>
-	 * <p>
-	 * When there’s no item selected, the value is an empty string.
-	 * </p>
-	 * <p>
-	 * Use {@code selectedItem} property to get the raw selected item from the
-	 * {@code items} array.
-	 * <p>
-	 * This property is synchronized automatically from client side when a
-	 * 'value-changed' event happens.
-	 * </p>
-	 */
-	@Synchronize(property = "value", value = "value-changed")
-	@Override
-	public String getValue() {
-		return getElement().getProperty("value");
-	}
-
-	/**
-	 * <p>
-	 * Description copied from corresponding location in WebComponent:
-	 * </p>
-	 * <p>
-	 * The {@code String} value for the selected item of the combo box. Provides
-	 * the value for {@code iron-form}.
-	 * </p>
-	 * <p>
-	 * When there’s no item selected, the value is an empty string.
-	 * </p>
-	 * <p>
-	 * Use {@code selectedItem} property to get the raw selected item from the
-	 * {@code items} array.
-	 * </p>
-	 * 
-	 * @param value
-	 *            the String value to set
-	 */
-	@Override
-	public void setValue(java.lang.String value) {
-		getElement().setProperty("value", value == null ? "" : value);
-	}
-
-	/**
-	 * <p>
-	 * Description copied from corresponding location in WebComponent:
-	 * </p>
-	 * <p>
 	 * A read-only property indicating whether this combo box has a value
 	 * selected or not. It can be used for example in styling of the component.
 	 * <p>
@@ -400,10 +549,11 @@
 	 * <p>
 	 * Filtering string the user has typed into the input field.
 	 * <p>
-	 * This property is not synchronized automatically from the client side, so
-	 * the returned value may not be the same as in client side.
-	 * </p>
-	 */
+	 * This property is synchronized automatically from client side when a
+	 * 'filter-changed' event happens.
+	 * </p>
+	 */
+	@Synchronize(property = "filter", value = "filter-changed")
 	public String getFilter() {
 		return getElement().getProperty("filter");
 	}
@@ -569,66 +719,6 @@
 	 * Description copied from corresponding location in WebComponent:
 	 * </p>
 	 * <p>
-	 * Set to true to mark the input as required.
-	 * <p>
-	 * This property is not synchronized automatically from the client side, so
-	 * the returned value may not be the same as in client side.
-	 * </p>
-	 */
-	public boolean isRequired() {
-		return getElement().getProperty("required", false);
-	}
-
-	/**
-	 * <p>
-	 * Description copied from corresponding location in WebComponent:
-	 * </p>
-	 * <p>
-	 * Set to true to mark the input as required.
-	 * </p>
-	 * 
-	 * @param required
-	 *            the boolean value to set
-	 */
-	public void setRequired(boolean required) {
-		getElement().setProperty("required", required);
-	}
-
-	/**
-	 * <p>
-	 * Description copied from corresponding location in WebComponent:
-	 * </p>
-	 * <p>
-	 * The name of this element.
-	 * <p>
-	 * This property is not synchronized automatically from the client side, so
-	 * the returned value may not be the same as in client side.
-	 * </p>
-	 */
-	public String getName() {
-		return getElement().getProperty("name");
-	}
-
-	/**
-	 * <p>
-	 * Description copied from corresponding location in WebComponent:
-	 * </p>
-	 * <p>
-	 * The name of this element.
-	 * </p>
-	 * 
-	 * @param name
-	 *            the String value to set
-	 */
-	public void setName(java.lang.String name) {
-		getElement().setProperty("name", name == null ? "" : name);
-	}
-
-	/**
-	 * <p>
-	 * Description copied from corresponding location in WebComponent:
-	 * </p>
-	 * <p>
 	 * Name of the two-way data-bindable property representing the value of the
 	 * custom input field.
 	 * <p>
@@ -695,6 +785,120 @@
 	 * Description copied from corresponding location in WebComponent:
 	 * </p>
 	 * <p>
+	 * Can be used to imperatively add a key binding to the implementing
+	 * element. This is the imperative equivalent of declaring a keybinding in
+	 * the {@code keyBindings} prototype property.
+	 * </p>
+	 * 
+	 * @param eventString
+	 *            Missing documentation!
+	 * @param handlerName
+	 *            Missing documentation!
+	 */
+	public void addOwnKeyBinding(java.lang.String eventString,
+			java.lang.String handlerName) {
+		getElement().callFunction("addOwnKeyBinding", eventString, handlerName);
+	}
+
+	/**
+	 * <p>
+	 * Description copied from corresponding location in WebComponent:
+	 * </p>
+	 * <p>
+	 * When called, will remove all imperatively-added key bindings.
+	 * </p>
+	 */
+	public void removeOwnKeyBindings() {
+		getElement().callFunction("removeOwnKeyBindings");
+	}
+
+	/**
+	 * <p>
+	 * Description copied from corresponding location in WebComponent:
+	 * </p>
+	 * <p>
+	 * Returns true if a keyboard event matches {@code eventString}.
+	 * </p>
+	 * 
+	 * @param event
+	 *            Missing documentation!
+	 * @param eventString
+	 *            Missing documentation!
+	 * @return It would return a boolean
+	 */
+	@NotSupported
+	protected void keyboardEventMatchesKeys(elemental.json.JsonObject event,
+			java.lang.String eventString) {
+	}
+
+	/**
+	 * <p>
+	 * Description copied from corresponding location in WebComponent:
+	 * </p>
+	 * <p>
+	 * Generates an anonymous {@code TemplateInstance} class (stored as
+	 * {@code this.ctor}) for the provided template. This method should be
+	 * called once per template to prepare an element for stamping the template,
+	 * followed by {@code stamp} to create new instances of the template.
+	 * </p>
+	 * 
+	 * @param template
+	 *            Template to prepare
+	 * @param mutableData
+	 *            When `true`, the generated class will skip strict
+	 *            dirty-checking for objects and arrays (always consider them to
+	 *            be "dirty"). Defaults to false.
+	 */
+	protected void templatize(elemental.json.JsonObject template,
+			elemental.json.JsonObject mutableData) {
+		getElement().callFunction("templatize", template, mutableData);
+	}
+
+	/**
+	 * <p>
+	 * Description copied from corresponding location in WebComponent:
+	 * </p>
+	 * <p>
+	 * Creates an instance of the template prepared by {@code templatize}. The
+	 * object returned is an instance of the anonymous class generated by
+	 * {@code templatize} whose {@code root} property is a document fragment
+	 * containing newly cloned template content, and which has property
+	 * accessors corresponding to properties referenced in template bindings.
+	 * </p>
+	 * 
+	 * @param model
+	 *            Object containing initial property values to populate into the
+	 *            template bindings.
+	 * @return It would return a interface elemental.json.JsonObject
+	 */
+	@NotSupported
+	protected void stamp(elemental.json.JsonObject model) {
+	}
+
+	/**
+	 * <p>
+	 * Description copied from corresponding location in WebComponent:
+	 * </p>
+	 * <p>
+	 * Returns the template &quot;model&quot; ({@code TemplateInstance})
+	 * associated with a given element, which serves as the binding scope for
+	 * the template instance the element is contained in. A template model
+	 * should be used to manipulate data associated with this template instance.
+	 * </p>
+	 * 
+	 * @param el
+	 *            Element for which to return a template model.
+	 * @return It would return a interface elemental.json.JsonObject
+	 */
+	@NotSupported
+	protected void modelForElement(elemental.json.JsonObject el) {
+	}
+
+	/**
+	 * <p>
+	 * Description copied from corresponding location in WebComponent:
+	 * </p>
+	 * <p>
 	 * Opens the dropdown list.
 	 * </p>
 	 */
@@ -726,76 +930,93 @@
 		getElement().callFunction("cancel");
 	}
 
-	/**
-	 * <p>
-	 * Description copied from corresponding location in WebComponent:
-	 * </p>
-	 * <p>
-	 * Returns true if {@code value} is valid, and sets the {@code invalid} flag
-	 * appropriatelly.
-	 * </p>
-	 * 
-	 * @param value
-	 *            Missing documentation!
-	 * @return It would return a boolean
-	 */
-	@NotSupported
-	protected void validate(elemental.json.JsonObject value) {
-	}
-
-	/**
-	 * <p>
-	 * Description copied from corresponding location in WebComponent:
-	 * </p>
-	 * <p>
-	 * Returns true if the current input value satisfies all constraints (if
-	 * any)
-	 * </p>
-	 * <p>
-	 * You can override the {@code checkValidity} method for custom validations.
-	 * </p>
-	 * 
-	 * @param value
-	 *            Missing documentation!
-	 */
-	protected void checkValidity(elemental.json.JsonObject value) {
-		getElement().callFunction("checkValidity", value);
-	}
-
-	@DomEvent("change")
-	public static class ChangeEvent<R extends GeneratedVaadinComboBoxLight<R>>
+	@DomEvent("iron-form-element-register")
+	public static class IronFormElementRegisterEvent<R extends GeneratedVaadinComboBoxLight<R>>
 			extends
 				ComponentEvent<R> {
-		public ChangeEvent(R source, boolean fromClient) {
+		public IronFormElementRegisterEvent(R source, boolean fromClient) {
 			super(source, fromClient);
 		}
 	}
 
-	public Registration addChangeListener(
-			ComponentEventListener<ChangeEvent<R>> listener) {
-		return addListener(ChangeEvent.class, (ComponentEventListener) listener);
-	}
-
-	@DomEvent("custom-value-set")
-	public static class CustomValueSetEvent<R extends GeneratedVaadinComboBoxLight<R>>
+	public Registration addIronFormElementRegisterListener(
+			ComponentEventListener<IronFormElementRegisterEvent<R>> listener) {
+		return addListener(IronFormElementRegisterEvent.class,
+				(ComponentEventListener) listener);
+	}
+
+	@DomEvent("iron-form-element-unregister")
+	public static class IronFormElementUnregisterEvent<R extends GeneratedVaadinComboBoxLight<R>>
 			extends
 				ComponentEvent<R> {
-		private final String detail;
-
-		public CustomValueSetEvent(R source, boolean fromClient,
-				@EventData("event.detail") java.lang.String detail) {
+		public IronFormElementUnregisterEvent(R source, boolean fromClient) {
 			super(source, fromClient);
-			this.detail = detail;
 		}
-
-		public String getDetail() {
-			return detail;
+	}
+
+	public Registration addIronFormElementUnregisterListener(
+			ComponentEventListener<IronFormElementUnregisterEvent<R>> listener) {
+		return addListener(IronFormElementUnregisterEvent.class,
+				(ComponentEventListener) listener);
+	}
+
+	@DomEvent("vaadin-dropdown-closed")
+	public static class VaadinDropdownClosedEvent<R extends GeneratedVaadinComboBoxLight<R>>
+			extends
+				ComponentEvent<R> {
+		public VaadinDropdownClosedEvent(R source, boolean fromClient) {
+			super(source, fromClient);
 		}
 	}
 
-	public Registration addCustomValueSetListener(
-			ComponentEventListener<CustomValueSetEvent<R>> listener) {
-		return addListener(CustomValueSetEvent.class,
+	public Registration addVaadinDropdownClosedListener(
+			ComponentEventListener<VaadinDropdownClosedEvent<R>> listener) {
+		return addListener(VaadinDropdownClosedEvent.class,
+				(ComponentEventListener) listener);
+	}
+
+	@DomEvent("vaadin-dropdown-opened")
+	public static class VaadinDropdownOpenedEvent<R extends GeneratedVaadinComboBoxLight<R>>
+			extends
+				ComponentEvent<R> {
+		public VaadinDropdownOpenedEvent(R source, boolean fromClient) {
+			super(source, fromClient);
+		}
+	}
+
+	public Registration addVaadinDropdownOpenedListener(
+			ComponentEventListener<VaadinDropdownOpenedEvent<R>> listener) {
+		return addListener(VaadinDropdownOpenedEvent.class,
+				(ComponentEventListener) listener);
+	}
+
+	@DomEvent("opened-changed")
+	public static class OpenedChangeEvent<R extends GeneratedVaadinComboBoxLight<R>>
+			extends
+				ComponentEvent<R> {
+		public OpenedChangeEvent(R source, boolean fromClient) {
+			super(source, fromClient);
+		}
+	}
+
+	public Registration addOpenedChangeListener(
+			ComponentEventListener<OpenedChangeEvent<R>> listener) {
+		return addListener(OpenedChangeEvent.class,
+				(ComponentEventListener) listener);
+	}
+
+	@DomEvent("filter-changed")
+	public static class FilterChangeEvent<R extends GeneratedVaadinComboBoxLight<R>>
+			extends
+				ComponentEvent<R> {
+		public FilterChangeEvent(R source, boolean fromClient) {
+			super(source, fromClient);
+		}
+	}
+
+	public Registration addFilterChangeListener(
+			ComponentEventListener<FilterChangeEvent<R>> listener) {
+		return addListener(FilterChangeEvent.class,
 				(ComponentEventListener) listener);
 	}
 
@@ -831,6 +1052,43 @@
 				(ComponentEventListener) listener);
 	}
 
+	@DomEvent("change")
+	public static class ChangeEvent<R extends GeneratedVaadinComboBoxLight<R>>
+			extends
+				ComponentEvent<R> {
+		public ChangeEvent(R source, boolean fromClient) {
+			super(source, fromClient);
+		}
+	}
+
+	public Registration addChangeListener(
+			ComponentEventListener<ChangeEvent<R>> listener) {
+		return addListener(ChangeEvent.class, (ComponentEventListener) listener);
+	}
+
+	@DomEvent("custom-value-set")
+	public static class CustomValueSetEvent<R extends GeneratedVaadinComboBoxLight<R>>
+			extends
+				ComponentEvent<R> {
+		private final String detail;
+
+		public CustomValueSetEvent(R source, boolean fromClient,
+				@EventData("event.detail") java.lang.String detail) {
+			super(source, fromClient);
+			this.detail = detail;
+		}
+
+		public String getDetail() {
+			return detail;
+		}
+	}
+
+	public Registration addCustomValueSetListener(
+			ComponentEventListener<CustomValueSetEvent<R>> listener) {
+		return addListener(CustomValueSetEvent.class,
+				(ComponentEventListener) listener);
+	}
+
 	/**
 	 * Adds the given components as children of this component.
 	 * 
