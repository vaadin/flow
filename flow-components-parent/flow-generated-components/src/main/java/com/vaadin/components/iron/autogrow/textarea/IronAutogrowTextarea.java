package com.vaadin.components.iron.autogrow.textarea;

import com.vaadin.ui.Component;
import javax.annotation.Generated;
import com.vaadin.annotations.Tag;
import com.vaadin.annotations.HtmlImport;
import elemental.json.JsonObject;
import com.vaadin.annotations.DomEvent;
import com.vaadin.ui.ComponentEvent;
import com.vaadin.flow.event.ComponentEventListener;
import com.vaadin.shared.Registration;

/**
 * Description copied from corresponding location in WebComponent:
 * 
 * {@code iron-autogrow-textarea} is an element containing a textarea that grows
 * in height as more lines of input are entered. Unless an explicit height or
 * the {@code maxRows} property is set, it will never scroll.
 * 
 * Example:
 * 
 * <iron-autogrow-textarea></iron-autogrow-textarea>
 * 
 * ### Styling
 * 
 * The following custom properties and mixins are available for styling:
 * 
 * Custom property | Description | Default
 * ----------------|-------------|---------- {@code --iron-autogrow-textarea} |
 * Mixin applied to the textarea | {@code
 * {@code --iron-autogrow-textarea-placeholder} | Mixin applied to the textarea
 * placeholder | {@code
 */
@Generated({
		"Generator: com.vaadin.generator.ComponentGenerator#0.1.10-SNAPSHOT",
		"WebComponent: iron-autogrow-textarea#2.0.0", "Flow#0.1.10-SNAPSHOT"})
@Tag("iron-autogrow-textarea")
@HtmlImport("frontend://bower_components/iron-autogrow-textarea/iron-autogrow-textarea.html")
public class IronAutogrowTextarea<R extends IronAutogrowTextarea<R>>
		extends
			Component {

	/**
	 * Description copied from corresponding location in WebComponent:
	 * 
	 * Name of the validator to use.
	 */
	public String getValidator() {
		return getElement().getProperty("validator");
	}

	/**
	 * Description copied from corresponding location in WebComponent:
	 * 
	 * Name of the validator to use.
	 * 
	 * @param validator
	 * @return This instance, for method chaining.
	 */
	public R setValidator(java.lang.String validator) {
		getElement().setProperty("validator",
				validator == null ? "" : validator);
		return getSelf();
	}

	/**
	 * Description copied from corresponding location in WebComponent:
	 * 
	 * True if the last call to {@code validate} is invalid.
	 */
	public boolean isInvalid() {
		return getElement().getProperty("invalid", false);
	}

	/**
	 * Description copied from corresponding location in WebComponent:
	 * 
	 * True if the last call to {@code validate} is invalid.
	 * 
	 * @param invalid
	 * @return This instance, for method chaining.
	 */
	public R setInvalid(boolean invalid) {
		getElement().setProperty("invalid", invalid);
		return getSelf();
	}

	/**
	 * Description copied from corresponding location in WebComponent:
	 * 
	 * If true, the element currently has focus.
	 */
	public boolean isFocused() {
		return getElement().getProperty("focused", false);
	}

	/**
	 * Description copied from corresponding location in WebComponent:
	 * 
	 * If true, the element currently has focus.
	 * 
	 * @param focused
	 * @return This instance, for method chaining.
	 */
	public R setFocused(boolean focused) {
		getElement().setProperty("focused", focused);
		return getSelf();
	}

	/**
	 * Description copied from corresponding location in WebComponent:
	 * 
	 * If true, the user cannot interact with this element.
	 */
	public boolean isDisabled() {
		return getElement().getProperty("disabled", false);
	}

	/**
	 * Description copied from corresponding location in WebComponent:
	 * 
	 * If true, the user cannot interact with this element.
	 * 
	 * @param disabled
	 * @return This instance, for method chaining.
	 */
	public R setDisabled(boolean disabled) {
		getElement().setProperty("disabled", disabled);
		return getSelf();
	}

	/**
	 * Description copied from corresponding location in WebComponent:
	 * 
	 * Use this property instead of {@code bind-value} for two-way data binding.
	 */
	public String getValueString() {
		return getElement().getProperty("value");
	}

	/**
	 * Description copied from corresponding location in WebComponent:
	 * 
	 * Use this property instead of {@code bind-value} for two-way data binding.
<<<<<<< HEAD
=======
	 */
	public double getValueNumber() {
		return getElement().getProperty("value", 0.0);
	}

	/**
	 * Description copied from corresponding location in WebComponent:
	 * 
	 * Use this property instead of {@code bind-value} for two-way data binding.
>>>>>>> 4d7e74be
	 * 
	 * @param value
	 * @return This instance, for method chaining.
	 */
<<<<<<< HEAD
	public R setValue(elemental.json.JsonObject value) {
		getElement().setPropertyJson("value", value);
		return getSelf();
=======
	public void setValue(java.lang.String value) {
		getElement().setProperty("value", value == null ? "" : value);
	}

	/**
	 * Description copied from corresponding location in WebComponent:
	 * 
	 * Use this property instead of {@code bind-value} for two-way data binding.
	 * 
	 * @param value
	 */
	public void setValue(double value) {
		getElement().setProperty("value", value);
	}

	/**
	 * Description copied from corresponding location in WebComponent:
	 * 
	 * This property is deprecated, and just mirrors {@code value}. Use
	 * {@code value} instead.
	 */
	public String getBindValueString() {
		return getElement().getProperty("bindValue");
	}

	/**
	 * Description copied from corresponding location in WebComponent:
	 * 
	 * This property is deprecated, and just mirrors {@code value}. Use
	 * {@code value} instead.
	 */
	public double getBindValueNumber() {
		return getElement().getProperty("bindValue", 0.0);
>>>>>>> 4d7e74be
	}

	/**
	 * Description copied from corresponding location in WebComponent:
	 * 
	 * This property is deprecated, and just mirrors {@code value}. Use
	 * {@code value} instead.
<<<<<<< HEAD
=======
	 * 
	 * @param bindValue
>>>>>>> 4d7e74be
	 */
	public void setBindValue(java.lang.String bindValue) {
		getElement().setProperty("bindValue",
				bindValue == null ? "" : bindValue);
	}

	/**
	 * Description copied from corresponding location in WebComponent:
	 * 
	 * This property is deprecated, and just mirrors {@code value}. Use
	 * {@code value} instead.
	 * 
	 * @param bindValue
	 * @return This instance, for method chaining.
	 */
<<<<<<< HEAD
	public R setBindValue(elemental.json.JsonObject bindValue) {
		getElement().setPropertyJson("bindValue", bindValue);
		return getSelf();
=======
	public void setBindValue(double bindValue) {
		getElement().setProperty("bindValue", bindValue);
>>>>>>> 4d7e74be
	}

	/**
	 * Description copied from corresponding location in WebComponent:
	 * 
	 * The initial number of rows.
	 */
	public double getRows() {
		return getElement().getProperty("rows", 0.0);
	}

	/**
	 * Description copied from corresponding location in WebComponent:
	 * 
	 * The initial number of rows.
	 * 
	 * @param rows
	 * @return This instance, for method chaining.
	 */
	public R setRows(double rows) {
		getElement().setProperty("rows", rows);
		return getSelf();
	}

	/**
	 * Description copied from corresponding location in WebComponent:
	 * 
	 * The maximum number of rows this element can grow to until it scrolls. 0
	 * means no maximum.
	 */
	public double getMaxRows() {
		return getElement().getProperty("maxRows", 0.0);
	}

	/**
	 * Description copied from corresponding location in WebComponent:
	 * 
	 * The maximum number of rows this element can grow to until it scrolls. 0
	 * means no maximum.
	 * 
	 * @param maxRows
	 * @return This instance, for method chaining.
	 */
	public R setMaxRows(double maxRows) {
		getElement().setProperty("maxRows", maxRows);
		return getSelf();
	}

	/**
	 * Description copied from corresponding location in WebComponent:
	 * 
	 * Bound to the textarea's {@code autocomplete} attribute.
	 */
	public String getAutocomplete() {
		return getElement().getProperty("autocomplete");
	}

	/**
	 * Description copied from corresponding location in WebComponent:
	 * 
	 * Bound to the textarea's {@code autocomplete} attribute.
	 * 
	 * @param autocomplete
	 * @return This instance, for method chaining.
	 */
	public R setAutocomplete(java.lang.String autocomplete) {
		getElement().setProperty("autocomplete",
				autocomplete == null ? "" : autocomplete);
		return getSelf();
	}

	/**
	 * Description copied from corresponding location in WebComponent:
	 * 
	 * Bound to the textarea's {@code autofocus} attribute.
	 */
	public boolean isAutofocus() {
		return getElement().getProperty("autofocus", false);
	}

	/**
	 * Description copied from corresponding location in WebComponent:
	 * 
	 * Bound to the textarea's {@code autofocus} attribute.
	 * 
	 * @param autofocus
	 * @return This instance, for method chaining.
	 */
	public R setAutofocus(boolean autofocus) {
		getElement().setProperty("autofocus", autofocus);
		return getSelf();
	}

	/**
	 * Description copied from corresponding location in WebComponent:
	 * 
	 * Bound to the textarea's {@code inputmode} attribute.
	 */
	public String getInputmode() {
		return getElement().getProperty("inputmode");
	}

	/**
	 * Description copied from corresponding location in WebComponent:
	 * 
	 * Bound to the textarea's {@code inputmode} attribute.
	 * 
	 * @param inputmode
	 * @return This instance, for method chaining.
	 */
	public R setInputmode(java.lang.String inputmode) {
		getElement().setProperty("inputmode",
				inputmode == null ? "" : inputmode);
		return getSelf();
	}

	/**
	 * Description copied from corresponding location in WebComponent:
	 * 
	 * Bound to the textarea's {@code placeholder} attribute.
	 */
	public String getPlaceholder() {
		return getElement().getProperty("placeholder");
	}

	/**
	 * Description copied from corresponding location in WebComponent:
	 * 
	 * Bound to the textarea's {@code placeholder} attribute.
	 * 
	 * @param placeholder
	 * @return This instance, for method chaining.
	 */
	public R setPlaceholder(java.lang.String placeholder) {
		getElement().setProperty("placeholder",
				placeholder == null ? "" : placeholder);
		return getSelf();
	}

	/**
	 * Description copied from corresponding location in WebComponent:
	 * 
	 * Bound to the textarea's {@code readonly} attribute.
	 */
	public String getReadonly() {
		return getElement().getProperty("readonly");
	}

	/**
	 * Description copied from corresponding location in WebComponent:
	 * 
	 * Bound to the textarea's {@code readonly} attribute.
	 * 
	 * @param readonly
	 * @return This instance, for method chaining.
	 */
	public R setReadonly(java.lang.String readonly) {
		getElement().setProperty("readonly", readonly == null ? "" : readonly);
		return getSelf();
	}

	/**
	 * Description copied from corresponding location in WebComponent:
	 * 
	 * Set to true to mark the textarea as required.
	 */
	public boolean isRequired() {
		return getElement().getProperty("required", false);
	}

	/**
	 * Description copied from corresponding location in WebComponent:
	 * 
	 * Set to true to mark the textarea as required.
	 * 
	 * @param required
	 * @return This instance, for method chaining.
	 */
	public R setRequired(boolean required) {
		getElement().setProperty("required", required);
		return getSelf();
	}

	/**
	 * Description copied from corresponding location in WebComponent:
	 * 
	 * The minimum length of the input value.
	 */
	public double getMinlength() {
		return getElement().getProperty("minlength", 0.0);
	}

	/**
	 * Description copied from corresponding location in WebComponent:
	 * 
	 * The minimum length of the input value.
	 * 
	 * @param minlength
	 * @return This instance, for method chaining.
	 */
	public R setMinlength(double minlength) {
		getElement().setProperty("minlength", minlength);
		return getSelf();
	}

	/**
	 * Description copied from corresponding location in WebComponent:
	 * 
	 * The maximum length of the input value.
	 */
	public double getMaxlength() {
		return getElement().getProperty("maxlength", 0.0);
	}

	/**
	 * Description copied from corresponding location in WebComponent:
	 * 
	 * The maximum length of the input value.
	 * 
	 * @param maxlength
	 * @return This instance, for method chaining.
	 */
	public R setMaxlength(double maxlength) {
		getElement().setProperty("maxlength", maxlength);
		return getSelf();
	}

	/**
	 * Description copied from corresponding location in WebComponent:
	 * 
	 * Returns the underlying textarea.
	 */
	public JsonObject getTextarea() {
		return (JsonObject) getElement().getPropertyRaw("textarea");
	}

	/**
	 * Description copied from corresponding location in WebComponent:
	 * 
	 * Returns the underlying textarea.
	 * 
	 * @param textarea
	 * @return This instance, for method chaining.
	 */
	public R setTextarea(elemental.json.JsonObject textarea) {
		getElement().setPropertyJson("textarea", textarea);
		return getSelf();
	}

	/**
	 * Description copied from corresponding location in WebComponent:
	 * 
	 * Returns textarea's selection start.
	 */
	public JsonObject getSelectionStart() {
		return (JsonObject) getElement().getPropertyRaw("selectionStart");
	}

	/**
	 * Description copied from corresponding location in WebComponent:
	 * 
	 * Returns textarea's selection start.
	 * 
	 * @param selectionStart
	 * @return This instance, for method chaining.
	 */
	public R setSelectionStart(elemental.json.JsonObject selectionStart) {
		getElement().setPropertyJson("selectionStart", selectionStart);
		return getSelf();
	}

	/**
	 * Description copied from corresponding location in WebComponent:
	 * 
	 * Returns textarea's selection end.
	 */
	public JsonObject getSelectionEnd() {
		return (JsonObject) getElement().getPropertyRaw("selectionEnd");
	}

	/**
	 * Description copied from corresponding location in WebComponent:
	 * 
	 * Returns textarea's selection end.
	 * 
	 * @param selectionEnd
	 * @return This instance, for method chaining.
	 */
	public R setSelectionEnd(elemental.json.JsonObject selectionEnd) {
		getElement().setPropertyJson("selectionEnd", selectionEnd);
		return getSelf();
	}

	public void hasValidator() {
		getElement().callFunction("hasValidator");
	}

	/**
	 * Description copied from corresponding location in WebComponent:
	 * 
	 * Returns true if {@code value} is valid. The validator provided in
	 * {@code validator} will be used first, if it exists; otherwise, the
	 * {@code textarea}'s validity is used.
	 */
	public void validate() {
		getElement().callFunction("validate");
	}

	@DomEvent("invalid-changed")
	public static class InvalidChangedEvent
			extends
				ComponentEvent<IronAutogrowTextarea> {
		public InvalidChangedEvent(IronAutogrowTextarea source,
				boolean fromClient) {
			super(source, fromClient);
		}
	}

	public Registration addInvalidChangedListener(
			ComponentEventListener<InvalidChangedEvent> listener) {
		return addListener(InvalidChangedEvent.class, listener);
	}

	@DomEvent("focused-changed")
	public static class FocusedChangedEvent
			extends
				ComponentEvent<IronAutogrowTextarea> {
		public FocusedChangedEvent(IronAutogrowTextarea source,
				boolean fromClient) {
			super(source, fromClient);
		}
	}

	public Registration addFocusedChangedListener(
			ComponentEventListener<FocusedChangedEvent> listener) {
		return addListener(FocusedChangedEvent.class, listener);
	}

	@DomEvent("disabled-changed")
	public static class DisabledChangedEvent
			extends
				ComponentEvent<IronAutogrowTextarea> {
		public DisabledChangedEvent(IronAutogrowTextarea source,
				boolean fromClient) {
			super(source, fromClient);
		}
	}

	public Registration addDisabledChangedListener(
			ComponentEventListener<DisabledChangedEvent> listener) {
		return addListener(DisabledChangedEvent.class, listener);
	}

	@DomEvent("value-changed")
	public static class ValueChangedEvent
			extends
				ComponentEvent<IronAutogrowTextarea> {
		public ValueChangedEvent(IronAutogrowTextarea source, boolean fromClient) {
			super(source, fromClient);
		}
	}

	public Registration addValueChangedListener(
			ComponentEventListener<ValueChangedEvent> listener) {
		return addListener(ValueChangedEvent.class, listener);
	}

	@DomEvent("bind-value-changed")
	public static class BindValueChangedEvent
			extends
				ComponentEvent<IronAutogrowTextarea> {
		public BindValueChangedEvent(IronAutogrowTextarea source,
				boolean fromClient) {
			super(source, fromClient);
		}
	}

	public Registration addBindValueChangedListener(
			ComponentEventListener<BindValueChangedEvent> listener) {
		return addListener(BindValueChangedEvent.class, listener);
	}

	/**
	 * Gets the narrow typed reference to this object. Subclasses should
	 * override this method to support method chaining using the inherited type.
	 * 
	 * @return This object casted to its type.
	 */
	protected R getSelf() {
		return (R) this;
	}
}<|MERGE_RESOLUTION|>--- conflicted
+++ resolved
@@ -142,8 +142,6 @@
 	 * Description copied from corresponding location in WebComponent:
 	 * 
 	 * Use this property instead of {@code bind-value} for two-way data binding.
-<<<<<<< HEAD
-=======
 	 */
 	public double getValueNumber() {
 		return getElement().getProperty("value", 0.0);
@@ -153,18 +151,13 @@
 	 * Description copied from corresponding location in WebComponent:
 	 * 
 	 * Use this property instead of {@code bind-value} for two-way data binding.
->>>>>>> 4d7e74be
 	 * 
 	 * @param value
 	 * @return This instance, for method chaining.
 	 */
-<<<<<<< HEAD
-	public R setValue(elemental.json.JsonObject value) {
-		getElement().setPropertyJson("value", value);
-		return getSelf();
-=======
-	public void setValue(java.lang.String value) {
+	public R setValue(java.lang.String value) {
 		getElement().setProperty("value", value == null ? "" : value);
+		return getSelf();
 	}
 
 	/**
@@ -173,9 +166,11 @@
 	 * Use this property instead of {@code bind-value} for two-way data binding.
 	 * 
 	 * @param value
-	 */
-	public void setValue(double value) {
+	 * @return This instance, for method chaining.
+	 */
+	public R setValue(double value) {
 		getElement().setProperty("value", value);
+		return getSelf();
 	}
 
 	/**
@@ -196,7 +191,6 @@
 	 */
 	public double getBindValueNumber() {
 		return getElement().getProperty("bindValue", 0.0);
->>>>>>> 4d7e74be
 	}
 
 	/**
@@ -204,15 +198,14 @@
 	 * 
 	 * This property is deprecated, and just mirrors {@code value}. Use
 	 * {@code value} instead.
-<<<<<<< HEAD
-=======
 	 * 
 	 * @param bindValue
->>>>>>> 4d7e74be
-	 */
-	public void setBindValue(java.lang.String bindValue) {
+	 * @return This instance, for method chaining.
+	 */
+	public R setBindValue(java.lang.String bindValue) {
 		getElement().setProperty("bindValue",
 				bindValue == null ? "" : bindValue);
+		return getSelf();
 	}
 
 	/**
@@ -224,14 +217,9 @@
 	 * @param bindValue
 	 * @return This instance, for method chaining.
 	 */
-<<<<<<< HEAD
-	public R setBindValue(elemental.json.JsonObject bindValue) {
-		getElement().setPropertyJson("bindValue", bindValue);
-		return getSelf();
-=======
-	public void setBindValue(double bindValue) {
+	public R setBindValue(double bindValue) {
 		getElement().setProperty("bindValue", bindValue);
->>>>>>> 4d7e74be
+		return getSelf();
 	}
 
 	/**
