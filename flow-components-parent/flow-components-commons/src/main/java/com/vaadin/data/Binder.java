/*
 * Copyright 2000-2017 Vaadin Ltd.
 *
 * Licensed under the Apache License, Version 2.0 (the "License"); you may not
 * use this file except in compliance with the License. You may obtain a copy of
 * the License at
 *
 * http://www.apache.org/licenses/LICENSE-2.0
 *
 * Unless required by applicable law or agreed to in writing, software
 * distributed under the License is distributed on an "AS IS" BASIS, WITHOUT
 * WARRANTIES OR CONDITIONS OF ANY KIND, either express or implied. See the
 * License for the specific language governing permissions and limitations under
 * the License.
 */
package com.vaadin.data;

import java.io.Serializable;
import java.lang.reflect.Field;
import java.lang.reflect.InvocationTargetException;
import java.lang.reflect.Method;
import java.lang.reflect.Modifier;
import java.lang.reflect.Type;
import java.util.ArrayList;
import java.util.Arrays;
import java.util.Collections;
import java.util.HashMap;
import java.util.IdentityHashMap;
import java.util.LinkedHashSet;
import java.util.List;
import java.util.Locale;
import java.util.Map;
import java.util.Objects;
import java.util.Optional;
import java.util.Set;
import java.util.function.BiFunction;
import java.util.stream.Collectors;
import java.util.stream.Stream;

import com.googlecode.gentyref.GenericTypeReflector;

import com.vaadin.annotations.PropertyId;
import com.vaadin.components.data.HasValue;
import com.vaadin.components.data.HasValue.ValueChangeEvent;
import com.vaadin.components.data.HasValue.ValueChangeListener;
import com.vaadin.data.converter.StringToIntegerConverter;
import com.vaadin.data.validator.BeanValidator;
import com.vaadin.event.EventRouter;
import com.vaadin.flow.html.Label;
import com.vaadin.server.SerializableFunction;
import com.vaadin.server.SerializablePredicate;
import com.vaadin.shared.Registration;
import com.vaadin.ui.Component;
import com.vaadin.ui.HasValidation;
import com.vaadin.ui.UI;
import com.vaadin.util.ReflectTools;

/**
 * Connects one or more {@code Field} components to properties of a backing data
 * type such as a bean type. With a binder, input components can be grouped
 * together into forms to easily create and update business objects with little
 * explicit logic needed to move data between the UI and the data layers of the
 * application.
 * <p>
 * A binder is a collection of <i>bindings</i>, each representing the mapping of
 * a single field, through converters and validators, to a backing property.
 * <p>
 * A binder instance can be bound to a single bean instance at a time, but can
 * be rebound as needed. This allows usage patterns like a <i>master-details</i>
 * view, where a select component is used to pick the bean to edit.
 * <p>
 * Bean level validators can be added using the
 * {@link #withValidator(Validator)} method and will be run on the bound bean
 * once it has been updated from the values of the bound fields. Bean level
 * validators are also run as part of {@link #writeBean(Object)} and
 * {@link #writeBeanIfValid(Object)} if all field level validators pass.
 * <p>
 * Note: For bean level validators, the bean must be updated before the
 * validators are run. If a bean level validator fails in
 * {@link #writeBean(Object)} or {@link #writeBeanIfValid(Object)}, the bean
 * will be reverted to the previous state before returning from the method. You
 * should ensure that the getters/setters in the bean do not have side effects.
 * <p>
 * Unless otherwise specified, {@code Binder} method arguments cannot be null.
 *
 * @author Vaadin Ltd.
 *
 * @param <BEAN>
 *            the bean type
 *
 * @see BindingBuilder
 * @see Binding
 * @see HasValue
 *
 * @since 8.0
 */
public class Binder<BEAN> implements Serializable {

    /**
     * Represents the binding between a field and a data property.
     *
     * @param <BEAN>
     *            the bean type
     * @param <TARGET>
     *            the target data type of the binding, matches the field type
     *            unless a converter has been set
     *
     * @see Binder#forField(HasValue)
     */
    public interface Binding<BEAN, TARGET> extends Serializable {

        /**
         * Gets the field the binding uses.
         *
         * @return the field for the binding
         */
        HasValue<?, ?> getField();

        /**
         * Validates the field value and returns a {@code ValidationStatus}
         * instance representing the outcome of the validation.
         *
         * @see Binder#validate()
         * @see Validator#apply(Object, ValueContext)
         *
         * @return the validation result.
         */
        BindingValidationStatus<TARGET> validate();

    }

    /**
     * Creates a binding between a field and a data property.
     *
     * @param <BEAN>
     *            the bean type
     * @param <TARGET>
     *            the target data type of the binding, matches the field type
     *            until a converter has been set
     *
     * @see Binder#forField(HasValue)
     */
    public interface BindingBuilder<BEAN, TARGET> extends Serializable {

        /**
         * Gets the field the binding is being built for.
         *
         * @return the field this binding is being built for
         */
        HasValue<?, ?> getField();

        /**
         * Completes this binding using the given getter and setter functions
         * representing a backing bean property. The functions are used to
         * update the field value from the property and to store the field value
         * to the property, respectively.
         * <p>
         * When a bean is bound with {@link Binder#setBean(Object)}, the field
         * value is set to the return value of the given getter. The property
         * value is then updated via the given setter whenever the field value
         * changes. The setter may be null; in that case the property value is
         * never updated and the binding is said to be <i>read-only</i>.
         * <p>
         * If the Binder is already bound to some bean, the newly bound field is
         * associated with the corresponding bean property as described above.
         * <p>
         * The getter and setter can be arbitrary functions, for instance
         * implementing user-defined conversion or validation. However, in the
         * most basic use case you can simply pass a pair of method references
         * to this method as follows:
         *
         * <pre>
         * class Person {
         *     public String getName() { ... }
         *     public void setName(String name) { ... }
         * }
         *
         * TextField nameField = new TextField();
         * binder.forField(nameField).bind(Person::getName, Person::setName);
         * </pre>
         *
         * @param getter
         *            the function to get the value of the property to the
         *            field, not null
         * @param setter
         *            the function to write the field value to the property or
         *            null if read-only
         * @return the newly created binding
         * @throws IllegalStateException
         *             if {@code bind} has already been called on this binding
         */
        Binding<BEAN, TARGET> bind(ValueProvider<BEAN, TARGET> getter,
                Setter<BEAN, TARGET> setter);

        /**
         * Completes this binding by connecting the field to the property with
         * the given name. The getter and setter of the property are looked up
         * using a {@link PropertySet}.
         * <p>
         * For a <code>Binder</code> created using the
         * {@link Binder#Binder(Class)} constructor, introspection will be used
         * to find a Java Bean property. If a JSR-303 bean validation
         * implementation is present on the classpath, a {@link BeanValidator}
         * is also added to the binding.
         * <p>
         * The property must have an accessible getter method. It need not have
         * an accessible setter; in that case the property value is never
         * updated and the binding is said to be <i>read-only</i>.
         *
         * @param propertyName
         *            the name of the property to bind, not null
         * @return the newly created binding
         *
         * @throws IllegalArgumentException
         *             if the property name is invalid
         * @throws IllegalArgumentException
         *             if the property has no accessible getter
         * @throws IllegalStateException
         *             if the binder is not configured with an appropriate
         *             {@link PropertySet}
         *
         * @see BindingBuilder#bind(ValueProvider, Setter)
         */
        Binding<BEAN, TARGET> bind(String propertyName);

        /**
         * Adds a validator to this binding. Validators are applied, in
         * registration order, when the field value is written to the backing
         * property. If any validator returns a failure, the property value is
         * not updated.
         *
         * @see #withValidator(SerializablePredicate, String)
         * @see #withValidator(SerializablePredicate, ErrorMessageProvider)
         *
         * @param validator
         *            the validator to add, not null
         * @return this binding, for chaining
         * @throws IllegalStateException
         *             if {@code bind} has already been called
         */
        BindingBuilder<BEAN, TARGET> withValidator(
                Validator<? super TARGET> validator);

        /**
         * A convenience method to add a validator to this binding using the
         * {@link Validator#from(SerializablePredicate, String)} factory method.
         * <p>
         * Validators are applied, in registration order, when the field value
         * is written to the backing property. If any validator returns a
         * failure, the property value is not updated.
         *
         * @see #withValidator(Validator)
         * @see #withValidator(SerializablePredicate, ErrorMessageProvider)
         * @see Validator#from(SerializablePredicate, String)
         *
         * @param predicate
         *            the predicate performing validation, not null
         * @param message
         *            the error message to report in case validation failure
         * @return this binding, for chaining
         * @throws IllegalStateException
         *             if {@code bind} has already been called
         */
        default BindingBuilder<BEAN, TARGET> withValidator(
                SerializablePredicate<? super TARGET> predicate,
                String message) {
            return withValidator(Validator.from(predicate, message));
        }

        /**
         * A convenience method to add a validator to this binding using the
         * {@link Validator#from(SerializablePredicate, ErrorMessageProvider)}
         * factory method.
         * <p>
         * Validators are applied, in registration order, when the field value
         * is written to the backing property. If any validator returns a
         * failure, the property value is not updated.
         *
         * @see #withValidator(Validator)
         * @see #withValidator(SerializablePredicate, String)
         * @see Validator#from(SerializablePredicate, ErrorMessageProvider)
         *
         * @param predicate
         *            the predicate performing validation, not null
         * @param errorMessageProvider
         *            the provider to generate error messages, not null
         * @return this binding, for chaining
         * @throws IllegalStateException
         *             if {@code bind} has already been called
         */
        default BindingBuilder<BEAN, TARGET> withValidator(
                SerializablePredicate<? super TARGET> predicate,
                ErrorMessageProvider errorMessageProvider) {
            return withValidator(
                    Validator.from(predicate, errorMessageProvider));
        }

        /**
         * Maps the binding to another data type using the given
         * {@link Converter}.
         * <p>
         * A converter is capable of converting between a presentation type,
         * which must match the current target data type of the binding, and a
         * model type, which can be any data type and becomes the new target
         * type of the binding. When invoking
         * {@link #bind(ValueProvider, Setter)}, the target type of the binding
         * must match the getter/setter types.
         * <p>
         * For instance, a {@code TextField} can be bound to an integer-typed
         * property using an appropriate converter such as a
         * {@link StringToIntegerConverter}.
         *
         * @param <NEWTARGET>
         *            the type to convert to
         * @param converter
         *            the converter to use, not null
         * @return a new binding with the appropriate type
         * @throws IllegalStateException
         *             if {@code bind} has already been called
         */
        <NEWTARGET> BindingBuilder<BEAN, NEWTARGET> withConverter(
                Converter<TARGET, NEWTARGET> converter);

        /**
         * Maps the binding to another data type using the mapping functions and
         * a possible exception as the error message.
         * <p>
         * The mapping functions are used to convert between a presentation
         * type, which must match the current target data type of the binding,
         * and a model type, which can be any data type and becomes the new
         * target type of the binding. When invoking
         * {@link #bind(ValueProvider, Setter)}, the target type of the binding
         * must match the getter/setter types.
         * <p>
         * For instance, a {@code TextField} can be bound to an integer-typed
         * property using appropriate functions such as:
         * <code>withConverter(Integer::valueOf, String::valueOf);</code>
         *
         * @param <NEWTARGET>
         *            the type to convert to
         * @param toModel
         *            the function which can convert from the old target type to
         *            the new target type
         * @param toPresentation
         *            the function which can convert from the new target type to
         *            the old target type
         * @return a new binding with the appropriate type
         * @throws IllegalStateException
         *             if {@code bind} has already been called
         */
        default <NEWTARGET> BindingBuilder<BEAN, NEWTARGET> withConverter(
                SerializableFunction<TARGET, NEWTARGET> toModel,
                SerializableFunction<NEWTARGET, TARGET> toPresentation) {
            return withConverter(Converter.from(toModel, toPresentation,
                    Throwable::getMessage));
        }

        /**
         * Maps the binding to another data type using the mapping functions and
         * the given error error message if a value cannot be converted to the
         * new target type.
         * <p>
         * The mapping functions are used to convert between a presentation
         * type, which must match the current target data type of the binding,
         * and a model type, which can be any data type and becomes the new
         * target type of the binding. When invoking
         * {@link #bind(ValueProvider, Setter)}, the target type of the binding
         * must match the getter/setter types.
         * <p>
         * For instance, a {@code TextField} can be bound to an integer-typed
         * property using appropriate functions such as:
         * <code>withConverter(Integer::valueOf, String::valueOf);</code>
         *
         * @param <NEWTARGET>
         *            the type to convert to
         * @param toModel
         *            the function which can convert from the old target type to
         *            the new target type
         * @param toPresentation
         *            the function which can convert from the new target type to
         *            the old target type
         * @param errorMessage
         *            the error message to use if conversion using
         *            <code>toModel</code> fails
         * @return a new binding with the appropriate type
         * @throws IllegalStateException
         *             if {@code bind} has already been called
         */
        default <NEWTARGET> BindingBuilder<BEAN, NEWTARGET> withConverter(
                SerializableFunction<TARGET, NEWTARGET> toModel,
                SerializableFunction<NEWTARGET, TARGET> toPresentation,
                String errorMessage) {
            return withConverter(Converter.from(toModel, toPresentation,
                    exception -> errorMessage));
        }

        /**
         * Maps binding value {@code null} to given null representation and back
         * to {@code null} when converting back to model value.
         *
         * @param nullRepresentation
         *            the value to use instead of {@code null}
         * @return a new binding with null representation handling.
         */
        default BindingBuilder<BEAN, TARGET> withNullRepresentation(
                TARGET nullRepresentation) {
            return withConverter(
                    fieldValue -> Objects.equals(fieldValue, nullRepresentation)
                            ? null
                            : fieldValue,
                    modelValue -> Objects.isNull(modelValue)
                            ? nullRepresentation
                            : modelValue);
        }

        /**
         * Sets the given {@code label} to show an error message if validation
         * fails.
         * <p>
         * The validation state of each field is updated whenever the user
         * modifies the value of that field.
         * <p>
         * This method allows to customize the way a binder displays error
         * messages.
         * <p>
         * This is just a shorthand for
         * {@link #withValidationStatusHandler(BindingValidationStatusHandler)}
         * method where the handler instance hides the {@code label} if there is
         * no error and shows it with validation error message if validation
         * fails. It means that it cannot be called after
         * {@link #withValidationStatusHandler(BindingValidationStatusHandler)}
         * method call or
         * {@link #withValidationStatusHandler(BindingValidationStatusHandler)}
         * after this method call.
         *
         * @see #withValidationStatusHandler(BindingValidationStatusHandler)
         * @param label
         *            label to show validation status for the field
         * @return this binding, for chaining
         */
        default BindingBuilder<BEAN, TARGET> withStatusLabel(Label label) {
            return withValidationStatusHandler(status -> {
                label.setText(status.getMessage().orElse(""));
                // Only show the label when validation has failed
                setVisible(label, status.isError());
            });
        }

        /**
         * Sets a {@link BindingValidationStatusHandler} to track validation
         * status changes.
         * <p>
         * The validation state of each field is updated whenever the user
         * modifies the value of that field.
         * <p>
         * This method allows to customize the way a binder displays error
         * messages.
         * <p>
         * The method may be called only once. It means there is no chain unlike
         * {@link #withValidator(Validator)} or
         * {@link #withConverter(Converter)}. Also it means that the shorthand
         * method {@link #withStatusLabel(Label)} also may not be called after
         * this method.
         *
         * @see #withStatusLabel(Label)
         * @param handler
         *            status change handler
         * @return this binding, for chaining
         */
        BindingBuilder<BEAN, TARGET> withValidationStatusHandler(
                BindingValidationStatusHandler handler);

        /**
         * Sets the field to be required. This means two things:
         * <ol>
         * <li>the required indicator is visible</li>
         * <li>the field value is validated for not being empty*</li>
         * </ol>
         * For localizing the error message, use
         * {@link #asRequired(ErrorMessageProvider)}.
         * <p>
         * *Value not being the equal to what {@link HasValue#getEmptyValue()}
         * returns.
         *
         * @see #asRequired(ErrorMessageProvider)
         * @see HasValue#setRequiredIndicatorVisible(boolean)
         * @see HasValue#isEmpty()
         * @param errorMessage
         *            the error message to show for the invalid value
         * @return this binding, for chaining
         */
        default BindingBuilder<BEAN, TARGET> asRequired(String errorMessage) {
            return asRequired(context -> errorMessage);
        }

        /**
         * Sets the field to be required. This means two things:
         * <ol>
         * <li>the required indicator is visible</li>
         * <li>the field value is validated for not being empty*</li>
         * </ol>
         * *Value not being the equal to what {@link HasValue#getEmptyValue()}
         * returns.
         *
         * @see HasValue#setRequiredIndicatorVisible(boolean)
         * @see HasValue#isEmpty()
         * @param errorMessageProvider
         *            the provider for localized validation error message
         * @return this binding, for chaining
         */
        BindingBuilder<BEAN, TARGET> asRequired(
                ErrorMessageProvider errorMessageProvider);

    }

    /**
     * An internal implementation of {@code BindingBuilder}.
     *
     * @param <BEAN>
     *            the bean type, must match the Binder bean type
     * @param <FIELDVALUE>
     *            the value type of the field
     * @param <TARGET>
     *            the target data type of the binding, matches the field type
     *            until a converter has been set
     */
    protected static class BindingBuilderImpl<BEAN, FIELDVALUE, TARGET>
            implements BindingBuilder<BEAN, TARGET> {

        private final Binder<BEAN> binder;

        private final HasValue<?, FIELDVALUE> field;
        private BindingValidationStatusHandler statusHandler;
        private boolean isStatusHandlerChanged;

        private boolean bound;

        /**
         * Contains all converters and validators chained together in the
         * correct order.
         */
        private Converter<FIELDVALUE, TARGET> converterValidatorChain;

        /**
         * Creates a new binding builder associated with the given field.
         * Initializes the builder with the given converter chain and status
         * change handler.
         *
         * @param binder
         *            the binder this instance is connected to, not null
         * @param field
         *            the field to bind, not null
         * @param converterValidatorChain
         *            the converter/validator chain to use, not null
         * @param statusHandler
         *            the handler to track validation status, not null
         */
        protected BindingBuilderImpl(Binder<BEAN> binder,
                HasValue<?, FIELDVALUE> field,
                Converter<FIELDVALUE, TARGET> converterValidatorChain,
                BindingValidationStatusHandler statusHandler) {
            this.field = field;
            this.binder = binder;
            this.converterValidatorChain = converterValidatorChain;
            this.statusHandler = statusHandler;
        }

        @Override
        public Binding<BEAN, TARGET> bind(ValueProvider<BEAN, TARGET> getter,
                Setter<BEAN, TARGET> setter) {
            checkUnbound();
            Objects.requireNonNull(getter, "getter cannot be null");

            BindingImpl<BEAN, FIELDVALUE, TARGET> binding = new BindingImpl<>(
                    this, getter, setter);

            getBinder().bindings.add(binding);
            if (getBinder().getBean() != null) {
                binding.initFieldValue(getBinder().getBean());
            }
            getBinder().fireStatusChangeEvent(false);

            bound = true;
            getBinder().incompleteBindings.remove(getField());

            return binding;
        }

        @Override
        @SuppressWarnings({ "unchecked", "rawtypes" })
        public Binding<BEAN, TARGET> bind(String propertyName) {
            Objects.requireNonNull(propertyName,
                    "Property name cannot be null");
            checkUnbound();

            PropertyDefinition<BEAN, ?> definition = getBinder().propertySet
                    .getProperty(propertyName)
                    .orElseThrow(() -> new IllegalArgumentException(
                            "Could not resolve property name " + propertyName
                                    + " from " + getBinder().propertySet));

            ValueProvider<BEAN, ?> getter = definition.getGetter();
            Setter<BEAN, ?> setter = definition.getSetter()
                    .orElse((bean, value) -> {
                        // Setter ignores value
                    });

            BindingBuilder<BEAN, ?> finalBinding = withConverter(
                    createConverter(definition.getType()), false);

            finalBinding = getBinder().configureBinding(finalBinding,
                    definition);

            try {
                Binding binding = ((BindingBuilder) finalBinding).bind(getter,
                        setter);
                getBinder().boundProperties.put(propertyName, binding);
                return binding;
            } finally {
                getBinder().incompleteMemberFieldBindings.remove(getField());
            }
        }

        @SuppressWarnings("unchecked")
        private Converter<TARGET, Object> createConverter(Class<?> getterType) {
            return Converter.from(getterType::cast,
                    propertyValue -> (TARGET) propertyValue, exception -> {
                        throw new RuntimeException(exception);
                    });
        }

        @Override
        public BindingBuilder<BEAN, TARGET> withValidator(
                Validator<? super TARGET> validator) {
            checkUnbound();
            Objects.requireNonNull(validator, "validator cannot be null");

            converterValidatorChain = converterValidatorChain
                    .chain(new ValidatorAsConverter<>(validator));
            return this;
        }

        @Override
        public <NEWTARGET> BindingBuilder<BEAN, NEWTARGET> withConverter(
                Converter<TARGET, NEWTARGET> converter) {
            return withConverter(converter, true);
        }

        @Override
        public BindingBuilder<BEAN, TARGET> withValidationStatusHandler(
                BindingValidationStatusHandler handler) {
            checkUnbound();
            Objects.requireNonNull(handler, "handler cannot be null");
            if (isStatusHandlerChanged) {
                throw new IllegalStateException("A "
                        + BindingValidationStatusHandler.class.getSimpleName()
                        + " has already been set");
            }
            isStatusHandlerChanged = true;
            statusHandler = handler;
            return this;
        }

        @Override
        public BindingBuilder<BEAN, TARGET> asRequired(
                ErrorMessageProvider errorMessageProvider) {
            checkUnbound();
            field.setRequiredIndicatorVisible(true);
            return withValidator(
                    value -> !Objects.equals(value, field.getEmptyValue()),
                    errorMessageProvider);
        }

        /**
         * Implements {@link #withConverter(Converter)} method with additional
         * possibility to disable (reset) default null representation converter.
         * <p>
         * The method {@link #withConverter(Converter)} calls this method with
         * {@code true} provided as the second argument value.
         *
         * @see #withConverter(Converter)
         *
         * @param converter
         *            the converter to use, not null
         * @param resetNullRepresentation
         *            if {@code true} then default null representation will be
         *            deactivated (if not yet), otherwise it won't be removed
         * @return a new binding with the appropriate type
         * @param <NEWTARGET>
         *            the type to convert to
         * @throws IllegalStateException
         *             if {@code bind} has already been called
         */
        protected <NEWTARGET> BindingBuilder<BEAN, NEWTARGET> withConverter(
                Converter<TARGET, NEWTARGET> converter,
                boolean resetNullRepresentation) {
            checkUnbound();
            Objects.requireNonNull(converter, "converter cannot be null");

            // Mark this step to be bound to prevent modifying multiple times.
            bound = true;

            if (resetNullRepresentation) {
                getBinder().initialConverters.get(field).setIdentity();
            }

            return getBinder().createBinding(field,
                    converterValidatorChain.chain(converter), statusHandler);
        }

        /**
         * Returns the {@code Binder} connected to this {@code Binding}
         * instance.
         *
         * @return the binder
         */
        protected Binder<BEAN> getBinder() {
            return binder;
        }

        /**
         * Throws if this binding is already completed and cannot be modified
         * anymore.
         *
         * @throws IllegalStateException
         *             if this binding is already bound
         */
        protected void checkUnbound() {
            if (bound) {
                throw new IllegalStateException(
                        "cannot modify binding: already bound to a property");
            }
        }

        @Override
        public HasValue<?, FIELDVALUE> getField() {
            return field;
        }
    }

    /**
     * An internal implementation of {@code Binding}.
     *
     * @param <BEAN>
     *            the bean type, must match the Binder bean type
     * @param <FIELDVALUE>
     *            the value type of the field
     * @param <TARGET>
     *            the target data type of the binding, matches the field type
     *            unless a converter has been set
     */
    protected static class BindingImpl<BEAN, FIELDVALUE, TARGET>
            implements Binding<BEAN, TARGET> {

        private final Binder<BEAN> binder;

        private final HasValue<?, FIELDVALUE> field;
        private final BindingValidationStatusHandler statusHandler;

        private final SerializableFunction<BEAN, TARGET> getter;
        private final Setter<BEAN, TARGET> setter;

        // Not final since we temporarily remove listener while changing values
        private Registration onValueChange;

        /**
         * Contains all converters and validators chained together in the
         * correct order.
         */
        private final Converter<FIELDVALUE, TARGET> converterValidatorChain;

        public BindingImpl(BindingBuilderImpl<BEAN, FIELDVALUE, TARGET> builder,
                SerializableFunction<BEAN, TARGET> getter,
                Setter<BEAN, TARGET> setter) {
            binder = builder.getBinder();
            field = builder.field;
            statusHandler = builder.statusHandler;
            converterValidatorChain = builder.converterValidatorChain;

            onValueChange = getField()
                    .addValueChangeListener(this::handleFieldValueChange);

            this.getter = getter;
            this.setter = setter;
        }

        @Override
        public HasValue<?, FIELDVALUE> getField() {
            return field;
        }

        /**
         * Finds an appropriate locale to be used in conversion and validation.
         *
         * @return the found locale, not null
         */
        protected Locale findLocale() {
            Locale locale = null;
            if (UI.getCurrent() != null) {
                locale = UI.getCurrent().getLocale();
            }
            if (locale == null) {
                locale = Locale.getDefault();
            }
            return locale;
        }

        @Override
        public BindingValidationStatus<TARGET> validate() {
            BindingValidationStatus<TARGET> status = doValidation();
            getBinder().getValidationStatusHandler()
<<<<<<< HEAD
                    .statusChange(new BinderValidationStatus<>(getBinder(),
                            Arrays.asList(status), Collections.emptyList()));
=======
            .statusChange(new BinderValidationStatus<>(getBinder(),
                    Collections.singletonList(status), Collections.emptyList()));
>>>>>>> ac81c7cc
            getBinder().fireStatusChangeEvent(status.isError());
            return status;
        }

        /**
         * Returns the field value run through all converters and validators,
         * but doesn't pass the {@link BindingValidationStatus} to any status
         * handler.
         *
         * @return the result of the conversion
         */
        private Result<TARGET> doConversion() {
            FIELDVALUE fieldValue = field.getValue();
            return converterValidatorChain.convertToModel(fieldValue,
                    createValueContext());
        }

        private BindingValidationStatus<TARGET> toValidationStatus(
                Result<TARGET> result) {
            return new BindingValidationStatus<>(this,
                    result.isError()
                            ? ValidationResult.error(result.getMessage().get())
                            : ValidationResult.ok());
        }

        /**
         * Returns the field value run through all converters and validators,
         * but doesn't pass the {@link BindingValidationStatus} to any status
         * handler.
         *
         * @return the validation status
         */
        private BindingValidationStatus<TARGET> doValidation() {
            return toValidationStatus(doConversion());
        }

        /**
         * Creates a value context from the current state of the binding and its
         * field.
         *
         * @return the value context
         */
        protected ValueContext createValueContext() {
            if (field instanceof Component) {
                return new ValueContext((Component) field, field);
            }
            return new ValueContext(null, field, findLocale());
        }

        /**
         * Sets the field value by invoking the getter function on the given
         * bean. The default listener attached to the field will be removed for
         * the duration of this update.
         *
         * @param bean
         *            the bean to fetch the property value from
         */
        private void initFieldValue(BEAN bean) {
            assert bean != null;
            assert onValueChange != null;
            onValueChange.remove();
            try {
                getField().setValue(convertDataToFieldType(bean));
            } finally {
                // Lambda instead of methref because of parser bug in Eclipse
                onValueChange = getField().addValueChangeListener(
                        event -> this.handleFieldValueChange(event));
            }
        }

        private FIELDVALUE convertDataToFieldType(BEAN bean) {
            return converterValidatorChain.convertToPresentation(
                    getter.apply(bean), createValueContext());
        }

        /**
         * Handles the value change triggered by the bound field.
         *
         * @param event
         */
        private void handleFieldValueChange(
                ValueChangeEvent<?, FIELDVALUE> event) {
            getBinder().setHasChanges(true);
            List<ValidationResult> binderValidationResults = Collections
                    .emptyList();
            BindingValidationStatus<TARGET> fieldValidationStatus;
            if (getBinder().getBean() != null) {
                BEAN bean = getBinder().getBean();
                fieldValidationStatus = writeFieldValue(bean);
                if (getBinder().bindings.stream()
                        .map(BindingImpl::doValidation)
                        .noneMatch(BindingValidationStatus::isError)) {
                    binderValidationResults = getBinder().validateBean(bean);
                    if (binderValidationResults.stream()
                            .noneMatch(ValidationResult::isError)) {
                        getBinder().setHasChanges(false);
                    }
                }
            } else {
                fieldValidationStatus = doValidation();
            }
            BinderValidationStatus<BEAN> status = new BinderValidationStatus<>(
                    getBinder(), Collections.singletonList(fieldValidationStatus),
                    binderValidationResults);
            getBinder().getValidationStatusHandler().statusChange(status);
            getBinder().fireStatusChangeEvent(status.hasErrors());
            getBinder().fireValueChangeEvent(event);
        }

        /**
         * Write the field value by invoking the setter function on the given
         * bean, if the value passes all registered validators.
         *
         * @param bean
         *            the bean to set the property value to
         */
        private BindingValidationStatus<TARGET> writeFieldValue(BEAN bean) {
            assert bean != null;

            Result<TARGET> result = doConversion();
            if (setter != null) {
                result.ifOk(value -> setter.accept(bean, value));
            }
            return toValidationStatus(result);
        }

        /**
         * Returns the {@code Binder} connected to this {@code Binding}
         * instance.
         *
         * @return the binder
         */
        protected Binder<BEAN> getBinder() {
            return binder;
        }

        private void notifyStatusHandler(BindingValidationStatus<?> status) {
            statusHandler.statusChange(status);
        }
    }

    /**
     * Wraps a validator as a converter.
     * <p>
     * The type of the validator must be of the same type as this converter or a
     * super type of it.
     *
     * @param <T>
     *            the type of the converter
     */
    private static class ValidatorAsConverter<T> implements Converter<T, T> {

        private final Validator<? super T> validator;

        /**
         * Creates a new converter wrapping the given validator.
         *
         * @param validator
         *            the validator to wrap
         */
        public ValidatorAsConverter(Validator<? super T> validator) {
            this.validator = validator;
        }

        @Override
        public Result<T> convertToModel(T value, ValueContext context) {
            ValidationResult validationResult = validator.apply(value, context);
            if (validationResult.isError()) {
                return Result.error(validationResult.getErrorMessage());
            } else {
                return Result.ok(value);
            }
        }

        @Override
        public T convertToPresentation(T value, ValueContext context) {
            return value;
        }

    }

    /**
     * Converter decorator-strategy pattern to use initially provided "delegate"
     * converter to execute its logic until the {@code setIdentity()} method is
     * called. Once the method is called the class changes its behavior to the
     * same as {@link Converter#identity()} behavior.
     */
    private static class ConverterDelegate<FIELDVALUE>
            implements Converter<FIELDVALUE, FIELDVALUE> {

        private Converter<FIELDVALUE, FIELDVALUE> delegate;

        private ConverterDelegate(Converter<FIELDVALUE, FIELDVALUE> converter) {
            delegate = converter;
        }

        @Override
        public Result<FIELDVALUE> convertToModel(FIELDVALUE value,
                ValueContext context) {
            if (delegate == null) {
                return Result.ok(value);
            } else {
                return delegate.convertToModel(value, context);
            }
        }

        @Override
        public FIELDVALUE convertToPresentation(FIELDVALUE value,
                ValueContext context) {
            if (delegate == null) {
                return value;
            } else {
                return delegate.convertToPresentation(value, context);
            }
        }

        void setIdentity() {
            delegate = null;
        }
    }

    private final PropertySet<BEAN> propertySet;

    /**
     * Property names that have been used for creating a binding.
     */
    private final Map<String, Binding<BEAN, ?>> boundProperties = new HashMap<>();

    private final Map<HasValue<?, ?>, BindingBuilder<BEAN, ?>> incompleteMemberFieldBindings = new IdentityHashMap<>();

    private BEAN bean;

    private final Set<BindingImpl<BEAN, ?, ?>> bindings = new LinkedHashSet<>();

    private final Map<HasValue<?, ?>, BindingBuilder<BEAN, ?>> incompleteBindings = new IdentityHashMap<>();

    private final List<Validator<? super BEAN>> validators = new ArrayList<>();

    private final Map<HasValue<?, ?>, ConverterDelegate<?>> initialConverters = new IdentityHashMap<>();

    private EventRouter eventRouter;

    private Label statusLabel;

    private BinderValidationStatusHandler<BEAN> statusHandler;

    private boolean hasChanges = false;

    /**
     * Creates a binder using a custom {@link PropertySet} implementation for
     * finding and resolving property names for
     * {@link #bindInstanceFields(Object)}, {@link #bind(HasValue, String)} and
     * {@link BindingBuilder#bind(String)}.
     *
     * @param propertySet
     *            the property set implementation to use, not <code>null</code>.
     */
    protected Binder(PropertySet<BEAN> propertySet) {
        Objects.requireNonNull(propertySet, "propertySet cannot be null");
        this.propertySet = propertySet;
    }

    /**
     * Creates a new binder that uses reflection based on the provided bean type
     * to resolve bean properties.
     *
     * @param beanType
     *            the bean type to use, not <code>null</code>
     */
    public Binder(Class<BEAN> beanType) {
        this(BeanPropertySet.get(beanType));
    }

    /**
     * Creates a new binder without support for creating bindings based on
     * property names. Use an alternative constructor, such as
     * {@link Binder#Binder(Class)}, to create a binder that support creating
     * bindings based on instance fields through
     * {@link #bindInstanceFields(Object)}, or based on a property name through
     * {@link #bind(HasValue, String)} or {@link BindingBuilder#bind(String)}.
     */
    public Binder() {
        this(new PropertySet<BEAN>() {
            @Override
            public Stream<PropertyDefinition<BEAN, ?>> getProperties() {
                throw new IllegalStateException(
                        "This Binder instance was created using the default constructor. "
                                + "To be able to use property names and bind to instance fields, create the binder using the Binder(Class<BEAN> beanType) constructor instead.");
            }

            @Override
            public Optional<PropertyDefinition<BEAN, ?>> getProperty(
                    String name) {
                throw new IllegalStateException(
                        "This Binder instance was created using the default constructor. "
                                + "To be able to use property names and bind to instance fields, create the binder using the Binder(Class<BEAN> beanType) constructor instead.");
            }
        });
    }

    /**
     * Creates a binder using a custom {@link PropertySet} implementation for
     * finding and resolving property names for
     * {@link #bindInstanceFields(Object)}, {@link #bind(HasValue, String)} and
     * {@link BindingBuilder#bind(String)}.
     * <p>
     * This functionality is provided as static method instead of as a public
     * constructor in order to make it possible to use a custom property set
     * without creating a subclass while still leaving the public constructors
     * focused on the common use cases.
     *
     * @see Binder#Binder()
     * @see Binder#Binder(Class)
     *
     * @param propertySet
     *            the property set implementation to use, not <code>null</code>.
     * @param <BEAN>
     *            the bean type
     * @return a new binder using the provided property set, not
     *         <code>null</code>
     */
    public static <BEAN> Binder<BEAN> withPropertySet(
            PropertySet<BEAN> propertySet) {
        return new Binder<>(propertySet);
    }

    /**
     * Returns the bean that has been bound with {@link #bind}, or null if a
     * bean is not currently bound.
     *
     * @return the currently bound bean if any
     */
    public BEAN getBean() {
        return bean;
    }

    /**
     * Creates a new binding for the given field. The returned builder may be
     * further configured before invoking
     * {@link BindingBuilder#bind(ValueProvider, Setter)} which completes the
     * binding. Until {@code Binding.bind} is called, the binding has no effect.
     * <p>
     * <strong>Note:</strong> Not all {@link HasValue} implementations support
     * passing {@code null} as the value. For these the Binder will
     * automatically change {@code null} to a null representation provided by
     * {@link HasValue#getEmptyValue()}. This conversion is one-way only, if you
     * want to have a two-way mapping back to {@code null}, use
     * {@link BindingBuilder#withNullRepresentation(Object)}.
     *
     * @param <FIELDVALUE>
     *            the value type of the field
     * @param field
     *            the field to be bound, not null
     * @return the new binding
     *
     * @see #bind(HasValue, ValueProvider, Setter)
     */
    public <FIELDVALUE> BindingBuilder<BEAN, FIELDVALUE> forField(
            HasValue<?, FIELDVALUE> field) {
        Objects.requireNonNull(field, "field cannot be null");
        // clear previous errors for this field and any bean level validation
        clearError(field);
        getStatusLabel().ifPresent(label -> label.setText(""));

        return createBinding(field, createNullRepresentationAdapter(field),
                this::handleValidationStatus)
                        .withValidator(field.getDefaultValidator());
    }

    /**
     * Creates a new binding for the given field. The returned builder may be
     * further configured before invoking {@link #bindInstanceFields(Object)}.
     * Unlike with the {@link #forField(HasValue)} method, no explicit call to
     * {@link BindingBuilder#bind(String)} is needed to complete this binding in
     * the case that the name of the field matches a field name found in the
     * bean.
     *
     * @param <FIELDVALUE>
     *            the value type of the field
     * @param field
     *            the field to be bound, not null
     * @return the new binding builder
     *
     * @see #forField(HasValue)
     * @see #bindInstanceFields(Object)
     */
    public <FIELDVALUE> BindingBuilder<BEAN, FIELDVALUE> forMemberField(
            HasValue<?, FIELDVALUE> field) {
        incompleteMemberFieldBindings.put(field, null);
        return forField(field);
    }

    /**
     * Binds a field to a bean property represented by the given getter and
     * setter pair. The functions are used to update the field value from the
     * property and to store the field value to the property, respectively.
     * <p>
     * Use the {@link #forField(HasValue)} overload instead if you want to
     * further configure the new binding.
     * <p>
     * <strong>Note:</strong> Not all {@link HasValue} implementations support
     * passing {@code null} as the value. For these the Binder will
     * automatically change {@code null} to a null representation provided by
     * {@link HasValue#getEmptyValue()}. This conversion is one-way only, if you
     * want to have a two-way mapping back to {@code null}, use
     * {@link #forField(HasValue)} and
     * {@link BindingBuilder#withNullRepresentation(Object)}.
     * <p>
     * When a bean is bound with {@link Binder#setBean(Object)}, the field value
     * is set to the return value of the given getter. The property value is
     * then updated via the given setter whenever the field value changes. The
     * setter may be null; in that case the property value is never updated and
     * the binding is said to be <i>read-only</i>.
     * <p>
     * If the Binder is already bound to some bean, the newly bound field is
     * associated with the corresponding bean property as described above.
     * <p>
     * The getter and setter can be arbitrary functions, for instance
     * implementing user-defined conversion or validation. However, in the most
     * basic use case you can simply pass a pair of method references to this
     * method as follows:
     *
     * <pre>
     * class Person {
     *     public String getName() { ... }
     *     public void setName(String name) { ... }
     * }
     *
     * TextField nameField = new TextField();
     * binder.bind(nameField, Person::getName, Person::setName);
     * </pre>
     *
     * @param <FIELDVALUE>
     *            the value type of the field
     * @param field
     *            the field to bind, not null
     * @param getter
     *            the function to get the value of the property to the field,
     *            not null
     * @param setter
     *            the function to write the field value to the property or null
     *            if read-only
     * @return the newly created binding
     */
    public <FIELDVALUE> Binding<BEAN, FIELDVALUE> bind(
            HasValue<?, FIELDVALUE> field,
            ValueProvider<BEAN, FIELDVALUE> getter,
            Setter<BEAN, FIELDVALUE> setter) {
        return forField(field).bind(getter, setter);
    }

    /**
     * Binds the given field to the property with the given name. The getter and
     * setter of the property are looked up using a {@link PropertySet}.
     * <p>
     * For a <code>Binder</code> created using the {@link Binder#Binder(Class)}
     * constructor, introspection will be used to find a Java Bean property. If
     * a JSR-303 bean validation implementation is present on the classpath, a
     * {@link BeanValidator} is also added to the binding.
     * <p>
     * The property must have an accessible getter method. It need not have an
     * accessible setter; in that case the property value is never updated and
     * the binding is said to be <i>read-only</i>.
     *
     * @param <FIELDVALUE>
     *            the value type of the field to bind
     * @param field
     *            the field to bind, not null
     * @param propertyName
     *            the name of the property to bind, not null
     * @return the newly created binding
     *
     * @throws IllegalArgumentException
     *             if the property name is invalid
     * @throws IllegalArgumentException
     *             if the property has no accessible getter
     * @throws IllegalStateException
     *             if the binder is not configured with an appropriate
     *             {@link PropertySet}
     *
     * @see #bind(HasValue, ValueProvider, Setter)
     */
    public <FIELDVALUE> Binding<BEAN, FIELDVALUE> bind(
            HasValue<?, FIELDVALUE> field, String propertyName) {
        return forField(field).bind(propertyName);
    }

    /**
     * Binds the given bean to all the fields added to this Binder. A
     * {@code null} value removes a currently bound bean.
     * <p>
     * When a bean is bound, the field values are updated by invoking their
     * corresponding getter functions. Any changes to field values are reflected
     * back to their corresponding property values of the bean as long as the
     * bean is bound.
     * <p>
     * Any change made in the fields also runs validation for the field
     * {@link Binding} and bean level validation for this binder (bean level
     * validators are added using {@link Binder#withValidator(Validator)}.
     *
     * @see #readBean(Object)
     * @see #writeBean(Object)
     * @see #writeBeanIfValid(Object)
     *
     * @param bean
     *            the bean to edit, or {@code null} to remove a currently bound
     *            bean and clear bound fields
     */
    public void setBean(BEAN bean) {
        checkBindingsCompleted("setBean");
        if (bean == null) {
            if (this.bean != null) {
                doRemoveBean(true);
                clearFields();
            }
        } else {
            doRemoveBean(false);
            this.bean = bean;
            bindings.forEach(b -> b.initFieldValue(bean));
            // if there has been field value change listeners that trigger
            // validation, need to make sure the validation errors are cleared
            getValidationStatusHandler().statusChange(
                    BinderValidationStatus.createUnresolvedStatus(this));
            fireStatusChangeEvent(false);
        }
    }

    /**
     * Removes the currently set bean and clears bound fields. If there is no
     * bound bean, does nothing.
     * <p>
     * This is a shorthand for {@link #setBean(Object)} with {@code null} bean.
     */
    public void removeBean() {
        setBean(null);
    }

    /**
     * Reads the bound property values from the given bean to the corresponding
     * fields.
     * <p>
     * The bean is not otherwise associated with this binder; in particular its
     * property values are not bound to the field value changes. To achieve
     * that, use {@link #setBean(Object)}.
     *
     * @see #setBean(Object)
     * @see #writeBeanIfValid(Object)
     * @see #writeBean(Object)
     *
     * @param bean
     *            the bean whose property values to read or {@code null} to
     *            clear bound fields
     */
    public void readBean(BEAN bean) {
        checkBindingsCompleted("readBean");
        if (bean == null) {
            clearFields();
        } else {
            setHasChanges(false);
            bindings.forEach(binding -> binding.initFieldValue(bean));
            getValidationStatusHandler().statusChange(
                    BinderValidationStatus.createUnresolvedStatus(this));
            fireStatusChangeEvent(false);
        }
    }

    /**
     * Writes changes from the bound fields to the given bean if all validators
     * (binding and bean level) pass.
     * <p>
     * If any field binding validator fails, no values are written and a
     * {@code ValidationException} is thrown.
     * <p>
     * If all field level validators pass, the given bean is updated and bean
     * level validators are run on the updated bean. If any bean level validator
     * fails, the bean updates are reverted and a {@code ValidationException} is
     * thrown.
     *
     * @see #writeBeanIfValid(Object)
     * @see #readBean(Object)
     * @see #setBean(Object)
     *
     * @param bean
     *            the object to which to write the field values, not
     *            {@code null}
     * @throws ValidationException
     *             if some of the bound field values fail to validate
     */
    public void  writeBean(BEAN bean) throws ValidationException {
        BinderValidationStatus<BEAN> status = doWriteIfValid(bean);
        if (status.hasErrors()) {
            throw new ValidationException(status.getFieldValidationErrors(),
                    status.getBeanValidationErrors());
        }
    }

    /**
     * Writes changes from the bound fields to the given bean if all validators
     * (binding and bean level) pass.
     * <p>
     * If any field binding validator fails, no values are written and
     * <code>false</code> is returned.
     * <p>
     * If all field level validators pass, the given bean is updated and bean
     * level validators are run on the updated bean. If any bean level validator
     * fails, the bean updates are reverted and <code>false</code> is returned.
     *
     * @see #writeBean(Object)
     * @see #readBean(Object)
     * @see #setBean(Object)
     *
     * @param bean
     *            the object to which to write the field values, not
     *            {@code null}
     * @return {@code true} if there was no validation errors and the bean was
     *         updated, {@code false} otherwise
     */
    public boolean writeBeanIfValid(BEAN bean) {
        return doWriteIfValid(bean).isOk();
    }

    /**
     * Writes the field values into the given bean if all field level validators
     * pass. Runs bean level validators on the bean after writing.
     *
     * @param bean
     *            the bean to write field values into
     * @return a list of field validation errors if such occur, otherwise a list
     *         of bean validation errors.
     */
    @SuppressWarnings({ "rawtypes", "unchecked" })
    private BinderValidationStatus<BEAN> doWriteIfValid(BEAN bean) {
        Objects.requireNonNull(bean, "bean cannot be null");
        // First run fields level validation
        List<BindingValidationStatus<?>> bindingStatuses = validateBindings();
        // If no validation errors then update bean
        if (bindingStatuses.stream().anyMatch(BindingValidationStatus::isError)) {
            fireStatusChangeEvent(true);
            return new BinderValidationStatus<>(this, bindingStatuses,
                    Collections.emptyList());
        }

        // Store old bean values so we can restore them if validators fail
        Map<Binding<BEAN, ?>, Object> oldValues = new HashMap<>();
        bindings.forEach(
                binding -> oldValues.put(binding, binding.getter.apply(bean)));

        bindings.forEach(binding -> binding.writeFieldValue(bean));
        // Now run bean level validation against the updated bean
        List<ValidationResult> binderResults = validateBean(bean);
        boolean hasErrors = binderResults.stream().anyMatch(ValidationResult::isError);
        if (hasErrors) {
            // Bean validator failed, revert values
            bindings.forEach((BindingImpl binding) -> binding.setter
                    .accept(bean, oldValues.get(binding)));
        } else {
            // Write successful, reset hasChanges to false
            setHasChanges(false);
        }
        fireStatusChangeEvent(hasErrors);
        return new BinderValidationStatus<>(this, bindingStatuses,
                binderResults);
    }

    /**
     * Adds an bean level validator.
     * <p>
     * Bean level validators are applied on the bean instance after the bean is
     * updated. If the validators fail, the bean instance is reverted to its
     * previous state.
     *
     * @see #writeBean(Object)
     * @see #writeBeanIfValid(Object)
     * @see #withValidator(SerializablePredicate, String)
     * @see #withValidator(SerializablePredicate, ErrorMessageProvider)
     *
     * @param validator
     *            the validator to add, not null
     * @return this binder, for chaining
     */
    public Binder<BEAN> withValidator(Validator<? super BEAN> validator) {
        Objects.requireNonNull(validator, "validator cannot be null");
        validators.add(validator);
        return this;
    }

    /**
     * A convenience method to add a validator to this binder using the
     * {@link Validator#from(SerializablePredicate, String)} factory method.
     * <p>
     * Bean level validators are applied on the bean instance after the bean is
     * updated. If the validators fail, the bean instance is reverted to its
     * previous state.
     *
     * @see #writeBean(Object)
     * @see #writeBeanIfValid(Object)
     * @see #withValidator(Validator)
     * @see #withValidator(SerializablePredicate, ErrorMessageProvider)
     *
     * @param predicate
     *            the predicate performing validation, not null
     * @param message
     *            the error message to report in case validation failure
     * @return this binder, for chaining
     */
    public Binder<BEAN> withValidator(SerializablePredicate<BEAN> predicate,
            String message) {
        return withValidator(Validator.from(predicate, message));
    }

    /**
     * A convenience method to add a validator to this binder using the
     * {@link Validator#from(SerializablePredicate, ErrorMessageProvider)}
     * factory method.
     * <p>
     * Bean level validators are applied on the bean instance after the bean is
     * updated. If the validators fail, the bean instance is reverted to its
     * previous state.
     *
     * @see #writeBean(Object)
     * @see #writeBeanIfValid(Object)
     * @see #withValidator(Validator)
     * @see #withValidator(SerializablePredicate, String)
     *
     * @param predicate
     *            the predicate performing validation, not null
     * @param errorMessageProvider
     *            the provider to generate error messages, not null
     * @return this binder, for chaining
     */
    public Binder<BEAN> withValidator(SerializablePredicate<BEAN> predicate,
            ErrorMessageProvider errorMessageProvider) {
        return withValidator(Validator.from(predicate, errorMessageProvider));
    }

    /**
     * Clear all the bound fields for this binder.
     */
    private void clearFields() {
        bindings.forEach(binding -> {
            binding.getField().clear();
            clearError(binding.getField());
        });
        if (hasChanges()) {
            fireStatusChangeEvent(false);
        }
        setHasChanges(false);
    }

    /**
     * Validates the values of all bound fields and returns the validation
     * status.
     * <p>
     * If all field level validators pass, and {@link #setBean(Object)} has been
     * used to bind to a bean, bean level validators are run for that bean. Bean
     * level validators are ignored if there is no bound bean or if any field
     * level validator fails.
     * <p>
     *
     * @return validation status for the binder
     */
    public BinderValidationStatus<BEAN> validate() {
        List<BindingValidationStatus<?>> bindingStatuses = validateBindings();

        BinderValidationStatus<BEAN> validationStatus;
        if (bindingStatuses.stream().anyMatch(BindingValidationStatus::isError) || bean == null) {
            validationStatus = new BinderValidationStatus<>(this,
                    bindingStatuses, Collections.emptyList());
        } else {
            validationStatus = new BinderValidationStatus<>(this,
                    bindingStatuses, validateBean(bean));
        }
        getValidationStatusHandler().statusChange(validationStatus);
        fireStatusChangeEvent(validationStatus.hasErrors());
        return validationStatus;
    }

    /**
     * Runs all currently configured field level validators, as well as all bean
     * level validators if a bean is currently set with
     * {@link #setBean(Object)}, and returns whether any of the validators
     * failed.
     *
     * @return whether this binder is in a valid state
     * @throws IllegalStateException
     *             if bean level validators have been configured and no bean is
     *             currently set
     */
    public boolean isValid() {
        if (getBean() == null && !validators.isEmpty()) {
            throw new IllegalStateException("Cannot validate binder: "
                    + "bean level validators have been configured "
                    + "but no bean is currently set");
        }
        if (validateBindings().stream().anyMatch(BindingValidationStatus::isError)) {
            return false;
        }
        if (getBean() != null && validateBean(getBean()).stream()
                .anyMatch(ValidationResult::isError)) {
            return false;
        }
        return true;
    }

    /**
     * Validates the bindings and returns the result of the validation as a list
     * of validation statuses.
     * <p>
     * Does not run bean validators.
     *
     * @see #validateBean(Object)
     *
     * @return an immutable list of validation results for bindings
     */
    private List<BindingValidationStatus<?>> validateBindings() {
        return bindings.stream()
                .map(BindingImpl::doValidation)
                .collect(Collectors.collectingAndThen(Collectors.toList(),
                        Collections::unmodifiableList));
    }

    /**
     * Validates the {@code bean} using validators added using
     * {@link #withValidator(Validator)} and returns the result of the
     * validation as a list of validation results.
     * <p>
     *
     * @see #withValidator(Validator)
     *
     * @param bean
     *            the bean to validate
     * @return a list of validation errors or an empty list if validation
     *         succeeded
     */
    private List<ValidationResult> validateBean(BEAN bean) {
        Objects.requireNonNull(bean, "bean cannot be null");
        return validators.stream()
                .map(validator -> validator.apply(bean, new ValueContext()))
                .collect(Collectors.collectingAndThen(Collectors.toList(),
                        Collections::unmodifiableList));
    }

    /**
     * Sets the label to show the binder level validation errors not related to
     * any specific field.
     * <p>
     * Only the one validation error message is shown in this label at a time.
     * <p>
     * This is a convenience method for
     * {@link #setValidationStatusHandler(BinderValidationStatusHandler)}, which
     * means that this method cannot be used after the handler has been set.
     * Also the handler cannot be set after this label has been set.
     *
     * @param statusLabel
     *            the status label to set
     * @see #setValidationStatusHandler(BinderValidationStatusHandler)
     * @see BindingBuilder#withStatusLabel(Label)
     */
    public void setStatusLabel(Label statusLabel) {
        if (statusHandler != null) {
            throw new IllegalStateException("Cannot set status label if a "
                    + BinderValidationStatusHandler.class.getSimpleName()
                    + " has already been set.");
        }
        this.statusLabel = statusLabel;
    }

    /**
     * Gets the status label or an empty optional if none has been set.
     *
     * @return the optional status label
     * @see #setStatusLabel(Label)
     */
    public Optional<Label> getStatusLabel() {
        return Optional.ofNullable(statusLabel);
    }

    /**
     * Sets the status handler to track form status changes.
     * <p>
     * Setting this handler will override the default behavior, which is to let
     * fields show their validation status messages and show binder level
     * validation errors or OK status in the label set with
     * {@link #setStatusLabel(Label)}.
     * <p>
     * This handler cannot be set after the status label has been set with
     * {@link #setStatusLabel(Label)}, or {@link #setStatusLabel(Label)} cannot
     * be used after this handler has been set.
     *
     * @param statusHandler
     *            the status handler to set, not <code>null</code>
     * @throws NullPointerException
     *             for <code>null</code> status handler
     * @see #setStatusLabel(Label)
     * @see BindingBuilder#withValidationStatusHandler(BindingValidationStatusHandler)
     */
    public void setValidationStatusHandler(
            BinderValidationStatusHandler<BEAN> statusHandler) {
        Objects.requireNonNull(statusHandler, "Cannot set a null "
                + BinderValidationStatusHandler.class.getSimpleName());
        if (statusLabel != null) {
            throw new IllegalStateException("Cannot set "
                    + BinderValidationStatusHandler.class.getSimpleName()
                    + " if a status label has already been set.");
        }
        this.statusHandler = statusHandler;
    }

    /**
     * Gets the status handler of this form.
     * <p>
     * If none has been set with
     * {@link #setValidationStatusHandler(BinderValidationStatusHandler)}, the
     * default implementation is returned.
     *
     * @return the status handler used, never <code>null</code>
     * @see #setValidationStatusHandler(BinderValidationStatusHandler)
     */
    public BinderValidationStatusHandler<BEAN> getValidationStatusHandler() {
        return Optional.ofNullable(statusHandler)
                .orElse(this::handleBinderValidationStatus);
    }

    /**
     * Adds status change listener to the binder.
     * <p>
     * The {@link Binder} status is changed whenever any of the following
     * happens:
     * <ul>
     * <li>if it's bound and any of its bound field or select has been changed
     * <li>{@link #writeBean(Object)} or {@link #writeBeanIfValid(Object)} is
     * called
     * <li>{@link #readBean(Object)} is called
     * <li>{@link #setBean(Object)} is called
     * <li>{@link #removeBean()} is called
     * <li>{@link BindingBuilder#bind(ValueProvider, Setter)} is called
     * <li>{@link Binder#validate()} or {@link Binding#validate()} is called
     * </ul>
     *
     * @see #readBean(Object)
     * @see #writeBean(Object)
     * @see #writeBeanIfValid(Object)
     * @see #setBean(Object)
     * @see #removeBean()
     * @see #forField(HasValue)
     * @see #validate()
     * @see Binding#validate()
     *
     * @param listener
     *            status change listener to add, not null
     * @return a registration for the listener
     */
    public Registration addStatusChangeListener(StatusChangeListener listener) {
        return getEventRouter().addListener(StatusChangeEvent.class, listener,
                getListenerMethod(StatusChangeListener.class));
    }

    /**
     * Adds field value change listener to all the fields in the binder.
     * <p>
     * Added listener is notified every time whenever any bound field value is
     * changed. The same functionality can be achieved by adding a
     * {@link ValueChangeListener} to all fields in the {@link Binder}.
     * <p>
     * The listener is added to all fields regardless of whether the method is
     * invoked before or after field is bound.
     *
     * @see ValueChangeEvent
     * @see ValueChangeListener
     *
     * @param listener
     *            a field value change listener
     * @return a registration for the listener
     */
    public Registration addValueChangeListener(
            ValueChangeListener<?, ?> listener) {
        return getEventRouter().addListener(ValueChangeEvent.class, listener,
                getListenerMethod(ValueChangeListener.class));
    }

    /**
     * Creates a new binding with the given field.
     *
     * @param <FIELDVALUE>
     *            the value type of the field
     * @param <TARGET>
     *            the target data type
     * @param field
     *            the field to bind, not null
     * @param converter
     *            the converter for converting between FIELDVALUE and TARGET
     *            types, not null
     * @param handler
     *            the handler to notify of status changes, not null
     * @return the new incomplete binding
     */
    protected <FIELDVALUE, TARGET> BindingBuilder<BEAN, TARGET> createBinding(
            HasValue<?, FIELDVALUE> field,
            Converter<FIELDVALUE, TARGET> converter,
            BindingValidationStatusHandler handler) {
        BindingBuilder<BEAN, TARGET> newBinding = doCreateBinding(field,
                converter, handler);
        if (incompleteMemberFieldBindings.containsKey(field)) {
            incompleteMemberFieldBindings.put(field, newBinding);
        }
        incompleteBindings.put(field, newBinding);
        return newBinding;
    }

    protected <FIELDVALUE, TARGET> BindingBuilder<BEAN, TARGET> doCreateBinding(
            HasValue<?, FIELDVALUE> field,
            Converter<FIELDVALUE, TARGET> converter,
            BindingValidationStatusHandler handler) {
        return new BindingBuilderImpl<>(this, field, converter, handler);
    }

    /**
     * Handles a validation error emitted when trying to write the value of the
     * given field.
     *
     * @param field
     *            the field with the invalid value
     * @param error
     *            the error message to set
     */
    protected void handleError(HasValue<?, ?> field, String error) {
        if (field instanceof HasValidation) {
            HasValidation fieldWithValidation = (HasValidation) field;
            fieldWithValidation.setInvalid(true);
            fieldWithValidation.setErrorMessage(error);
        }
    }

    /**
     * Clears the error condition of the given field, if any.
     *
     * @param field
     *            the field with an invalid value
     */
    protected void clearError(HasValue<?, ?> field) {
        if (field instanceof HasValidation) {
            HasValidation fieldWithValidation = (HasValidation) field;
            fieldWithValidation.setInvalid(false);
            fieldWithValidation.setErrorMessage(null);
        }
    }

    /**
     * Default {@link BindingValidationStatusHandler} functional method
     * implementation.
     *
     * @param status
     *            the validation status
     */
    protected void handleValidationStatus(BindingValidationStatus<?> status) {
        if (status.isError()) {
            handleError(status.getField(), status.getMessage().orElse(null));
        } else {
            clearError(status.getField());
        }
    }

    /**
     * Returns the bindings for this binder.
     *
     * @return a set of the bindings
     */
    protected Set<BindingImpl<BEAN, ?, ?>> getBindings() {
        return bindings;
    }

    /**
     * The default binder level status handler.
     * <p>
     * Passes all field related results to the Binding status handlers. All
     * other status changes are displayed in the status label, if one has been
     * set with {@link #setStatusLabel(Label)}.
     *
     * @param binderStatus
     *            status of validation results from binding and/or bean level
     *            validators
     */
    protected void handleBinderValidationStatus(
            BinderValidationStatus<BEAN> binderStatus) {
        // let field events go to binding status handlers
        binderStatus.getFieldValidationStatuses()
                .forEach(status -> ((BindingImpl<?, ?, ?>) status.getBinding())
                        .notifyStatusHandler(status));

        // show first possible error or OK status in the label if set
        if (getStatusLabel().isPresent()) {
            String statusMessage = binderStatus.getBeanValidationErrors()
                    .stream().findFirst().map(ValidationResult::getErrorMessage)
                    .orElse("");
            getStatusLabel().get().setText(statusMessage);
        }
    }

    /**
     * Sets whether the values of the fields this binder is bound to have
     * changed since the last explicit call to either bind, write or read.
     *
     * @param hasChanges
     *            whether this binder should be marked to have changes
     */
    private void setHasChanges(boolean hasChanges) {
        this.hasChanges = hasChanges;
    }

    /**
     * Check whether any of the bound fields' have uncommitted changes since
     * last explicit call to {@link #readBean(Object)}, {@link #removeBean()},
     * {@link #writeBean(Object)} or {@link #writeBeanIfValid(Object)}.
     * Unsuccessful write operations will not affect this value.
     * <p>
     * Note that if you use {@link #setBean(Object)} method, Binder tries to
     * commit changes as soon as all validators have passed. Thus, when using
     * this method with it seldom makes sense and almost always returns false.
     *
     * Return values for each case are compiled into the following table:
     *
     * <p>
     *
     * <table summary="Return values">
     * <tr>
     * <td></td>
     * <td>After readBean, setBean or removeBean</td>
     * <td>After valid user changes</td>
     * <td>After invalid user changes</td>
     * <td>After successful writeBean or writeBeanIfValid</td>
     * <td>After unsuccessful writeBean or writeBeanIfValid</td>
     * </tr>
     * <tr>
     * <td>A bean is currently bound</td>
     * <td>{@code false}</td>
     * <td>{@code false}</td>
     * <td>{@code true}</td>
     * <td>{@code false}</td>
     * <td>no change</td>
     * </tr>
     * <tr>
     * <td>No bean is currently bound</td>
     * <td>{@code false}</td>
     * <td>{@code true}</td>
     * <td>{@code true}</td>
     * <td>{@code false}</td>
     * <td>no change</td>
     * </tr>
     * </table>
     *
     * @return whether any bound field's value has changed since last call to
     *         setBean, readBean, writeBean or writeBeanIfValid
     */
    public boolean hasChanges() {
        return hasChanges;
    }

    /**
     * Sets the read only state to the given value for all currently bound
     * fields.
     * <p>
     * This is just a shorthand for calling setReadOnly for all currently bound
     * fields. It means that fields bound after this method call won't be set
     * read-only.
     *
     * @param fieldsReadOnly
     *            true to set the fields to read only, false to set them to read
     *            write
     */
    public void setReadOnly(boolean fieldsReadOnly) {
        getBindings().stream().map(BindingImpl::getField)
                .forEach(field -> field.setReadOnly(fieldsReadOnly));
    }

    /**
     * Returns the event router for this binder.
     *
     * @return the event router, not null
     */
    protected EventRouter getEventRouter() {
        if (eventRouter == null) {
            eventRouter = new EventRouter();
        }
        return eventRouter;
    }

    /**
     * Configures the {@code binding} with the property definition
     * {@code definition} before it's being bound.
     *
     * @param binding
     *            a binding to configure
     * @param definition
     *            a property definition information
     * @return the new configured binding
     */
    protected BindingBuilder<BEAN, ?> configureBinding(
            BindingBuilder<BEAN, ?> binding,
            PropertyDefinition<BEAN, ?> definition) {
        return binding;
    }

    private void doRemoveBean(boolean fireStatusEvent) {
        setHasChanges(false);
        if (bean != null) {
            bean = null;
        }
        getValidationStatusHandler().statusChange(
                BinderValidationStatus.createUnresolvedStatus(this));
        if (fireStatusEvent) {
            fireStatusChangeEvent(false);
        }
    }

    private void fireStatusChangeEvent(boolean hasValidationErrors) {
<<<<<<< HEAD
        getEventRouter()
                .fireEvent(new StatusChangeEvent(this, hasValidationErrors));
=======
        getEventRouter().fireEvent(new StatusChangeEvent(this, hasValidationErrors));
>>>>>>> ac81c7cc
    }

    private <FIELDVALUE> Converter<FIELDVALUE, FIELDVALUE> createNullRepresentationAdapter(
            HasValue<?, FIELDVALUE> field) {
        Converter<FIELDVALUE, FIELDVALUE> nullRepresentationConverter = Converter
                .from(fieldValue -> fieldValue,
                        modelValue -> Objects.isNull(modelValue)
<<<<<<< HEAD
                                ? field.getEmptyValue()
                                : modelValue,
                        exception -> exception.getMessage());
=======
                        ? field.getEmptyValue() : modelValue,
                        Throwable::getMessage);
>>>>>>> ac81c7cc
        ConverterDelegate<FIELDVALUE> converter = new ConverterDelegate<>(
                nullRepresentationConverter);
        initialConverters.put(field, converter);
        return converter;
    }

    /**
     * Throws if this binder has incomplete bindings.
     *
     * @param methodName
     *            name of the method where this call is originated from
     * @throws IllegalStateException
     *             if this binder has incomplete bindings
     */
    private void checkBindingsCompleted(String methodName) {
        if (!incompleteMemberFieldBindings.isEmpty()) {
            throw new IllegalStateException(
                    "All bindings created with forMemberField must "
                            + "be completed with bindInstanceFields before calling "
                            + methodName);
        }

        if (!incompleteBindings.isEmpty()) {
            throw new IllegalStateException(
                    "All bindings created with forField must be completed before calling "
                            + methodName);
        }
    }

    /**
     * Binds member fields found in the given object.
     * <p>
     * This method processes all (Java) member fields whose type extends
     * {@link HasValue} and that can be mapped to a property id. Property name
     * mapping is done based on the field name or on a @{@link PropertyId}
     * annotation on the field. All non-null unbound fields for which a property
     * name can be determined are bound to the property name using
     * {@link BindingBuilder#bind(String)}.
     * <p>
     * For example:
     *
     * <pre>
     * public class MyForm extends VerticalLayout {
     * private TextField firstName = new TextField("First name");
     * &#64;PropertyId("last")
     * private TextField lastName = new TextField("Last name");
     *
     * MyForm myForm = new MyForm();
     * ...
     * binder.bindMemberFields(myForm);
     * </pre>
     *
     * This binds the firstName TextField to a "firstName" property in the item,
     * lastName TextField to a "last" property.
     * <p>
     * It's not always possible to bind a field to a property because their
     * types are incompatible. E.g. custom converter is required to bind
     * {@code HasValue<String>} and {@code Integer} property (that would be a
     * case of "age" property). In such case {@link IllegalStateException} will
     * be thrown unless the field has been configured manually before calling
     * the {@link #bindInstanceFields(Object)} method.
     * <p>
     * It's always possible to do custom binding for any field: the
     * {@link #bindInstanceFields(Object)} method doesn't override existing
     * bindings.
     *
     * @param objectWithMemberFields
     *            The object that contains (Java) member fields to bind
     * @throws IllegalStateException
     *             if there are incompatible HasValue&lt;T&gt; and property
     *             types
     */
    public void bindInstanceFields(Object objectWithMemberFields) {
        Class<?> objectClass = objectWithMemberFields.getClass();

        Integer numberOfBoundFields = getFieldsInDeclareOrder(objectClass)
                .stream()
                .filter(memberField -> HasValue.class
                        .isAssignableFrom(memberField.getType()))
                .filter(memberField -> !isFieldBound(memberField,
                        objectWithMemberFields))
                .map(memberField -> handleProperty(memberField,
                        objectWithMemberFields,
                        (property, type) -> bindProperty(objectWithMemberFields,
                                memberField, property, type)))
                .reduce(0, this::accumulate, Integer::sum);
        if (numberOfBoundFields == 0 && bindings.isEmpty()
                && incompleteBindings.isEmpty()) {
            // Throwing here for incomplete bindings would be wrong as they
            // may be completed after this call. If they are not, setBean and
            // other methods will throw for those cases
            throw new IllegalStateException("There are no instance fields "
                    + "found for automatic binding");
        }

    }

    private boolean isFieldBound(Field memberField,
            Object objectWithMemberFields) {
        try {
            HasValue<?, ?> field = (HasValue<?, ?>) getMemberFieldValue(
                    memberField, objectWithMemberFields);
            return bindings.stream()
                    .anyMatch(binding -> binding.getField() == field);
        } catch (Exception e) {
            return false;
        }
    }

    private int accumulate(int count, boolean value) {
        return value ? count + 1 : count;
    }

    private BindingBuilder<BEAN, ?> getIncompleteMemberFieldBinding(
            Field memberField, Object objectWithMemberFields) {
        return incompleteMemberFieldBindings
                .get(getMemberFieldValue(memberField, objectWithMemberFields));
    }

    private Object getMemberFieldValue(Field memberField,
            Object objectWithMemberFields) {
        memberField.setAccessible(true);
        try {
            return memberField.get(objectWithMemberFields);
        } catch (IllegalArgumentException | IllegalAccessException e) {
            throw new RuntimeException(e);
        } finally {
            memberField.setAccessible(false);
        }
    }

    /**
     * Binds {@code property} with {@code propertyType} to the field in the
     * {@code objectWithMemberFields} instance using {@code memberField} as a
     * reference to a member.
     *
     * @param objectWithMemberFields
     *            the object that contains (Java) member fields to build and
     *            bind
     * @param memberField
     *            reference to a member field to bind
     * @param property
     *            property name to bind
     * @param propertyType
     *            type of the property
     * @return {@code true} if property is successfully bound
     */
    private boolean bindProperty(Object objectWithMemberFields,
            Field memberField, String property, Class<?> propertyType) {
        Type valueType = GenericTypeReflector.getTypeParameter(
                memberField.getGenericType(),
                HasValue.class.getTypeParameters()[1]);
        if (valueType == null) {
            throw new IllegalStateException(String.format(
                    "Unable to detect value type for the member '%s' in the "
                            + "class '%s'.",
                    memberField.getName(),
                    objectWithMemberFields.getClass().getName()));
        }
        if (propertyType.equals(GenericTypeReflector.erase(valueType))) {
            HasValue<?, ?> field;
            // Get the field from the object
            try {
                field = (HasValue<?, ?>) ReflectTools.getJavaFieldValue(
                        objectWithMemberFields, memberField, HasValue.class);
            } catch (IllegalArgumentException | IllegalAccessException
                    | InvocationTargetException e) {
                // If we cannot determine the value, just skip the field
                return false;
            }
            if (field == null) {
                field = makeFieldInstance(
                        (Class<? extends HasValue<?, ?>>) memberField
                                .getType());
                initializeField(objectWithMemberFields, memberField, field);
            }
            forField(field).bind(property);
            return true;
        } else {
            throw new IllegalStateException(String.format(
                    "Property type '%s' doesn't "
                            + "match the field type '%s'. "
                            + "Binding should be configured manually using converter.",
                    propertyType.getName(), valueType.getTypeName()));
        }
    }

    /**
     * Makes an instance of the field type {@code fieldClass}.
     * <p>
     * The resulting field instance is used to bind a property to it using the
     * {@link #bindInstanceFields(Object)} method.
     * <p>
     * The default implementation relies on the default constructor of the
     * class. If there is no suitable default constructor or you want to
     * configure the instantiated class then override this method and provide
     * your own implementation.
     *
     * @see #bindInstanceFields(Object)
     * @param fieldClass
     *            type of the field
     * @return a {@code fieldClass} instance object
     */
    private HasValue<?, ?> makeFieldInstance(
            Class<? extends HasValue<?, ?>> fieldClass) {
        try {
            return ReflectTools.createInstance(fieldClass);
        } catch (IllegalArgumentException e) {
            // Rethrow as the exception type declared for bindInstanceFields
            throw new IllegalStateException(e);
        }
    }

    /**
     * Returns an array containing {@link Field} objects reflecting all the
     * fields of the class or interface represented by this Class object. The
     * elements in the array returned are sorted in declare order from sub class
     * to super class.
     *
     * @param searchClass
     *            class to introspect
     * @return list of all fields in the class considering hierarchy
     */
    private List<Field> getFieldsInDeclareOrder(Class<?> searchClass) {
        ArrayList<Field> memberFieldInOrder = new ArrayList<>();

        while (searchClass != null) {
            memberFieldInOrder
                    .addAll(Arrays.asList(searchClass.getDeclaredFields()));
            searchClass = searchClass.getSuperclass();
        }
        return memberFieldInOrder;
    }

    private void initializeField(Object objectWithMemberFields,
            Field memberField, HasValue<?, ?> value) {
        try {
            ReflectTools.setJavaFieldValue(objectWithMemberFields, memberField,
                    value);
        } catch (IllegalArgumentException e) {
            throw new IllegalStateException(
                    String.format("Could not assign value to field '%s'",
                            memberField.getName()),
                    e);
        }
    }

    private boolean handleProperty(Field field, Object objectWithMemberFields,
            BiFunction<String, Class<?>, Boolean> propertyHandler) {
        Optional<PropertyDefinition<BEAN, ?>> descriptor = getPropertyDescriptor(
                field);

        if (!descriptor.isPresent()) {
            return false;
        }

        String propertyName = descriptor.get().getName();
        if (boundProperties.containsKey(propertyName)) {
            return false;
        }

        BindingBuilder<BEAN, ?> tentativeBinding = getIncompleteMemberFieldBinding(
                field, objectWithMemberFields);
        if (tentativeBinding != null) {
            tentativeBinding.bind(propertyName);
            return false;
        }

        Boolean isPropertyBound = propertyHandler.apply(propertyName,
                descriptor.get().getType());
        assert boundProperties.containsKey(propertyName);
        return isPropertyBound;
    }

    /**
     * Gets the binding for a property name. Bindings are available by property
     * name if bound using {@link #bind(HasValue, String)},
     * {@link BindingBuilder#bind(String)} or indirectly using
     * {@link #bindInstanceFields(Object)}.
     *
     * @param propertyName
     *            the property name of the binding to get
     * @return the binding corresponding to the property name, or an empty
     *         optional if there is no binding with that property name
     */
    public Optional<Binding<BEAN, ?>> getBinding(String propertyName) {
        return Optional.ofNullable(boundProperties.get(propertyName));
    }

    private Optional<PropertyDefinition<BEAN, ?>> getPropertyDescriptor(
            Field field) {
        PropertyId propertyIdAnnotation = field.getAnnotation(PropertyId.class);

        String propertyId;
        if (propertyIdAnnotation != null) {
            // @PropertyId(propertyId) always overrides property id
            propertyId = propertyIdAnnotation.value();
        } else {
            propertyId = field.getName();
        }

        String minifiedFieldName = minifyFieldName(propertyId);

        return propertySet.getProperties().map(PropertyDefinition::getName)
                .filter(name -> minifyFieldName(name).equals(minifiedFieldName))
                .findFirst().flatMap(propertySet::getProperty);
    }

    private String minifyFieldName(String fieldName) {
        return fieldName.toLowerCase(Locale.ENGLISH).replace("_", "");
    }

    private <V> void fireValueChangeEvent(ValueChangeEvent<?, V> event) {
        getEventRouter().fireEvent(event);
    }

    /**
     * Returns the fields this binder has been bound to.
     *
     * @return the fields with bindings
     * @since 8.1
     */
    public Stream<HasValue<?, ?>> getFields() {
        return bindings.stream().map(Binding::getField);
    }

    private static void setVisible(Label label, boolean visible) {
        if (visible) {
            label.getElement().getStyle().remove("display");
        } else {
            label.getElement().getStyle().set("display", "none");
        }
    }

    private Method getListenerMethod(Class<?> listenerClass) {
        assert listenerClass.getAnnotation(FunctionalInterface.class) != null;
        Method[] methods = listenerClass.getMethods();
        if (methods.length == 1) {
            return methods[0];
        }
        List<Method> filteredMethods = Stream.of(methods)
                .filter(method -> !Modifier.isStatic(method.getModifiers())
                        && !method.isDefault())
                .collect(Collectors.toList());
        assert filteredMethods.size() == 1;
        return filteredMethods.get(0);
    }

}<|MERGE_RESOLUTION|>--- conflicted
+++ resolved
@@ -809,13 +809,8 @@
         public BindingValidationStatus<TARGET> validate() {
             BindingValidationStatus<TARGET> status = doValidation();
             getBinder().getValidationStatusHandler()
-<<<<<<< HEAD
-                    .statusChange(new BinderValidationStatus<>(getBinder(),
-                            Arrays.asList(status), Collections.emptyList()));
-=======
             .statusChange(new BinderValidationStatus<>(getBinder(),
                     Collections.singletonList(status), Collections.emptyList()));
->>>>>>> ac81c7cc
             getBinder().fireStatusChangeEvent(status.isError());
             return status;
         }
@@ -2031,12 +2026,7 @@
     }
 
     private void fireStatusChangeEvent(boolean hasValidationErrors) {
-<<<<<<< HEAD
-        getEventRouter()
-                .fireEvent(new StatusChangeEvent(this, hasValidationErrors));
-=======
         getEventRouter().fireEvent(new StatusChangeEvent(this, hasValidationErrors));
->>>>>>> ac81c7cc
     }
 
     private <FIELDVALUE> Converter<FIELDVALUE, FIELDVALUE> createNullRepresentationAdapter(
@@ -2044,14 +2034,8 @@
         Converter<FIELDVALUE, FIELDVALUE> nullRepresentationConverter = Converter
                 .from(fieldValue -> fieldValue,
                         modelValue -> Objects.isNull(modelValue)
-<<<<<<< HEAD
-                                ? field.getEmptyValue()
-                                : modelValue,
-                        exception -> exception.getMessage());
-=======
                         ? field.getEmptyValue() : modelValue,
                         Throwable::getMessage);
->>>>>>> ac81c7cc
         ConverterDelegate<FIELDVALUE> converter = new ConverterDelegate<>(
                 nullRepresentationConverter);
         initialConverters.put(field, converter);
