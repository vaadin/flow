/*
 * Copyright 2000-2017 Vaadin Ltd.
 *
 * Licensed under the Apache License, Version 2.0 (the "License"); you may not
 * use this file except in compliance with the License. You may obtain a copy of
 * the License at
 *
 * http://www.apache.org/licenses/LICENSE-2.0
 *
 * Unless required by applicable law or agreed to in writing, software
 * distributed under the License is distributed on an "AS IS" BASIS, WITHOUT
 * WARRANTIES OR CONDITIONS OF ANY KIND, either express or implied. See the
 * License for the specific language governing permissions and limitations under
 * the License.
 */
package com.vaadin.flow.demo.views;

import com.vaadin.annotations.HtmlImport;
import com.vaadin.flow.demo.ComponentDemo;
<<<<<<< HEAD
import com.vaadin.ui.html.Div;
import com.vaadin.ui.Button;
=======
>>>>>>> cf58445b
import com.vaadin.ui.Component;
import com.vaadin.ui.html.Div;
import com.vaadin.ui.layout.FlexLayout.Alignment;
import com.vaadin.ui.layout.FlexLayout.JustifyContentMode;
import com.vaadin.ui.layout.HorizontalLayout;
import com.vaadin.ui.paper.button.GeneratedPaperButton;

/**
 * View for the {@link HorizontalLayout} component.
 */
@HtmlImport("frontend://bower_components/vaadin-valo-theme/vaadin-button.html")
@ComponentDemo(name = "Horizontal Layout", href = "horizontal-layout", subcategory = "Layouts")
public class HorizontalLayoutView extends DemoView {

    @Override
    void initView() {
        createDefaultLayout();
        createLayoutWithSpacing();
        createLayoutWithDefaultAlignment();
        createLayoutWithIndividualAlignments();
        createLayoutWithExpandRatios();
        createLayoutWithCenterComponent();
    }

    private void createDefaultLayout() {
        // begin-source-example
        // source-example-heading: Default layout
        HorizontalLayout layout = new HorizontalLayout();
        layout.getStyle().set("border", "1px solid #9E9E9E");

        Component component1 = createComponent(1, "#78909C");
        Component component2 = createComponent(2, "#546E7A");
        Component component3 = createComponent(3, "#37474F");

        layout.add(component1, component2, component3);
        // end-source-example

        layout.setId("default-layout");

        addCard("Default layout", layout);
    }

    private void createLayoutWithSpacing() {
        // begin-source-example
        // source-example-heading: Layout with justify content
        HorizontalLayout layout = new HorizontalLayout();
        layout.setWidth("100%");
        layout.getStyle().set("border", "1px solid #9E9E9E");

        Component component1 = createComponent(1, "#78909C");
        Component component2 = createComponent(2, "#546E7A");
        Component component3 = createComponent(3, "#37474F");

        // the default is JustifyContentMode.START
        layout.setJustifyContentMode(JustifyContentMode.BETWEEN);

        layout.add(component1, component2, component3);
        // end-source-example

        component2.getElement().setText("Component 2 with long text");
        component3.getElement().setText("C 3");

        Div buttons = new Div();
        buttons.add(createSpacingButton(layout, "justify-content-start-button",
                JustifyContentMode.START));
        buttons.add(createSpacingButton(layout, "justify-content-end-button",
                JustifyContentMode.END));
        buttons.add(createSpacingButton(layout,
                "justify-content-between-button", JustifyContentMode.BETWEEN));
        buttons.add(createSpacingButton(layout, "justify-content-around-button",
                JustifyContentMode.AROUND));
        buttons.add(createSpacingButton(layout, "justify-content-evenly-button",
                JustifyContentMode.EVENLY));

        layout.setId("layout-with-justify-content");

        addCard("Layout with justify content", layout, buttons);
    }

    private void createLayoutWithDefaultAlignment() {
        // begin-source-example
        // source-example-heading: Layout with general alignment
        HorizontalLayout layout = new HorizontalLayout();
        layout.setWidth("100%");
        layout.setHeight("150px");
        layout.getStyle().set("border", "1px solid #9E9E9E");
        layout.setJustifyContentMode(JustifyContentMode.BETWEEN);

        // the default is Alignment.BASELINE
        layout.setDefaultVerticalComponentAlignment(Alignment.CENTER);

        Component component1 = createComponent(1, "#78909C");
        Component component2 = createComponent(2, "#546E7A");
        Component component3 = createComponent(3, "#37474F");

        layout.add(component1, component2, component3);
        // end-source-example

        component2.getElement().getStyle().set("fontSize", "24px");
        component3.getElement().getStyle().set("fontSize", "9px");

        Div buttons = new Div();
        buttons.add(createAlignmentButton(layout, "align-start-button",
                Alignment.START));
        buttons.add(createAlignmentButton(layout, "align-end-button",
                Alignment.END));
        buttons.add(createAlignmentButton(layout, "align-center-button",
                Alignment.CENTER));
        buttons.add(createAlignmentButton(layout, "align-stretch-button",
                Alignment.STRETCH));
        buttons.add(createAlignmentButton(layout, "align-baseline-button",
                Alignment.BASELINE));

        layout.setId("layout-with-alignment");

        addCard("Layout with general alignment", layout, buttons);
    }

    private void createLayoutWithIndividualAlignments() {
        // begin-source-example
        // source-example-heading: Layout with individual alignments
        HorizontalLayout layout = new HorizontalLayout();
        layout.setWidth("100%");
        layout.setHeight("150px");
        layout.getStyle().set("border", "1px solid #9E9E9E");
        layout.setJustifyContentMode(JustifyContentMode.BETWEEN);

        Component component1 = createComponent(1, "#78909C");
        layout.setVerticalComponentAlignment(Alignment.START, component1);

        Component component2 = createComponent(2, "#546E7A");
        layout.setVerticalComponentAlignment(Alignment.CENTER, component2);

        Component component3 = createComponent(3, "#37474F");
        layout.setVerticalComponentAlignment(Alignment.END, component3);

        Component component4 = createComponent(4, "#263238");
        layout.setVerticalComponentAlignment(Alignment.STRETCH, component4);

        layout.add(component1, component2, component3, component4);
        // end-source-example

        component1.setId("start-aligned");
        component2.setId("center-aligned");
        component3.setId("end-aligned");
        component4.setId("stretch-aligned");
        layout.setId("layout-with-individual-alignments");

        addCard("Layout with individual alignments", layout);
    }

    private void createLayoutWithExpandRatios() {
        // begin-source-example
        // source-example-heading: Layout with expand ratios
        HorizontalLayout layout = new HorizontalLayout();
        layout.setWidth("100%");
        layout.getStyle().set("border", "1px solid #9E9E9E");

        Component component1 = createComponent(1, "#78909C");
        layout.expand(component1);

        Component component2 = createComponent(2, "#546E7A");
        layout.setFlexGrow(2, component2);

        Component component3 = createComponent(3, "#37474F");
        layout.setFlexGrow(0.5, component3);

        layout.add(component1, component2, component3);
        // end-source-example

        component1.setId("ratio-1");
        component2.setId("ratio-2");
        component3.setId("ratio-0.5");
        layout.setId("layout-with-expand-ratios");

        addCard("Layout with expand ratios", layout);
    }

    private void createLayoutWithCenterComponent() {
        // begin-source-example
        // source-example-heading: Layout with component in the center
        HorizontalLayout layout = new HorizontalLayout();
        layout.setWidth("200px");
        layout.getStyle().set("border", "1px solid #9E9E9E");

        Component component = createComponent(1, "#78909C");
        layout.add(component);
        layout.setJustifyContentMode(JustifyContentMode.AROUND);

        // end-source-example

        component.setId("center");
        layout.setId("layout-with-center");

        addCard("Layout with component in the center", layout);
    }

    private Component createComponent(int index, String color) {
        Div component = new Div();
        component.setText("Component " + index);
        component.getStyle().set("backgroundColor", color).set("color", "white")
                .set("padding", "5px 10px");
        return component;
    }

    private Component createAlignmentButton(HorizontalLayout layout, String id,
            Alignment alignment) {
        Button button = new Button(alignment.name());
        button.setId(id);
<<<<<<< HEAD
        button.addClickListener(
                event -> layout
                        .setDefaultVerticalComponentAlignment(alignment));
=======
        button.setRaised(true);
        button.addClickListener(event -> layout
                .setDefaultVerticalComponentAlignment(alignment));
>>>>>>> cf58445b
        return button;
    }

    private Component createSpacingButton(HorizontalLayout layout, String id,
            JustifyContentMode spacing) {
        Button button = new Button(spacing.name());
        button.setId(id);
        button.addClickListener(event -> layout.setJustifyContentMode(spacing));
        return button;
    }

}<|MERGE_RESOLUTION|>--- conflicted
+++ resolved
@@ -17,11 +17,6 @@
 
 import com.vaadin.annotations.HtmlImport;
 import com.vaadin.flow.demo.ComponentDemo;
-<<<<<<< HEAD
-import com.vaadin.ui.html.Div;
-import com.vaadin.ui.Button;
-=======
->>>>>>> cf58445b
 import com.vaadin.ui.Component;
 import com.vaadin.ui.html.Div;
 import com.vaadin.ui.layout.FlexLayout.Alignment;
@@ -231,15 +226,8 @@
             Alignment alignment) {
         Button button = new Button(alignment.name());
         button.setId(id);
-<<<<<<< HEAD
-        button.addClickListener(
-                event -> layout
-                        .setDefaultVerticalComponentAlignment(alignment));
-=======
-        button.setRaised(true);
         button.addClickListener(event -> layout
                 .setDefaultVerticalComponentAlignment(alignment));
->>>>>>> cf58445b
         return button;
     }
 
