/*
 * Copyright 2000-2017 Vaadin Ltd.
 *
 * Licensed under the Apache License, Version 2.0 (the "License"); you may not
 * use this file except in compliance with the License. You may obtain a copy of
 * the License at
 *
 * http://www.apache.org/licenses/LICENSE-2.0
 *
 * Unless required by applicable law or agreed to in writing, software
 * distributed under the License is distributed on an "AS IS" BASIS, WITHOUT
 * WARRANTIES OR CONDITIONS OF ANY KIND, either express or implied. See the
 * License for the specific language governing permissions and limitations under
 * the License.
 */
package com.vaadin.flow.demo.views;

import java.util.ArrayList;
import java.util.LinkedHashSet;
import java.util.List;
import java.util.Random;
import java.util.stream.Collectors;
import java.util.stream.IntStream;

import com.vaadin.data.provider.DataProvider;
import com.vaadin.data.provider.ListDataProvider;
import com.vaadin.flow.demo.ComponentDemo;
import com.vaadin.ui.button.Button;
import com.vaadin.ui.common.HasComponents;
import com.vaadin.ui.common.HtmlImport;
import com.vaadin.ui.grid.ColumnGroup;
import com.vaadin.ui.grid.Grid;
import com.vaadin.ui.grid.Grid.Column;
import com.vaadin.ui.grid.Grid.SelectionMode;
import com.vaadin.ui.grid.GridMultiSelectionModel;
import com.vaadin.ui.grid.GridSelectionModel;
import com.vaadin.ui.html.Div;
import com.vaadin.ui.html.Label;
import com.vaadin.ui.layout.HorizontalLayout;
import com.vaadin.ui.layout.VerticalLayout;
<<<<<<< HEAD
=======
import com.vaadin.ui.renderers.ComponentRenderer;
>>>>>>> bc9c6f0b
import com.vaadin.ui.renderers.TemplateRenderer;
import com.vaadin.ui.textfield.TextField;

/**
 * View for {@link Grid} demo.
 */
@ComponentDemo(name = "Grid", href = "vaadin-grid")
@HtmlImport("bower_components/vaadin-valo-theme/vaadin-grid.html")
@HtmlImport("bower_components/vaadin-valo-theme/vaadin-button.html")
@HtmlImport("bower_components/vaadin-valo-theme/vaadin-text-field.html")
public class GridView extends DemoView {

    static List<Person> items = new ArrayList<>();
    static {
        items = createItems();
    }

    // begin-source-example
    // source-example-heading: Grid example model
    /**
     * Example object.
     */
    public static class Person {
        private int id;
        private String name;
        private int age;
        private Address address;

        public int getId() {
            return id;
        }

        public void setId(int id) {
            this.id = id;
        }

        public String getName() {
            return name;
        }

        public void setName(String name) {
            this.name = name;
        }

        public int getAge() {
            return age;
        }

        public void setAge(int age) {
            this.age = age;
        }

        public Address getAddress() {
            return address;
        }

        public void setAddress(Address address) {
            this.address = address;
        }

        @Override
        public int hashCode() {
            return id;
        }

        @Override
        public boolean equals(Object obj) {
            if (this == obj)
                return true;
            if (!(obj instanceof Person)) {
                return false;
            }
            Person other = (Person) obj;
            return id == other.id;
        }

        @Override
        public String toString() {
            return String.format("Person [name=%s, age=%s]", name, age);
        }
    }

    /**
     * Example object.
     */
    public static class Address {
        private String street;
        private int number;
        private String postalCode;

        public String getStreet() {
            return street;
        }

        public void setStreet(String street) {
            this.street = street;
        }

        public int getNumber() {
            return number;
        }

        public void setNumber(int number) {
            this.number = number;
        }

        public String getPostalCode() {
            return postalCode;
        }

        public void setPostalCode(String postalCode) {
            this.postalCode = postalCode;
        }
    }
    // end-source-example

    // begin-source-example
    // source-example-heading: Grid with columns using component renderer
    /**
     * Component used for the cell rendering.
     */
    public static class PersonComponent extends Div {

        private String text;
        private int timesClicked;

        /**
         * Zero-args constructor.
         */
        public PersonComponent() {
            this.addClickListener(event -> {
                timesClicked++;
                setText(text + "\nClicked " + timesClicked);
            });
        }

        /**
         * Sets the person for the component.
         * 
         * @param person
         *            the person to be inside inside the cell
         */
        public void setPerson(Person person) {
            text = "Hi, I'm " + person.getName() + "!";
            setText(text);
        }
    }

    /**
     * Component used for the details row.
     */
    public static class PersonCard extends Div {

        /**
         * Constructor that takes a Person as parameter.
         * 
         * @param person
         *            the person to be used inside the card
         */
        public PersonCard(Person person) {
            this.addClassName("custom-details");

            VerticalLayout layout1 = new VerticalLayout();
            layout1.add(new Label("Name: " + person.getName()));
            layout1.add(new Label("Id: " + person.getId()));
            layout1.add(new Label("Age: " + person.getAge()));

            VerticalLayout layout2 = new VerticalLayout();
            layout2.add(
                    new Label("Street: " + person.getAddress().getStreet()));
            layout2.add(new Label(
                    "Address number: " + person.getAddress().getNumber()));
            layout2.add(new Label(
                    "Postal Code: " + person.getAddress().getPostalCode()));

            HorizontalLayout hlayout = new HorizontalLayout(layout1, layout2);
            hlayout.getStyle().set("border", "1px solid gray")
                    .set("padding", "10px").set("boxSizing", "border-box")
                    .set("width", "100%");
            this.add(hlayout);
        }
    }
    // end-source-example

    @Override
    void initView() {
        createBasicUsage();
        createCallBackDataProvider();
        createSingleSelect();
        createMultiSelect();
        createNoneSelect();
        createColumnApiExample();
        createColumnTemplate();
        createDetailsRow();
<<<<<<< HEAD
        createColumnGroup();
=======
        createColumnComponentRenderer();
>>>>>>> bc9c6f0b

        addCard("Grid example model",
                new Label("These objects are used in the examples above"));
    }

    private void createBasicUsage() {
        // begin-source-example
        // source-example-heading: Grid Basics
        Grid<Person> grid = new Grid<>();
        grid.setItems(getItems());

        grid.addColumn("Name", Person::getName);
        grid.addColumn("Age", Person::getAge);

        // end-source-example
        grid.setId("basic");

        addCard("Grid Basics", grid);
    }

    private void createCallBackDataProvider() {
        // begin-source-example
        // source-example-heading: Grid with lazy loading
        Grid<Person> grid = new Grid<>();

        /*
         * This Data Provider doesn't load all items into the memory right away.
         * Grid will request only the data that should be shown in its current
         * view "window". The Data Provider will use callbacks to load only a
         * portion of the data.
         */
        Random random = new Random(0);
        grid.setDataProvider(DataProvider.fromCallbacks(
                query -> IntStream
                        .range(query.getOffset(),
                                query.getOffset() + query.getLimit())
                        .mapToObj(index -> createPerson(index, random)),
                query -> 10000));

        grid.addColumn("Name", Person::getName);
        grid.addColumn("Age", Person::getAge);

        // end-source-example

        grid.setId("lazy-loading");

        addCard("Grid with lazy loading", grid);
    }

    private void createSingleSelect() {
        Div messageDiv = new Div();
        // begin-source-example
        // source-example-heading: Grid Single Selection
        List<Person> people = getItems();
        Grid<Person> grid = new Grid<>();
        grid.setItems(people);

        grid.addColumn("Name", Person::getName);
        grid.addColumn("Age", Person::getAge);

        grid.asSingleSelect().addValueChangeListener(
                event -> messageDiv.setText(String.format(
                        "Selection changed from %s to %s, selection is from client: %s",
                        event.getOldValue(), event.getValue(),
                        event.isFromClient())));

        Button toggleSelect = new Button(
                "Toggle selection of the first person");
        Person firstPerson = people.get(0);
        toggleSelect.addClickListener(event -> {
            GridSelectionModel<Person> selectionModel = grid
                    .getSelectionModel();
            if (selectionModel.isSelected(firstPerson)) {
                selectionModel.deselect(firstPerson);
            } else {
                selectionModel.select(firstPerson);
            }
        });
        // end-source-example
        grid.setId("single-selection");
        toggleSelect.setId("single-selection-toggle");
        messageDiv.setId("single-selection-message");
        addCard("Grid Single Selection", grid, toggleSelect, messageDiv);
    }

    private void createMultiSelect() {
        Div messageDiv = new Div();
        // begin-source-example
        // source-example-heading: Grid Multi Selection
        List<Person> people = getItems();
        Grid<Person> grid = new Grid<>();
        grid.setItems(people);

        grid.addColumn("Name", Person::getName);
        grid.addColumn("Age", Person::getAge);

        grid.setSelectionMode(SelectionMode.MULTI);

        grid.asMultiSelect().addValueChangeListener(
                event -> messageDiv.setText(String.format(
                        "Selection changed from %s to %s, selection is from client: %s",
                        event.getOldValue(), event.getValue(),
                        event.isFromClient())));

        Button selectBtn = new Button("Select first five persons");
        selectBtn.addClickListener(event -> grid.asMultiSelect()
                .setValue(new LinkedHashSet<>(people.subList(0, 5))));
        Button selectAllBtn = new Button("Select all");
        selectAllBtn.addClickListener(
                event -> ((GridMultiSelectionModel<Person>) grid
                        .getSelectionModel()).selectAll());
        // end-source-example
        grid.setId("multi-selection");
        selectBtn.setId("multi-selection-button");
        messageDiv.setId("multi-selection-message");
        addCard("Grid Multi Selection", grid,
                new HorizontalLayout(selectBtn, selectAllBtn), messageDiv);
    }

    private void createNoneSelect() {
        // begin-source-example
        // source-example-heading: Grid with No Selection Enabled
        Grid<Person> grid = new Grid<>();
        grid.setItems(getItems());

        grid.addColumn("Name", Person::getName);
        grid.addColumn("Age", Person::getAge);

        grid.setSelectionMode(SelectionMode.NONE);
        // end-source-example
        grid.setId("none-selection");
        addCard("Grid with No Selection Enabled", grid);
    }

    private void createColumnTemplate() {
        // begin-source-example
        // source-example-heading: Grid with columns using template renderer
        Grid<Person> grid = new Grid<>();
        grid.setItems(createItems());

        // You can use the [[index]] variable to print the row index (0 based)
        grid.addColumn("#", TemplateRenderer.of("[[index]]"));

        // You can set any property by using `withProperty`, including
        // properties not present on the original bean.
        grid.addColumn("Person", TemplateRenderer.<Person> of(
                "<div title='[[item.name]]'>[[item.name]]<br><small>[[item.yearsOld]]</small></div>")
                .withProperty("name", Person::getName).withProperty("yearsOld",
                        person -> person.getAge() > 1
                                ? person.getAge() + " years old"
                                : person.getAge() + " year old"));

        // You can also set complex objects directly. Internal properties of the
        // bean are accessible in the template.
        grid.addColumn("Address", TemplateRenderer.<Person> of(
                "<div>[[item.address.street]], number [[item.address.number]]<br><small>[[item.address.postalCode]]</small></div>")
                .withProperty("address", Person::getAddress));

        // You can set events handlers associated with the template. The syntax
        // follows the Polymer convention "on-event", such as "on-click".
        grid.addColumn("Actions", TemplateRenderer.<Person> of(
                "<button on-click='handleUpdate'>Update</button><button on-click='handleRemove'>Remove</button>")
                .withEventHandler("handleUpdate", person -> {
                    person.setName(person.getName() + " Updated");
                    grid.getDataCommunicator().reset();
                }).withEventHandler("handleRemove", person -> {
                    ListDataProvider<Person> dataProvider = (ListDataProvider<Person>) grid
                            .getDataProvider();
                    dataProvider.getItems().remove(person);
                    grid.getDataCommunicator().reset();
                }));

        grid.setSelectionMode(SelectionMode.NONE);
        // end-source-example
        grid.setId("template-renderer");
        addCard("Grid with columns using template renderer", grid);
    }

    private void createColumnComponentRenderer() {
        // begin-source-example
        // source-example-heading: Grid with columns using component renderer
        Grid<Person> grid = new Grid<>();
        grid.setItems(createItems());

        // You can use a constructor and a separate setter for the renderer
        grid.addColumn("Person", new ComponentRenderer<>(PersonComponent::new,
                PersonComponent::setPerson));

        // Or you can use an ordinary function to get the component
        grid.addColumn("Actions",
                new ComponentRenderer<>(item -> new Button("Remove", evt -> {
                    ListDataProvider<Person> dataProvider = (ListDataProvider<Person>) grid
                            .getDataProvider();
                    dataProvider.getItems().remove(item);
                    grid.getDataCommunicator().reset();
                })));

        // Item details can also use components
        grid.setItemDetailsRenderer(new ComponentRenderer<>(PersonCard::new));

        // When items are updated, new components are generated
        TextField idField = new TextField("", "Person id");
        TextField nameField = new TextField("", "New name");

        Button updateButton = new Button("Update person", event -> {
            String id = idField.getValue();
            String name = nameField.getValue();
            ListDataProvider<Person> dataProvider = (ListDataProvider<Person>) grid
                    .getDataProvider();

            dataProvider.getItems().stream()
                    .filter(person -> String.valueOf(person.getId()).equals(id))
                    .findFirst().ifPresent(person -> {
                        person.setName(name);
                        dataProvider.refreshItem(person);
                    });

        });

        grid.setSelectionMode(SelectionMode.NONE);
        // end-source-example

        grid.setId("component-renderer");
        idField.setId("component-renderer-id-field");
        nameField.setId("component-renderer-name-field");
        updateButton.setId("component-renderer-update-button");
        addCard("Grid with columns using component renderer", grid, idField,
                nameField, updateButton);
    }

    private void createColumnApiExample() {
        // begin-source-example
        // source-example-heading: Column API example
        Grid<Person> grid = new Grid<>();
        grid.setItems(getItems());

        Column<Person> idColumn = grid.addColumn("ID", Person::getId)
                .setFlexGrow(0).setWidth("75px");
        Column<Person> nameColumn = grid.addColumn("Name", Person::getName)
                .setResizable(true);
        grid.addColumn("Age", Person::getAge).setResizable(true);

        Button idColumnVisibility = new Button(
                "Toggle visibility of the ID column");
        idColumnVisibility.addClickListener(
                event -> idColumn.setHidden(!idColumn.isHidden()));

        Button userReordering = new Button("Toggle user reordering of columns");
        userReordering.addClickListener(event -> grid
                .setColumnReorderingAllowed(!grid.isColumnReorderingAllowed()));

        Button freezeIdColumn = new Button("Toggle frozen state of ID column");
        freezeIdColumn.addClickListener(
                event -> idColumn.setFrozen(!idColumn.isFrozen()));

        Button merge = new Button("Merge ID and name columns");
        merge.addClickListener(event -> {
            grid.mergeColumns("ID, Name column group", idColumn, nameColumn);
            // Remove this button from the layout
            merge.getParent().ifPresent(
                    component -> ((HasComponents) component).remove(merge));
        });
        // end-source-example

        grid.setId("column-api-example");
        idColumnVisibility.setId("toggle-id-column-visibility");
        userReordering.setId("toggle-user-reordering");
        freezeIdColumn.setId("toggle-id-column-frozen");
        addCard("Column API example", grid, new VerticalLayout(
                idColumnVisibility, userReordering, freezeIdColumn, merge));
    }

    private void createDetailsRow() {
        // begin-source-example
        // source-example-heading: Grid with a details row
        Grid<Person> grid = new Grid<>();
        grid.setItems(createItems());

        grid.addColumn("Name", Person::getName);
        grid.addColumn("Age", Person::getAge);

        grid.setSelectionMode(SelectionMode.NONE);
        grid.setItemDetailsRenderer(TemplateRenderer
                .<Person> of("<div class='custom-details'>"
                        + "<div>Hi! My name is [[item.name]]!</div>"
                        + "<div><vaadin-button on-click='handleClick'>Update Person</vaadin-button></div>"
                        + "</div>")
                .withProperty("name", Person::getName)
                .withEventHandler("handleClick", person -> {
                    person.setName(person.getName() + " Updated");
                    grid.getDataCommunicator().refresh(person);
                }));
        // end-source-example
        grid.setId("grid-with-details-row");
        addCard("Grid with a details row", grid);
    }

    private void createColumnGroup() {
        // begin-source-example
        // source-example-heading: Column grouping example
        Grid<Person> grid = new Grid<>();
        grid.setItems(getItems());

        Column<Person> nameColumn = grid.addColumn("Name", Person::getName);
        Column<Person> ageColumn = grid.addColumn("Age", Person::getAge);
        Column<Person> streetColumn = grid.addColumn("Street",
                person -> person.getAddress().getStreet());
        Column<Person> postalCodeColumn = grid.addColumn("Postal Code",
                person -> person.getAddress().getPostalCode());

        ColumnGroup informationColumnGroup = grid
                .mergeColumns("Basic Information", nameColumn, ageColumn);
        ColumnGroup addressColumnGroup = grid.mergeColumns(
                "Address information", streetColumn, postalCodeColumn);
        grid.mergeColumns("Person Information", informationColumnGroup,
                addressColumnGroup);
        // end-source-example
        grid.setId("grid-column-grouping");
        addCard("Column grouping example", grid);
    }

    private List<Person> getItems() {
        return items;
    }

    private static List<Person> createItems() {
        Random random = new Random(0);
        return IntStream.range(1, 500)
                .mapToObj(index -> createPerson(index, random))
                .collect(Collectors.toList());
    }

    private static Person createPerson(int index, Random random) {
        Person person = new Person();
        person.setId(index);
        person.setName("Person " + index);
        person.setAge(13 + random.nextInt(50));

        Address address = new Address();
        address.setStreet("Street " + ((char) ('A' + random.nextInt(26))));
        address.setNumber(1 + random.nextInt(50));
        address.setPostalCode(String.valueOf(10000 + random.nextInt(8999)));
        person.setAddress(address);

        return person;
    }
}<|MERGE_RESOLUTION|>--- conflicted
+++ resolved
@@ -38,10 +38,7 @@
 import com.vaadin.ui.html.Label;
 import com.vaadin.ui.layout.HorizontalLayout;
 import com.vaadin.ui.layout.VerticalLayout;
-<<<<<<< HEAD
-=======
 import com.vaadin.ui.renderers.ComponentRenderer;
->>>>>>> bc9c6f0b
 import com.vaadin.ui.renderers.TemplateRenderer;
 import com.vaadin.ui.textfield.TextField;
 
@@ -236,11 +233,8 @@
         createColumnApiExample();
         createColumnTemplate();
         createDetailsRow();
-<<<<<<< HEAD
         createColumnGroup();
-=======
         createColumnComponentRenderer();
->>>>>>> bc9c6f0b
 
         addCard("Grid example model",
                 new Label("These objects are used in the examples above"));
