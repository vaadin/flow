--- conflicted
+++ resolved
@@ -33,11 +33,8 @@
     "vaadin-checkbox": "~1.0.0-alpha1",
     "vaadin-combo-box": "~2.0.0",
     "vaadin-form-layout": "~1.0.0",
-<<<<<<< HEAD
+    "vaadin-split-layout": "~3.0.0-alpha1",
     "vaadin-date-picker": "~2.0.0"
-=======
-    "vaadin-split-layout": "~3.0.0-alpha1"
->>>>>>> 8abd0ec3
   },
   "resolutions": {
     "iron-flex-layout": "1 - 2",
