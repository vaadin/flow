--- conflicted
+++ resolved
@@ -32,90 +32,121 @@
  */
 public class GridViewIT extends ComponentDemoTest {
 
-<<<<<<< HEAD
-	@Test
-	public void dataIsShown() throws InterruptedException {
-		WebElement grid = findElement(By.id("basic"));
-
-		Assert.assertTrue(hasCell(grid, "Name"));
-
-		Assert.assertTrue(hasCell(grid, "Person 1"));
-
-		scroll(grid, 185);
-
-		waitUntil(driver -> hasCell(grid, "Person 189"));
-	}
-
-	@Test
-	public void lazyDataIsShown() throws InterruptedException {
-		WebElement grid = findElement(By.id("lazy-loading"));
-
-		scrollToElement(grid);
-
-		Assert.assertTrue(hasCell(grid, "Name"));
-
-		scroll(grid, 1010);
-
-		Assert.assertTrue(hasCell(grid, "Person 1020"));
-	}
-
-	@Test
-	public void gridAsSingleSelect() {
-		WebElement grid = findElement(By.id("single-selection"));
-		scrollToElement(grid);
-
-		WebElement toggleButton = findElement(By.id("single-selection-toggle"));
-		WebElement messageDiv = findElement(By.id("single-selection-message"));
-
-		toggleButton.click();
-		Assert.assertEquals(
-				getSelectionMessage(null, GridView.items.get(0), false),
-				messageDiv.getText());
-		Assert.assertTrue(isRowSelected(grid, 0));
-		toggleButton.click();
-		Assert.assertEquals(
-				getSelectionMessage(GridView.items.get(0), null, false),
-				messageDiv.getText());
-		Assert.assertFalse(isRowSelected(grid, 0));
-
-		// should be the cell in the first column's second row
-		getCell(grid, "Person 2").click();
-		Assert.assertTrue(isRowSelected(grid, 1));
-		Assert.assertEquals(
-				getSelectionMessage(null, GridView.items.get(1), true),
-				messageDiv.getText());
-		toggleButton.click();
-		Assert.assertTrue(isRowSelected(grid, 0));
-		Assert.assertFalse(isRowSelected(grid, 1));
-		Assert.assertEquals(getSelectionMessage(GridView.items.get(1),
-				GridView.items.get(0), false), messageDiv.getText());
-		toggleButton.click();
-		Assert.assertFalse(isRowSelected(grid, 0));
-
-		// scroll to bottom
-		scroll(grid, 495);
-		waitUntilCellHasText(grid, "Person 499");
-		// select item that is not in cache
-		toggleButton.click();
-		// scroll back up
-		scroll(grid, 0);
-		waitUntilCellHasText(grid, "Person 1");
-		waitUntil(driver -> isRowSelected(grid, 0));
-		Assert.assertEquals(
-				getSelectionMessage(null, GridView.items.get(0), false),
-				messageDiv.getText());
-	}
-
-	@Test
-	public void gridWithDisabledSelection() {
-		WebElement grid = findElement(By.id("none-selection"));
-		scrollToElement(grid);
-		grid.findElements(By.tagName("vaadin-grid-cell-content")).get(3)
-				.click();
-		Assert.assertFalse(isRowSelected(grid, 1));
-	}
-
-	@Test
+    @Test
+    public void dataIsShown() throws InterruptedException {
+        WebElement grid = findElement(By.id("basic"));
+
+        Assert.assertTrue(hasCell(grid, "Name"));
+
+        Assert.assertTrue(hasCell(grid, "Person 1"));
+
+        scroll(grid, 185);
+
+        waitUntil(driver -> hasCell(grid, "Person 189"));
+    }
+
+    @Test
+    public void lazyDataIsShown() throws InterruptedException {
+        WebElement grid = findElement(By.id("lazy-loading"));
+
+        scrollToElement(grid);
+
+        Assert.assertTrue(hasCell(grid, "Name"));
+
+        scroll(grid, 1010);
+
+        Assert.assertTrue(hasCell(grid, "Person 1020"));
+    }
+
+    @Test
+    public void gridAsSingleSelect() {
+        WebElement grid = findElement(By.id("single-selection"));
+        scrollToElement(grid);
+
+        WebElement toggleButton = findElement(By.id("single-selection-toggle"));
+        WebElement messageDiv = findElement(By.id("single-selection-message"));
+
+        toggleButton.click();
+        Assert.assertEquals(
+                getSelectionMessage(null, GridView.items.get(0), false),
+                messageDiv.getText());
+        Assert.assertTrue(isRowSelected(grid, 0));
+        toggleButton.click();
+        Assert.assertEquals(
+                getSelectionMessage(GridView.items.get(0), null, false),
+                messageDiv.getText());
+        Assert.assertFalse(isRowSelected(grid, 0));
+
+        // should be the cell in the first column's second row
+        getCell(grid, "Person 2").click();
+        Assert.assertTrue(isRowSelected(grid, 1));
+        Assert.assertEquals(
+                getSelectionMessage(null, GridView.items.get(1), true),
+                messageDiv.getText());
+        toggleButton.click();
+        Assert.assertTrue(isRowSelected(grid, 0));
+        Assert.assertFalse(isRowSelected(grid, 1));
+        Assert.assertEquals(getSelectionMessage(GridView.items.get(1),
+                GridView.items.get(0), false), messageDiv.getText());
+        toggleButton.click();
+        Assert.assertFalse(isRowSelected(grid, 0));
+
+        // scroll to bottom
+        scroll(grid, 495);
+        waitUntilCellHasText(grid, "Person 499");
+        // select item that is not in cache
+        toggleButton.click();
+        // scroll back up
+        scroll(grid, 0);
+        waitUntilCellHasText(grid, "Person 1");
+        waitUntil(driver -> isRowSelected(grid, 0));
+        Assert.assertEquals(
+                getSelectionMessage(null, GridView.items.get(0), false),
+                messageDiv.getText());
+    }
+
+    @Test
+    public void gridAsMultiSelect() {
+        WebElement grid = findElement(By.id("multi-selection"));
+        scrollToElement(grid);
+
+        WebElement selectBtn = findElement(By.id("multi-selection-button"));
+        WebElement messageDiv = findElement(By.id("multi-selection-message"));
+
+        selectBtn.click();
+        Assert.assertEquals(
+                getSelectionMessage(Collections.emptySet(),
+                        GridView.items.subList(0, 5), false),
+                messageDiv.getText());
+        assertRowsSelected(grid, 0, 5);
+
+        List<WebElement> cells = grid
+                .findElements(By.tagName("vaadin-grid-cell-content"));
+        cells.get(0).click();
+        cells.get(2).click();
+        Assert.assertEquals(
+                getSelectionMessage(GridView.items.subList(1, 5),
+                        GridView.items.subList(2, 5), true),
+                messageDiv.getText());
+        assertRowsSelected(grid, 2, 5);
+
+        cells.get(10).click();
+        Assert.assertTrue(isRowSelected(grid, 5));
+        selectBtn.click();
+        assertRowsSelected(grid, 0, 5);
+        Assert.assertFalse(isRowSelected(grid, 5));
+    }
+
+    @Test
+    public void gridWithDisabledSelection() {
+        WebElement grid = findElement(By.id("none-selection"));
+        scrollToElement(grid);
+        grid.findElements(By.tagName("vaadin-grid-cell-content")).get(3)
+                .click();
+        Assert.assertFalse(isRowSelected(grid, 1));
+    }
+    
+    @Test
 	public void gridWithColumnTemplate() {
 		WebElement grid = findElement(By.id("template-renderer"));
 		scrollToElement(grid);
@@ -126,42 +157,47 @@
 				"<div>Street S, number 30<br><small>16142</small></div>"));
 	}
 
-	private static String getSelectionMessage(Person oldSelection,
-			Person newSelection, boolean isFromClient) {
-		return String.format(
-				"Selection changed from %s to %s, selection is from client: %s",
-				oldSelection, newSelection, isFromClient);
-	}
-
-	private void scroll(WebElement grid, int index) {
-		getCommandExecutor().executeScript(
-				"arguments[0].scrollToIndex(" + index + ")", grid);
-	}
-
-	private void waitUntilCellHasText(WebElement grid, String text) {
-		waitUntil(driver -> grid
-				.findElements(By.tagName("vaadin-grid-cell-content")).stream()
-				.filter(cell -> text.equals(cell.getText())).findFirst()
-				.isPresent());
-	}
-
-	private boolean isRowSelected(WebElement grid, int row) {
-		WebElement gridRow = getInShadowRoot(grid, By.id("items"))
-				.findElements(By.cssSelector("tr")).get(row);
-		return gridRow.getAttribute("selected") != null;
-	}
-
-	private boolean hasCell(WebElement grid, String text) {
-		return getCell(grid, text) != null;
-	}
-
-	private WebElement getCell(WebElement grid, String text) {
-		List<WebElement> cells = grid
-				.findElements(By.tagName("vaadin-grid-cell-content"));
-		return cells.stream().filter(cell -> text.equals(cell.getText()))
-				.findAny().orElse(null);
-	}
-
+    private static String getSelectionMessage(Object oldSelection,
+            Object newSelection, boolean isFromClient) {
+        return String.format(
+                "Selection changed from %s to %s, selection is from client: %s",
+                oldSelection, newSelection, isFromClient);
+    }
+
+    private void scroll(WebElement grid, int index) {
+        getCommandExecutor().executeScript(
+                "arguments[0].scrollToIndex(" + index + ")", grid);
+    }
+
+    private void waitUntilCellHasText(WebElement grid, String text) {
+        waitUntil(driver -> grid
+                .findElements(By.tagName("vaadin-grid-cell-content")).stream()
+                .filter(cell -> text.equals(cell.getText())).findFirst()
+                .isPresent());
+    }
+
+    private void assertRowsSelected(WebElement grid, int first, int last) {
+        IntStream.range(first, last).forEach(
+                rowIndex -> Assert.assertTrue(isRowSelected(grid, rowIndex)));
+    }
+
+    private boolean isRowSelected(WebElement grid, int row) {
+        WebElement gridRow = getInShadowRoot(grid, By.id("items"))
+                .findElements(By.cssSelector("tr")).get(row);
+        return gridRow.getAttribute("selected") != null;
+    }
+
+    private boolean hasCell(WebElement grid, String text) {
+        return getCell(grid, text) != null;
+    }
+
+    private WebElement getCell(WebElement grid, String text) {
+        List<WebElement> cells = grid
+                .findElements(By.tagName("vaadin-grid-cell-content"));
+        return cells.stream().filter(cell -> text.equals(cell.getText()))
+                .findAny().orElse(null);
+    }
+    
 	private boolean hasHtmlCell(WebElement grid, String html) {
 		return getHtmlCell(grid, html) != null;
 	}
@@ -174,169 +210,8 @@
 				.findAny().orElse(null);
 	}
 
-	@Override
-	protected String getTestPath() {
-		return "/vaadin-grid";
-	}
-=======
-    @Test
-    public void dataIsShown() throws InterruptedException {
-        WebElement grid = findElement(By.id("basic"));
-
-        Assert.assertTrue(hasCell(grid, "Name"));
-
-        Assert.assertTrue(hasCell(grid, "Person 1"));
-
-        scroll(grid, 185);
-
-        waitUntil(driver -> hasCell(grid, "Person 189"));
-    }
-
-    @Test
-    public void lazyDataIsShown() throws InterruptedException {
-        WebElement grid = findElement(By.id("lazy-loading"));
-
-        scrollToElement(grid);
-
-        Assert.assertTrue(hasCell(grid, "Name"));
-
-        scroll(grid, 1010);
-
-        Assert.assertTrue(hasCell(grid, "Person 1020"));
-    }
-
-    @Test
-    public void gridAsSingleSelect() {
-        WebElement grid = findElement(By.id("single-selection"));
-        scrollToElement(grid);
-
-        WebElement toggleButton = findElement(By.id("single-selection-toggle"));
-        WebElement messageDiv = findElement(By.id("single-selection-message"));
-
-        toggleButton.click();
-        Assert.assertEquals(
-                getSelectionMessage(null, GridView.items.get(0), false),
-                messageDiv.getText());
-        Assert.assertTrue(isRowSelected(grid, 0));
-        toggleButton.click();
-        Assert.assertEquals(
-                getSelectionMessage(GridView.items.get(0), null, false),
-                messageDiv.getText());
-        Assert.assertFalse(isRowSelected(grid, 0));
-
-        // should be the cell in the first column's second row
-        getCell(grid, "Person 2").click();
-        Assert.assertTrue(isRowSelected(grid, 1));
-        Assert.assertEquals(
-                getSelectionMessage(null, GridView.items.get(1), true),
-                messageDiv.getText());
-        toggleButton.click();
-        Assert.assertTrue(isRowSelected(grid, 0));
-        Assert.assertFalse(isRowSelected(grid, 1));
-        Assert.assertEquals(getSelectionMessage(GridView.items.get(1),
-                GridView.items.get(0), false), messageDiv.getText());
-        toggleButton.click();
-        Assert.assertFalse(isRowSelected(grid, 0));
-
-        // scroll to bottom
-        scroll(grid, 495);
-        waitUntilCellHasText(grid, "Person 499");
-        // select item that is not in cache
-        toggleButton.click();
-        // scroll back up
-        scroll(grid, 0);
-        waitUntilCellHasText(grid, "Person 1");
-        waitUntil(driver -> isRowSelected(grid, 0));
-        Assert.assertEquals(
-                getSelectionMessage(null, GridView.items.get(0), false),
-                messageDiv.getText());
-    }
-
-    @Test
-    public void gridAsMultiSelect() {
-        WebElement grid = findElement(By.id("multi-selection"));
-        scrollToElement(grid);
-
-        WebElement selectBtn = findElement(By.id("multi-selection-button"));
-        WebElement messageDiv = findElement(By.id("multi-selection-message"));
-
-        selectBtn.click();
-        Assert.assertEquals(
-                getSelectionMessage(Collections.emptySet(),
-                        GridView.items.subList(0, 5), false),
-                messageDiv.getText());
-        assertRowsSelected(grid, 0, 5);
-
-        List<WebElement> cells = grid
-                .findElements(By.tagName("vaadin-grid-cell-content"));
-        cells.get(0).click();
-        cells.get(2).click();
-        Assert.assertEquals(
-                getSelectionMessage(GridView.items.subList(1, 5),
-                        GridView.items.subList(2, 5), true),
-                messageDiv.getText());
-        assertRowsSelected(grid, 2, 5);
-
-        cells.get(10).click();
-        Assert.assertTrue(isRowSelected(grid, 5));
-        selectBtn.click();
-        assertRowsSelected(grid, 0, 5);
-        Assert.assertFalse(isRowSelected(grid, 5));
-    }
-
-    @Test
-    public void gridWithDisabledSelection() {
-        WebElement grid = findElement(By.id("none-selection"));
-        scrollToElement(grid);
-        grid.findElements(By.tagName("vaadin-grid-cell-content")).get(3)
-                .click();
-        Assert.assertFalse(isRowSelected(grid, 1));
-    }
-
-    private static String getSelectionMessage(Object oldSelection,
-            Object newSelection, boolean isFromClient) {
-        return String.format(
-                "Selection changed from %s to %s, selection is from client: %s",
-                oldSelection, newSelection, isFromClient);
-    }
-
-    private void scroll(WebElement grid, int index) {
-        getCommandExecutor().executeScript(
-                "arguments[0].scrollToIndex(" + index + ")", grid);
-    }
-
-    private void waitUntilCellHasText(WebElement grid, String text) {
-        waitUntil(driver -> grid
-                .findElements(By.tagName("vaadin-grid-cell-content")).stream()
-                .filter(cell -> text.equals(cell.getText())).findFirst()
-                .isPresent());
-    }
-
-    private void assertRowsSelected(WebElement grid, int first, int last) {
-        IntStream.range(first, last).forEach(
-                rowIndex -> Assert.assertTrue(isRowSelected(grid, rowIndex)));
-    }
-
-    private boolean isRowSelected(WebElement grid, int row) {
-        WebElement gridRow = getInShadowRoot(grid, By.id("items"))
-                .findElements(By.cssSelector("tr")).get(row);
-        return gridRow.getAttribute("selected") != null;
-    }
-
-    private boolean hasCell(WebElement grid, String text) {
-        return getCell(grid, text) != null;
-    }
-
-    private WebElement getCell(WebElement grid, String text) {
-        List<WebElement> cells = grid
-                .findElements(By.tagName("vaadin-grid-cell-content"));
-        return cells.stream().filter(cell -> text.equals(cell.getText()))
-                .findAny().orElse(null);
-    }
-
     @Override
     protected String getTestPath() {
         return "/vaadin-grid";
     }
->>>>>>> 78d6bbb2
 }