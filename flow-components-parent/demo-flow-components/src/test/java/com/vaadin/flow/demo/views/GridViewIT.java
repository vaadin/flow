/*
 * Copyright 2000-2017 Vaadin Ltd.
 *
 * Licensed under the Apache License, Version 2.0 (the "License"); you may not
 * use this file except in compliance with the License. You may obtain a copy of
 * the License at
 *
 * http://www.apache.org/licenses/LICENSE-2.0
 *
 * Unless required by applicable law or agreed to in writing, software
 * distributed under the License is distributed on an "AS IS" BASIS, WITHOUT
 * WARRANTIES OR CONDITIONS OF ANY KIND, either express or implied. See the
 * License for the specific language governing permissions and limitations under
 * the License.
 */
package com.vaadin.flow.demo.views;

import java.util.Collections;
import java.util.List;
import java.util.stream.Collectors;
import java.util.stream.IntStream;

import org.junit.Assert;
import org.junit.Test;
import org.openqa.selenium.WebElement;

import com.vaadin.flow.demo.ComponentDemoTest;
import com.vaadin.testbench.By;

/**
 * Integration tests for the {@link GridView}.
 *
 */
public class GridViewIT extends ComponentDemoTest {

    @Test
    public void dataIsShown() throws InterruptedException {
        WebElement grid = findElement(By.id("basic"));

        Assert.assertTrue(hasCell(grid, "Name"));

        Assert.assertTrue(hasCell(grid, "Person 1"));

        scroll(grid, 185);

        waitUntil(driver -> hasCell(grid, "Person 189"));
    }

    @Test
    public void lazyDataIsShown() throws InterruptedException {
        WebElement grid = findElement(By.id("lazy-loading"));

        scrollToElement(grid);

        Assert.assertTrue(hasCell(grid, "Name"));

        scroll(grid, 1010);

        Assert.assertTrue(hasCell(grid, "Person 1020"));
    }

    @Test
    public void gridAsSingleSelect() {
        WebElement grid = findElement(By.id("single-selection"));
        scrollToElement(grid);

        WebElement toggleButton = findElement(By.id("single-selection-toggle"));
        WebElement messageDiv = findElement(By.id("single-selection-message"));

        toggleButton.click();
        Assert.assertEquals(
                getSelectionMessage(null, GridView.items.get(0), false),
                messageDiv.getText());
        Assert.assertTrue(isRowSelected(grid, 0));
        toggleButton.click();
        Assert.assertEquals(
                getSelectionMessage(GridView.items.get(0), null, false),
                messageDiv.getText());
        Assert.assertFalse(isRowSelected(grid, 0));

        // should be the cell in the first column's second row
        getCell(grid, "Person 2").click();
        Assert.assertTrue(isRowSelected(grid, 1));
        Assert.assertEquals(
                getSelectionMessage(null, GridView.items.get(1), true),
                messageDiv.getText());
        toggleButton.click();
        Assert.assertTrue(isRowSelected(grid, 0));
        Assert.assertFalse(isRowSelected(grid, 1));
        Assert.assertEquals(getSelectionMessage(GridView.items.get(1),
                GridView.items.get(0), false), messageDiv.getText());
        toggleButton.click();
        Assert.assertFalse(isRowSelected(grid, 0));

        // scroll to bottom
        scroll(grid, 495);
        waitUntilCellHasText(grid, "Person 499");
        // select item that is not in cache
        toggleButton.click();
        // scroll back up
        scroll(grid, 0);
        waitUntilCellHasText(grid, "Person 1");
        waitUntil(driver -> isRowSelected(grid, 0));
        Assert.assertEquals(
                getSelectionMessage(null, GridView.items.get(0), false),
                messageDiv.getText());
    }

    @Test
    public void gridAsMultiSelect() {
        WebElement grid = findElement(By.id("multi-selection"));
        scrollToElement(grid);

        WebElement selectBtn = findElement(By.id("multi-selection-button"));
        WebElement messageDiv = findElement(By.id("multi-selection-message"));

        selectBtn.click();
        Assert.assertEquals(
                getSelectionMessage(Collections.emptySet(),
                        GridView.items.subList(0, 5), false),
                messageDiv.getText());
        assertRowsSelected(grid, 0, 5);

        List<WebElement> checkboxes = grid
                .findElements(By.tagName("vaadin-checkbox")).stream()
                .filter(element -> "Select Row"
                        .equals(element.getAttribute("aria-label")))
                .collect(Collectors.toList());
        clickCheckbox(checkboxes.get(0));
        clickCheckbox(checkboxes.get(1));
        Assert.assertEquals(
                getSelectionMessage(GridView.items.subList(1, 5),
                        GridView.items.subList(2, 5), true),
                messageDiv.getText());
        assertRowsSelected(grid, 2, 5);

        clickCheckbox(checkboxes.get(5));
        Assert.assertTrue(isRowSelected(grid, 5));
        selectBtn.click();
        assertRowsSelected(grid, 0, 5);
        Assert.assertFalse(isRowSelected(grid, 5));
    }

    @Test
    public void gridWithDisabledSelection() {
        WebElement grid = findElement(By.id("none-selection"));
        scrollToElement(grid);
        grid.findElements(By.tagName("vaadin-grid-cell-content")).get(3)
                .click();
        Assert.assertFalse(isRowSelected(grid, 1));
    }

    @Test
    public void gridWithColumnTemplate() {
        WebElement grid = findElement(By.id("template-renderer"));
        scrollToElement(grid);
        Assert.assertTrue(hasHtmlCell(grid, "0"));
        Assert.assertTrue(hasHtmlCell(grid,
                "<div title=\"Person 1\">Person 1<br><small>23 years old</small></div>"));
        Assert.assertTrue(hasHtmlCell(grid,
                "<div>Street S, number 30<br><small>16142</small></div>"));

        WebElement buttonsCell = getHtmlCell(grid,
                "<button>Update</button><button>Remove</button>");
        List<WebElement> buttons = buttonsCell
                .findElements(By.tagName("button"));
        Assert.assertEquals(2, buttons.size());

        clickElementWithJs(buttons.get(0));
        waitUntil(driver -> hasHtmlCell(grid,
                "<div title=\"Person 1 Updated\">Person 1 Updated<br><small>23 years old</small></div>"));

        clickElementWithJs(buttons.get(0));
        waitUntil(driver -> hasHtmlCell(grid,
                "<div title=\"Person 1 Updated Updated\">Person 1 Updated Updated<br><small>23 years old</small></div>"));

        clickElementWithJs(buttons.get(1));
        waitUntilNot(driver -> hasHtmlCell(grid,
                "<div title=\"Person 1 Updated Updated\">Person 1 Updated Updated<br><small>23 years old</small></div>"));
    }

    @Test
<<<<<<< HEAD
    public void gridColumnApiTests() {
        WebElement grid = findElement(By.id("column-api-example"));
=======
    public void gridWithResizableColumns() {
        WebElement grid = findElement(By.id("resizable-columns"));
>>>>>>> 2c828c2b
        scrollToElement(grid);

        Assert.assertEquals("Two resize handlers should be present", 2L,
                getCommandExecutor().executeScript(
                        "return arguments[0].shadowRoot.querySelectorAll('[part~=\"resize-handle\"]').length;",
                        grid));

        Assert.assertEquals("First width is fixed", "75px",
                getCommandExecutor().executeScript(
                        "return arguments[0].shadowRoot.querySelectorAll('th')[0].style.width;",
                        grid));
<<<<<<< HEAD

        WebElement toggleIdColumnVisibility = findElement(
                By.id("toggle-id-column-visibility"));
        String firstCellHiddenScript = "return arguments[0].shadowRoot.querySelectorAll('td')[0].hidden;";
        Assert.assertNotEquals(true, getCommandExecutor()
                .executeScript(firstCellHiddenScript, grid));
        toggleIdColumnVisibility.click();
        Assert.assertEquals(true, getCommandExecutor()
                .executeScript(firstCellHiddenScript, grid));
        toggleIdColumnVisibility.click();
        Assert.assertNotEquals(true, getCommandExecutor()
                .executeScript(firstCellHiddenScript, grid));
=======
>>>>>>> 2c828c2b
    }

    private static String getSelectionMessage(Object oldSelection,
            Object newSelection, boolean isFromClient) {
        return String.format(
                "Selection changed from %s to %s, selection is from client: %s",
                oldSelection, newSelection, isFromClient);
    }

    private void scroll(WebElement grid, int index) {
        getCommandExecutor().executeScript(
                "arguments[0].scrollToIndex(" + index + ")", grid);
    }

    private void waitUntilCellHasText(WebElement grid, String text) {
        waitUntil(driver -> grid
                .findElements(By.tagName("vaadin-grid-cell-content")).stream()
                .filter(cell -> text.equals(cell.getText())).findFirst()
                .isPresent());
    }

    private void assertRowsSelected(WebElement grid, int first, int last) {
        IntStream.range(first, last).forEach(
                rowIndex -> Assert.assertTrue(isRowSelected(grid, rowIndex)));
    }

    private boolean isRowSelected(WebElement grid, int row) {
        WebElement gridRow = getInShadowRoot(grid, By.id("items"))
                .findElements(By.cssSelector("tr")).get(row);
        return gridRow.getAttribute("selected") != null;
    }

    private boolean hasCell(WebElement grid, String text) {
        return getCell(grid, text) != null;
    }

    private WebElement getCell(WebElement grid, String text) {
        List<WebElement> cells = grid
                .findElements(By.tagName("vaadin-grid-cell-content"));
        return cells.stream().filter(cell -> text.equals(cell.getText()))
                .findAny().orElse(null);
    }

    private boolean hasHtmlCell(WebElement grid, String html) {
        return getHtmlCell(grid, html) != null;
    }

    private WebElement getHtmlCell(WebElement grid, String text) {
        List<WebElement> cells = grid
                .findElements(By.tagName("vaadin-grid-cell-content"));
        return cells.stream()
                .filter(cell -> text.equals(cell.getAttribute("innerHTML")))
                .findAny().orElse(null);
    }

    private void clickCheckbox(WebElement checkbox) {
        getInShadowRoot(checkbox, By.id("nativeCheckbox")).click();
    }

    @Override
    protected String getTestPath() {
        return "/vaadin-grid";
    }
}<|MERGE_RESOLUTION|>--- conflicted
+++ resolved
@@ -180,13 +180,8 @@
     }
 
     @Test
-<<<<<<< HEAD
     public void gridColumnApiTests() {
         WebElement grid = findElement(By.id("column-api-example"));
-=======
-    public void gridWithResizableColumns() {
-        WebElement grid = findElement(By.id("resizable-columns"));
->>>>>>> 2c828c2b
         scrollToElement(grid);
 
         Assert.assertEquals("Two resize handlers should be present", 2L,
@@ -198,7 +193,6 @@
                 getCommandExecutor().executeScript(
                         "return arguments[0].shadowRoot.querySelectorAll('th')[0].style.width;",
                         grid));
-<<<<<<< HEAD
 
         WebElement toggleIdColumnVisibility = findElement(
                 By.id("toggle-id-column-visibility"));
@@ -211,8 +205,6 @@
         toggleIdColumnVisibility.click();
         Assert.assertNotEquals(true, getCommandExecutor()
                 .executeScript(firstCellHiddenScript, grid));
-=======
->>>>>>> 2c828c2b
     }
 
     private static String getSelectionMessage(Object oldSelection,
