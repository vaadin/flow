/*
 * Copyright 2000-2017 Vaadin Ltd.
 *
 * Licensed under the Apache License, Version 2.0 (the "License"); you may not
 * use this file except in compliance with the License. You may obtain a copy of
 * the License at
 *
 * http://www.apache.org/licenses/LICENSE-2.0
 *
 * Unless required by applicable law or agreed to in writing, software
 * distributed under the License is distributed on an "AS IS" BASIS, WITHOUT
 * WARRANTIES OR CONDITIONS OF ANY KIND, either express or implied. See the
 * License for the specific language governing permissions and limitations under
 * the License.
 */
package com.vaadin.generator;

import java.io.File;
import java.io.IOException;
import java.io.InputStream;
import java.lang.annotation.Annotation;
import java.nio.file.Files;
import java.util.Date;
import java.util.List;
import java.util.Properties;
import java.util.logging.Level;
import java.util.logging.Logger;

import javax.annotation.Generated;

import org.apache.commons.lang3.StringUtils;
import org.jboss.forge.roaster.Roaster;
import org.jboss.forge.roaster.model.source.JavaClassSource;
import org.jboss.forge.roaster.model.source.JavaDocSource;
import org.jboss.forge.roaster.model.source.MethodSource;
import org.jboss.forge.roaster.model.source.ParameterSource;

import com.fasterxml.jackson.core.JsonFactory;
import com.fasterxml.jackson.core.JsonParser;
import com.fasterxml.jackson.databind.ObjectMapper;
import com.vaadin.annotations.DomEvent;
import com.vaadin.annotations.EventData;
import com.vaadin.annotations.HtmlImport;
import com.vaadin.annotations.Tag;
import com.vaadin.components.NotSupported;
import com.vaadin.flow.event.ComponentEventListener;
import com.vaadin.generator.exception.ComponentGenerationException;
import com.vaadin.generator.metadata.ComponentBasicType;
import com.vaadin.generator.metadata.ComponentEventData;
import com.vaadin.generator.metadata.ComponentFunctionData;
import com.vaadin.generator.metadata.ComponentFunctionParameterData;
import com.vaadin.generator.metadata.ComponentMetadata;
import com.vaadin.generator.metadata.ComponentPropertyBaseData;
import com.vaadin.generator.metadata.ComponentPropertyData;
import com.vaadin.shared.Registration;
import com.vaadin.ui.Component;
import com.vaadin.ui.ComponentEvent;

import elemental.json.JsonArray;
import elemental.json.JsonObject;
import elemental.json.JsonValue;

/**
 * Base class of the component generation process. It takes a
 * {@link ComponentMetadata} as input and generates the corresponding Java class
 * that can interacts with the original webcomponent. The metadata can also be
 * set as a JSON format.
 *
 * @see #generateClass(ComponentMetadata, String, String)
 * @see #generateClass(File, File, String, String)
 */
public class ComponentGenerator {

    private static final String GENERIC_TYPE = "R";
    private static final Logger logger = Logger.getLogger("ComponentGenerator");

    private ObjectMapper mapper;
    private File jsonFile;
    private File targetPath;
    private String basePackage;
    private String licenseNote;
    private String frontendDirectory = "bower_components/";
    private boolean fluentSetters = true;

    /**
     * Converts the JSON file to {@link ComponentMetadata}.
     *
     * @param jsonFile
     *            The input JSON file.
     * @return the converted ComponentMetadata.
     * @throws ComponentGenerationException
     *             If an error occurs when reading the file.
     */
    protected ComponentMetadata toMetadata(File jsonFile) {
        try {
            return getObjectMapper().readValue(jsonFile,
                    ComponentMetadata.class);
        } catch (IOException e) {
            throw new ComponentGenerationException(
                    "Error reading JSON file \"" + jsonFile + "\"", e);
        }
    }

    private synchronized ObjectMapper getObjectMapper() {
        if (mapper == null) {
            JsonFactory factory = new JsonFactory();
            factory.enable(JsonParser.Feature.ALLOW_COMMENTS);
            mapper = new ObjectMapper(factory);
        }
        return mapper;
    }

    /**
     * Set whether the generator should use fluent setters - setters that return
     * the own object so it's possible to use method chaining.
     * <p>
     * By default, fluentSetters is <code>true</code>.
     * 
     * @param fluentSetters
     *            <code>true</code> to enable fluent setters, <code>false</code>
     *            to disable them.
     * @return this
     */
    public ComponentGenerator withFluentSetters(boolean fluentSetters) {
        this.fluentSetters = fluentSetters;
        return this;
    }

    /**
     * Set the input JSON file.
     *
     * @param jsonFile
     *            The input JSON file.
     * @return this
     */
    public ComponentGenerator withJsonFile(File jsonFile) {
        this.jsonFile = jsonFile;
        return this;
    }

    /**
     * Set the target output directory.
     *
     * @param targetPath
     *            The output base directory for the generated Java file.
     * @return this
     */
    public ComponentGenerator withTargetPath(File targetPath) {
        this.targetPath = targetPath;
        return this;
    }

    /**
     * Set the base package taht will be used.
     *
     * @param basePackage
     *            The base package to be used for the generated Java class. The
     *            final package of the class is basePackage plus the
     *            {@link ComponentMetadata#getBaseUrl()}.
     * @return this
     */
    public ComponentGenerator withBasePackage(String basePackage) {
        this.basePackage = basePackage;
        return this;
    }

    /**
     * Set the license header notice for the file.
     *
     * @param licenseNote
     *            A note to be added on top of the class as a comment. Usually
     *            used for license headers.
     * @return this
     */
    public ComponentGenerator withLicenseNote(String licenseNote) {
        this.licenseNote = licenseNote;
        return this;
    }

    /**
     * Set the import frontend base package. e.g. bower_components
     *
     * @param frontendDirectory
     *            frontend base package
     * @return this
     */
    public ComponentGenerator withFrontendDirectory(String frontendDirectory) {
        if (frontendDirectory == null) {
            return this;
        }
        if (!frontendDirectory.endsWith("/")) {
            this.frontendDirectory = frontendDirectory + "/";
        } else {
            this.frontendDirectory = frontendDirectory;
        }
        return this;
    }

    /**
     * Generate the class according to the set values.
     */
    public void build() {
        generateClass(jsonFile, targetPath, basePackage, licenseNote);
    }

    /**
     * Generates the Java class by reading the webcomponent metadata from a JSON
     * file.
     *
     * @param jsonFile
     *            The input JSON file.
     * @param targetPath
     *            The output base directory for the generated Java file.
     * @param basePackage
     *            The base package to be used for the generated Java class. The
     *            final package of the class is basePackage plus the
     *            {@link ComponentMetadata#getBaseUrl()}.
     * @param licenseNote
     *            A note to be added on top of the class as a comment. Usually
     *            used for license headers.
     * @throws ComponentGenerationException
     *             If an error occurs when generating the class.
     * @see #toMetadata(File)
     * @see #generateClass(ComponentMetadata, File, String, String)
     */
    public void generateClass(File jsonFile, File targetPath,
            String basePackage, String licenseNote) {

        generateClass(toMetadata(jsonFile), targetPath, basePackage,
                licenseNote);
    }

    /**
     * Generates and returns the Java class based on the
     * {@link ComponentMetadata}. Doesn't write anything to the disk.
     *
     * @param metadata
     *            The webcomponent metadata.
     * @param basePackage
     *            The base package to be used for the generated Java class. The
     *            final package of the class is basePackage plus the
     *            {@link ComponentMetadata#getBaseUrl()}.
     * @param licenseNote
     *            A note to be added on top of the class as a comment. Usually
     *            used for license headers.
     * @return The generated Java class in String format.
     * @throws ComponentGenerationException
     *             If an error occurs when generating the class.
     */
    public String generateClass(ComponentMetadata metadata, String basePackage,
            String licenseNote) {

        JavaClassSource javaClass = generateClassSource(metadata, basePackage);
        return addLicenseHeaderIfAvailable(javaClass.toString(), licenseNote);
    }

    /*
     * Gets the JavaClassSource object (note, the license is added externally to
     * the source, since JavaClassSource doesn't support adding a comment to the
     * beginning of the file).
     */
    private JavaClassSource generateClassSource(ComponentMetadata metadata,
            String basePackage) {

        String targetPackage = basePackage;
        if (StringUtils.isNotBlank(metadata.getBaseUrl())) {
            String subPackage = ComponentGeneratorUtils
                    .convertFilePathToPackage(metadata.getBaseUrl());
            if (StringUtils.isNotBlank(subPackage)) {
                targetPackage += "." + subPackage;
            }
        }

        JavaClassSource javaClass = Roaster.create(JavaClassSource.class);
        javaClass.setPackage(targetPackage).setPublic()
                .setSuperType(Component.class).setName(ComponentGeneratorUtils
                        .generateValidJavaClassName(metadata.getName()));

        addClassAnnotations(metadata, javaClass);

        if (metadata.getProperties() != null) {
            metadata.getProperties().forEach(property -> {
                generateGetterFor(javaClass, property);

                if (!property.isReadOnly()) {
                    generateSetterFor(javaClass, property);
                }
            });
        }

        if (metadata.getMethods() != null) {
            metadata.getMethods().forEach(
                    function -> generateFunctionFor(javaClass, function));
        }

        if (metadata.getEvents() != null) {
            metadata.getEvents().forEach(
                    event -> generateEventListenerFor(javaClass, event));
        }

        if (StringUtils.isNotEmpty(metadata.getDescription())) {
            addJavaDoc(metadata.getDescription(), javaClass.getJavaDoc());
        }

        if (fluentSetters) {
            javaClass.addTypeVariable().setName(GENERIC_TYPE)
                    .setBounds(javaClass.getName() + "<" + GENERIC_TYPE + ">");
            generateGetSelf(javaClass);
        }

        return javaClass;
    }

    private void generateGetSelf(JavaClassSource javaClass) {
        MethodSource<JavaClassSource> method = javaClass.addMethod()
                .setName("getSelf").setProtected().setReturnType(GENERIC_TYPE);

        method.getJavaDoc()
                .setText(
                        "Gets the narrow typed reference to this object. Subclasses should override this method to support method chaining using the inherited type.")
                .addTagValue("@return", "This object casted to its type.");

        method.setBody("return (" + GENERIC_TYPE + ") this;");
    }

    /*
     * Adds the license header to the source, if available. If the license is
     * empty, just returns the original source.
     */
    private String addLicenseHeaderIfAvailable(String source,
            String licenseNote) {

        if (StringUtils.isBlank(licenseNote)) {
            return source;
        }

        return ComponentGeneratorUtils.formatStringToJavaComment(licenseNote)
                + source;
    }

    private void addClassAnnotations(ComponentMetadata metadata,
            JavaClassSource javaClass) {

        Properties properties = getProperties("version.prop");
        String generator = String.format("Generator: %s#%s",
                ComponentGenerator.class.getName(),
                properties.getProperty("generator.version"));
        String webComponent = String.format("WebComponent: %s#%s",
                metadata.getName(), metadata.getVersion());

        String flow = String.format("Flow#%s",
                properties.getProperty("flow.version"));

        String[] generatedValue = new String[] { generator, webComponent,
                flow };

        javaClass.addAnnotation(Generated.class)
                .setStringArrayValue(generatedValue);

        addAnnotation(javaClass, Tag.class, metadata.getTag());

        String importPath = metadata.getBaseUrl().replace("\\", "/");
        if (importPath.startsWith("/")) {
            importPath = importPath.substring(1);
        }
        String htmlImport = String.format("frontend://%s%s", frontendDirectory,
                importPath);
        addAnnotation(javaClass, HtmlImport.class, htmlImport);
    }

    /**
     * Generates the Java class by using the {@link ComponentMetadata} object.
     *
     * @param metadata
     *            The webcomponent metadata.
     * @param targetPath
     *            The output base directory for the generated Java file.
     * @param basePackage
     *            The base package to be used for the generated Java class. The
     *            final package of the class is basePackage plus the
     *            {@link ComponentMetadata#getBaseUrl()}.
     * @param licenseNote
     *            A note to be added on top of the class as a comment. Usually
     *            used for license headers.
     * @throws ComponentGenerationException
     *             If an error occurs when generating the class.
     */
    public void generateClass(ComponentMetadata metadata, File targetPath,
            String basePackage, String licenseNote) {

        JavaClassSource javaClass = generateClassSource(metadata, basePackage);
        String source = addLicenseHeaderIfAvailable(javaClass.toString(),
                licenseNote);

        String fileName = ComponentGeneratorUtils
                .generateValidJavaClassName(javaClass.getName()) + ".java";

        if (!targetPath.isDirectory() && !targetPath.mkdirs()) {
            throw new ComponentGenerationException(
                    "Could not create target directory \"" + targetPath + "\"");
        }
        try {
            Files.write(
                    new File(
                            ComponentGeneratorUtils.convertPackageToDirectory(
                                    targetPath, javaClass.getPackage(), true),
                            fileName).toPath(),
                    source.getBytes("UTF-8"));
        } catch (IOException ex) {
            throw new ComponentGenerationException(
                    "Error writing the generated Java source file \"" + fileName
                            + "\" at \"" + targetPath + "\" for component \""
                            + metadata.getName() + "\"",
                    ex);
        }
    }

    private void addAnnotation(JavaClassSource javaClass,
            Class<? extends Annotation> annotation, String literalValue) {
        javaClass.addAnnotation(annotation)
                .setLiteralValue("\"" + literalValue + "\"");
    }

    private void generateGetterFor(JavaClassSource javaClass,
            ComponentPropertyData property) {
        boolean postfixWithVariableType = property.getType().size() > 1;
        for (ComponentBasicType basicType : property.getType()) {
            MethodSource<JavaClassSource> method = javaClass.addMethod()
                    .setPublic().setReturnType(toJavaType(basicType));

            if (basicType == ComponentBasicType.BOOLEAN) {
                method.setName(
                        ComponentGeneratorUtils.generateMethodNameForProperty(
                                "is", property.getName()));
            } else {
                method.setName(ComponentGeneratorUtils
                        .generateMethodNameForProperty("get",
                                property.getName())
                        + (postfixWithVariableType ? StringUtils.capitalize(
                                basicType.name().toLowerCase()) : ""));
            }
            switch (basicType) {
            case STRING:
                method.setBody(String.format(
                        "return getElement().getProperty(\"%s\");",
                        property.getName()));
                break;
            case BOOLEAN:
                method.setBody(String.format(
                        "return getElement().getProperty(\"%s\", false);",
                        property.getName()));
                break;
            case NUMBER:
                method.setBody(String.format(
                        "return getElement().getProperty(\"%s\", 0.0);",
                        property.getName()));
                break;
            case DATE:
                method.setBody(String.format(
                        "return getElement().getProperty(\"%s\");",
                        property.getName()));
                break;
            case ARRAY:
                method.setBody(String.format(
                        "return (JsonArray) getElement().getPropertyRaw(\"%s\");",
                        property.getName()));
                break;
            case OBJECT:
                method.setBody(String.format(
                        "return (JsonObject) getElement().getPropertyRaw(\"%s\");",
                        property.getName()));
                break;
            case UNDEFINED:
                method.setBody(String.format(
                        "return (JsonValue) getElement().getPropertyRaw(\"%s\");",
                        property.getName()));
                break;
            }

            if (StringUtils.isNotEmpty(property.getDescription())) {
                addJavaDoc(property.getDescription(), method.getJavaDoc());
            }
        }
    }

    private void addJavaDoc(String documentation, JavaDocSource<?> javaDoc) {
        String nl = System.getProperty("line.separator");
        String text = String.format("%s%s%s%s",
                "Description copied from corresponding location in WebComponent:",
                nl, nl, documentation.replaceAll("```(.*?)```", "{@code $1}")
                        .replaceAll("`(.*?)`", "{@code $1}"));
        try {
            javaDoc.setFullText(text);
        } catch (IllegalArgumentException ile) {
            logger.log(Level.WARNING,
                    "Javadoc exception for file " + jsonFile.getName(), ile);
            logger.warning("Failed to set javadoc: " + text);
        }
    }

    private void generateSetterFor(JavaClassSource javaClass,
            ComponentPropertyData property) {

        for (ComponentBasicType basicType : property.getType()) {
            MethodSource<JavaClassSource> method = javaClass.addMethod()
                    .setName(ComponentGeneratorUtils
                            .generateMethodNameForProperty("set",
                                    property.getName()))
                    .setPublic();

            Class<?> setterType = toJavaType(basicType);
            method.addParameter(setterType, property.getName());

            switch (basicType) {
            case ARRAY:
            case UNDEFINED:
            case OBJECT:
                method.setBody(String.format(
                        "getElement().setPropertyJson(\"%s\", %s);",
                        property.getName(), property.getName()));
                break;
            default:
                method.setBody(String.format(
                        "getElement().setProperty(\"%s\", %s);",
                        property.getName(),
                        getSetterValue(property.getName(), setterType)));
                break;
            }

            if (StringUtils.isNotEmpty(property.getDescription())) {
                addJavaDoc(property.getDescription(), method.getJavaDoc());
            }

            method.getJavaDoc().addTagValue("@param", property.getName());

            if (fluentSetters) {
                method.setReturnType(GENERIC_TYPE);
                method.setBody(method.getBody() + "\n" + "return getSelf();");
                method.getJavaDoc().addTagValue("@return",
                        "This instance, for method chaining.");
            }
        }
    }

    private String getSetterValue(String propertyName, Class<?> setterType) {
        String value = propertyName;
        // Don't insert null as property value. Insert empty String instead.
        if (String.class.equals(setterType)) {
            value = String.format("%s == null ? \"\" : %s", propertyName,
                    propertyName);
        }
        return value;
    }

    private void generateFunctionFor(JavaClassSource javaClass,
            ComponentFunctionData function) {

        MethodSource<JavaClassSource> method = javaClass.addMethod()
                .setName(StringUtils.uncapitalize(ComponentGeneratorUtils
                        .formatStringToValidJavaIdentifier(function.getName())))
                .setReturnTypeVoid();

        if (StringUtils.isNotEmpty(function.getDescription())) {
            addJavaDoc(function.getDescription(), method.getJavaDoc());
        }

        // methods with return values are not supported
        if (function.getReturns() != null
                && function.getReturns() != ComponentBasicType.UNDEFINED) {
            method.setProtected();
            method.addAnnotation(NotSupported.class);
            method.getJavaDoc().addTagValue("@return",
                    "It would return a " + toJavaType(function.getReturns()));
            method.setBody("");
        } else {
            method.setPublic();
            method.setBody(String.format("getElement().callFunction(\"%s\"%s);",
                    function.getName(),
                    generateFunctionParameters(function, method)));
        }

    }

    /**
     * Adds the function parameters in a string separated with commas.
     * <p>
     * Also adds the parameters to the to the javadocs for the given method.
     *
     * @param function
     *            the function data
     * @param method
     *            the method to add javadocs to, not {@code null}
     * @return a string of the parameters of the function, or an empty string if
     *         no parameters
     */
    private String generateFunctionParameters(ComponentFunctionData function,
            MethodSource<JavaClassSource> method) {
        if (function.getParameters() == null
                || function.getParameters().isEmpty()) {
            return "";
        }

        StringBuilder params = new StringBuilder();
        for (ComponentFunctionParameterData param : function.getParameters()) {
            List<ComponentBasicType> typeVariants = param.getType();
            boolean useTypePostfixForVariableName = typeVariants.size() > 1;

            // there might be multiple types accepted for same parameter,
            // for now different types are allowed and parameter name is
            // postfixed with type
            for (ComponentBasicType basicType : typeVariants) {

                String formattedName = StringUtils
                        .uncapitalize(ComponentGeneratorUtils
                                .formatStringToValidJavaIdentifier(
                                        param.getName()));
                if (useTypePostfixForVariableName) {
                    formattedName = formattedName + StringUtils
                            .capitalize(basicType.name().toLowerCase());
                }

                method.addParameter(toJavaType(basicType), formattedName);
                params.append(", ").append(formattedName);

                method.getJavaDoc().addTagValue("@param",
                        param.getName() + (useTypePostfixForVariableName
                                ? " can be <code>null</code>" : ""));
            }
        }
        return params.toString();
    }

    private void generateEventListenerFor(JavaClassSource javaClass,
            ComponentEventData event) {
        String eventName = ComponentGeneratorUtils
                .formatStringToValidJavaIdentifier(event.getName());

        JavaClassSource eventListener = createEventListenerEventClass(javaClass,
                event);

        javaClass.addNestedType(eventListener);
        MethodSource<JavaClassSource> method = javaClass.addMethod()
                .setName("add" + StringUtils.capitalize(eventName + "Listener"))
                .setPublic().setReturnType(Registration.class);
        method.addParameter(
                "ComponentEventListener<" + eventListener.getName() + ">",
                "listener");

        method.setBody(String.format("return addListener(%s.class, listener);",
                eventListener.getName()));
    }

    private JavaClassSource createEventListenerEventClass(
            JavaClassSource javaClass, ComponentEventData event) {
        String eventName = ComponentGeneratorUtils
                .formatStringToValidJavaIdentifier(event.getName());
        String eventClassName = StringUtils.capitalize(eventName);
        String eventListenerString = String.format(
                "public static class %sEvent extends ComponentEvent<%s> {}",
                eventClassName, javaClass.getName());

        JavaClassSource eventListener = Roaster.parse(JavaClassSource.class,
                eventListenerString);

        MethodSource<JavaClassSource> eventConstructor = eventListener
                .addMethod().setConstructor(true).setPublic()
                .setBody("super(source, fromClient);");
        eventConstructor.addParameter(javaClass.getName(), "source");
        eventConstructor.addParameter("boolean", "fromClient");

        for (ComponentPropertyBaseData property : event.getProperties()) {
            // Add new parameter to constructor
            final String propertyName = property.getName();
            final String normalizedPropertyName = ComponentGeneratorUtils
                    .formatStringToValidJavaIdentifier(propertyName);
            Class<?> propertyJavaType;

            if (!property.getType().isEmpty()) {
                // for varying types, using the first type declared in the JSDoc
                // it is anyway very rare to have varying property type
                propertyJavaType = toJavaType(property.getType().get(0));
            } else { // object property
                propertyJavaType = JsonObject.class;
            }
            String normalizedProperty = ComponentGeneratorUtils
                    .formatStringToValidJavaIdentifier(propertyName);
            ParameterSource<JavaClassSource> parameter = eventConstructor
<<<<<<< HEAD
                    .addParameter(propertyJavaType, normalizedPropertyName);
            parameter.addAnnotation(EventData.class).setLiteralValue(
                    String.format("\"event.%s\"", propertyName));
            // Create private field
            eventListener.addProperty(propertyJavaType, normalizedPropertyName)
=======
                    .addParameter(propertyJavaType, normalizedProperty);
            parameter.addAnnotation(EventData.class).setLiteralValue(
                    String.format("\"event.%s\"", propertyName));
            // Create private field
            eventListener.addProperty(propertyJavaType, normalizedProperty)
>>>>>>> 5584d5aa
                    .setAccessible(true).setMutable(false);

            // Set value to private field
            eventConstructor.setBody(String.format("%s%nthis.%s = %s;",
<<<<<<< HEAD
                    eventConstructor.getBody(), normalizedPropertyName,
                    normalizedPropertyName));
=======
                    eventConstructor.getBody(), normalizedProperty,
                    normalizedProperty));
>>>>>>> 5584d5aa
            // Add the EventData as a import
            javaClass.addImport(EventData.class);
        }

        eventListener.addAnnotation(DomEvent.class)
                .setLiteralValue("\"" + event.getName() + "\"");

        // Add event imports.
        javaClass.addImport(DomEvent.class);
        javaClass.addImport(ComponentEvent.class);
        javaClass.addImport(ComponentEventListener.class);

        return eventListener;
    }

    private Class<?> toJavaType(ComponentBasicType type) {
        switch (type) {
        case STRING:
            return String.class;
        case NUMBER:
            return double.class;
        case BOOLEAN:
            return boolean.class;
        case ARRAY:
            return JsonArray.class;
        case DATE:
            return Date.class;
        case OBJECT:
            return JsonObject.class;
        case UNDEFINED:
            return JsonValue.class;
        default:
            throw new ComponentGenerationException(
                    "Not a supported type: " + type);
        }
    }

    private Properties getProperties(String fileName) {
        // Get properties resource with version information.
        InputStream resourceAsStream = this.getClass()
                .getResourceAsStream("/" + fileName);

        Properties config = new Properties();
        try {
            config.load(resourceAsStream);
            return config;
        } catch (IOException e) {
            Logger.getLogger(getClass().getSimpleName()).log(Level.WARNING,
                    "Failed to load properties file '" + fileName + "'", e);
        }

        return config;
    }
}<|MERGE_RESOLUTION|>--- conflicted
+++ resolved
@@ -671,8 +671,6 @@
         for (ComponentPropertyBaseData property : event.getProperties()) {
             // Add new parameter to constructor
             final String propertyName = property.getName();
-            final String normalizedPropertyName = ComponentGeneratorUtils
-                    .formatStringToValidJavaIdentifier(propertyName);
             Class<?> propertyJavaType;
 
             if (!property.getType().isEmpty()) {
@@ -685,30 +683,17 @@
             String normalizedProperty = ComponentGeneratorUtils
                     .formatStringToValidJavaIdentifier(propertyName);
             ParameterSource<JavaClassSource> parameter = eventConstructor
-<<<<<<< HEAD
-                    .addParameter(propertyJavaType, normalizedPropertyName);
-            parameter.addAnnotation(EventData.class).setLiteralValue(
-                    String.format("\"event.%s\"", propertyName));
-            // Create private field
-            eventListener.addProperty(propertyJavaType, normalizedPropertyName)
-=======
                     .addParameter(propertyJavaType, normalizedProperty);
             parameter.addAnnotation(EventData.class).setLiteralValue(
                     String.format("\"event.%s\"", propertyName));
             // Create private field
             eventListener.addProperty(propertyJavaType, normalizedProperty)
->>>>>>> 5584d5aa
                     .setAccessible(true).setMutable(false);
 
             // Set value to private field
             eventConstructor.setBody(String.format("%s%nthis.%s = %s;",
-<<<<<<< HEAD
-                    eventConstructor.getBody(), normalizedPropertyName,
-                    normalizedPropertyName));
-=======
                     eventConstructor.getBody(), normalizedProperty,
                     normalizedProperty));
->>>>>>> 5584d5aa
             // Add the EventData as a import
             javaClass.addImport(EventData.class);
         }
