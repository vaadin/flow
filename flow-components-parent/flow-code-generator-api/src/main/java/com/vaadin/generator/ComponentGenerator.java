--- conflicted
+++ resolved
@@ -630,12 +630,7 @@
                 Class<?> javaType = ComponentGeneratorUtils
                         .toJavaType(basicType);
                 MethodSource<JavaClassSource> method = javaClass.addMethod()
-<<<<<<< HEAD
-                        .setReturnType(
-                                ComponentGeneratorUtils.toJavaType(basicType));
-=======
-                        .setPublic().setReturnType(javaType);
->>>>>>> b8e1c0ce
+                        .setReturnType(javaType);
 
                 if (isUnregognizedObjectType(basicType)) {
                     method.setProtected();
