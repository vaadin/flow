--- conflicted
+++ resolved
@@ -26,7 +26,6 @@
 import java.util.logging.Level;
 import java.util.logging.Logger;
 
-<<<<<<< HEAD
 import javax.annotation.Generated;
 
 import org.apache.commons.lang3.StringUtils;
@@ -34,17 +33,13 @@
 import org.jboss.forge.roaster.model.source.JavaClassSource;
 import org.jboss.forge.roaster.model.source.JavaDocSource;
 import org.jboss.forge.roaster.model.source.MethodSource;
-
-import com.fasterxml.jackson.core.JsonFactory;
-import com.fasterxml.jackson.core.JsonParser;
-import com.fasterxml.jackson.databind.ObjectMapper;
-=======
+import org.jboss.forge.roaster.model.source.ParameterSource;
+
 import com.fasterxml.jackson.core.JsonFactory;
 import com.fasterxml.jackson.core.JsonParser;
 import com.fasterxml.jackson.databind.ObjectMapper;
 import com.vaadin.annotations.DomEvent;
 import com.vaadin.annotations.EventData;
->>>>>>> 4d7e74be
 import com.vaadin.annotations.HtmlImport;
 import com.vaadin.annotations.Tag;
 import com.vaadin.flow.event.ComponentEventListener;
@@ -59,15 +54,10 @@
 import com.vaadin.shared.Registration;
 import com.vaadin.ui.Component;
 import com.vaadin.ui.ComponentEvent;
+
 import elemental.json.JsonArray;
 import elemental.json.JsonObject;
 import elemental.json.JsonValue;
-import org.apache.commons.lang3.StringUtils;
-import org.jboss.forge.roaster.Roaster;
-import org.jboss.forge.roaster.model.source.JavaClassSource;
-import org.jboss.forge.roaster.model.source.JavaDocSource;
-import org.jboss.forge.roaster.model.source.MethodSource;
-import org.jboss.forge.roaster.model.source.ParameterSource;
 
 /**
  * Base class of the component generation process. It takes a
@@ -94,10 +84,10 @@
      * Converts the JSON file to {@link ComponentMetadata}.
      *
      * @param jsonFile
-     *         The input JSON file.
+     *            The input JSON file.
      * @return the converted ComponentMetadata.
      * @throws ComponentGenerationException
-     *         If an error occurs when reading the file.
+     *             If an error occurs when reading the file.
      */
     protected ComponentMetadata toMetadata(File jsonFile) {
         try {
@@ -138,7 +128,7 @@
      * Set the input JSON file.
      *
      * @param jsonFile
-     *         The input JSON file.
+     *            The input JSON file.
      * @return this
      */
     public ComponentGenerator withJsonFile(File jsonFile) {
@@ -150,7 +140,7 @@
      * Set the target output directory.
      *
      * @param targetPath
-     *         The output base directory for the generated Java file.
+     *            The output base directory for the generated Java file.
      * @return this
      */
     public ComponentGenerator withTargetPath(File targetPath) {
@@ -162,8 +152,9 @@
      * Set the base package taht will be used.
      *
      * @param basePackage
-     *         The base package to be used for the generated Java class. The final package of the class is basePackage
-     *         plus the {@link ComponentMetadata#getBaseUrl()}.
+     *            The base package to be used for the generated Java class. The
+     *            final package of the class is basePackage plus the
+     *            {@link ComponentMetadata#getBaseUrl()}.
      * @return this
      */
     public ComponentGenerator withBasePackage(String basePackage) {
@@ -175,7 +166,8 @@
      * Set the license header notice for the file.
      *
      * @param licenseNote
-     *         A note to be added on top of the class as a comment. Usually used for license headers.
+     *            A note to be added on top of the class as a comment. Usually
+     *            used for license headers.
      * @return this
      */
     public ComponentGenerator withLicenseNote(String licenseNote) {
@@ -187,7 +179,7 @@
      * Set the import frontend base package. e.g. bower_components
      *
      * @param frontendDirectory
-     *         frontend base package
+     *            frontend base package
      * @return this
      */
     public ComponentGenerator withFrontendDirectory(String frontendDirectory) {
@@ -214,21 +206,23 @@
      * file.
      *
      * @param jsonFile
-     *         The input JSON file.
+     *            The input JSON file.
      * @param targetPath
-     *         The output base directory for the generated Java file.
+     *            The output base directory for the generated Java file.
      * @param basePackage
-     *         The base package to be used for the generated Java class. The final package of the class is basePackage
-     *         plus the {@link ComponentMetadata#getBaseUrl()}.
+     *            The base package to be used for the generated Java class. The
+     *            final package of the class is basePackage plus the
+     *            {@link ComponentMetadata#getBaseUrl()}.
      * @param licenseNote
-     *         A note to be added on top of the class as a comment. Usually used for license headers.
+     *            A note to be added on top of the class as a comment. Usually
+     *            used for license headers.
      * @throws ComponentGenerationException
-     *         If an error occurs when generating the class.
+     *             If an error occurs when generating the class.
      * @see #toMetadata(File)
      * @see #generateClass(ComponentMetadata, File, String, String)
      */
     public void generateClass(File jsonFile, File targetPath,
-                              String basePackage, String licenseNote) {
+            String basePackage, String licenseNote) {
 
         generateClass(toMetadata(jsonFile), targetPath, basePackage,
                 licenseNote);
@@ -239,18 +233,20 @@
      * {@link ComponentMetadata}. Doesn't write anything to the disk.
      *
      * @param metadata
-     *         The webcomponent metadata.
+     *            The webcomponent metadata.
      * @param basePackage
-     *         The base package to be used for the generated Java class. The final package of the class is basePackage
-     *         plus the {@link ComponentMetadata#getBaseUrl()}.
+     *            The base package to be used for the generated Java class. The
+     *            final package of the class is basePackage plus the
+     *            {@link ComponentMetadata#getBaseUrl()}.
      * @param licenseNote
-     *         A note to be added on top of the class as a comment. Usually used for license headers.
+     *            A note to be added on top of the class as a comment. Usually
+     *            used for license headers.
      * @return The generated Java class in String format.
      * @throws ComponentGenerationException
-     *         If an error occurs when generating the class.
+     *             If an error occurs when generating the class.
      */
     public String generateClass(ComponentMetadata metadata, String basePackage,
-                                String licenseNote) {
+            String licenseNote) {
 
         JavaClassSource javaClass = generateClassSource(metadata, basePackage);
         return addLicenseHeaderIfAvailable(javaClass.toString(), licenseNote);
@@ -262,7 +258,7 @@
      * beginning of the file).
      */
     private JavaClassSource generateClassSource(ComponentMetadata metadata,
-                                                String basePackage) {
+            String basePackage) {
 
         String targetPackage = basePackage;
         if (StringUtils.isNotBlank(metadata.getBaseUrl())) {
@@ -276,7 +272,7 @@
         JavaClassSource javaClass = Roaster.create(JavaClassSource.class);
         javaClass.setPackage(targetPackage).setPublic()
                 .setSuperType(Component.class).setName(ComponentGeneratorUtils
-                .generateValidJavaClassName(metadata.getName()));
+                        .generateValidJavaClassName(metadata.getName()));
 
         addClassAnnotations(metadata, javaClass);
 
@@ -330,7 +326,7 @@
      * empty, just returns the original source.
      */
     private String addLicenseHeaderIfAvailable(String source,
-                                               String licenseNote) {
+            String licenseNote) {
 
         if (StringUtils.isBlank(licenseNote)) {
             return source;
@@ -341,7 +337,7 @@
     }
 
     private void addClassAnnotations(ComponentMetadata metadata,
-                                     JavaClassSource javaClass) {
+            JavaClassSource javaClass) {
 
         Properties properties = getProperties("version.prop");
         String generator = String.format("Generator: %s#%s",
@@ -353,8 +349,8 @@
         String flow = String.format("Flow#%s",
                 properties.getProperty("flow.version"));
 
-        String[] generatedValue = new String[]{generator, webComponent,
-                flow};
+        String[] generatedValue = new String[] { generator, webComponent,
+                flow };
 
         javaClass.addAnnotation(Generated.class)
                 .setStringArrayValue(generatedValue);
@@ -374,19 +370,21 @@
      * Generates the Java class by using the {@link ComponentMetadata} object.
      *
      * @param metadata
-     *         The webcomponent metadata.
+     *            The webcomponent metadata.
      * @param targetPath
-     *         The output base directory for the generated Java file.
+     *            The output base directory for the generated Java file.
      * @param basePackage
-     *         The base package to be used for the generated Java class. The final package of the class is basePackage
-     *         plus the {@link ComponentMetadata#getBaseUrl()}.
+     *            The base package to be used for the generated Java class. The
+     *            final package of the class is basePackage plus the
+     *            {@link ComponentMetadata#getBaseUrl()}.
      * @param licenseNote
-     *         A note to be added on top of the class as a comment. Usually used for license headers.
+     *            A note to be added on top of the class as a comment. Usually
+     *            used for license headers.
      * @throws ComponentGenerationException
-     *         If an error occurs when generating the class.
+     *             If an error occurs when generating the class.
      */
     public void generateClass(ComponentMetadata metadata, File targetPath,
-                              String basePackage, String licenseNote) {
+            String basePackage, String licenseNote) {
 
         JavaClassSource javaClass = generateClassSource(metadata, basePackage);
         String source = addLicenseHeaderIfAvailable(javaClass.toString(),
@@ -416,62 +414,65 @@
     }
 
     private void addAnnotation(JavaClassSource javaClass,
-                               Class<? extends Annotation> annotation, String literalValue) {
+            Class<? extends Annotation> annotation, String literalValue) {
         javaClass.addAnnotation(annotation)
                 .setLiteralValue("\"" + literalValue + "\"");
     }
 
     private void generateGetterFor(JavaClassSource javaClass,
-                                   ComponentPropertyData property) {
+            ComponentPropertyData property) {
         boolean postfixWithVariableType = property.getType().size() > 1;
         for (ComponentBasicType basicType : property.getType()) {
-            MethodSource<JavaClassSource> method = javaClass.addMethod().setPublic()
-                    .setReturnType(toJavaType(basicType));
+            MethodSource<JavaClassSource> method = javaClass.addMethod()
+                    .setPublic().setReturnType(toJavaType(basicType));
 
             if (basicType == ComponentBasicType.BOOLEAN) {
-                method.setName(ComponentGeneratorUtils
-                        .generateMethodNameForProperty("is", property.getName()));
+                method.setName(
+                        ComponentGeneratorUtils.generateMethodNameForProperty(
+                                "is", property.getName()));
             } else {
                 method.setName(ComponentGeneratorUtils
-                        .generateMethodNameForProperty("get", property.getName())
-                        + (postfixWithVariableType ? StringUtils.capitalize(basicType.name().toLowerCase()) : ""));
+                        .generateMethodNameForProperty("get",
+                                property.getName())
+                        + (postfixWithVariableType ? StringUtils.capitalize(
+                                basicType.name().toLowerCase()) : ""));
             }
             switch (basicType) {
-                case STRING:
-                    method.setBody(
-                            String.format("return getElement().getProperty(\"%s\");",
-                                    property.getName()));
-                    break;
-                case BOOLEAN:
-                    method.setBody(String.format(
-                            "return getElement().getProperty(\"%s\", false);",
-                            property.getName()));
-                    break;
-                case NUMBER:
-                    method.setBody(String.format(
-                            "return getElement().getProperty(\"%s\", 0.0);",
-                            property.getName()));
-                    break;
-                case DATE:
-                    method.setBody(
-                            String.format("return getElement().getProperty(\"%s\");",
-                                    property.getName()));
-                    break;
-                case ARRAY:
-                    method.setBody(String.format(
-                            "return (JsonArray) getElement().getPropertyRaw(\"%s\");",
-                            property.getName()));
-                    break;
-                case OBJECT:
-                    method.setBody(String.format(
-                            "return (JsonObject) getElement().getPropertyRaw(\"%s\");",
-                            property.getName()));
-                    break;
-                case UNDEFINED:
-                    method.setBody(String.format(
-                            "return (JsonValue) getElement().getPropertyRaw(\"%s\");",
-                            property.getName()));
-                    break;
+            case STRING:
+                method.setBody(String.format(
+                        "return getElement().getProperty(\"%s\");",
+                        property.getName()));
+                break;
+            case BOOLEAN:
+                method.setBody(String.format(
+                        "return getElement().getProperty(\"%s\", false);",
+                        property.getName()));
+                break;
+            case NUMBER:
+                method.setBody(String.format(
+                        "return getElement().getProperty(\"%s\", 0.0);",
+                        property.getName()));
+                break;
+            case DATE:
+                method.setBody(String.format(
+                        "return getElement().getProperty(\"%s\");",
+                        property.getName()));
+                break;
+            case ARRAY:
+                method.setBody(String.format(
+                        "return (JsonArray) getElement().getPropertyRaw(\"%s\");",
+                        property.getName()));
+                break;
+            case OBJECT:
+                method.setBody(String.format(
+                        "return (JsonObject) getElement().getPropertyRaw(\"%s\");",
+                        property.getName()));
+                break;
+            case UNDEFINED:
+                method.setBody(String.format(
+                        "return (JsonValue) getElement().getPropertyRaw(\"%s\");",
+                        property.getName()));
+                break;
             }
 
             if (StringUtils.isNotEmpty(property.getDescription())) {
@@ -489,59 +490,47 @@
     }
 
     private void generateSetterFor(JavaClassSource javaClass,
-<<<<<<< HEAD
             ComponentPropertyData property) {
-
-        MethodSource<JavaClassSource> method = javaClass.addMethod()
-                .setName(ComponentGeneratorUtils.generateMethodNameForProperty(
-                        "set", property.getName()))
-                .setPublic();
-=======
-                                   ComponentPropertyData property) {
 
         for (ComponentBasicType basicType : property.getType()) {
             MethodSource<JavaClassSource> method = javaClass.addMethod()
-                    .setName(ComponentGeneratorUtils.generateMethodNameForProperty(
-                            "set", property.getName()))
-                    .setPublic().setReturnTypeVoid();
+                    .setName(ComponentGeneratorUtils
+                            .generateMethodNameForProperty("set",
+                                    property.getName()))
+                    .setPublic();
 
             Class<?> setterType = toJavaType(basicType);
             method.addParameter(setterType, property.getName());
 
             switch (basicType) {
-                case ARRAY:
-                case UNDEFINED:
-                case OBJECT:
-                    method.setBody(
-                            String.format("getElement().setPropertyJson(\"%s\", %s);",
-                                    property.getName(), property.getName()));
-                    break;
-                default:
-                    method.setBody(String.format(
-                            "getElement().setProperty(\"%s\", %s);", property.getName(),
-                            getSetterValue(property.getName(), setterType)));
-                    break;
-            }
->>>>>>> 4d7e74be
+            case ARRAY:
+            case UNDEFINED:
+            case OBJECT:
+                method.setBody(String.format(
+                        "getElement().setPropertyJson(\"%s\", %s);",
+                        property.getName(), property.getName()));
+                break;
+            default:
+                method.setBody(String.format(
+                        "getElement().setProperty(\"%s\", %s);",
+                        property.getName(),
+                        getSetterValue(property.getName(), setterType)));
+                break;
+            }
 
             if (StringUtils.isNotEmpty(property.getDescription())) {
                 addJavaDoc(property.getDescription(), method.getJavaDoc());
             }
 
             method.getJavaDoc().addTagValue("@param", property.getName());
-        }
-<<<<<<< HEAD
-
-        method.getJavaDoc().addTagValue("@param", property.getName());
-
-        if (fluentSetters) {
-            method.setReturnType(GENERIC_TYPE);
-            method.setBody(method.getBody() + "\n" + "return getSelf();");
-            method.getJavaDoc().addTagValue("@return",
-                    "This instance, for method chaining.");
-        }
-=======
->>>>>>> 4d7e74be
+
+            if (fluentSetters) {
+                method.setReturnType(GENERIC_TYPE);
+                method.setBody(method.getBody() + "\n" + "return getSelf();");
+                method.getJavaDoc().addTagValue("@return",
+                        "This instance, for method chaining.");
+            }
+        }
     }
 
     private String getSetterValue(String propertyName, Class<?> setterType) {
@@ -555,7 +544,7 @@
     }
 
     private void generateFunctionFor(JavaClassSource javaClass,
-                                     ComponentFunctionData function) {
+            ComponentFunctionData function) {
 
         MethodSource<JavaClassSource> method = javaClass.addMethod()
                 .setName(StringUtils.uncapitalize(ComponentGeneratorUtils
@@ -567,7 +556,8 @@
         }
 
         method.setBody(String.format("getElement().callFunction(\"%s\"%s);",
-                function.getName(), generateFunctionParameters(function, method)));
+                function.getName(),
+                generateFunctionParameters(function, method)));
     }
 
     /**
@@ -576,24 +566,27 @@
      * Also adds the parameters to the to the javadocs for the given method.
      *
      * @param function
-     *         the function data
+     *            the function data
      * @param method
-     *         the method to add javadocs to, not {@code null}
-     * @return a string of the parameters of the function, or an empty string if no parameters
-     */
-    private String generateFunctionParameters(ComponentFunctionData function, MethodSource<JavaClassSource> method) {
-        if (function.getParameters() == null || function.getParameters().isEmpty()) {
+     *            the method to add javadocs to, not {@code null}
+     * @return a string of the parameters of the function, or an empty string if
+     *         no parameters
+     */
+    private String generateFunctionParameters(ComponentFunctionData function,
+            MethodSource<JavaClassSource> method) {
+        if (function.getParameters() == null
+                || function.getParameters().isEmpty()) {
             return "";
         }
 
         StringBuilder params = new StringBuilder();
-        for (ComponentFunctionParameterData param : function
-                .getParameters()) {
+        for (ComponentFunctionParameterData param : function.getParameters()) {
             List<ComponentBasicType> typeVariants = param.getType();
             boolean useTypePostfixForVariableName = typeVariants.size() > 1;
 
             // there might be multiple types accepted for same parameter,
-            // for now different types are allowed and parameter name is postfixed with type
+            // for now different types are allowed and parameter name is
+            // postfixed with type
             for (ComponentBasicType basicType : typeVariants) {
 
                 String formattedName = StringUtils
@@ -601,21 +594,23 @@
                                 .formatStringToValidJavaIdentifier(
                                         param.getName()));
                 if (useTypePostfixForVariableName) {
-                    formattedName = formattedName + StringUtils.capitalize(basicType.name().toLowerCase());
+                    formattedName = formattedName + StringUtils
+                            .capitalize(basicType.name().toLowerCase());
                 }
 
                 method.addParameter(toJavaType(basicType), formattedName);
                 params.append(", ").append(formattedName);
 
                 method.getJavaDoc().addTagValue("@param",
-                        param.getName() + (useTypePostfixForVariableName ? " can be <code>null</code>" : ""));
+                        param.getName() + (useTypePostfixForVariableName
+                                ? " can be <code>null</code>" : ""));
             }
         }
         return params.toString();
     }
 
     private void generateEventListenerFor(JavaClassSource javaClass,
-                                          ComponentEventData event) {
+            ComponentEventData event) {
         String eventName = ComponentGeneratorUtils
                 .formatStringToValidJavaIdentifier(event.getName());
 
@@ -626,10 +621,12 @@
         MethodSource<JavaClassSource> method = javaClass.addMethod()
                 .setName("add" + StringUtils.capitalize(eventName + "Listener"))
                 .setPublic().setReturnType(Registration.class);
-        method.addParameter("ComponentEventListener<" + eventListener.getName() + ">", "listener");
-
-        method.setBody(
-                String.format("return addListener(%s.class, listener);", eventListener.getName()));
+        method.addParameter(
+                "ComponentEventListener<" + eventListener.getName() + ">",
+                "listener");
+
+        method.setBody(String.format("return addListener(%s.class, listener);",
+                eventListener.getName()));
     }
 
     private JavaClassSource createEventListenerEventClass(
@@ -663,18 +660,16 @@
                 propertyJavaType = JsonObject.class;
             }
             ParameterSource<JavaClassSource> parameter = eventConstructor
-                    .addParameter(propertyJavaType,
-                            propertyName);
+                    .addParameter(propertyJavaType, propertyName);
             parameter.addAnnotation(EventData.class).setLiteralValue(
                     String.format("\"event.%s\"", propertyName));
             // Create private field
-            eventListener.addProperty(propertyJavaType,
-                    propertyName).setAccessible(true).setMutable(false);
+            eventListener.addProperty(propertyJavaType, propertyName)
+                    .setAccessible(true).setMutable(false);
 
             // Set value to private field
             eventConstructor.setBody(String.format("%s%nthis.%s = %s;",
-                    eventConstructor.getBody(), propertyName,
-                    propertyName));
+                    eventConstructor.getBody(), propertyName, propertyName));
             // Add the EventData as a import
             javaClass.addImport(EventData.class);
         }
@@ -692,23 +687,23 @@
 
     private Class<?> toJavaType(ComponentBasicType type) {
         switch (type) {
-            case STRING:
-                return String.class;
-            case NUMBER:
-                return double.class;
-            case BOOLEAN:
-                return boolean.class;
-            case ARRAY:
-                return JsonArray.class;
-            case DATE:
-                return Date.class;
-            case OBJECT:
-                return JsonObject.class;
-            case UNDEFINED:
-                return JsonValue.class;
-            default:
-                throw new ComponentGenerationException(
-                        "Not a supported type: " + type);
+        case STRING:
+            return String.class;
+        case NUMBER:
+            return double.class;
+        case BOOLEAN:
+            return boolean.class;
+        case ARRAY:
+            return JsonArray.class;
+        case DATE:
+            return Date.class;
+        case OBJECT:
+            return JsonObject.class;
+        case UNDEFINED:
+            return JsonValue.class;
+        default:
+            throw new ComponentGenerationException(
+                    "Not a supported type: " + type);
         }
     }
 
