/*
 * Copyright 2000-2017 Vaadin Ltd.
 *
 * Licensed under the Apache License, Version 2.0 (the "License"); you may not
 * use this file except in compliance with the License. You may obtain a copy of
 * the License at
 *
 * http://www.apache.org/licenses/LICENSE-2.0
 *
 * Unless required by applicable law or agreed to in writing, software
 * distributed under the License is distributed on an "AS IS" BASIS, WITHOUT
 * WARRANTIES OR CONDITIONS OF ANY KIND, either express or implied. See the
 * License for the specific language governing permissions and limitations under
 * the License.
 */
package com.vaadin.generator;

import java.util.Arrays;
import java.util.regex.Matcher;
import java.util.regex.Pattern;

import org.junit.Assert;
import org.junit.Before;
import org.junit.Test;

import com.vaadin.generator.metadata.ComponentBasicType;
import com.vaadin.generator.metadata.ComponentEventData;
import com.vaadin.generator.metadata.ComponentFunctionData;
import com.vaadin.generator.metadata.ComponentFunctionParameterData;
import com.vaadin.generator.metadata.ComponentMetadata;
import com.vaadin.generator.metadata.ComponentObjectType;
import com.vaadin.generator.metadata.ComponentObjectType.ComponentObjectTypeInnerType;
import com.vaadin.generator.metadata.ComponentPropertyBaseData;
import com.vaadin.generator.metadata.ComponentPropertyData;
import com.vaadin.ui.HasClickListeners;
import com.vaadin.ui.HasComponents;
import com.vaadin.ui.HasStyle;
import com.vaadin.ui.HasText;

/**
 * Unit tests for the component generator
 */
public class ComponentGeneratorTest {

    ComponentMetadata componentMetadata;
    ComponentGenerator generator;

    @Before
    public void init() {
        generator = new ComponentGenerator();

        componentMetadata = new ComponentMetadata();
        componentMetadata.setTag("my-component");
        componentMetadata.setName("MyComponent");
        componentMetadata.setBaseUrl("my-component/my-component.html");
        componentMetadata.setVersion("0.0.1");
        componentMetadata
                .setDescription("Test java doc creation for class file");
    }

    @Test
    public void generateClass_containsClassJavaDoc() {
        String generatedClass = generator.generateClass(componentMetadata,
                "com.my.test", null);

        Assert.assertTrue("Generated class didn't contain class JavaDoc",
                generatedClass
                        .contains("* " + componentMetadata.getDescription()));
    }

    @Test
    public void generateClass_generatedContainsVersions() {
        String generatedClass = generator.generateClass(componentMetadata,
                "com.my.test", null);

        Assert.assertTrue("Generator version information missing",
                generatedClass.contains(
                        "Generator: " + generator.getClass().getName() + "#"));
        Assert.assertTrue("WebComponent version information missing",
                generatedClass.contains(
                        "\"WebComponent: " + componentMetadata.getName() + "#"
                                + componentMetadata.getVersion() + "\""));
        Assert.assertTrue("Flow version missing",
                generatedClass.contains("\"Flow#"));

    }

    @Test
    public void generateClass_generatedTagIsSameAsTag() {
        String generatedClass = generator.generateClass(componentMetadata,
                "com.my.test", null);

        Pattern pattern = Pattern.compile("@Tag\\((.*?)\\)");
        Matcher matcher = pattern.matcher(generatedClass);
        if (matcher.find()) {
            Assert.assertEquals("Generated Tag had faulty content",
                    "@Tag(\"" + componentMetadata.getTag() + "\")",
                    matcher.group(0));
        } else {
            Assert.fail("@Tag annotation was not found for generated class.");
        }

    }

    @Test
    public void generateClass_generatedHtmlImportIsCorrect() {
        generator.withFrontendDirectory("test-directory");
        String generatedClass = generator.generateClass(componentMetadata,
                "com.my.test", null);

        Pattern pattern = Pattern.compile("@HtmlImport\\((.*?)\\)");
        Matcher matcher = pattern.matcher(generatedClass);
        if (matcher.find()) {
            Assert.assertEquals(
                    "Generated HtmlImport did not match expectation.",
                    "@HtmlImport(\"frontend://test-directory/"
                            + componentMetadata.getBaseUrl() + "\")",
                    matcher.group(0));
        } else {
            Assert.fail(
                    "@HtmlImport annotation was not found for generated class.");
        }
    }

    @Test
    public void generateClass_classNameIsCamelCase() {
        String generatedClass = generator.generateClass(componentMetadata,
                "com.my.test", null);

        Assert.assertTrue("Generated class name was faulty",
                generatedClass.contains("public class MyComponent"));
    }

    @Test
    public void generateClassWithMethod_methodContainsJavaDoc() {
        ComponentFunctionData functionData = new ComponentFunctionData();
        functionData.setName("my-method");
        functionData.setDescription("This is my method documentation.");
        componentMetadata.setMethods(Arrays.asList(functionData));

        String generatedClass = generator.generateClass(componentMetadata,
                "com.my.test", null);

        Assert.assertTrue("Method javaDoc was not found",
                generatedClass.contains("* " + functionData.getDescription()));
    }

    @Test
    public void generateClassWithMethodWithParameters_methodContainsParamInJavaDoc() {
        ComponentFunctionData functionData = new ComponentFunctionData();
        functionData.setName("my-method");
        functionData.setDescription("This is my method documentation.");

        ComponentFunctionParameterData parameter = new ComponentFunctionParameterData();
        parameter.setName("text");
        parameter.setType(Arrays.asList(ComponentBasicType.STRING));

        functionData.setParameters(Arrays.asList(parameter));
        componentMetadata.setMethods(Arrays.asList(functionData));

        String generatedClass = generator.generateClass(componentMetadata,
                "com.my.test", null);

        Assert.assertTrue("JavaDoc for method parameter text was not found",
                generatedClass.contains("* @param " + parameter.getName()));
    }

    @Test
    public void generateClassWithGetterAndNonFluentSetter_methodContainsJavaDoc() {
        generator.withFluentSetters(false);

        ComponentPropertyData propertyData = new ComponentPropertyData();
        propertyData.setName("name");
        propertyData.setType(Arrays.asList(ComponentBasicType.STRING));
        propertyData
                .setDescription("This is the name property of the component.");
        componentMetadata.setProperties(Arrays.asList(propertyData));

        String generatedClass = generator.generateClass(componentMetadata,
                "com.my.test", null);

        Assert.assertTrue("No getter found",
                generatedClass.contains("public String getName()"));
        Assert.assertTrue("No setter found", generatedClass
                .contains("public void setName(java.lang.String name)"));

        Assert.assertTrue("Method javaDoc was not found",
                generatedClass.contains("* " + propertyData.getDescription()));

        Assert.assertTrue("JavaDoc parameter for setter was not found",
                generatedClass.contains("* @param " + propertyData.getName()));
    }

    @Test
    public void generateClassWithGetterAndFluentSetter_methodContainsJavaDoc() {
        ComponentPropertyData propertyData = new ComponentPropertyData();
        propertyData.setName("name");
        propertyData.setType(Arrays.asList(ComponentBasicType.STRING));
        propertyData
                .setDescription("This is the name property of the component.");
        componentMetadata.setProperties(Arrays.asList(propertyData));

        String generatedClass = generator.generateClass(componentMetadata,
                "com.my.test", null);

        Assert.assertTrue("No getter found",
                generatedClass.contains("public String getName()"));
        Assert.assertTrue("No fluent setter found", generatedClass
                .contains("public R setName(java.lang.String name)"));

        Assert.assertTrue("Method javaDoc was not found",
                generatedClass.contains("* " + propertyData.getDescription()));

        Assert.assertTrue("JavaDoc parameter for fluent setter was not found",
                generatedClass.contains("* @param " + propertyData.getName()));

        Assert.assertTrue("JavaDoc return for fluent setter was not found",
                generatedClass.contains(
                        "* @return this instance, for method chaining"));
    }

    @Test
    public void generateClassWithGetter_methodContainsJavaDoc_noSetter() {
        ComponentPropertyData propertyData = new ComponentPropertyData();
        propertyData.setName("name");
        propertyData.setType(Arrays.asList(ComponentBasicType.STRING));
        propertyData
                .setDescription("This is the name property of the component.");
        propertyData.setReadOnly(true);
        componentMetadata.setProperties(Arrays.asList(propertyData));

        String generatedClass = generator.generateClass(componentMetadata,
                "com.my.test", null);

        Assert.assertTrue("No getter found",
                generatedClass.contains("public String getName()"));
        Assert.assertFalse("Found setter even if it shouldn't exist",
                generatedClass.contains("setName"));

        Assert.assertTrue("Method javaDoc was not found",
                generatedClass.contains("* " + propertyData.getDescription()));
    }

    @Test
    public void generateClassWithGetter_methodContainsJavaDocWithAtCodeWrap() {
        ComponentPropertyData propertyData = new ComponentPropertyData();
        propertyData.setName("name");
        propertyData.setType(Arrays.asList(ComponentBasicType.STRING));
        propertyData.setDescription(
                "This is the `<input value=\"name\">` property of the component.");
        propertyData.setReadOnly(true);
        componentMetadata.setProperties(Arrays.asList(propertyData));

        String generatedClass = generator.generateClass(componentMetadata,
                "com.my.test", null);

        Assert.assertTrue("No getter found",
                generatedClass.contains("public String getName()"));

        Assert.assertTrue("Method javaDoc was not found",
                generatedClass.contains(
                        "* This is the {@code <input value=\"name\">} property of the component."));
    }

    @Test
    public void generateClassWithGetterJavaDocBlock_methodContainsJavaDocWithAtCodeWrap() {
        ComponentPropertyData propertyData = new ComponentPropertyData();
        propertyData.setName("name");
        propertyData.setType(Arrays.asList(ComponentBasicType.STRING));
        propertyData.setDescription(
                "This is the ```<input value=\"name\">``` property of the component.");
        propertyData.setReadOnly(true);
        componentMetadata.setProperties(Arrays.asList(propertyData));

        String generatedClass = generator.generateClass(componentMetadata,
                "com.my.test", null);

        Assert.assertTrue("No getter found",
                generatedClass.contains("public String getName()"));

        Assert.assertTrue("Method javaDoc was not found",
                generatedClass.contains(
                        "* This is the {@code <input value=\"name\">} property of the component."));
    }

    @Test
    public void generateClassWithLicenseNote_classContainsLicenseHeader() {
        String generatedClass = generator.generateClass(componentMetadata,
                "com.my.test", "some license header");

        Assert.assertTrue("No license header found", generatedClass.startsWith(
                "/*\n * some license header\n */\npackage com.my.test"));
    }

    @Test
    public void generateClassWithEvent_classTypedComponentEvent() {
        ComponentEventData eventData = new ComponentEventData();
        eventData.setName("change");
        eventData.setDescription("Component change event.");
        componentMetadata.setEvents(Arrays.asList(eventData));

        String generatedClass = generator.generateClass(componentMetadata,
                "com.my.test", null);

        Assert.assertTrue("Custom event class was not found.",
                generatedClass.contains(
                        "public static class ChangeEvent extends ComponentEvent<MyComponent> {"));

        Assert.assertTrue("No DomEvent annotation found",
                generatedClass.contains("@DomEvent(\"change\")"));

        // Using matcher as the formatter may cut the method.
        Pattern pattern = Pattern.compile(
                "addChangeListener\\((\\w?)(\\s*?)ComponentEventListener<ChangeEvent> listener\\)");
        Matcher matcher = pattern.matcher(generatedClass);
        Assert.assertTrue("Couldn't find correct listener for event.",
                matcher.find());

        Assert.assertTrue("Missing DomEvent import", generatedClass
                .contains("import com.vaadin.annotations.DomEvent;"));
        Assert.assertTrue("Missing ComponentEvent import", generatedClass
                .contains("import com.vaadin.ui.ComponentEvent;"));
        Assert.assertTrue("Missing ComponentEventListener import",
                generatedClass.contains(
                        "import com.vaadin.flow.event.ComponentEventListener;"));
        Assert.assertFalse("EventData imported even without events",
                generatedClass
                        .contains("import com.vaadin.annotations.EventData;"));
    }

    @Test
    public void generateClassWithEventWithEventData_classTypedComponentEventWithEventData() {
        ComponentEventData eventData = new ComponentEventData();
        eventData.setName("change");
        eventData.setDescription("Component change event.");
        componentMetadata.setEvents(Arrays.asList(eventData));

        ComponentPropertyBaseData property = new ComponentPropertyBaseData();
        property.setName("button");
        property.setType(Arrays.asList(ComponentBasicType.NUMBER));

        eventData.setProperties(Arrays.asList(property));

        String generatedClass = generator.generateClass(componentMetadata,
                "com.my.test", null);

        // Using matcher as the formatter may cut the method.
        Pattern pattern = Pattern.compile(
                "public ChangeEvent\\(MyComponent source, boolean fromClient,(\\w?)(\\s*?)@EventData\\(\"event\\.button\"\\) double button\\)");
        Matcher matcher = pattern.matcher(generatedClass);
        Assert.assertTrue("Couldn't find constructor with EventData.",
                matcher.find());

        Assert.assertTrue("Couldn't find variable reference",
                generatedClass.contains("private final double button;"));

        Assert.assertTrue("Couldn't find getter for event data",
                generatedClass.contains("public double getButton() {"));

        Assert.assertFalse("Found setter even though one shouldn't exist",
                generatedClass.contains("public void setButton("));

        Assert.assertTrue("Missing EventData import", generatedClass
                .contains("import com.vaadin.annotations.EventData;"));
    }

    @Test
    public void generateClassWithEventWithEventDataContainingDotNotation_classTypedComponentEventWithEventData() {
        ComponentEventData eventData = new ComponentEventData();
        eventData.setName("change");
        eventData.setDescription("Component change event.");
        componentMetadata.setEvents(Arrays.asList(eventData));

        ComponentPropertyBaseData property = new ComponentPropertyBaseData();
        property.setName("details.property");
        property.setType(Arrays.asList(ComponentBasicType.NUMBER));

        eventData.setProperties(Arrays.asList(property));

        String generatedClass = generator.generateClass(componentMetadata,
                "com.my.test", null);

        // Using matcher as the formatter may cut the method.
        Pattern pattern = Pattern.compile(
                "public ChangeEvent\\(MyComponent source, boolean fromClient,(\\w?)(\\s*?)@EventData\\(\"event\\.details\\.property\"\\) double detailsProperty\\)");
        Matcher matcher = pattern.matcher(generatedClass);
        Assert.assertTrue("Couldn't find constructor with EventData.",
                matcher.find());

        Assert.assertTrue("Couldn't find variable reference", generatedClass
                .contains("private final double detailsProperty;"));

        Assert.assertTrue("Couldn't find getter for event data", generatedClass
                .contains("public double getDetailsProperty() {"));

        Assert.assertFalse("Found setter even though one shouldn't exist",
                generatedClass.contains("public void setDetailsProperty("));

        Assert.assertTrue("Missing EventData import", generatedClass
                .contains("import com.vaadin.annotations.EventData;"));
    }

    @Test
    public void generateClassWithStringGetterAndNonFluentSetter_setterSetsEmptyForNullValue() {
        generator.withFluentSetters(false);

        ComponentPropertyData propertyData = new ComponentPropertyData();
        propertyData.setName("name");
        propertyData.setType(Arrays.asList(ComponentBasicType.STRING));
        propertyData
                .setDescription("This is the name property of the component.");
        componentMetadata.setProperties(Arrays.asList(propertyData));

        String generatedClass = generator.generateClass(componentMetadata,
                "com.my.test", null);

        Assert.assertTrue("No setter found", generatedClass
                .contains("public void setName(java.lang.String name)"));

        Assert.assertTrue("Setter doesn't check for null value",
                generatedClass.contains(propertyData.getName()
                        + " == null ? \"\" : " + propertyData.getName()));
    }

    @Test
    public void generateClassWithStringGetterAndFluentSetter_setterSetsEmptyForNullValue() {
        ComponentPropertyData propertyData = new ComponentPropertyData();
        propertyData.setName("name");
        propertyData.setType(Arrays.asList(ComponentBasicType.STRING));
        propertyData
                .setDescription("This is the name property of the component.");
        componentMetadata.setProperties(Arrays.asList(propertyData));

        String generatedClass = generator.generateClass(componentMetadata,
                "com.my.test", null);

        Assert.assertTrue("No fluent setter found", generatedClass
                .contains("public R setName(java.lang.String name)"));

        Assert.assertTrue("Fluent setter doesn't check for null value",
                generatedClass.contains(propertyData.getName()
                        + " == null ? \"\" : " + propertyData.getName()));
    }

    @Test
    public void generateClassWithBooleanGetterAndNonFluentSetter_setterDoesNotSetEmptyForNullValue() {
        generator.withFluentSetters(false);

        ComponentPropertyData propertyData = new ComponentPropertyData();
        propertyData.setName("required");
        propertyData.setType(Arrays.asList(ComponentBasicType.BOOLEAN));
        propertyData.setDescription("This is a required field.");
        componentMetadata.setProperties(Arrays.asList(propertyData));

        String generatedClass = generator.generateClass(componentMetadata,
                "com.my.test", null);

        Assert.assertTrue("No setter found", generatedClass
                .contains("public void setRequired(boolean required)"));

        Assert.assertFalse("Setter checks for null value",
                generatedClass.contains(propertyData.getName()
                        + " == null ? \"\" : " + propertyData.getName()));
    }

    @Test
    public void generateClassWithBooleanGetterAndFluentSetter_setterDoesNotSetEmptyForNullValue() {
        ComponentPropertyData propertyData = new ComponentPropertyData();
        propertyData.setName("required");
        propertyData.setType(Arrays.asList(ComponentBasicType.BOOLEAN));
        propertyData.setDescription("This is a required field.");
        componentMetadata.setProperties(Arrays.asList(propertyData));

        String generatedClass = generator.generateClass(componentMetadata,
                "com.my.test", null);

        Assert.assertTrue("No fluent setter found", generatedClass
                .contains("public R setRequired(boolean required)"));

        Assert.assertFalse("Fluent setter checks for null value",
                generatedClass.contains(propertyData.getName()
                        + " == null ? \"\" : " + propertyData.getName()));
    }

    @Test
    public void generateClassWithBaseUrl_classContainsBaseUrlInThePackage() {
        componentMetadata.setBaseUrl("some/directory/some-component.html");
        String generatedClass = generator.generateClass(componentMetadata,
                "com.my.test", null);

        Assert.assertTrue(
                "Wrong generated package. It should be com.my.test.some.directory",
                generatedClass
                        .startsWith("package com.my.test.some.directory;"));

        componentMetadata
                .setBaseUrl("\\Some\\Other\\Directory\\some-component.html");
        generatedClass = generator.generateClass(componentMetadata,
                "com.my.test", null);

        Assert.assertTrue(
                "Wrong generated package. It should be com.my.test.some.other.directory",
                generatedClass.startsWith(
                        "package com.my.test.some.other.directory;"));
    }

    @Test
    public void generateClass_implementsHasStyle() {
        String generatedClass = generator.generateClass(componentMetadata,
                "com.my.test", null);

        assertClassImplementsInterface(generatedClass, "MyComponent",
                HasStyle.class);
    }

    @Test
    public void generateClassWithClickableBehavior_classImplementsHasClickListeners() {
        componentMetadata
                .setBehaviors(Arrays.asList("Polymer.GestureEventListeners"));

        String generatedClass = generator.generateClass(componentMetadata,
                "com.my.test", null);

        assertClassImplementsInterface(generatedClass, "MyComponent",
                HasClickListeners.class);
    }

    @Test
    public void generateButtonClass_classImplementsHasText() {
        componentMetadata.setTag("vaadin-button");
        componentMetadata.setName("VaadinButton");

        String generatedClass = generator.generateClass(componentMetadata,
                "com.my.test", null);

        assertClassImplementsInterface(generatedClass, "VaadinButton",
                HasText.class);
    }

    private void assertClassImplementsInterface(String generatedClass,
            String className, Class<?> interfaceToBeImplemented) {
        Pattern pattern = Pattern.compile("\\s*public\\s+class\\s+" + className
                + ".*\\s+extends\\s+Component\\s+implements\\s+([^\\{]+)\\{");
        Matcher matcher = pattern.matcher(generatedClass);
        Assert.assertTrue("Wrong class declaration", matcher.find());

        String interfaces = matcher.group(1);
        Assert.assertTrue(interfaceToBeImplemented.getSimpleName()
                + " interface not found in the class definition: " + interfaces,
                interfaces.contains(interfaceToBeImplemented.getSimpleName()));
    }

    @Test
    public void classContainsGetterAndRelatedChangeEvent_getterContainsSynchronizeAnnotation() {
        ComponentPropertyData property = new ComponentPropertyData();
        property.setName("someproperty");
        property.setType(Arrays.asList(ComponentBasicType.STRING));
        componentMetadata.setProperties(Arrays.asList(property));

        ComponentEventData event = new ComponentEventData();
        event.setName("someproperty-changed");
        componentMetadata.setEvents(Arrays.asList(event));

        String generatedClass = generator.generateClass(componentMetadata,
                "com.my.test", null);

        generatedClass = removeIndentation(generatedClass);

        Assert.assertTrue(
                "Wrong getter definition. It should contains @Synchronize(property = \"somepropery\", value = \"someproperty-changed\")",
                generatedClass.contains(
                        "@Synchronize(property = \"someproperty\", value = \"someproperty-changed\") "
                                + "public String getSomeproperty() {"));
    }

    @Test
    public void classContainsDefaultSlot_generatedClassImplementsHasComponents() {
        componentMetadata.setSlots(Arrays.asList(""));

        String generatedClass = generator.generateClass(componentMetadata,
                "com.my.test", null);

        assertClassImplementsInterface(generatedClass, "MyComponent",
                HasComponents.class);
        Assert.assertFalse(
                "The generated class shouldn't contain the \"remove\" method",
                generatedClass.contains("public void remove("));
        Assert.assertFalse(
                "The generated class shouldn't contain the \"removeAll\" method",
                generatedClass.contains("public void removeAll("));
    }

    @Test
    public void classContainsOnlyNamedSlots_generatedClassContainsAdders() {
        componentMetadata
                .setSlots(Arrays.asList("named1", "named-2", "named-three"));

        String generatedClass = generator.generateClass(componentMetadata,
                "com.my.test", null);

        Assert.assertFalse(
                "The generated class shouldn't implement HasComponents",
                generatedClass.contains("HasComponents"));

        Assert.assertTrue(
                "The generated class should contain the \"addToNamed1\" method",
                generatedClass.contains("public void addToNamed1("));
        Assert.assertTrue(
                "The generated class should contain the \"addToNamed2\" method",
                generatedClass.contains("public void addToNamed2("));
        Assert.assertTrue(
                "The generated class should contain the \"addToNamedThree\" method",
                generatedClass.contains("public void addToNamedThree("));
        Assert.assertTrue(
                "The generated class should contain the \"remove\" method",
                generatedClass.contains("public void remove("));
        Assert.assertTrue(
                "The generated class should contain the \"removeAll\" method",
                generatedClass.contains("public void removeAll("));
    }

    @Test
    public void classContainsDefaultSlotAndNamedSlots_generatedClassImplementsHasComponentsAndContainsAdders() {
        componentMetadata.setSlots(
                Arrays.asList("", "named1", "named-2", "named-three"));

        String generatedClass = generator.generateClass(componentMetadata,
                "com.my.test", null);

        assertClassImplementsInterface(generatedClass, "MyComponent",
                HasComponents.class);

        Assert.assertTrue(
                "The generated class should contain the \"addToNamed1\" method",
                generatedClass.contains("public void addToNamed1("));
        Assert.assertTrue(
                "The generated class should contain the \"addToNamed2\" method",
                generatedClass.contains("public void addToNamed2("));
        Assert.assertTrue(
                "The generated class should contain the \"addToNamedThree\" method",
                generatedClass.contains("public void addToNamedThree("));
        Assert.assertTrue(
                "The generated class should contain the \"remove\" method",
                generatedClass.contains("public void remove("));
        Assert.assertTrue(
                "The generated class should contain the \"removeAll\" method",
                generatedClass.contains("public void removeAll("));
    }

    @Test
    public void classContainsObjectProperty_generatedClassContainsInnerClass() {
        // note: the tests for the nested class are covered by the
        // NestedClassGeneratorTest
        ComponentObjectTypeInnerType stringObjectType = new ComponentObjectTypeInnerType();
        stringObjectType.setName("internalString");
        stringObjectType.setType(Arrays.asList(ComponentBasicType.STRING));

        ComponentObjectType objectType = new ComponentObjectType();
        objectType.setInnerTypes(Arrays.asList(stringObjectType));

        ComponentPropertyData property = new ComponentPropertyData();
        property.setName("something");
        property.setObjectType(Arrays.asList(objectType));

        componentMetadata.setProperties(Arrays.asList(property));

        String generatedClass = generator.generateClass(componentMetadata,
                "com.my.test", null);

        generatedClass = removeIndentation(generatedClass);

        Assert.assertTrue(
                "Generated class should contain the SomethingProperty nested class",
                generatedClass.contains(
                        "public static class SomethingProperty implements JsonSerializable"));

        Assert.assertTrue(
                "Generated class should contain the getSomething method",
                generatedClass
                        .contains("public SomethingProperty getSomething()"));

        Assert.assertTrue(
                "Generated class should contain the setSomething method",
                generatedClass.contains(
                        "public R setSomething(SomethingProperty property)"));
    }

    @Test
    public void classContainsMethodWithObjectParameter_generatedClassContainsInnerClass() {
        // note: the tests for the nested class are covered by the
        // NestedClassGeneratorTest
        ComponentObjectTypeInnerType stringObjectType = new ComponentObjectTypeInnerType();
        stringObjectType.setName("internalString");
        stringObjectType.setType(Arrays.asList(ComponentBasicType.STRING));

        ComponentObjectType objectType = new ComponentObjectType();
        objectType.setInnerTypes(Arrays.asList(stringObjectType));

        ComponentFunctionParameterData parameter = new ComponentFunctionParameterData();
        parameter.setName("somethingParam");
        parameter.setObjectType(Arrays.asList(objectType));

        ComponentFunctionData function = new ComponentFunctionData();
        function.setName("callSomething");
        function.setParameters(Arrays.asList(parameter));

        componentMetadata.setMethods(Arrays.asList(function));

        String generatedClass = generator.generateClass(componentMetadata,
                "com.my.test", null);

        generatedClass = removeIndentation(generatedClass);

        Assert.assertTrue(
                "Generated class should contain the CallSomethingSomethingParam nested class",
                generatedClass.contains(
                        "public static class CallSomethingSomethingParam implements JsonSerializable"));

        Assert.assertTrue(
                "Generated class should contain the callSomething method",
                generatedClass.contains(
                        "public void callSomething(CallSomethingSomethingParam somethingParam)"));
    }

    @Test
    public void classContainsEventWithObjectParameter_generatedClassContainsInnerClass() {
        // note: the tests for the nested class are covered by the
        // NestedClassGeneratorTest
        ComponentObjectTypeInnerType stringObjectType = new ComponentObjectTypeInnerType();
        stringObjectType.setName("internalString");
        stringObjectType.setType(Arrays.asList(ComponentBasicType.STRING));

        ComponentObjectType objectType = new ComponentObjectType();
        objectType.setInnerTypes(Arrays.asList(stringObjectType));

        ComponentPropertyBaseData eventData = new ComponentPropertyBaseData();
        eventData.setName("details");
        eventData.setObjectType(Arrays.asList(objectType));

        ComponentEventData event = new ComponentEventData();
        event.setName("something-changed");
        event.setProperties(Arrays.asList(eventData));

        componentMetadata.setEvents(Arrays.asList(event));

        String generatedClass = generator.generateClass(componentMetadata,
                "com.my.test", null);

        generatedClass = removeIndentation(generatedClass);

        Assert.assertTrue(
                "Generated class should contain the SomethingChangedDetails nested class",
                generatedClass.contains(
                        "public static class SomethingChangedDetails implements JsonSerializable"));

        Assert.assertTrue(
                "Generated class should contain the addSomethingChangedListener method",
                generatedClass.contains(
                        "public Registration addSomethingChangedListener( ComponentEventListener<SomethingChangedEvent> listener)"));

        int indexOfEventDeclaration = generatedClass.indexOf(
                "public static class SomethingChangedEvent extends ComponentEvent<MyComponent> {");
        int endIndexOfEventDeclaration = generatedClass.indexOf("} }",
                indexOfEventDeclaration);
        String eventDeclaration = generatedClass.substring(
                indexOfEventDeclaration, endIndexOfEventDeclaration + 3);

        Assert.assertTrue(
                "Generated event should contain the getDetails method",
                eventDeclaration.contains(
                        "public SomethingChangedDetails getDetails() { return new SomethingChangedDetails().readJson(details); } }"));

    }

    @Test
    public void classContainsOverloadedMethodsForMethodsThatAcceptMultipleTypes() {
        ComponentFunctionParameterData firstParameter = new ComponentFunctionParameterData();
        firstParameter.setName("firstParam");
        firstParameter.setType(Arrays.asList(ComponentBasicType.STRING,
                ComponentBasicType.BOOLEAN));
        ComponentFunctionParameterData secondParameter = new ComponentFunctionParameterData();
        secondParameter.setName("secondParam");
        secondParameter.setType(Arrays.asList(ComponentBasicType.STRING,
                ComponentBasicType.BOOLEAN));

        ComponentFunctionData function = new ComponentFunctionData();
        function.setName("callSomething");
        function.setParameters(Arrays.asList(firstParameter, secondParameter));

        componentMetadata.setMethods(Arrays.asList(function));

        String generatedClass = generator.generateClass(componentMetadata,
                "com.my.test", null);

        generatedClass = removeIndentation(generatedClass);
<<<<<<< HEAD

        Assert.assertTrue(
                "Generated class name should contain the 'Generated' prefix",
                generatedClass.contains(
                        "public class GeneratedMyComponent<R extends GeneratedMyComponent<R>> extends Component"));
=======
>>>>>>> b549682a

        Assert.assertTrue(generatedClass.contains(
                "public void callSomething(java.lang.String firstParam, java.lang.String secondParam)"));
        Assert.assertTrue(generatedClass.contains(
                "public void callSomething(java.lang.String firstParam, boolean secondParam)"));
        Assert.assertTrue(generatedClass.contains(
                "public void callSomething(boolean firstParam, java.lang.String secondParam)"));
        Assert.assertTrue(generatedClass.contains(
                "public void callSomething(boolean firstParam, boolean secondParam)"));
    }

    @Test
    public void classContainsOverloadedMethodsForMethodsThatAcceptMultipleTypes_withObjectTypes() {
        ComponentObjectTypeInnerType stringObjectTypeInnerType = new ComponentObjectTypeInnerType();
        stringObjectTypeInnerType.setName("internalString");
        stringObjectTypeInnerType
                .setType(Arrays.asList(ComponentBasicType.STRING));

<<<<<<< HEAD
        generatedClass = removeIndentation(generatedClass);

        Assert.assertTrue(
                "Generated class name should contain the 'Generated' prefix",
                generatedClass.contains(
                        "public class GeneratedMyComponent<R extends GeneratedMyComponent<R>> extends Component"));
=======
        ComponentObjectType stringObjectType = new ComponentObjectType();
        stringObjectType
                .setInnerTypes(Arrays.asList(stringObjectTypeInnerType));
>>>>>>> b549682a

        ComponentFunctionParameterData firstParameter = new ComponentFunctionParameterData();
        firstParameter.setName("firstParam");
        firstParameter.setObjectType(Arrays.asList(stringObjectType));

        ComponentFunctionParameterData secondParameter = new ComponentFunctionParameterData();
        secondParameter.setName("secondParam");
        secondParameter.setType(Arrays.asList(ComponentBasicType.STRING,
                ComponentBasicType.BOOLEAN));

        ComponentFunctionData function = new ComponentFunctionData();
        function.setName("callSomething");
        function.setParameters(Arrays.asList(firstParameter, secondParameter));

        componentMetadata.setMethods(Arrays.asList(function));

        String generatedClass = generator.generateClass(componentMetadata,
                "com.my.test", null);

        generatedClass = removeIndentation(generatedClass);

<<<<<<< HEAD
        Assert.assertTrue(
                "Generated class name should contain the '_123GeneRated321' prefix",
                generatedClass.contains(
                        "public class _123GeneRated321MyComponent<R extends _123GeneRated321MyComponent<R>> extends Component"));
=======
        Assert.assertTrue(generatedClass.contains(
                "public void callSomething(CallSomethingFirstParam firstParam, java.lang.String secondParam)"));
        Assert.assertTrue(generatedClass.contains(
                "public void callSomething(CallSomethingFirstParam firstParam, boolean secondParam)"));
>>>>>>> b549682a
    }

    private String removeIndentation(String sourceCode) {
        return sourceCode.replaceAll("\\s\\s+", " ");
    }
}<|MERGE_RESOLUTION|>--- conflicted
+++ resolved
@@ -32,6 +32,7 @@
 import com.vaadin.generator.metadata.ComponentObjectType.ComponentObjectTypeInnerType;
 import com.vaadin.generator.metadata.ComponentPropertyBaseData;
 import com.vaadin.generator.metadata.ComponentPropertyData;
+import com.vaadin.ui.ComponentSupplier;
 import com.vaadin.ui.HasClickListeners;
 import com.vaadin.ui.HasComponents;
 import com.vaadin.ui.HasStyle;
@@ -514,6 +515,15 @@
     }
 
     @Test
+    public void generateClass_implementsComponentSupplier() {
+        String generatedClass = generator.generateClass(componentMetadata,
+                "com.my.test", null);
+
+        assertClassImplementsInterface(generatedClass, "MyComponent",
+                ComponentSupplier.class);
+    }
+
+    @Test
     public void generateClassWithClickableBehavior_classImplementsHasClickListeners() {
         componentMetadata
                 .setBehaviors(Arrays.asList("Polymer.GestureEventListeners"));
@@ -793,14 +803,6 @@
                 "com.my.test", null);
 
         generatedClass = removeIndentation(generatedClass);
-<<<<<<< HEAD
-
-        Assert.assertTrue(
-                "Generated class name should contain the 'Generated' prefix",
-                generatedClass.contains(
-                        "public class GeneratedMyComponent<R extends GeneratedMyComponent<R>> extends Component"));
-=======
->>>>>>> b549682a
 
         Assert.assertTrue(generatedClass.contains(
                 "public void callSomething(java.lang.String firstParam, java.lang.String secondParam)"));
@@ -819,18 +821,9 @@
         stringObjectTypeInnerType
                 .setType(Arrays.asList(ComponentBasicType.STRING));
 
-<<<<<<< HEAD
-        generatedClass = removeIndentation(generatedClass);
-
-        Assert.assertTrue(
-                "Generated class name should contain the 'Generated' prefix",
-                generatedClass.contains(
-                        "public class GeneratedMyComponent<R extends GeneratedMyComponent<R>> extends Component"));
-=======
         ComponentObjectType stringObjectType = new ComponentObjectType();
         stringObjectType
                 .setInnerTypes(Arrays.asList(stringObjectTypeInnerType));
->>>>>>> b549682a
 
         ComponentFunctionParameterData firstParameter = new ComponentFunctionParameterData();
         firstParameter.setName("firstParam");
@@ -852,17 +845,10 @@
 
         generatedClass = removeIndentation(generatedClass);
 
-<<<<<<< HEAD
-        Assert.assertTrue(
-                "Generated class name should contain the '_123GeneRated321' prefix",
-                generatedClass.contains(
-                        "public class _123GeneRated321MyComponent<R extends _123GeneRated321MyComponent<R>> extends Component"));
-=======
         Assert.assertTrue(generatedClass.contains(
                 "public void callSomething(CallSomethingFirstParam firstParam, java.lang.String secondParam)"));
         Assert.assertTrue(generatedClass.contains(
                 "public void callSomething(CallSomethingFirstParam firstParam, boolean secondParam)"));
->>>>>>> b549682a
     }
 
     private String removeIndentation(String sourceCode) {
