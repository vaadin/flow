/*
 * Copyright 2000-2017 Vaadin Ltd.
 *
 * Licensed under the Apache License, Version 2.0 (the "License"); you may not
 * use this file except in compliance with the License. You may obtain a copy of
 * the License at
 *
 * http://www.apache.org/licenses/LICENSE-2.0
 *
 * Unless required by applicable law or agreed to in writing, software
 * distributed under the License is distributed on an "AS IS" BASIS, WITHOUT
 * WARRANTIES OR CONDITIONS OF ANY KIND, either express or implied. See the
 * License for the specific language governing permissions and limitations under
 * the License.
 */
package com.vaadin.generator;

import java.util.Arrays;
import java.util.regex.Matcher;
import java.util.regex.Pattern;

import org.junit.Assert;
import org.junit.Before;
import org.junit.Test;

import com.vaadin.generator.metadata.ComponentBasicType;
import com.vaadin.generator.metadata.ComponentEventData;
import com.vaadin.generator.metadata.ComponentFunctionData;
import com.vaadin.generator.metadata.ComponentFunctionParameterData;
import com.vaadin.generator.metadata.ComponentMetadata;
import com.vaadin.generator.metadata.ComponentPropertyBaseData;
import com.vaadin.generator.metadata.ComponentPropertyData;
import com.vaadin.ui.HasClickListeners;
import com.vaadin.ui.HasStyle;
import com.vaadin.ui.HasText;

/**
 * Unit tests for the component generator
 */
public class ComponentGeneratorTest {

    ComponentMetadata componentMetadata;
    ComponentGenerator generator;

    @Before
    public void init() {
        generator = new ComponentGenerator();

        componentMetadata = new ComponentMetadata();
        componentMetadata.setTag("my-component");
        componentMetadata.setName("MyComponent");
        componentMetadata.setBaseUrl("my-component/my-component.html");
        componentMetadata.setVersion("0.0.1");
        componentMetadata
                .setDescription("Test java doc creation for class file");
    }

    @Test
    public void generateClass_containsClassJavaDoc() {
        String generatedClass = generator.generateClass(componentMetadata,
                "com.my.test", null);

        Assert.assertTrue("Generated class didn't contain class JavaDoc",
                generatedClass
                        .contains("* " + componentMetadata.getDescription()));
    }

    @Test
    public void generateClass_generatedContainsVersions() {
        String generatedClass = generator.generateClass(componentMetadata,
                "com.my.test", null);

        Assert.assertTrue("Generator version information missing",
                generatedClass.contains(
                        "Generator: " + generator.getClass().getName() + "#"));
        Assert.assertTrue("WebComponent version information missing",
                generatedClass.contains(
                        "\"WebComponent: " + componentMetadata.getName() + "#"
                                + componentMetadata.getVersion() + "\""));
        Assert.assertTrue("Flow version missing",
                generatedClass.contains("\"Flow#"));

    }

    @Test
    public void generateClass_generatedTagIsSameAsTag() {
        String generatedClass = generator.generateClass(componentMetadata,
                "com.my.test", null);

        Pattern pattern = Pattern.compile("@Tag\\((.*?)\\)");
        Matcher matcher = pattern.matcher(generatedClass);
        if (matcher.find()) {
            Assert.assertEquals("Generated Tag had faulty content",
                    "@Tag(\"" + componentMetadata.getTag() + "\")",
                    matcher.group(0));
        } else {
            Assert.fail("@Tag annotation was not found for generated class.");
        }

    }

    @Test
    public void generateClass_generatedHtmlImportIsCorrect() {
        generator.withFrontendDirectory("test-directory");
        String generatedClass = generator.generateClass(componentMetadata,
                "com.my.test", null);

        Pattern pattern = Pattern.compile("@HtmlImport\\((.*?)\\)");
        Matcher matcher = pattern.matcher(generatedClass);
        if (matcher.find()) {
            Assert.assertEquals(
                    "Generated HtmlImport did not match expectation.",
                    "@HtmlImport(\"frontend://test-directory/"
                            + componentMetadata.getBaseUrl() + "\")",
                    matcher.group(0));
        } else {
            Assert.fail(
                    "@HtmlImport annotation was not found for generated class.");
        }
    }

    @Test
    public void generateClass_classNameIsCamelCase() {
        String generatedClass = generator.generateClass(componentMetadata,
                "com.my.test", null);

        Assert.assertTrue("Generated class name was faulty",
                generatedClass.contains("public class MyComponent"));
    }

    @Test
    public void generateClassWithMethod_methodContainsJavaDoc() {
        ComponentFunctionData functionData = new ComponentFunctionData();
        functionData.setName("my-method");
        functionData.setDescription("This is my method documentation.");
        componentMetadata.setMethods(Arrays.asList(functionData));

        String generatedClass = generator.generateClass(componentMetadata,
                "com.my.test", null);

        Assert.assertTrue("Method javaDoc was not found",
                generatedClass.contains("* " + functionData.getDescription()));
    }

    @Test
    public void generateClassWithMethodWithParameters_methodContainsParamInJavaDoc() {
        ComponentFunctionData functionData = new ComponentFunctionData();
        functionData.setName("my-method");
        functionData.setDescription("This is my method documentation.");

        ComponentFunctionParameterData parameter = new ComponentFunctionParameterData();
        parameter.setName("text");
        parameter.setType(Arrays.asList(ComponentBasicType.STRING));

        functionData.setParameters(Arrays.asList(parameter));
        componentMetadata.setMethods(Arrays.asList(functionData));

        String generatedClass = generator.generateClass(componentMetadata,
                "com.my.test", null);

        Assert.assertTrue("JavaDoc for method parameter text was not found",
                generatedClass.contains("* @param " + parameter.getName()));
    }

    @Test
    public void generateClassWithGetterAndNonFluentSetter_methodContainsJavaDoc() {
        generator.withFluentSetters(false);

        ComponentPropertyData propertyData = new ComponentPropertyData();
        propertyData.setName("name");
        propertyData.setType(Arrays.asList(ComponentBasicType.STRING));
        propertyData
                .setDescription("This is the name property of the component.");
        componentMetadata.setProperties(Arrays.asList(propertyData));

        String generatedClass = generator.generateClass(componentMetadata,
                "com.my.test", null);

        Assert.assertTrue("No getter found",
                generatedClass.contains("public String getName()"));
        Assert.assertTrue("No setter found", generatedClass
                .contains("public void setName(java.lang.String name)"));

        Assert.assertTrue("Method javaDoc was not found",
                generatedClass.contains("* " + propertyData.getDescription()));

        Assert.assertTrue("JavaDoc parameter for setter was not found",
                generatedClass.contains("* @param " + propertyData.getName()));
    }

    @Test
    public void generateClassWithGetterAndFluentSetter_methodContainsJavaDoc() {
        ComponentPropertyData propertyData = new ComponentPropertyData();
        propertyData.setName("name");
        propertyData.setType(Arrays.asList(ComponentBasicType.STRING));
        propertyData
                .setDescription("This is the name property of the component.");
        componentMetadata.setProperties(Arrays.asList(propertyData));

        String generatedClass = generator.generateClass(componentMetadata,
                "com.my.test", null);

        Assert.assertTrue("No getter found",
                generatedClass.contains("public String getName()"));
        Assert.assertTrue("No fluent setter found", generatedClass
                .contains("public R setName(java.lang.String name)"));

        Assert.assertTrue("Method javaDoc was not found",
                generatedClass.contains("* " + propertyData.getDescription()));

        Assert.assertTrue("JavaDoc parameter for fluent setter was not found",
                generatedClass.contains("* @param " + propertyData.getName()));

        Assert.assertTrue("JavaDoc return for fluent setter was not found",
                generatedClass.contains(
                        "* @return This instance, for method chaining."));
    }

    @Test
    public void generateClassWithGetter_methodContainsJavaDoc_noSetter() {
        ComponentPropertyData propertyData = new ComponentPropertyData();
        propertyData.setName("name");
        propertyData.setType(Arrays.asList(ComponentBasicType.STRING));
        propertyData
                .setDescription("This is the name property of the component.");
        propertyData.setReadOnly(true);
        componentMetadata.setProperties(Arrays.asList(propertyData));

        String generatedClass = generator.generateClass(componentMetadata,
                "com.my.test", null);

        Assert.assertTrue("No getter found",
                generatedClass.contains("public String getName()"));
        Assert.assertFalse("Found setter even if it shouldn't exist",
                generatedClass.contains("setName"));

        Assert.assertTrue("Method javaDoc was not found",
                generatedClass.contains("* " + propertyData.getDescription()));
    }

    @Test
    public void generateClassWithGetter_methodContainsJavaDocWithAtCodeWrap() {
        ComponentPropertyData propertyData = new ComponentPropertyData();
        propertyData.setName("name");
        propertyData.setType(Arrays.asList(ComponentBasicType.STRING));
        propertyData.setDescription(
                "This is the `<input value=\"name\">` property of the component.");
        propertyData.setReadOnly(true);
        componentMetadata.setProperties(Arrays.asList(propertyData));

        String generatedClass = generator.generateClass(componentMetadata,
                "com.my.test", null);

        Assert.assertTrue("No getter found",
                generatedClass.contains("public String getName()"));

        Assert.assertTrue("Method javaDoc was not found",
                generatedClass.contains(
                        "* This is the {@code <input value=\"name\">} property of the component."));
    }

    @Test
    public void generateClassWithGetterJavaDocBlock_methodContainsJavaDocWithAtCodeWrap() {
        ComponentPropertyData propertyData = new ComponentPropertyData();
        propertyData.setName("name");
        propertyData.setType(Arrays.asList(ComponentBasicType.STRING));
        propertyData.setDescription(
                "This is the ```<input value=\"name\">``` property of the component.");
        propertyData.setReadOnly(true);
        componentMetadata.setProperties(Arrays.asList(propertyData));

        String generatedClass = generator.generateClass(componentMetadata,
                "com.my.test", null);

        Assert.assertTrue("No getter found",
                generatedClass.contains("public String getName()"));

        Assert.assertTrue("Method javaDoc was not found",
                generatedClass.contains(
                        "* This is the {@code <input value=\"name\">} property of the component."));
    }

    @Test
    public void generateClassWithLicenseNote_classContainsLicenseHeader() {
        String generatedClass = generator.generateClass(componentMetadata,
                "com.my.test", "some license header");

        Assert.assertTrue("No license header found", generatedClass.startsWith(
                "/*\n * some license header\n */\npackage com.my.test"));
    }

    @Test
    public void generateClassWithEvent_classTypedComponentEvent() {
        ComponentEventData eventData = new ComponentEventData();
        eventData.setName("change");
        eventData.setDescription("Component change event.");
        componentMetadata.setEvents(Arrays.asList(eventData));

        String generatedClass = generator.generateClass(componentMetadata,
                "com.my.test", null);

        Assert.assertTrue("Custom event class was not found.",
                generatedClass.contains(
                        "public static class ChangeEvent extends ComponentEvent<MyComponent> {"));

        Assert.assertTrue("No DomEvent annotation found",
                generatedClass.contains("@DomEvent(\"change\")"));

        // Using matcher as the formatter may cut the method.
        Pattern pattern = Pattern.compile(
                "addChangeListener\\((\\w?)(\\s*?)ComponentEventListener<ChangeEvent> listener\\)");
        Matcher matcher = pattern.matcher(generatedClass);
        Assert.assertTrue("Couldn't find correct listener for event.",
                matcher.find());

        Assert.assertTrue("Missing DomEvent import", generatedClass
                .contains("import com.vaadin.annotations.DomEvent;"));
        Assert.assertTrue("Missing ComponentEvent import", generatedClass
                .contains("import com.vaadin.ui.ComponentEvent;"));
        Assert.assertTrue("Missing ComponentEventListener import",
                generatedClass.contains(
                        "import com.vaadin.flow.event.ComponentEventListener;"));
        Assert.assertFalse("EventData imported even without events",
                generatedClass
                        .contains("import com.vaadin.annotations.EventData;"));
    }

    @Test
    public void generateClassWithEventWithEventData_classTypedComponentEventWithEventData() {
        ComponentEventData eventData = new ComponentEventData();
        eventData.setName("change");
        eventData.setDescription("Component change event.");
        componentMetadata.setEvents(Arrays.asList(eventData));

        ComponentPropertyBaseData property = new ComponentPropertyBaseData();
        property.setName("button");
        property.setType(Arrays.asList(ComponentBasicType.NUMBER));

        eventData.setProperties(Arrays.asList(property));

        String generatedClass = generator.generateClass(componentMetadata,
                "com.my.test", null);

        // Using matcher as the formatter may cut the method.
        Pattern pattern = Pattern.compile(
                "public ChangeEvent\\(MyComponent source, boolean fromClient,(\\w?)(\\s*?)@EventData\\(\"event\\.button\"\\) double button\\)");
        Matcher matcher = pattern.matcher(generatedClass);
        Assert.assertTrue("Couldn't find constructor with EventData.",
                matcher.find());

        Assert.assertTrue("Couldn't find variable reference",
                generatedClass.contains("private final double button;"));

        Assert.assertTrue("Couldn't find getter for event data",
                generatedClass.contains("public double getButton() {"));

        Assert.assertFalse("Found setter even though one shouldn't exist",
                generatedClass.contains("public void setButton("));

        Assert.assertTrue("Missing EventData import", generatedClass
                .contains("import com.vaadin.annotations.EventData;"));
    }

    @Test
    public void generateClassWithEventWithEventDataContainingDotNotation_classTypedComponentEventWithEventData() {
        ComponentEventData eventData = new ComponentEventData();
        eventData.setName("change");
        eventData.setDescription("Component change event.");
        componentMetadata.setEvents(Arrays.asList(eventData));

        ComponentPropertyBaseData property = new ComponentPropertyBaseData();
        property.setName("details.property");
        property.setType(Arrays.asList(ComponentBasicType.NUMBER));

        eventData.setProperties(Arrays.asList(property));

        String generatedClass = generator.generateClass(componentMetadata,
                "com.my.test", null);

        // Using matcher as the formatter may cut the method.
        Pattern pattern = Pattern.compile(
                "public ChangeEvent\\(MyComponent source, boolean fromClient,(\\w?)(\\s*?)@EventData\\(\"event\\.details\\.property\"\\) double detailsProperty\\)");
        Matcher matcher = pattern.matcher(generatedClass);
        Assert.assertTrue("Couldn't find constructor with EventData.",
                matcher.find());

        Assert.assertTrue("Couldn't find variable reference", generatedClass
                .contains("private final double detailsProperty;"));

        Assert.assertTrue("Couldn't find getter for event data", generatedClass
                .contains("public double getDetailsProperty() {"));

        Assert.assertFalse("Found setter even though one shouldn't exist",
                generatedClass.contains("public void setDetailsProperty("));

        Assert.assertTrue("Missing EventData import", generatedClass
                .contains("import com.vaadin.annotations.EventData;"));
    }

    @Test
    public void generateClassWithStringGetterAndNonFluentSetter_setterSetsEmptyForNullValue() {
        generator.withFluentSetters(false);

        ComponentPropertyData propertyData = new ComponentPropertyData();
        propertyData.setName("name");
        propertyData.setType(Arrays.asList(ComponentBasicType.STRING));
        propertyData
                .setDescription("This is the name property of the component.");
        componentMetadata.setProperties(Arrays.asList(propertyData));

        String generatedClass = generator.generateClass(componentMetadata,
                "com.my.test", null);

        Assert.assertTrue("No setter found", generatedClass
                .contains("public void setName(java.lang.String name)"));

        Assert.assertTrue("Setter doesn't check for null value",
                generatedClass.contains(propertyData.getName()
                        + " == null ? \"\" : " + propertyData.getName()));
    }

    @Test
    public void generateClassWithStringGetterAndFluentSetter_setterSetsEmptyForNullValue() {
        ComponentPropertyData propertyData = new ComponentPropertyData();
        propertyData.setName("name");
        propertyData.setType(Arrays.asList(ComponentBasicType.STRING));
        propertyData
                .setDescription("This is the name property of the component.");
        componentMetadata.setProperties(Arrays.asList(propertyData));

        String generatedClass = generator.generateClass(componentMetadata,
                "com.my.test", null);

        Assert.assertTrue("No fluent setter found", generatedClass
                .contains("public R setName(java.lang.String name)"));

        Assert.assertTrue("Fluent setter doesn't check for null value",
                generatedClass.contains(propertyData.getName()
                        + " == null ? \"\" : " + propertyData.getName()));
    }

    @Test
    public void generateClassWithBooleanGetterAndNonFluentSetter_setterDoesNotSetEmptyForNullValue() {
        generator.withFluentSetters(false);

        ComponentPropertyData propertyData = new ComponentPropertyData();
        propertyData.setName("required");
        propertyData.setType(Arrays.asList(ComponentBasicType.BOOLEAN));
        propertyData.setDescription("This is a required field.");
        componentMetadata.setProperties(Arrays.asList(propertyData));

        String generatedClass = generator.generateClass(componentMetadata,
                "com.my.test", null);

        Assert.assertTrue("No setter found", generatedClass
                .contains("public void setRequired(boolean required)"));

        Assert.assertFalse("Setter checks for null value",
                generatedClass.contains(propertyData.getName()
                        + " == null ? \"\" : " + propertyData.getName()));
    }

    @Test
    public void generateClassWithBooleanGetterAndFluentSetter_setterDoesNotSetEmptyForNullValue() {
        ComponentPropertyData propertyData = new ComponentPropertyData();
        propertyData.setName("required");
        propertyData.setType(Arrays.asList(ComponentBasicType.BOOLEAN));
        propertyData.setDescription("This is a required field.");
        componentMetadata.setProperties(Arrays.asList(propertyData));

        String generatedClass = generator.generateClass(componentMetadata,
                "com.my.test", null);

        Assert.assertTrue("No fluent setter found", generatedClass
                .contains("public R setRequired(boolean required)"));

        Assert.assertFalse("Fluent setter checks for null value",
                generatedClass.contains(propertyData.getName()
                        + " == null ? \"\" : " + propertyData.getName()));
    }

    @Test
    public void generateClassWithBaseUrl_classContainsBaseUrlInThePackage() {
        componentMetadata.setBaseUrl("some/directory/some-component.html");
        String generatedClass = generator.generateClass(componentMetadata,
                "com.my.test", null);

        Assert.assertTrue(
                "Wrong generated package. It should be com.my.test.some.directory",
                generatedClass
                        .startsWith("package com.my.test.some.directory;"));

        componentMetadata
                .setBaseUrl("\\Some\\Other\\Directory\\some-component.html");
        generatedClass = generator.generateClass(componentMetadata,
                "com.my.test", null);

        Assert.assertTrue(
                "Wrong generated package. It should be com.my.test.some.other.directory",
                generatedClass.startsWith(
                        "package com.my.test.some.other.directory;"));
    }

    @Test
    public void generateClassWithFluentSetters_classContainsGenericTypeAndGetSelf() {
        String generatedClass = generator.generateClass(componentMetadata,
                "com.my.test", null);

        Assert.assertTrue(
                "Wrong class definition. It should be MyComponent<R extends MyComponent<R>>",
                generatedClass.contains(
                        "public class MyComponent<R extends MyComponent<R>>"));

        Assert.assertTrue("The method getSelf() wasn't found",
                generatedClass.contains("protected R getSelf()"));
    }
<<<<<<< HEAD
=======
    
    @Test
    public void generateClass_implementsHasStyle() {
        String generatedClass = generator.generateClass(componentMetadata,
                "com.my.test", null);

        assertClassImplementsInterface(generatedClass, "MyComponent",
                HasStyle.class);
    }

    @Test
    public void generateClassWithClickableBehavior_classImplementsHasClickListeners() {
        componentMetadata
                .setBehaviors(Arrays.asList("Polymer.GestureEventListeners"));

        String generatedClass = generator.generateClass(componentMetadata,
                "com.my.test", null);

        assertClassImplementsInterface(generatedClass, "MyComponent",
                HasClickListeners.class);
    }

    @Test
    public void generateButtonClass_classImplementsHasText() {
        componentMetadata.setTag("vaadin-button");
        componentMetadata.setName("VaadinButton");

        String generatedClass = generator.generateClass(componentMetadata,
                "com.my.test", null);

        assertClassImplementsInterface(generatedClass, "VaadinButton",
                HasText.class);
    }

    private void assertClassImplementsInterface(String generatedClass,
            String className, Class<?> interfaceToBeImplemented) {
        Pattern pattern = Pattern.compile("\\s*public\\s+class\\s+" + className
                + ".*\\s+extends\\s+Component\\s+implements\\s+([^\\{]+)\\{");
        Matcher matcher = pattern.matcher(generatedClass);
        Assert.assertTrue("Wrong class declaration", matcher.find());

        String interfaces = matcher.group(1);
        Assert.assertTrue(interfaceToBeImplemented.getSimpleName()
                + " interface not found in the class definition: " + interfaces,
                interfaces.contains(interfaceToBeImplemented.getSimpleName()));
    }
>>>>>>> 5ad04904

    @Test
    public void classContainsGetterAndRelatedChangeEvent_getterContainsSynchronizeAnnotation() {
        ComponentPropertyData property = new ComponentPropertyData();
        property.setName("someproperty");
        property.setType(Arrays.asList(ComponentBasicType.STRING));
        componentMetadata.setProperties(Arrays.asList(property));

        ComponentEventData event = new ComponentEventData();
        event.setName("someproperty-changed");
        componentMetadata.setEvents(Arrays.asList(event));

        String generatedClass = generator.generateClass(componentMetadata,
                "com.my.test", null);

        // remove indentation
        generatedClass = generatedClass.replaceAll("\\s\\s+", " ");

        Assert.assertTrue(
                "Wrong getter definition. It should contains @Synchronize(property = \"somepropery\", value = \"someproperty-changed\")",
                generatedClass.contains(
                        "@Synchronize(property = \"someproperty\", value = \"someproperty-changed\") "
                                + "public String getSomeproperty() {"));
    }
}<|MERGE_RESOLUTION|>--- conflicted
+++ resolved
@@ -514,9 +514,7 @@
         Assert.assertTrue("The method getSelf() wasn't found",
                 generatedClass.contains("protected R getSelf()"));
     }
-<<<<<<< HEAD
-=======
-    
+
     @Test
     public void generateClass_implementsHasStyle() {
         String generatedClass = generator.generateClass(componentMetadata,
@@ -562,7 +560,6 @@
                 + " interface not found in the class definition: " + interfaces,
                 interfaces.contains(interfaceToBeImplemented.getSimpleName()));
     }
->>>>>>> 5ad04904
 
     @Test
     public void classContainsGetterAndRelatedChangeEvent_getterContainsSynchronizeAnnotation() {
