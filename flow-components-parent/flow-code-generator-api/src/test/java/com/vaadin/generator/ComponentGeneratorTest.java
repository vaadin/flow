--- conflicted
+++ resolved
@@ -514,19 +514,8 @@
         Assert.assertTrue("The method getSelf() wasn't found",
                 generatedClass.contains("protected R getSelf()"));
     }
-
-    @Test
-<<<<<<< HEAD
-    public void classContainsGetterAndRelatedChangeEvent_getterContainsSynchronizeAnnotation() {
-        ComponentPropertyData property = new ComponentPropertyData();
-        property.setName("someproperty");
-        property.setType(Arrays.asList(ComponentBasicType.STRING));
-        componentMetadata.setProperties(Arrays.asList(property));
-
-        ComponentEventData event = new ComponentEventData();
-        event.setName("someproperty-changed");
-        componentMetadata.setEvents(Arrays.asList(event));
-=======
+    
+    @Test
     public void generateClass_implementsHasStyle() {
         String generatedClass = generator.generateClass(componentMetadata,
                 "com.my.test", null);
@@ -551,21 +540,10 @@
     public void generateButtonClass_classImplementsHasText() {
         componentMetadata.setTag("vaadin-button");
         componentMetadata.setName("VaadinButton");
->>>>>>> a5737223
-
-        String generatedClass = generator.generateClass(componentMetadata,
-                "com.my.test", null);
-
-<<<<<<< HEAD
-        // remove indentation
-        generatedClass = generatedClass.replaceAll("\\s\\s+", " ");
-
-        Assert.assertTrue(
-                "Wrong getter definition. It should contains @Synchronize(property = \"somepropery\", value = \"someproperty-changed\")",
-                generatedClass.contains(
-                        "@Synchronize(property = \"someproperty\", value = \"someproperty-changed\") "
-                                + "public String getSomeproperty() {"));
-=======
+
+        String generatedClass = generator.generateClass(componentMetadata,
+                "com.my.test", null);
+
         assertClassImplementsInterface(generatedClass, "VaadinButton",
                 HasText.class);
     }
@@ -581,6 +559,29 @@
         Assert.assertTrue(interfaceToBeImplemented.getSimpleName()
                 + " interface not found in the class definition: " + interfaces,
                 interfaces.contains(interfaceToBeImplemented.getSimpleName()));
->>>>>>> a5737223
+    }
+
+    @Test
+    public void classContainsGetterAndRelatedChangeEvent_getterContainsSynchronizeAnnotation() {
+        ComponentPropertyData property = new ComponentPropertyData();
+        property.setName("someproperty");
+        property.setType(Arrays.asList(ComponentBasicType.STRING));
+        componentMetadata.setProperties(Arrays.asList(property));
+
+        ComponentEventData event = new ComponentEventData();
+        event.setName("someproperty-changed");
+        componentMetadata.setEvents(Arrays.asList(event));
+
+        String generatedClass = generator.generateClass(componentMetadata,
+                "com.my.test", null);
+
+        // remove indentation
+        generatedClass = generatedClass.replaceAll("\\s\\s+", " ");
+
+        Assert.assertTrue(
+                "Wrong getter definition. It should contains @Synchronize(property = \"somepropery\", value = \"someproperty-changed\")",
+                generatedClass.contains(
+                        "@Synchronize(property = \"someproperty\", value = \"someproperty-changed\") "
+                                + "public String getSomeproperty() {"));
     }
 }