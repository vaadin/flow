--- conflicted
+++ resolved
@@ -853,7 +853,56 @@
     }
 
     @Test
-<<<<<<< HEAD
+    public void componentContainsValueProperty_generatedClassImplementsHasValue() {
+        ComponentPropertyData property = new ComponentPropertyData();
+        property.setName("value");
+        property.setType(Arrays.asList(ComponentBasicType.STRING));
+        componentMetadata.setProperties(Arrays.asList(property));
+
+        ComponentEventData event = new ComponentEventData();
+        event.setName("value-changed");
+        componentMetadata.setEvents(Arrays.asList(event));
+
+        String generatedClass = generator.generateClass(componentMetadata,
+                "com.my.test", null);
+
+        generatedClass = removeIndentation(generatedClass);
+
+        assertClassImplementsInterface(generatedClass, "MyComponent",
+                HasValue.class);
+        Assert.assertTrue(
+                generatedClass.contains("@Override public String getValue()"));
+        Assert.assertTrue(generatedClass.contains(
+                "@Override public R setValue(java.lang.String value)"));
+    }
+
+    @Test
+    public void componentContainsNumberValueProperty_generatedClassImplementsHasValueWithoutPrimitiveTypes() {
+        ComponentPropertyData property = new ComponentPropertyData();
+        property.setName("value");
+        property.setType(Arrays.asList(ComponentBasicType.NUMBER));
+        componentMetadata.setProperties(Arrays.asList(property));
+
+        ComponentEventData event = new ComponentEventData();
+        event.setName("value-changed");
+        componentMetadata.setEvents(Arrays.asList(event));
+
+        String generatedClass = generator.generateClass(componentMetadata,
+                "com.my.test", null);
+
+        generatedClass = removeIndentation(generatedClass);
+
+        assertClassImplementsInterface(generatedClass, "MyComponent",
+                HasValue.class);
+        Assert.assertTrue(
+                generatedClass.contains("@Override public Double getValue()"));
+        Assert.assertTrue(generatedClass.contains(
+                "@Override public R setValue(java.lang.Double value)"));
+        Assert.assertTrue(generatedClass
+                .contains("public R setValue(java.lang.Number value)"));
+    }
+
+    @Test
     public void componentContainsUnregognizedPropertyTypes_methodsAreGeneratedAsProtected() {
         ComponentPropertyData objectProperty = new ComponentPropertyData();
         objectProperty.setName("objectProperty");
@@ -878,24 +927,12 @@
         function.setParameters(Arrays.asList(objectParameter));
 
         componentMetadata.setMethods(Arrays.asList(function));
-=======
-    public void componentContainsValueProperty_generatedClassImplementsHasValue() {
-        ComponentPropertyData property = new ComponentPropertyData();
-        property.setName("value");
-        property.setType(Arrays.asList(ComponentBasicType.STRING));
-        componentMetadata.setProperties(Arrays.asList(property));
-
-        ComponentEventData event = new ComponentEventData();
-        event.setName("value-changed");
-        componentMetadata.setEvents(Arrays.asList(event));
->>>>>>> b8e1c0ce
 
         String generatedClass = generator.generateClass(componentMetadata,
                 "com.my.test", null);
 
         generatedClass = removeIndentation(generatedClass);
 
-<<<<<<< HEAD
         Assert.assertTrue(generatedClass
                 .contains("protected JsonObject getObjectProperty()"));
         Assert.assertTrue(generatedClass.contains(
@@ -944,33 +981,12 @@
 
         componentMetadata
                 .setMethods(Arrays.asList(function1, function2, function3));
-=======
-        assertClassImplementsInterface(generatedClass, "MyComponent",
-                HasValue.class);
-        Assert.assertTrue(
-                generatedClass.contains("@Override public String getValue()"));
-        Assert.assertTrue(generatedClass.contains(
-                "@Override public R setValue(java.lang.String value)"));
-    }
-
-    @Test
-    public void componentContainsNumberValueProperty_generatedClassImplementsHasValueWithoutPrimitiveTypes() {
-        ComponentPropertyData property = new ComponentPropertyData();
-        property.setName("value");
-        property.setType(Arrays.asList(ComponentBasicType.NUMBER));
-        componentMetadata.setProperties(Arrays.asList(property));
-
-        ComponentEventData event = new ComponentEventData();
-        event.setName("value-changed");
-        componentMetadata.setEvents(Arrays.asList(event));
->>>>>>> b8e1c0ce
 
         String generatedClass = generator.generateClass(componentMetadata,
                 "com.my.test", null);
 
         generatedClass = removeIndentation(generatedClass);
 
-<<<<<<< HEAD
         Assert.assertTrue(generatedClass.contains(
                 "protected void callSomethingWithObject(JsonObject objectParam)"));
         Assert.assertTrue(generatedClass.contains(
@@ -983,16 +999,6 @@
                 "protected void callSomethingWithMultiTypes(JsonArray multiParam)"));
         Assert.assertTrue(generatedClass.contains(
                 "protected void callSomethingWithMultiTypes(JsonValue multiParam)"));
-=======
-        assertClassImplementsInterface(generatedClass, "MyComponent",
-                HasValue.class);
-        Assert.assertTrue(
-                generatedClass.contains("@Override public Double getValue()"));
-        Assert.assertTrue(generatedClass.contains(
-                "@Override public R setValue(java.lang.Double value)"));
-        Assert.assertTrue(generatedClass
-                .contains("public R setValue(java.lang.Number value)"));
->>>>>>> b8e1c0ce
     }
 
     private String removeIndentation(String sourceCode) {
