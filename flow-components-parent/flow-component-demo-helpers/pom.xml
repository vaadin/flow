<?xml version="1.0" encoding="UTF-8"?>
<project xmlns="http://maven.apache.org/POM/4.0.0"
    xmlns:xsi="http://www.w3.org/2001/XMLSchema-instance"
    xsi:schemaLocation="http://maven.apache.org/POM/4.0.0 http://maven.apache.org/xsd/maven-4.0.0.xsd">
    <modelVersion>4.0.0</modelVersion>

    <parent>
        <groupId>com.vaadin</groupId>
        <artifactId>flow-components-parent</artifactId>
        <version>1.0-SNAPSHOT</version>
    </parent>

    <artifactId>flow-component-demo-helpers</artifactId>
    <name>Flow component demo helpers</name>
    <description>Includes a server and a base view for creating component demos</description>

<<<<<<< HEAD
=======
    <properties>
        <!-- Components need the downgraded version until -->
        <!-- https://github.com/eclipse/jetty.project/issues/2372 is released -->
        <jetty.version>9.3.7.v20160115</jetty.version>
    </properties>
>>>>>>> bdafca26
    <dependencies>
        <dependency>
            <groupId>javax.servlet</groupId>
            <artifactId>javax.servlet-api</artifactId>
        </dependency>

        <dependency>
            <groupId>org.eclipse.jetty</groupId>
            <artifactId>jetty-webapp</artifactId>
            <version>${jetty.version}</version>
        </dependency>
        <dependency>
            <groupId>org.eclipse.jetty</groupId>
            <artifactId>jetty-continuation</artifactId>
            <version>${jetty.version}</version>
        </dependency>
        <dependency>
            <groupId>org.eclipse.jetty</groupId>
            <artifactId>jetty-annotations</artifactId>
            <version>${jetty.version}</version>
        </dependency>
        <dependency>
            <groupId>org.eclipse.jetty.websocket</groupId>
            <artifactId>websocket-server</artifactId>
            <version>${jetty.version}</version>
        </dependency>

        <dependency>
            <groupId>com.vaadin</groupId>
            <artifactId>flow-html-components</artifactId>
        </dependency>
        <dependency>
            <groupId>com.vaadin</groupId>
            <artifactId>vaadin-lumo-theme</artifactId>
            <version>${project.version}</version>
        </dependency>
        <dependency>
            <groupId>com.vaadin</groupId>
            <artifactId>flow-client</artifactId>
            <version>${project.version}</version>
        </dependency>

        <dependency>
            <groupId>com.vaadin</groupId>
            <artifactId>flow-test-util</artifactId>
            <version>${project.version}</version>
            <scope>provided</scope>
        </dependency>

        <!-- override scope for junit -->
        <dependency>
            <groupId>junit</groupId>
            <artifactId>junit</artifactId>
        </dependency>
    </dependencies>
</project><|MERGE_RESOLUTION|>--- conflicted
+++ resolved
@@ -14,14 +14,6 @@
     <name>Flow component demo helpers</name>
     <description>Includes a server and a base view for creating component demos</description>
 
-<<<<<<< HEAD
-=======
-    <properties>
-        <!-- Components need the downgraded version until -->
-        <!-- https://github.com/eclipse/jetty.project/issues/2372 is released -->
-        <jetty.version>9.3.7.v20160115</jetty.version>
-    </properties>
->>>>>>> bdafca26
     <dependencies>
         <dependency>
             <groupId>javax.servlet</groupId>
