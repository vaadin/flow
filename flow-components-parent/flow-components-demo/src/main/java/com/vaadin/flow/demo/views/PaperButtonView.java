--- conflicted
+++ resolved
@@ -17,11 +17,8 @@
 
 import com.vaadin.components.paper.button.PaperButton;
 import com.vaadin.flow.demo.ComponentDemo;
-<<<<<<< HEAD
 import com.vaadin.flow.demo.SourceContent;
-=======
 import com.vaadin.flow.html.Div;
->>>>>>> a272a076
 
 /**
  * View for {@link PaperButton} demo.
@@ -45,12 +42,8 @@
 
     private PaperButton createButton(String text) {
         PaperButton button = new PaperButton();
-<<<<<<< HEAD
         button.setRaised(true);
-        button.getElement().setText("Button");
-=======
         button.getElement().setText(text);
->>>>>>> a272a076
         button.getElement().getStyle().set("backgroundColor", "white");
         button.getElement().addEventListener("click", evt -> {
             message.setText("Button " + evt.getSource().getText().toUpperCase()
