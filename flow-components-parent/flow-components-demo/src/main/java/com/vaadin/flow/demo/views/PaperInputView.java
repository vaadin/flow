--- conflicted
+++ resolved
@@ -17,7 +17,6 @@
 
 import com.vaadin.components.paper.input.PaperInput;
 import com.vaadin.flow.demo.ComponentDemo;
-import com.vaadin.flow.html.Div;
 
 /**
  * View for {@link PaperInput} demo.
@@ -25,22 +24,10 @@
 @ComponentDemo(name = "Paper Input", href = "paper-input")
 public class PaperInputView extends DemoView {
 
-<<<<<<< HEAD
-=======
-    /**
-     * Base constructor that builds the layout of the view.
-     */
-    public PaperInputView() {
-        Div div = new Div();
-        add(div);
-
-        div.add(new PaperInput().setLabel("Name").setPlaceholder("John Doe"));
-    }
-
->>>>>>> 6fce7cc1
     @Override
     public void initView() {
-        PaperInput input = new PaperInput();
+        PaperInput input = new PaperInput().setLabel("Name")
+                .setPlaceholder("John Doe");
         add(input);
     }
 
