--- conflicted
+++ resolved
@@ -42,11 +42,7 @@
     "vaadin-text-field": "~1.1.0-alpha2",
     "vaadin-button": "~1.0.0",
     "vaadin-checkbox": "~1.0.0-alpha1",
-<<<<<<< HEAD
-    "vaadin-combo-box": "~2.0.0"
-=======
-    "vaadin-combo-box": "~2.0.0-beta2",
+    "vaadin-combo-box": "~2.0.0",
     "vaadin-form-layout": "~1.0.0"
->>>>>>> c4e88a8d
   }
 }