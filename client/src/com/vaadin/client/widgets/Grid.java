--- conflicted
+++ resolved
@@ -6326,7 +6326,6 @@
     }
 
     /**
-<<<<<<< HEAD
      * Sets a new details generator for row details.
      * <p>
      * The currently opened row details will be re-rendered.
@@ -6367,7 +6366,9 @@
     public void setDetailsVisible(int rowIndex, boolean visible) {
         double height = visible ? DETAILS_ROW_INITIAL_HEIGHT : -1;
         escalator.getBody().setSpacer(rowIndex, height);
-=======
+    }
+
+    /**
      * Requests that the column widths should be recalculated.
      * <p>
      * The actual recalculation is not necessarily done immediately so you
@@ -6378,6 +6379,5 @@
      */
     public void recalculateColumnWidths() {
         autoColumnWidthsRecalculator.schedule();
->>>>>>> 6e6dd6ff
     }
 }