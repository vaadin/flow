/*
 * Copyright 2000-2020 Vaadin Ltd.
 *
 * Licensed under the Apache License, Version 2.0 (the "License"); you may not
 * use this file except in compliance with the License. You may obtain a copy of
 * the License at
 *
 * http://www.apache.org/licenses/LICENSE-2.0
 *
 * Unless required by applicable law or agreed to in writing, software
 * distributed under the License is distributed on an "AS IS" BASIS, WITHOUT
 * WARRANTIES OR CONDITIONS OF ANY KIND, either express or implied. See the
 * License for the specific language governing permissions and limitations under
 * the License.
 */
package com.vaadin.flow.data.provider;

import java.util.ArrayList;
import java.util.List;
import java.util.concurrent.atomic.AtomicBoolean;
import java.util.concurrent.atomic.AtomicReference;
import java.util.concurrent.locks.Lock;
import java.util.concurrent.locks.ReentrantLock;
import java.util.stream.Collectors;
import java.util.stream.IntStream;
import java.util.stream.Stream;

import com.vaadin.flow.component.Component;
import com.vaadin.flow.component.ComponentEventListener;
import com.vaadin.flow.component.ComponentUtil;
import com.vaadin.flow.component.Tag;
import com.vaadin.flow.component.UI;
import com.vaadin.flow.dom.Element;
import com.vaadin.flow.function.SerializableConsumer;
import com.vaadin.flow.internal.Range;
import com.vaadin.flow.internal.StateNode;
import com.vaadin.flow.server.VaadinRequest;
import com.vaadin.flow.server.VaadinService;
import com.vaadin.flow.server.VaadinSession;
import org.hamcrest.CoreMatchers;
import org.junit.Assert;
import org.junit.Before;
import org.junit.Rule;
import org.junit.Test;
import org.junit.rules.ExpectedException;
import org.mockito.ArgumentCaptor;
import org.mockito.Mock;
import org.mockito.Mockito;
import org.mockito.MockitoAnnotations;

import elemental.json.JsonValue;

public class DataCommunicatorTest {
    /**
     * Test item that uses id for identity.
     */
    private static class Item {
        private final int id;
        private String value;

        public Item(int id) {
            this(id, "Item " + id);
        }

        public Item(int id, String value) {
            this.id = id;
            this.value = value;
        }

        @Override
        public String toString() {
            return id + ": " + value;
        }

        @Override
        public boolean equals(Object obj) {
            if (obj instanceof Item) {
                Item that = (Item) obj;
                return that.id == id;
            } else {
                return false;
            }
        }

        @Override
        public int hashCode() {
            return id;
        }
    }

    @Rule
    public ExpectedException expectedException = ExpectedException.none();

    private DataCommunicator<Item> dataCommunicator;

    @Mock
    private DataGenerator<Item> dataGenerator;
    @Mock
    private ArrayUpdater arrayUpdater;

    private Element element;
    private MockUI ui;

    private ArrayUpdater.Update update;

    public Range lastClear = null;
    public Range lastSet = null;
    public int lastUpdateId = -1;
    private int pageSize;

    @Before
    public void init() {
        MockitoAnnotations.initMocks(this);
        ui = new MockUI();
        element = new Element("div");
        ui.getElement().appendChild(element);

        lastClear = null;
        lastSet = null;
        lastUpdateId = -1;

        update = new ArrayUpdater.Update() {

            @Override
            public void clear(int start, int length) {
                lastClear = Range.withLength(start, length);
            }

            @Override
            public void set(int start, List<JsonValue> items) {
                lastSet = Range.withLength(start, items.size());
            }

            @Override
            public void commit(int updateId) {
                lastUpdateId = updateId;
            }
        };

        Mockito.when(arrayUpdater.startUpdate(Mockito.anyInt()))
                .thenReturn(update);

        dataCommunicator = new DataCommunicator<>(dataGenerator, arrayUpdater,
                data -> {
                }, element.getNode());
        pageSize = dataCommunicator.getPageSize();
    }

    @Test
    public void communicator_with_0_items_should_not_refresh_all() {
        dataCommunicator.setRequestedRange(0, 0);
        fakeClientCommunication();

        Assert.assertEquals(Range.withLength(0, 0), lastSet);
        Assert.assertNull(
                "Only requestAll should clear items. This may make us loop.",
                lastClear);

        dataCommunicator.setRequestedRange(0, 0);
        fakeClientCommunication();

        Assert.assertEquals(Range.withLength(0, 0), lastSet);
        Assert.assertNull(
                "Only requestAll should clear items. Which would make us loop.",
                lastClear);
    }

    @Test
    public void communicator_with_items_should_send_updates_but_not_refresh_all() {
        dataCommunicator.setDataProvider(createDataProvider(), null);

        dataCommunicator.setRequestedRange(0, 50);
        fakeClientCommunication();

        Assert.assertEquals(
                "Expected request range for 50 items on first request.",
                Range.withLength(0, 50), lastSet);

        dataCommunicator.setRequestedRange(0, 70);
        fakeClientCommunication();

        Assert.assertEquals("Expected request range for 20 new items.",
                Range.withLength(50, 20), lastSet);
    }

    @Test
    public void reattach_different_roundtrip_refresh_all() {
        dataCommunicator.setDataProvider(createDataProvider(), null);
        dataCommunicator.setRequestedRange(0, 50);
        fakeClientCommunication();

        Assert.assertEquals("Expected initial full reset.",
                Range.withLength(0, 50), lastSet);
        lastSet = null;

        element.removeFromParent();
        fakeClientCommunication();

        Assert.assertNull("Expected no during reattach.", lastSet);

        ui.getElement().appendChild(element);
        fakeClientCommunication();

        Assert.assertEquals("Expected initial full reset after reattach",
                Range.withLength(0, 50), lastSet);
    }

    @Test
    public void reattach_same_roundtrip_refresh_nothing() {
        dataCommunicator.setDataProvider(createDataProvider(), null);
        dataCommunicator.setRequestedRange(0, 50);
        fakeClientCommunication();

        Assert.assertEquals("Expected initial full reset.",
                Range.withLength(0, 50), lastSet);
        lastSet = null;

        element.removeFromParent();

        Assert.assertNull("Expected no communication during reattach", lastSet);

        ui.getElement().appendChild(element);
        fakeClientCommunication();

        Assert.assertNull("Expected no communication after reattach", lastSet);
    }

    @Test
    public void setDataProvider_keyMapperIsReset() {
        dataCommunicator.setDataProvider(createDataProvider(), null);
        dataCommunicator.setRequestedRange(0, 50);
        fakeClientCommunication();

        Assert.assertEquals(0, dataCommunicator.getKeyMapper().get("1").id);

        dataCommunicator.setDataProvider(createDataProvider(), null);
        Assert.assertNull(
                "The KeyMapper should be reset when a new DataProvider is set",
                dataCommunicator.getKeyMapper().get("1"));
    }

    @Test
    public void dataProviderBreaksContract_limitOrPageSizeAreNotCalled_throw() {
        List<Item> items = new ArrayList<>();
        for (int i = 0; i < 2; i++) {
            items.add(new Item(i));
        }
        DataProvider<Item, Void> dataProvider = DataProvider
                .fromCallbacks(query -> items.stream(), query -> items.size());
        dataCommunicator.setDataProvider(dataProvider, null);

        expectedException.expect(IllegalStateException.class);
        expectedException.expectMessage(CoreMatchers.containsString(
                "The data provider hasn't ever called getLimit() or " +
                        "getPageSize()"));
        dataCommunicator.fetchFromProvider(0, 1);
    }

    @Test
    public void dataProviderBreaksContract_offsetOrPageAreNotCalled_throw() {
        List<Item> items = new ArrayList<>();
        for (int i = 0; i < 2; i++) {
            items.add(new Item(i));
        }
        DataProvider<Item, Void> dataProvider = DataProvider
                .fromCallbacks(query -> {
                    query.getLimit();
                    return items.stream();
                }, query -> items.size());
        dataCommunicator.setDataProvider(dataProvider, null);

        expectedException.expect(IllegalStateException.class);
        expectedException.expectMessage(CoreMatchers.containsString(
              "The data provider hasn't ever called getOffset() or getPage()"));
        dataCommunicator.fetchFromProvider(1, 1);
    }

    @Test
    public void dataProviderContract_pageAndPageSizeAreCalled_itemsFetched() {
        List<Item> items = new ArrayList<>();
        for (int i = 0; i < 2; i++) {
            items.add(new Item(i));
        }
        DataProvider<Item, Void> dataProvider = DataProvider
                .fromCallbacks(query -> {
                    query.getPage();
                    query.getPageSize();
                    return items.stream();
                }, query -> items.size());
        dataCommunicator.setDataProvider(dataProvider, null);
        Assert.assertEquals(2,
                dataCommunicator.fetchFromProvider(1, 1).count());
    }

    @Test
    public void dataProviderBreaksContract_tooManyItems_throw() {
        List<Item> items = new ArrayList<>();
        for (int i = 0; i < 10; i++) {
            items.add(new Item(i));
        }
        DataProvider<Item, Void> dataProvider = DataProvider
                .fromCallbacks(query -> {
                    query.getOffset();
                    query.getLimit();
                    return items.stream();
                }, query -> items.size());
        dataCommunicator.setDataProvider(dataProvider, null);
        dataCommunicator.setPageSize(2);

        // limit is less than two pages (4), but the backed returns more than
        // 4 items, which is incorrect
        Stream<Item> stream = dataCommunicator.fetchFromProvider(0, 3);

        expectedException.expect(IllegalStateException.class);
        expectedException.expectMessage(CoreMatchers.containsString(
                "exceeds the limit specified by the query (4)."));

        stream.forEach(item -> {
        });
    }

    @Test
    public void sameKeyDifferentInstance_latestInstanceUsed() {
        List<Item> items = new ArrayList<>();
        for (int i = 0; i < 2; i++) {
            items.add(new Item(i));
        }
        // Abusing the fact that ListDataProvider doesn't copy the backing store
        ListDataProvider<Item> dataProvider = new ListDataProvider<>(items);
        dataCommunicator.setDataProvider(dataProvider, null);

        dataCommunicator.setRequestedRange(0, 50);
        fakeClientCommunication();

        Item originalItem = items.get(0);
        String key = dataCommunicator.getKeyMapper().key(originalItem);

        Assert.assertSame(originalItem,
                dataCommunicator.getKeyMapper().get(key));

        Item updatedItem = new Item(originalItem.id, "Updated");
        items.set(0, updatedItem);
        dataProvider.refreshAll();

        fakeClientCommunication();

        Assert.assertSame(updatedItem,
                dataCommunicator.getKeyMapper().get(key));
    }

    @Test
    public void dataProviderReturnsLessItemsThanRequested_aNewSizeQueryIsPerformed() {
        AbstractDataProvider<Item, Object> dataProvider = createDataProviderThatChangesSize(
                50, 10);
        dataProvider = Mockito.spy(dataProvider);
        dataCommunicator.setDataProvider(dataProvider, null);

        // The first request will return size 50, but the actual fetch will
        // bring only 40 items. A new size query should then be performed, that
        // will return 40 instead
        dataCommunicator.setRequestedRange(0, 50);
        fakeClientCommunication();

        Assert.assertEquals(40, lastSet.getEnd());
        // Assert takes into acount the inital size query for setting
        // dataprovider.
        Mockito.verify(dataProvider, Mockito.times(2)).size(Mockito.any());
        Mockito.verify(dataProvider, Mockito.times(1)).fetch(Mockito.any());
    }

    @Test
    public void setSizeCallback_usedForDataSize() {
        AbstractDataProvider<Item, Object> dataProvider = createDataProvider();
        dataProvider = Mockito.spy(dataProvider);

        dataCommunicator.setDataProvider(dataProvider, null);
        dataCommunicator.setRequestedRange(0, 50);
        Assert.assertTrue(dataCommunicator.isDefinedSize());

        fakeClientCommunication();

        AtomicBoolean sizeCallbackCall = new AtomicBoolean(false);
        dataCommunicator.setCountCallback(query -> {
            sizeCallbackCall.set(true);
            return 100;
        });
        Assert.assertTrue(dataCommunicator.isDefinedSize());

        fakeClientCommunication();

        Assert.assertTrue("SizeCallback not called",
                sizeCallbackCall.getAndSet(false));
        Assert.assertEquals("Size not used", 100,
                dataCommunicator.getItemCount());

        Mockito.verify(dataProvider, Mockito.times(1)).size(Mockito.any());
        Mockito.verify(dataProvider, Mockito.times(1)).fetch(Mockito.any());

        dataCommunicator.setRequestedRange(50, 50);

        fakeClientCommunication();

        Mockito.verify(dataProvider, Mockito.times(1)).size(Mockito.any());
        Mockito.verify(dataProvider, Mockito.times(2)).fetch(Mockito.any());

        Assert.assertFalse("SizeCallback called when should not have",
                sizeCallbackCall.get());
    }

    @Test(expected = IllegalArgumentException.class)
    public void setSizeCallback_null_throws() {
        dataCommunicator.setDataProvider(createDataProvider(), null);
        dataCommunicator.setCountCallback(null);
    }

    @Test
    public void setCountCallback_itemCountEstimatesWereSet_overridesItemCountEstimates() {
        AbstractDataProvider<Item, Object> dataProvider = createDataProvider(
                5000);
        dataProvider = Mockito.spy(dataProvider);
        dataCommunicator.setDataProvider(dataProvider, null);

        final int itemCountEstimate = 200;
        dataCommunicator.setItemCountEstimate(itemCountEstimate);
        final int itemCountEstimateIncrease = 300;
        dataCommunicator
                .setItemCountEstimateIncrease(itemCountEstimateIncrease);
        dataCommunicator.setRequestedRange(150, 50);
        Assert.assertFalse(dataCommunicator.isDefinedSize());

        fakeClientCommunication();

        Assert.assertEquals("initial estimate+increase not used",
                itemCountEstimate + itemCountEstimateIncrease,
                dataCommunicator.getItemCount());
        Mockito.verify(dataProvider, Mockito.times(0)).size(Mockito.any());
        Mockito.verify(dataProvider, Mockito.times(1)).fetch(Mockito.any());

        AtomicBoolean sizeCallbackCall = new AtomicBoolean(false);
        final int exactSize = 1234;
        dataCommunicator.setCountCallback(query -> {
            sizeCallbackCall.set(true);
            return exactSize;
        });
        Assert.assertTrue(dataCommunicator.isDefinedSize());

        fakeClientCommunication();

        Assert.assertTrue("SizeCallback not called",
                sizeCallbackCall.getAndSet(false));
        Assert.assertEquals("Size not used", exactSize,
                dataCommunicator.getItemCount());
    }

    @Test
    public void setInitialCountEstimate_usedInitiallyThenDiscarded() {
        AbstractDataProvider<Item, Object> dataProvider = createDataProvider(
                250);
        dataProvider = Mockito.spy(dataProvider);
        dataCommunicator.setDataProvider(dataProvider, null);

        final int initialCountEstimate = 100;
        dataCommunicator.setItemCountEstimate(initialCountEstimate);
        dataCommunicator.setRequestedRange(0, 50);
        Assert.assertFalse(dataCommunicator.isDefinedSize());

        fakeClientCommunication();

        Assert.assertEquals("initial size estimate not used",
                initialCountEstimate, dataCommunicator.getItemCount());
        Mockito.verify(dataProvider, Mockito.times(0)).size(Mockito.any());
        Mockito.verify(dataProvider, Mockito.times(1)).fetch(Mockito.any());

        dataCommunicator.setRequestedRange(50, 50);

        fakeClientCommunication();

        Assert.assertEquals("initial size estimate was not discarded",
                initialCountEstimate + getPageSizeIncrease(),
                dataCommunicator.getItemCount());
        Mockito.verify(dataProvider, Mockito.times(0)).size(Mockito.any());
        Mockito.verify(dataProvider, Mockito.times(2)).fetch(Mockito.any());
    }

    @Test
    public void setInitialCountEstimate_lessThanCurrentFetchedSize_discarded() {
        AbstractDataProvider<Item, Object> dataProvider = createDataProvider(
                250);

        dataCommunicator.setDataProvider(dataProvider, null);
        dataCommunicator.setDefinedSize(false);
        dataCommunicator.setRequestedRange(0, 50);
        fakeClientCommunication();

        final int initialCountEstimate = 111;
        dataCommunicator.setItemCountEstimate(initialCountEstimate);
        Assert.assertFalse(dataCommunicator.isDefinedSize());

        dataCommunicator.setRequestedRange(50, 100);
        fakeClientCommunication();

        Assert.assertEquals(
                "too small initial size estimate should not be applied",
                initialCountEstimate + getPageSizeIncrease(),
                dataCommunicator.getItemCount());
    }

    @Test
    public void setInitialCountEstimate_lessThanRequestedRange_sizeIsIncreasedAutomatically() {
        AbstractDataProvider<Item, Object> dataProvider = createDataProvider(
                250);
        dataProvider = Mockito.spy(dataProvider);
        dataCommunicator.setDataProvider(dataProvider, null);
        int requestedRangeEnd = 50;
        dataCommunicator.setRequestedRange(0, requestedRangeEnd);

        final int initialCountEstimate = 49;
        dataCommunicator.setItemCountEstimate(initialCountEstimate);

        fakeClientCommunication();
        Assert.assertEquals(
                "Size should be automatically adjusted for too small estimate",
                initialCountEstimate + getPageSizeIncrease(),
                dataCommunicator.getItemCount());
    }

    @Test
    public void setInitialItemCountEstimateAndIncrease_lessThanRequestedRange_estimateIncreaseUsed() {
        AbstractDataProvider<Item, Object> dataProvider = createDataProvider(
                5000);
        dataProvider = Mockito.spy(dataProvider);
        dataCommunicator.setDataProvider(dataProvider, null);
        int rangeLength = 100;
        dataCommunicator.setRequestedRange(400, rangeLength);

        final int initialCountEstimate = 300;
        dataCommunicator.setItemCountEstimate(initialCountEstimate);
        final int itemCountEstimateIncrease = 99;
        dataCommunicator
                .setItemCountEstimateIncrease(itemCountEstimateIncrease);

        fakeClientCommunication();
        Assert.assertEquals(
                "Size should be automatically adjusted for too small estimate",
                initialCountEstimate + (3 * itemCountEstimateIncrease),
                dataCommunicator.getItemCount());
    }

    @Test
    public void setInitialItemCountEstimateAndIncrease_requestedItemsMuchHigherThanExactCount_exactCountIsResolvedOnServer() {
        final int exactSize = 200;
        AbstractDataProvider<Item, Object> dataProvider = createDataProvider(exactSize);
        dataProvider = Mockito.spy(dataProvider);

        dataCommunicator.setDataProvider(dataProvider, null);
        final int itemCountEstimate = 1000;
        dataCommunicator.setItemCountEstimate(itemCountEstimate);
        dataCommunicator.setRequestedRange(0, 50);
        fakeClientCommunication();

        Assert.assertEquals(itemCountEstimate, dataCommunicator.getItemCount());

        // if the user scrolls far from the exact size of the backend,
        // the exact size is resolved on the server side without causing a new
        // roundtrip where the client will request items because it received less
        // items than expected
        dataCommunicator.setRequestedRange(900, 100);
        fakeClientCommunication();

        Assert.assertEquals(exactSize, dataCommunicator.getItemCount());
        Mockito.verify(dataProvider, Mockito.times(0)).size(Mockito.any());
        // 1. initial call 0-50, 2. then: 900-950, 800-850, ... ,
        // 200-250, 100-150, 150-200.
        // Ranges 950-1000, 850-900, ... , 250-300 are not requested
        // from backend because it's clear they would be empty (because
        // 900-950, ... 200-250 are empty).
        // So, it would be 11 calls in total:
        Mockito.verify(dataProvider, Mockito.times(11)).fetch(Mockito.any());
    }

    @Test
    public void setInitialItemCountEstimateAndIncrease_backendEmpty_noEndlessFlushLoop() {
        final int exactSize = 0;
        AbstractDataProvider<Item, Object> dataProvider = createDataProvider(exactSize);
        dataProvider = Mockito.spy(dataProvider);

        dataCommunicator.setDataProvider(dataProvider, null);
        final int itemCountEstimate = 1000;
        dataCommunicator.setItemCountEstimate(itemCountEstimate);
        dataCommunicator.setRequestedRange(0, 50);
        fakeClientCommunication();

        Assert.assertEquals(exactSize, dataCommunicator.getItemCount());
        Mockito.verify(dataProvider, Mockito.times(0)).size(Mockito.any());
        Mockito.verify(dataProvider, Mockito.times(1)).fetch(Mockito.any());
    }

    @Test(expected = IllegalArgumentException.class)
    public void setInitialCountEstimate_lessThanOne_throws() {
        dataCommunicator.setItemCountEstimate(0);
    }

    @Test
    public void getActiveItemOnIndex_activeRangeChanges_itemsReturned() {
        dataCommunicator.setDataProvider(createDataProvider(300), null);
        dataCommunicator.setRequestedRange(0, 50);
        fakeClientCommunication();
        Assert.assertEquals("Wrong active item", new Item(0),
                dataCommunicator.getItem(0));
        Assert.assertEquals("Wrong active item", new Item(49),
                dataCommunicator.getItem(49));

        dataCommunicator.setRequestedRange(50, 50);
        fakeClientCommunication();

        Assert.assertEquals("Wrong active item", new Item(50),
                dataCommunicator.getItem(50));
        Assert.assertEquals("Wrong active item", new Item(69),
                dataCommunicator.getItem(69));
        Assert.assertEquals("Wrong active item", new Item(99),
                dataCommunicator.getItem(99));
    }

    @Test
    public void isItemActive_newItems() {
        dataCommunicator.setDataProvider(createDataProvider(), null);
        dataCommunicator.setRequestedRange(0, 50);

        Assert.assertFalse("Item should not be active",
                dataCommunicator.isItemActive(new Item(0)));

        fakeClientCommunication();

        Assert.assertTrue("Item should be active",
                dataCommunicator.isItemActive(new Item(0)));
        Assert.assertTrue("Item should be active",
                dataCommunicator.isItemActive(new Item(49)));
        Assert.assertFalse("Item should not be active",
                dataCommunicator.isItemActive(new Item(50)));

        dataCommunicator.setRequestedRange(50, 50);
        fakeClientCommunication();

        Assert.assertTrue("Item should be active",
                dataCommunicator.isItemActive(new Item(50)));
        Assert.assertTrue("Item should be active",
                dataCommunicator.isItemActive(new Item(99)));
        Assert.assertFalse("Item should not be active",
                dataCommunicator.isItemActive(new Item(100)));
    }

    @Test
    public void getItem_withDefinedSizeAndCorrectIndex() {
        dataCommunicator.setRequestedRange(0, 50);
        dataCommunicator.setDataProvider(DataProvider.fromCallbacks(query -> {
            query.getOffset();
            query.getLimit();
            return IntStream.of(0, 1, 2).mapToObj(Item::new);
        }, query -> 3), null);

        fakeClientCommunication();

        // Request the item within the active range
        Assert.assertEquals("Invalid item on index 1", new Item(1),
                dataCommunicator.getItem(1));

        dataCommunicator.setDataProvider(DataProvider.fromCallbacks(
                query -> IntStream.range(0, 300).mapToObj(Item::new)
                        .skip(query.getOffset()).limit(query.getLimit()),
                query -> 300), null);

        fakeClientCommunication();

        // Request an item outside the active range
        Assert.assertEquals("Invalid item on index 260", new Item(260),
                dataCommunicator.getItem(260));
    }

    @Test
    public void getItem_withDefinedSizeAndNegativeIndex() {
        expectedException.expect(IndexOutOfBoundsException.class);
        expectedException.expectMessage("Index must be non-negative");
        dataCommunicator.setRequestedRange(0, 50);
        dataCommunicator.setDataProvider(DataProvider.fromCallbacks(query -> {
            query.getOffset();
            query.getLimit();
            return Stream.of(new Item(0));
        }, query -> 1), null);

        fakeClientCommunication();
        dataCommunicator.getItem(-1);
    }

    @Test
    public void getItem_withDefinedSizeAndEmptyDataset() {
        expectedException.expect(IndexOutOfBoundsException.class);
        expectedException.expectMessage("Requested index 0 on empty data.");
        dataCommunicator.setRequestedRange(0, 50);
        dataCommunicator.setDataProvider(DataProvider.fromCallbacks(query -> {
            query.getOffset();
            query.getLimit();
            return Stream.empty();
        }, query -> 0), null);

        fakeClientCommunication();
        dataCommunicator.getItem(0);
    }

    @Test
    public void getItem_withDefinedSizeAndIndexOutsideOfRange() {
        expectedException.expect(IndexOutOfBoundsException.class);
        expectedException.expectMessage(
                "Given index 3 is outside of the accepted range '0 - 2'");
        dataCommunicator.setRequestedRange(0, 50);
        dataCommunicator.setDataProvider(DataProvider.fromCallbacks(query -> {
            query.getOffset();
            query.getLimit();
            return IntStream.of(0, 1, 2).mapToObj(Item::new);
        }, query -> 3), null);

        fakeClientCommunication();
        dataCommunicator.getItem(3);
    }

    @Test
    public void getItem_withDefinedSizeAndFiltering() {
        final Item initialFilter = new Item(1); // filters all except 2nd item
        final Item newFilter = new Item(2); // filters all except 3rd item

        dataCommunicator.setRequestedRange(0, 50);
        SerializableConsumer<Item> newFilterProvider = dataCommunicator
                .setDataProvider(DataProvider.fromFilteringCallbacks(query -> {
                    query.getOffset();
                    query.getLimit();
                    return IntStream.of(0, 1, 2).mapToObj(Item::new).filter(
                            item -> item.equals(query.getFilter().get()));
                }, query -> 1), initialFilter);

        fakeClientCommunication();
        Assert.assertEquals("Invalid item on index 0", initialFilter,
                dataCommunicator.getItem(0));

        newFilterProvider.accept(newFilter);

        fakeClientCommunication();
        Assert.assertEquals("Invalid item on index 0", newFilter,
                dataCommunicator.getItem(0));
    }

    @Test
    public void getItem_withDefinedSizeAndSorting() {
        dataCommunicator.setRequestedRange(0, 50);
        dataCommunicator.setDataProvider(DataProvider.fromCallbacks(query -> {
            query.getOffset();
            query.getLimit();
            Stream<Item> stream = IntStream.of(1, 2, 0).mapToObj(Item::new);
            if (query.getInMemorySorting() != null) {
                stream = stream.sorted(query.getInMemorySorting());
            }
            return stream;
        }, query -> 3), null);

        fakeClientCommunication();
        Assert.assertEquals("Invalid item on index 0", new Item(1),
                dataCommunicator.getItem(0));
        Assert.assertEquals("Invalid item on index 1", new Item(2),
                dataCommunicator.getItem(1));
        Assert.assertEquals("Invalid item on index 2", new Item(0),
                dataCommunicator.getItem(2));

        dataCommunicator
                .setInMemorySorting((i1, i2) -> Integer.compare(i1.id, i2.id));

        fakeClientCommunication();
        Assert.assertEquals("Invalid item on index 0", new Item(0),
                dataCommunicator.getItem(0));
        Assert.assertEquals("Invalid item on index 1", new Item(1),
                dataCommunicator.getItem(1));
        Assert.assertEquals("Invalid item on index 2", new Item(2),
                dataCommunicator.getItem(2));
    }

    @Test
    public void getItem_withUndefinedSizeAndCorrectIndex() {
        dataCommunicator.setRequestedRange(0, 50);
        dataCommunicator.setDataProvider(DataProvider.fromCallbacks(
                query -> IntStream.of(0, 1, 2).mapToObj(Item::new)
                        .skip(query.getOffset()).limit(query.getLimit()),
                query -> -1), null);

        dataCommunicator.setItemCountEstimate(5);
        fakeClientCommunication();

        // Request the item within the active range
        Assert.assertEquals("Wrong item on index 0", new Item(0),
                dataCommunicator.getItem(0));
        Assert.assertEquals("Wrong item on index 1", new Item(1),
                dataCommunicator.getItem(1));

        dataCommunicator.setRequestedRange(100, 50);
        dataCommunicator.setDataProvider(DataProvider.fromCallbacks(
                query -> IntStream.range(0, 500).mapToObj(Item::new)
                        .skip(query.getOffset()).limit(query.getLimit()),
                query -> -1), null);

        final int itemCountEstimate = 400;
        dataCommunicator.setItemCountEstimate(itemCountEstimate);

        fakeClientCommunication();

        // Request the item outside the active range, but within the
        // estimation (and present in the backend)
        Assert.assertEquals("Wrong item on index 375", new Item(375),
                dataCommunicator.getItem(375));

        // Request the item outside the active range, and outside the
        // estimation (and present in the backend)
        Assert.assertEquals("Wrong item on index 450", new Item(450),
                dataCommunicator.getItem(450));
    }

    @Test
    public void getItem_withUndefinedSizeAndEmptyDataset() {
        dataCommunicator.setRequestedRange(0, 50);
        dataCommunicator.setDataProvider(DataProvider.fromCallbacks(
                query -> IntStream.of(0, 1, 2).mapToObj(Item::new)
                        .skip(query.getOffset()).limit(query.getLimit()),
                query -> -1), null);

        dataCommunicator.setItemCountEstimate(5);
        // This checks the situation when the fetch actions has not happened
        // yet but the data set contains the requested item
        Assert.assertEquals("Invalid item on index 1", new Item(1),
                dataCommunicator.getItem(1));

        dataCommunicator.setDataProvider(DataProvider.fromCallbacks(query -> {
            query.getOffset();
            query.getLimit();
            return Stream.empty();
        }, query -> -1), null);

        dataCommunicator.setItemCountEstimate(2);
        fakeClientCommunication();
        // This checks the situation when the fetch actions has happened
        // but the data set is empty
        Assert.assertNull("Item on index 0 supposed to be null",
                dataCommunicator.getItem(0));
    }

    @Test
    public void getItem_withUndefinedSizeAndIndexOutsideOfRange() {
        dataCommunicator.setRequestedRange(0, 50);
        dataCommunicator.setDataProvider(DataProvider.fromCallbacks(
                query -> IntStream.of(0, 1, 2, 3, 4).mapToObj(Item::new)
                        .skip(query.getOffset()).limit(query.getLimit()),
                query -> -1), null);

        dataCommunicator.setItemCountEstimate(3);
        fakeClientCommunication();

        // Index 3 is outside of estimation but the requested item is in
        // backend anyway
        Assert.assertEquals("Invalid item on index 3", new Item(3),
                dataCommunicator.getItem(3));

        // Index 5 is outside of estimation and not in the backend
        Assert.assertNull("Item on index 5 supposed to be null",
                dataCommunicator.getItem(5));
    }

    @Test
    public void getItem_withUndefinedSizeAndNegativeIndex() {
        expectedException.expect(IndexOutOfBoundsException.class);
        expectedException.expectMessage("Index must be non-negative");
        dataCommunicator.setRequestedRange(0, 50);
        dataCommunicator.setDataProvider(DataProvider.fromCallbacks(query -> {
            query.getOffset();
            query.getLimit();
            return Stream.of(new Item(0));
        }, query -> -1), null);

        dataCommunicator.setItemCountEstimate(1);
        fakeClientCommunication();
        dataCommunicator.getItem(-1);
    }

    @Test
    public void getItem_withUndefinedSizeAndFiltering() {
        final Item initialFilter = new Item(1); // filters all except 2nd item
        final Item newFilter = new Item(2); // filters all except 3rd item

        dataCommunicator.setRequestedRange(0, 50);
        SerializableConsumer<Item> newFilterProvider = dataCommunicator
                .setDataProvider(DataProvider.fromFilteringCallbacks(query -> {
                    query.getOffset();
                    query.getLimit();
                    return IntStream.of(0, 1, 2).mapToObj(Item::new).filter(
                            item -> item.equals(query.getFilter().get()));
                }, query -> -1), initialFilter);

        dataCommunicator.setItemCountEstimate(5);

        fakeClientCommunication();
        Assert.assertEquals("Invalid item on index 0", initialFilter,
                dataCommunicator.getItem(0));

        newFilterProvider.accept(newFilter);

        fakeClientCommunication();
        Assert.assertEquals("Invalid item on index 0", newFilter,
                dataCommunicator.getItem(0));
    }

    @Test
    public void getItem_withUndefinedSizeAndSorting() {
        dataCommunicator.setRequestedRange(0, 50);
        dataCommunicator.setDataProvider(DataProvider.fromCallbacks(query -> {
            query.getOffset();
            query.getLimit();
            Stream<Item> stream = IntStream.of(1, 2, 0).mapToObj(Item::new);
            if (query.getInMemorySorting() != null) {
                stream = stream.sorted(query.getInMemorySorting());
            }
            return stream;
        }, query -> 3), null);

        dataCommunicator.setItemCountEstimate(5);

        fakeClientCommunication();
        Assert.assertEquals("Invalid item on index 0", new Item(1),
                dataCommunicator.getItem(0));
        Assert.assertEquals("Invalid item on index 1", new Item(2),
                dataCommunicator.getItem(1));
        Assert.assertEquals("Invalid item on index 2", new Item(0),
                dataCommunicator.getItem(2));

        dataCommunicator
                .setInMemorySorting((i1, i2) -> Integer.compare(i1.id, i2.id));

        fakeClientCommunication();
        Assert.assertEquals("Invalid item on index 0", new Item(0),
                dataCommunicator.getItem(0));
        Assert.assertEquals("Invalid item on index 1", new Item(1),
                dataCommunicator.getItem(1));
        Assert.assertEquals("Invalid item on index 2", new Item(2),
                dataCommunicator.getItem(2));
    }

    @Test
    public void itemCountEstimateAndStep_defaults() {
        Assert.assertEquals(dataCommunicator.getItemCountEstimate(),
                pageSize * 4);
        Assert.assertEquals(dataCommunicator.getItemCountEstimateIncrease(),
                pageSize * 4);

        int customPageSize = 100;
        dataCommunicator.setPageSize(customPageSize);

        Assert.assertEquals(dataCommunicator.getItemCountEstimate(),
                customPageSize * 4);
        Assert.assertEquals(dataCommunicator.getItemCountEstimateIncrease(),
                customPageSize * 4);

        int customItemCountEstimate = 123;
        dataCommunicator.setItemCountEstimate(customItemCountEstimate);
        int customItemCountEstimateStep = 456;
        dataCommunicator
                .setItemCountEstimateIncrease(customItemCountEstimateStep);

        Assert.assertEquals(dataCommunicator.getItemCountEstimate(),
                customItemCountEstimate);
        Assert.assertEquals(dataCommunicator.getItemCountEstimateIncrease(),
                customItemCountEstimateStep);
    }

    @Test
    public void itemCountChangeEvent_exactSize_correctCountAndIsCountEstimated() {
        final TestComponent component = new TestComponent();
        ui.add(component);
        dataCommunicator = new DataCommunicator<>(dataGenerator, arrayUpdater,
                data -> {
                }, component.getElement().getNode());
        AtomicReference<ItemCountChangeEvent<?>> cachedEvent = new AtomicReference<>();
        ComponentUtil.addListener(component, ItemCountChangeEvent.class,
                ((ComponentEventListener) event -> {
                    Assert.assertNull(cachedEvent.get());
                    cachedEvent.set((ItemCountChangeEvent<?>) event);
                }));
        int exactCount = 500;
        dataCommunicator.setDataProvider(createDataProvider(exactCount), null);
        dataCommunicator.setRequestedRange(0, 50);
        // exact size
        fakeClientCommunication();

        ItemCountChangeEvent<?> event = cachedEvent.getAndSet(null);

        Assert.assertEquals("Invalid count provided", exactCount,
                event.getItemCount());
        Assert.assertFalse(event.isItemCountEstimated());
        // no new event fired
        dataCommunicator.setRequestedRange(450, 50);
        fakeClientCommunication();
        Assert.assertNull(cachedEvent.get());

        // creating a new data provider with same exact size -> no new event fired
        dataCommunicator.setDataProvider(createDataProvider(500), null);
        fakeClientCommunication();
        Assert.assertNull(cachedEvent.get());

        // new data provider with different size
        dataCommunicator.setDataProvider(createDataProvider(exactCount = 1000), null);
        fakeClientCommunication();
        event = cachedEvent.getAndSet(null);

        Assert.assertEquals("Invalid count provided", exactCount,
                event.getItemCount());
        Assert.assertFalse(event.isItemCountEstimated());
    }

    @Test
    public void itemCountChangeEvent_estimatedCount_estimateUsedUntilEndReached() {
        final TestComponent component = new TestComponent();
        ui.add(component);
        dataCommunicator = new DataCommunicator<>(dataGenerator, arrayUpdater,
                data -> {
                }, component.getElement().getNode());
        AtomicReference<ItemCountChangeEvent<?>> cachedEvent = new AtomicReference<>();
        ComponentUtil.addListener(component, ItemCountChangeEvent.class,
                ((ComponentEventListener) event -> {
                    Assert.assertNull(cachedEvent.get());
                    cachedEvent.set((ItemCountChangeEvent<?>) event);
                }));
        int exactCount = 500;
        dataCommunicator.setDataProvider(createDataProvider(exactCount), null);
        dataCommunicator.setRequestedRange(0, 50);
        dataCommunicator.setDefinedSize(false);
        // initial estimate count of 200
        fakeClientCommunication();

        ItemCountChangeEvent<?> event = cachedEvent.getAndSet(null);
        Assert.assertEquals("Invalid count provided", 200,
                event.getItemCount());
        Assert.assertTrue(event.isItemCountEstimated());

        dataCommunicator.setRequestedRange(150, 50);
        fakeClientCommunication();

        event = cachedEvent.getAndSet(null);
        Assert.assertEquals("Invalid count provided", 400,
                event.getItemCount());
        Assert.assertTrue(event.isItemCountEstimated());

        dataCommunicator.setRequestedRange(350, 50);
        fakeClientCommunication();

        event = cachedEvent.getAndSet(null);
        Assert.assertEquals("Invalid count provided", 600,
                event.getItemCount());
        Assert.assertTrue(event.isItemCountEstimated());

        dataCommunicator.setRequestedRange(550, 50);
        fakeClientCommunication();

        // reaching exact size
        event = cachedEvent.getAndSet(null);
        Assert.assertEquals("Invalid count provided", 500,
                event.getItemCount());
        Assert.assertFalse(event.isItemCountEstimated());
    }

    @Test
    public void setDefinedSize_rangeEndEqualsAssumedSize_flushRequested() {
        // trigger client communication in order to initialise it and avoid
        // infinite loop inside 'requestFlush()'
        fakeClientCommunication();

        StateNode stateNode = Mockito.spy(element.getNode());
        DataCommunicator<Item> dataCommunicator = new DataCommunicator<>(
                dataGenerator, arrayUpdater, data -> {}, stateNode);

        // the items size returned by this data provider will be 100
        dataCommunicator.setDataProvider(createDataProvider(), null);

        // Trigger flush() to set the assumedSize
        fakeClientCommunication();

        dataCommunicator.setRequestedRange(0, 100);
        // clean flushRequest
        fakeClientCommunication();

        Mockito.reset(stateNode);
        dataCommunicator.setDefinedSize(false);
        fakeClientCommunication();

        // Verify that requestFlush has been invoked
        Mockito.verify(stateNode).runWhenAttached(Mockito.anyObject());

        // Verify the estimated count is now 100 + 4 * pageSize = 300
        Assert.assertEquals(300, dataCommunicator.getItemCount());
    }

    @Test
    public void pageSize_defaultPageSizeUsed_returnsItemNormally() {
        dataCommunicator.setDataProvider(DataProvider.ofItems(new Item(0)),
                null);
        Stream<Item> itemStream = dataCommunicator.fetchFromProvider(0, 100);
        Assert.assertNotNull(itemStream);
        Assert.assertEquals(1, itemStream.count());
    }

    @Test
    public void fetchFromProvider_pageSizeLessThanLimit_multiplePagedQueries() {
        AbstractDataProvider<Item, Object> dataProvider =
                createDataProvider(100);
        dataProvider = Mockito.spy(dataProvider);

        dataCommunicator.setPageSize(10);
        dataCommunicator.setDataProvider(dataProvider, null);
        // Use a limit value so that it's not multiple by page size
        Stream<Item> stream = dataCommunicator.fetchFromProvider(0, 23);

        ArgumentCaptor<Query> queryCaptor = ArgumentCaptor
                .forClass(Query.class);

        Mockito.verify(dataProvider, Mockito.times(3)).fetch(
                queryCaptor.capture());

        List<Item> items = stream.collect(Collectors.toList());
        Assert.assertEquals(30, items.size());

        Assert.assertEquals(
                IntStream.range(0, 30).mapToObj(Item::new)
                        .collect(Collectors.toList()), items);

        List<Query> allQueries = queryCaptor.getAllValues();
        Assert.assertEquals(3, allQueries.size());

        Query query = allQueries.get(0);
        Assert.assertEquals(0, query.getOffset());
        Assert.assertEquals(10, query.getLimit());
        Assert.assertEquals(0, query.getPage());
        Assert.assertEquals(10, query.getPageSize());

        query = allQueries.get(1);
        Assert.assertEquals(10, query.getOffset());
        Assert.assertEquals(10, query.getLimit());
        Assert.assertEquals(1, query.getPage());
        Assert.assertEquals(10, query.getPageSize());

        query = allQueries.get(2);
        Assert.assertEquals(20, query.getOffset());
        Assert.assertEquals(10, query.getLimit());
        Assert.assertEquals(2, query.getPage());
        Assert.assertEquals(10, query.getPageSize());

        Mockito.reset(dataProvider);
        // Use a limit value so that it's multiple by page size
        dataCommunicator.fetchFromProvider(0, 30);
        Mockito.verify(dataProvider, Mockito.times(3))
                .fetch(Mockito.any(Query.class));
    }

    @Test
    public void fetchFromProvider_limitEqualsPageSize_singleQuery() {
        AbstractDataProvider<Item, Object> dataProvider =
                createDataProvider(100);
        dataProvider = Mockito.spy(dataProvider);

        dataCommunicator.setDataProvider(dataProvider, null);
        Stream<Item> stream = dataCommunicator.fetchFromProvider(0, 50);

        ArgumentCaptor<Query> queryCaptor = ArgumentCaptor
                .forClass(Query.class);

        Mockito.verify(dataProvider).fetch(queryCaptor.capture());

        List<Item> items = stream.collect(Collectors.toList());
        Assert.assertEquals(50, items.size());

        Assert.assertEquals(
                IntStream.range(0, 50).mapToObj(Item::new)
                        .collect(Collectors.toList()), items);

        Query query = queryCaptor.getValue();
        Assert.assertEquals(0, query.getOffset());
        Assert.assertEquals(50, query.getLimit());
        Assert.assertEquals(0, query.getPage());
        Assert.assertEquals(50, query.getPageSize());
    }

    @Test
    public void fetchFromProvider_limitLessThanPageSize_singleQuery() {
        AbstractDataProvider<Item, Object> dataProvider =
                createDataProvider(100);
        dataProvider = Mockito.spy(dataProvider);

        dataCommunicator.setDataProvider(dataProvider, null);
        Stream<Item> stream = dataCommunicator.fetchFromProvider(10, 40);

        ArgumentCaptor<Query> queryCaptor = ArgumentCaptor
                .forClass(Query.class);

        Mockito.verify(dataProvider).fetch(queryCaptor.capture());

        List<Item> items = stream.collect(Collectors.toList());
        Assert.assertEquals(50, items.size());

        Assert.assertEquals(
                IntStream.range(10, 60).mapToObj(Item::new)
                        .collect(Collectors.toList()), items);

        Query query = queryCaptor.getValue();
        Assert.assertEquals(10, query.getOffset());
        Assert.assertEquals(50, query.getLimit());
        Assert.assertEquals(0, query.getPage());
        Assert.assertEquals(50, query.getPageSize());
    }

    @Test
    public void fetchFromProvider_disablePaging_singleQueryWithLimit() {
        AbstractDataProvider<Item, Object> dataProvider =
                createDataProvider(200);
        dataProvider = Mockito.spy(dataProvider);

        dataCommunicator.setPagingEnabled(false);
        dataCommunicator.setDataProvider(dataProvider, null);
        // Use a limit value so that it's not multiple by page size
        Stream<Item> stream = dataCommunicator.fetchFromProvider(0, 123);

        ArgumentCaptor<Query> queryCaptor = ArgumentCaptor
                .forClass(Query.class);

        Mockito.verify(dataProvider).fetch(queryCaptor.capture());

        List<Item> items = stream.collect(Collectors.toList());
        Assert.assertEquals(123, items.size());

        Assert.assertEquals(
                IntStream.range(0, 123).mapToObj(Item::new)
                        .collect(Collectors.toList()), items);

        List<Query> allQueries = queryCaptor.getAllValues();
        Assert.assertEquals(1, allQueries.size());

        Query query = allQueries.get(0);
        Assert.assertEquals(0, query.getOffset());
        Assert.assertEquals(123, query.getLimit());
        Assert.assertEquals(0, query.getPage());
        Assert.assertEquals(123, query.getPageSize());
    }

    @Test
    public void fetchFromProvider_maxLimitValue_pagesCalculatedProperly() {
        AbstractDataProvider<Item, Object> dataProvider =
                createDataProvider(42);
        dataProvider = Mockito.spy(dataProvider);

        dataCommunicator.setDataProvider(dataProvider, null);
        dataCommunicator.setPageSize(2_000_000_000);
        // We check the page number calculation does not lead to integer
        // overflow, and not throw thus
        dataCommunicator.fetchFromProvider(0, Integer.MAX_VALUE);

        Mockito.verify(dataProvider, Mockito.times(1))
                .fetch(Mockito.any(Query.class));
    }

    @Test
    public void fetchFromProvider_backendRunsOutOfItems_secondPageRequestSkipped() {
        AbstractDataProvider<Item, Object> dataProvider =
                createDataProvider(42);
        dataProvider = Mockito.spy(dataProvider);

        dataCommunicator.setDataProvider(dataProvider, null);
        dataCommunicator.fetchFromProvider(0, 100);

        // 42 < pageSize (50), so the second page shouldn't be requested
        Mockito.verify(dataProvider, Mockito.times(1))
                .fetch(Mockito.any(Query.class));
    }

    @Test
    public void fetchEnabled_getItemCount_stillReturnsItemsCount() {
        dataCommunicator.setFetchEnabled(false);
        Assert.assertEquals(0, dataCommunicator.getItemCount());

        // data provider stores 100 items
        dataCommunicator.setDataProvider(createDataProvider(), null);
        Assert.assertEquals(100, dataCommunicator.getItemCount());
    }

    @Test
    public void fetchEnabled_getItem_stillReturnsItem() {
        dataCommunicator.setFetchEnabled(false);

        // data provider stores 100 items
        dataCommunicator.setDataProvider(createDataProvider(), null);
        Assert.assertNotNull(dataCommunicator.getItem(42));
    }

    @Test
    public void fetchEnabled_requestRange_fetchIgnored() {
        DataCommunicator<Item> dataCommunicator = new DataCommunicator<>(
                dataGenerator, arrayUpdater, data -> {
<<<<<<< HEAD
                }, element.getNode(), false);
        dataCommunicator.setPageSize(pageSize);
=======
                }, element.getNode(), true);
>>>>>>> ce079972

        DataProvider<Item, ?> dataProvider = Mockito
                .spy(DataProvider.ofItems(new Item(0)));

        dataCommunicator.setDataProvider(dataProvider, null);
        dataCommunicator.setRequestedRange(0, 0);

        fakeClientCommunication();

        Mockito.verify(dataProvider, Mockito.times(0))
                .fetch(Mockito.any(Query.class));
        Mockito.verify(dataProvider, Mockito.times(0))
                .size(Mockito.any(Query.class));

        // Switch back to normal mode
        dataCommunicator.setFetchEnabled(true);
        dataCommunicator.setRequestedRange(0, 10);

        fakeClientCommunication();

        Mockito.verify(dataProvider)
                .fetch(Mockito.any(Query.class));
        Mockito.verify(dataProvider)
                .size(Mockito.any(Query.class));
    }

    @Test
    public void setPageSize_setIncorrectPageSize_throws() {
        expectedException.expect(IllegalArgumentException.class);
        expectedException
                .expectMessage("Page size cannot be less than 1, got 0");
        dataCommunicator.setPageSize(0);
    }

    @Tag("test-component")
    private static class TestComponent extends Component {
    }

    private int getPageSizeIncrease() {
        return dataCommunicator.getPageSize() * 4;
    }

    private void fakeClientCommunication() {
        ui.getInternals().getStateTree().runExecutionsBeforeClientResponse();
        ui.getInternals().getStateTree().collectChanges(ignore -> {
        });
    }

    private AbstractDataProvider<Item, Object> createDataProviderThatChangesSize(
            final int size, final int delta) {
        return new AbstractDataProvider<Item, Object>() {
            private boolean modifiedCount;

            @Override
            public boolean isInMemory() {
                return true;
            }

            @Override
            public int size(Query<Item, Object> query) {
                if (modifiedCount) {
                    return size - delta;
                }
                return size;
            }

            @Override
            public Stream<Item> fetch(Query<Item, Object> query) {
                int count = query.getLimit() + query.getOffset();
                if (!modifiedCount) {
                    count -= delta;
                    modifiedCount = true;
                }
                return IntStream.range(query.getOffset(), count)
                        .mapToObj(Item::new);
            }
        };
    }

    private AbstractDataProvider<Item, Object> createDataProvider() {
        return new AbstractDataProvider<Item, Object>() {
            @Override
            public boolean isInMemory() {
                return true;
            }

            @Override
            public int size(Query<Item, Object> query) {
                return 100;
            }

            @Override
            public Stream<Item> fetch(Query<Item, Object> query) {
                return IntStream
                        .range(query.getOffset(),
                                query.getLimit() + query.getOffset())
                        .mapToObj(Item::new);
            }
        };
    }

    private AbstractDataProvider<Item, Object> createDataProvider(int size) {
        return new AbstractDataProvider<Item, Object>() {
            @Override
            public boolean isInMemory() {
                return true;
            }

            @Override
            public int size(Query<Item, Object> query) {
                return size;
            }

            @Override
            public Stream<Item> fetch(Query<Item, Object> query) {
                int end = Math.min(query.getRequestedRangeEnd(), size);
                return IntStream.range(query.getOffset(), end)
                        .mapToObj(Item::new);
            }
        };
    }

    public static class MockUI extends UI {

        public MockUI() {
            this(findOrcreateSession());
        }

        public MockUI(VaadinSession session) {
            getInternals().setSession(session);
            setCurrent(this);
        }

        @Override
        protected void init(VaadinRequest request) {
            // Do nothing
        }

        private static VaadinSession findOrcreateSession() {
            VaadinSession session = VaadinSession.getCurrent();
            if (session == null) {
                session = new AlwaysLockedVaadinSession(null);
                VaadinSession.setCurrent(session);
            }
            return session;
        }
    }

    public static class AlwaysLockedVaadinSession extends MockVaadinSession {

        public AlwaysLockedVaadinSession(VaadinService service) {
            super(service);
            lock();
        }

    }

    public static class MockVaadinSession extends VaadinSession {
        /*
         * Used to make sure there's at least one reference to the mock session
         * while it's locked. This is used to prevent the session from being
         * eaten by GC in tests where @Before creates a session and sets it as
         * the current instance without keeping any direct reference to it. This
         * pattern has a chance of leaking memory if the session is not unlocked
         * in the right way, but it should be acceptable for testing use.
         */
        private static final ThreadLocal<MockVaadinSession> referenceKeeper = new ThreadLocal<>();

        public MockVaadinSession(VaadinService service) {
            super(service);
        }

        @Override
        public void close() {
            super.close();
            closeCount++;
        }

        public int getCloseCount() {
            return closeCount;
        }

        @Override
        public Lock getLockInstance() {
            return lock;
        }

        @Override
        public void lock() {
            super.lock();
            referenceKeeper.set(this);
        }

        @Override
        public void unlock() {
            super.unlock();
            referenceKeeper.remove();
        }

        private int closeCount;

        private ReentrantLock lock = new ReentrantLock();
    }

}<|MERGE_RESOLUTION|>--- conflicted
+++ resolved
@@ -1302,12 +1302,7 @@
     public void fetchEnabled_requestRange_fetchIgnored() {
         DataCommunicator<Item> dataCommunicator = new DataCommunicator<>(
                 dataGenerator, arrayUpdater, data -> {
-<<<<<<< HEAD
                 }, element.getNode(), false);
-        dataCommunicator.setPageSize(pageSize);
-=======
-                }, element.getNode(), true);
->>>>>>> ce079972
 
         DataProvider<Item, ?> dataProvider = Mockito
                 .spy(DataProvider.ofItems(new Item(0)));
