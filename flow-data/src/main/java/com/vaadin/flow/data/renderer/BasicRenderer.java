--- conflicted
+++ resolved
@@ -68,13 +68,8 @@
 
     @Override
     public Rendering<SOURCE> render(Element container,
-<<<<<<< HEAD
-            KeyMapper<SOURCE> keyMapper) {
+            DataKeyMapper<SOURCE> keyMapper) {
         removeTemplates(container);
-=======
-            DataKeyMapper<SOURCE> keyMapper) {
-
->>>>>>> 0b57c1a5
         SimpleValueRendering rendering = new SimpleValueRendering(
                 keyMapper == null ? null : keyMapper::key);
         setupTemplate(container, rendering, keyMapper);
