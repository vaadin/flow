/*
 * Copyright 2000-2020 Vaadin Ltd.
 *
 * Licensed under the Apache License, Version 2.0 (the "License"); you may not
 * use this file except in compliance with the License. You may obtain a copy of
 * the License at
 *
 * http://www.apache.org/licenses/LICENSE-2.0
 *
 * Unless required by applicable law or agreed to in writing, software
 * distributed under the License is distributed on an "AS IS" BASIS, WITHOUT
 * WARRANTIES OR CONDITIONS OF ANY KIND, either express or implied. See the
 * License for the specific language governing permissions and limitations under
 * the License.
 */
package com.vaadin.flow.data.binder;

import java.io.Serializable;
import java.lang.reflect.Field;
import java.lang.reflect.InvocationTargetException;
import java.lang.reflect.Type;
import java.util.ArrayList;
import java.util.Arrays;
import java.util.Collection;
import java.util.Collections;
import java.util.HashMap;
import java.util.IdentityHashMap;
import java.util.LinkedHashSet;
import java.util.List;
import java.util.Locale;
import java.util.Map;
import java.util.Objects;
import java.util.Optional;
import java.util.Set;
import java.util.function.BiFunction;
import java.util.function.Consumer;
import java.util.stream.Collectors;
import java.util.stream.Stream;

import com.googlecode.gentyref.GenericTypeReflector;
import org.slf4j.Logger;
import org.slf4j.LoggerFactory;

import com.vaadin.flow.component.Component;
import com.vaadin.flow.component.HasText;
import com.vaadin.flow.component.HasValidation;
import com.vaadin.flow.component.HasValue;
import com.vaadin.flow.component.HasValue.ValueChangeEvent;
import com.vaadin.flow.component.HasValue.ValueChangeListener;
import com.vaadin.flow.component.UI;
import com.vaadin.flow.data.converter.Converter;
import com.vaadin.flow.data.converter.StringToIntegerConverter;
import com.vaadin.flow.data.validator.BeanValidator;
import com.vaadin.flow.function.SerializableConsumer;
import com.vaadin.flow.function.SerializableFunction;
import com.vaadin.flow.function.SerializablePredicate;
import com.vaadin.flow.function.ValueProvider;
import com.vaadin.flow.internal.ReflectTools;
import com.vaadin.flow.shared.Registration;

/**
 * Connects one or more {@code Field} components to properties of a backing data
 * type such as a bean type. With a binder, input components can be grouped
 * together into forms to easily create and update business objects with little
 * explicit logic needed to move data between the UI and the data layers of the
 * application.
 * <p>
 * A binder is a collection of <i>bindings</i>, each representing the mapping of
 * a single field, through converters and validators, to a backing property.
 * <p>
 * A binder instance can be bound to a single bean instance at a time, but can
 * be rebound as needed. This allows usage patterns like a <i>master-details</i>
 * view, where a select component is used to pick the bean to edit.
 * <p>
 * Bean level validators can be added using the
 * {@link #withValidator(Validator)} method and will be run on the bound bean
 * once it has been updated from the values of the bound fields. Bean level
 * validators are also run as part of {@link #writeBean(Object)} and
 * {@link #writeBeanIfValid(Object)} if all field level validators pass.
 * <p>
 * Note: For bean level validators, the bean must be updated before the
 * validators are run. If a bean level validator fails in
 * {@link #writeBean(Object)} or {@link #writeBeanIfValid(Object)}, the bean
 * will be reverted to the previous state before returning from the method. You
 * should ensure that the getters/setters in the bean do not have side effects.
 * <p>
 * Unless otherwise specified, {@code Binder} method arguments cannot be null.
 *
 * @author Vaadin Ltd
 * @since 1.0.
 *
 * @param <BEAN>
 *            the bean type
 *
 * @see BindingBuilder
 * @see Binding
 * @see HasValue
 *
 */
public class Binder<BEAN> implements Serializable {

    /**
     * Represents the binding between a field and a data property.
     *
     * @param <BEAN>
     *            the bean type
     * @param <TARGET>
     *            the target data type of the binding, matches the field type
     *            unless a converter has been set
     *
     * @see Binder#forField(HasValue)
     */
    public interface Binding<BEAN, TARGET> extends Serializable {

        /**
         * Gets the field the binding uses.
         *
         * @return the field for the binding
         */
        HasValue<?, ?> getField();

        /**
         * Validates the field value and returns a {@code ValidationStatus}
         * instance representing the outcome of the validation. This method is a
         * short-hand for calling {@link #validate(boolean)} with
         * {@code fireEvent} {@code true}.
         *
         * @see #validate(boolean)
         * @see Binder#validate()
         * @see Validator#apply(Object, ValueContext)
         *
         * @return the validation result.
         */
        default BindingValidationStatus<TARGET> validate() {
            return validate(true);
        }

        /**
         * Validates the field value and returns a {@code ValidationStatus}
         * instance representing the outcome of the validation.
         *
         * @see #validate()
         *
         * @param fireEvent
         *            {@code true} to fire status event; {@code false} to not
         * @return the validation result.
         *
         */
        BindingValidationStatus<TARGET> validate(boolean fireEvent);

        /**
         * Gets the validation status handler for this Binding.
         *
         * @return the validation status handler for this binding
         */
        BindingValidationStatusHandler getValidationStatusHandler();

        /**
         * Unbinds the binding from its respective {@code Binder}. Removes any
         * {@code ValueChangeListener} {@code Registration} from associated
         * {@code HasValue}.
         */
        void unbind();

        /**
         * Reads the value from given item and stores it to the bound field.
         *
         * @param bean
         *            the bean to read from
         *
         */
        void read(BEAN bean);

        /**
         * Sets the read-only status on for this Binding. Setting a Binding
         * read-only will mark the field read-only and not write any values from
         * the fields to the bean.
         * <p>
         * This helper method is the preferred way to control the read-only
         * state of the bound field.
         *
         * @param readOnly
         *            {@code true} to set binding read-only; {@code false} to
         *            enable writes
         *
         * @throws IllegalStateException
         *             if trying to make binding read-write and the setter is
         *             {@code null}
         */
        void setReadOnly(boolean readOnly);

        /**
         * Gets the current read-only status for this Binding.
         *
         * @see #setReadOnly(boolean)
         *
         * @return {@code true} if read-only; {@code false} if not
         */
        boolean isReadOnly();

        /**
         * Gets the getter associated with this Binding.
         *
         * @return the getter
         */
        ValueProvider<BEAN, TARGET> getGetter();

        /**
         * Gets the setter associated with this Binding.
         *
         * @return the setter
         */
        Setter<BEAN, TARGET> getSetter();

        /**
         * Enable or disable asRequired validator. The validator is enabled by
         * default.
         *
         * @see BindingBuilder#asRequired(String)
         * @see BindingBuilder#asRequired(ErrorMessageProvider)
         *
         * @param asRequiredEnabled
         *            {@code false} if asRequired validator should be disabled,
         *            {@code true} otherwise (default)
         */
        public void setAsRequiredEnabled(boolean asRequiredEnabled);

        /**
         * Returns whether asRequired validator is currently enabled or not.
         *
         * @see BindingBuilder#asRequired(String)
         * @see BindingBuilder#asRequired(ErrorMessageProvider)
         *
         * @return {@code false} if asRequired validator is disabled
         *         {@code true} otherwise (default)
         */
        public boolean isAsRequiredEnabled();
    }

    /**
     * Creates a binding between a field and a data property.
     *
     * @param <BEAN>
     *            the bean type
     * @param <TARGET>
     *            the target data type of the binding, matches the field type
     *            until a converter has been set
     *
     * @see Binder#forField(HasValue)
     */
    public interface BindingBuilder<BEAN, TARGET> extends Serializable {

        /**
         * Gets the field the binding is being built for.
         *
         * @return the field this binding is being built for
         */
        HasValue<?, ?> getField();

        /**
         * Completes this binding using the given getter and setter functions
         * representing a backing bean property. The functions are used to
         * update the field value from the property and to store the field value
         * to the property, respectively.
         * <p>
         * When a bean is bound with {@link Binder#setBean(Object)}, the field
         * value is set to the return value of the given getter. The property
         * value is then updated via the given setter whenever the field value
         * changes. The setter may be null; in that case the property value is
         * never updated and the binding is said to be <i>read-only</i>.
         * <p>
         * If the Binder is already bound to some bean, the newly bound field is
         * associated with the corresponding bean property as described above.
         * <p>
         * The getter and setter can be arbitrary functions, for instance
         * implementing user-defined conversion or validation. However, in the
         * most basic use case you can simply pass a pair of method references
         * to this method as follows:
         *
         * <pre>
         * class Person {
         *     public String getName() { ... }
         *     public void setName(String name) { ... }
         * }
         *
         * TextField nameField = new TextField();
         * binder.forField(nameField).bind(Person::getName, Person::setName);
         * </pre>
         *
         * <p>
         * <strong>Note:</strong> when a {@code null} setter is given the field
         * will be marked as readonly by invoking {@link HasValue#setReadOnly}.
         *
         * @param getter
         *            the function to get the value of the property to the
         *            field, not null
         * @param setter
         *            the function to write the field value to the property or
         *            null if read-only
         * @return the newly created binding
         * @throws IllegalStateException
         *             if {@code bind} has already been called on this binding
         */
        Binding<BEAN, TARGET> bind(ValueProvider<BEAN, TARGET> getter,
                Setter<BEAN, TARGET> setter);

        /**
         * Completes this binding by connecting the field to the property with
         * the given name. The getter and setter of the property are looked up
         * using a {@link PropertySet}.
         * <p>
         * For a <code>Binder</code> created using the
         * {@link Binder#Binder(Class)} constructor, introspection will be used
         * to find a Java Bean property. If a JSR-303 bean validation
         * implementation is present on the classpath, a {@link BeanValidator}
         * is also added to the binding.
         * <p>
         * The property must have an accessible getter method. It need not have
         * an accessible setter; in that case the property value is never
         * updated and the binding is said to be <i>read-only</i>.
         *
         * <p>
         * <strong>Note:</strong> when the binding is <i>read-only</i> the field
         * will be marked as readonly by invoking {@link HasValue#setReadOnly}.
         *
         * @param propertyName
         *            the name of the property to bind, not null
         * @return the newly created binding
         *
         * @throws IllegalArgumentException
         *             if the property name is invalid
         * @throws IllegalArgumentException
         *             if the property has no accessible getter
         * @throws IllegalStateException
         *             if the binder is not configured with an appropriate
         *             {@link PropertySet}
         *
         * @see BindingBuilder#bind(ValueProvider, Setter)
         */
        Binding<BEAN, TARGET> bind(String propertyName);

        /**
         * Adds a validator to this binding. Validators are applied, in
         * registration order, when the field value is written to the backing
         * property. If any validator returns a failure, the property value is
         * not updated.
         *
         * @see #withValidator(SerializablePredicate, String)
         * @see #withValidator(SerializablePredicate, ErrorMessageProvider)
         *
         * @param validator
         *            the validator to add, not null
         * @return this binding, for chaining
         * @throws IllegalStateException
         *             if {@code bind} has already been called
         */
        BindingBuilder<BEAN, TARGET> withValidator(
                Validator<? super TARGET> validator);

        /**
         * A convenience method to add a validator to this binding using the
         * {@link Validator#from(SerializablePredicate, String)} factory method.
         * <p>
         * Validators are applied, in registration order, when the field value
         * is written to the backing property. If any validator returns a
         * failure, the property value is not updated.
         *
         * @see #withValidator(Validator)
         * @see #withValidator(SerializablePredicate, String, ErrorLevel)
         * @see #withValidator(SerializablePredicate, ErrorMessageProvider)
         * @see Validator#from(SerializablePredicate, String)
         *
         * @param predicate
         *            the predicate performing validation, not null
         * @param message
         *            the error message to report in case validation failure
         * @return this binding, for chaining
         * @throws IllegalStateException
         *             if {@code bind} has already been called
         */
        default BindingBuilder<BEAN, TARGET> withValidator(
                SerializablePredicate<? super TARGET> predicate,
                String message) {
            return withValidator(Validator.from(predicate, message));
        }

        /**
         * A convenience method to add a validator to this binding using the
         * {@link Validator#from(SerializablePredicate, String, ErrorLevel)}
         * factory method.
         * <p>
         * Validators are applied, in registration order, when the field value
         * is written to the backing property. If any validator returns a
         * failure, the property value is not updated.
         *
         * @see #withValidator(Validator)
         * @see #withValidator(SerializablePredicate, String)
         * @see #withValidator(SerializablePredicate, ErrorMessageProvider,
         *      ErrorLevel)
         * @see Validator#from(SerializablePredicate, String)
         *
         * @param predicate
         *            the predicate performing validation, not null
         * @param message
         *            the error message to report in case validation failure
         * @param errorLevel
         *            the error level for failures from this validator, not null
         * @return this binding, for chaining
         * @throws IllegalStateException
         *             if {@code bind} has already been called
         */
        default BindingBuilder<BEAN, TARGET> withValidator(
                SerializablePredicate<? super TARGET> predicate, String message,
                ErrorLevel errorLevel) {
            return withValidator(
                    Validator.from(predicate, message, errorLevel));
        }

        /**
         * A convenience method to add a validator to this binding using the
         * {@link Validator#from(SerializablePredicate, ErrorMessageProvider)}
         * factory method.
         * <p>
         * Validators are applied, in registration order, when the field value
         * is written to the backing property. If any validator returns a
         * failure, the property value is not updated.
         *
         * @see #withValidator(Validator)
         * @see #withValidator(SerializablePredicate, String)
         * @see #withValidator(SerializablePredicate, ErrorMessageProvider,
         *      ErrorLevel)
         * @see Validator#from(SerializablePredicate, ErrorMessageProvider)
         *
         * @param predicate
         *            the predicate performing validation, not null
         * @param errorMessageProvider
         *            the provider to generate error messages, not null
         * @return this binding, for chaining
         * @throws IllegalStateException
         *             if {@code bind} has already been called
         */
        default BindingBuilder<BEAN, TARGET> withValidator(
                SerializablePredicate<? super TARGET> predicate,
                ErrorMessageProvider errorMessageProvider) {
            return withValidator(
                    Validator.from(predicate, errorMessageProvider));
        }

        /**
         * A convenience method to add a validator to this binding using the
         * {@link Validator#from(SerializablePredicate, ErrorMessageProvider, ErrorLevel)}
         * factory method.
         * <p>
         * Validators are applied, in registration order, when the field value
         * is written to the backing property. If any validator returns a
         * failure, the property value is not updated.
         *
         * @see #withValidator(Validator)
         * @see #withValidator(SerializablePredicate, String, ErrorLevel)
         * @see #withValidator(SerializablePredicate, ErrorMessageProvider)
         * @see Validator#from(SerializablePredicate, ErrorMessageProvider,
         *      ErrorLevel)
         *
         * @param predicate
         *            the predicate performing validation, not null
         * @param errorMessageProvider
         *            the provider to generate error messages, not null
         * @param errorLevel
         *            the error level for failures from this validator, not null
         * @return this binding, for chaining
         * @throws IllegalStateException
         *             if {@code bind} has already been called
         */
        default BindingBuilder<BEAN, TARGET> withValidator(
                SerializablePredicate<? super TARGET> predicate,
                ErrorMessageProvider errorMessageProvider,
                ErrorLevel errorLevel) {
            return withValidator(Validator.from(predicate, errorMessageProvider,
                    errorLevel));
        }

        /**
         * Maps the binding to another data type using the given
         * {@link Converter}.
         * <p>
         * A converter is capable of converting between a presentation type,
         * which must match the current target data type of the binding, and a
         * model type, which can be any data type and becomes the new target
         * type of the binding. When invoking
         * {@link #bind(ValueProvider, Setter)}, the target type of the binding
         * must match the getter/setter types.
         * <p>
         * For instance, a {@code TextField} can be bound to an integer-typed
         * property using an appropriate converter such as a
         * {@link StringToIntegerConverter}.
         *
         * @param <NEWTARGET>
         *            the type to convert to
         * @param converter
         *            the converter to use, not null
         * @return a new binding with the appropriate type
         * @throws IllegalStateException
         *             if {@code bind} has already been called
         */
        <NEWTARGET> BindingBuilder<BEAN, NEWTARGET> withConverter(
                Converter<TARGET, NEWTARGET> converter);

        /**
         * Maps the binding to another data type using the mapping functions and
         * a possible exception as the error message.
         * <p>
         * The mapping functions are used to convert between a presentation
         * type, which must match the current target data type of the binding,
         * and a model type, which can be any data type and becomes the new
         * target type of the binding. When invoking
         * {@link #bind(ValueProvider, Setter)}, the target type of the binding
         * must match the getter/setter types.
         * <p>
         * For instance, a {@code TextField} can be bound to an integer-typed
         * property using appropriate functions such as:
         * <code>withConverter(Integer::valueOf, String::valueOf);</code>
         *
         * @param <NEWTARGET>
         *            the type to convert to
         * @param toModel
         *            the function which can convert from the old target type to
         *            the new target type
         * @param toPresentation
         *            the function which can convert from the new target type to
         *            the old target type
         * @return a new binding with the appropriate type
         * @throws IllegalStateException
         *             if {@code bind} has already been called
         */
        default <NEWTARGET> BindingBuilder<BEAN, NEWTARGET> withConverter(
                SerializableFunction<TARGET, NEWTARGET> toModel,
                SerializableFunction<NEWTARGET, TARGET> toPresentation) {
            return withConverter(Converter.from(toModel, toPresentation,
                    Throwable::getMessage));
        }

        /**
         * Maps the binding to another data type using the mapping functions and
         * the given error error message if a value cannot be converted to the
         * new target type.
         * <p>
         * The mapping functions are used to convert between a presentation
         * type, which must match the current target data type of the binding,
         * and a model type, which can be any data type and becomes the new
         * target type of the binding. When invoking
         * {@link #bind(ValueProvider, Setter)}, the target type of the binding
         * must match the getter/setter types.
         * <p>
         * For instance, a {@code TextField} can be bound to an integer-typed
         * property using appropriate functions such as:
         * <code>withConverter(Integer::valueOf, String::valueOf);</code>
         *
         * @param <NEWTARGET>
         *            the type to convert to
         * @param toModel
         *            the function which can convert from the old target type to
         *            the new target type
         * @param toPresentation
         *            the function which can convert from the new target type to
         *            the old target type
         * @param errorMessage
         *            the error message to use if conversion using
         *            <code>toModel</code> fails
         * @return a new binding with the appropriate type
         * @throws IllegalStateException
         *             if {@code bind} has already been called
         */
        default <NEWTARGET> BindingBuilder<BEAN, NEWTARGET> withConverter(
                SerializableFunction<TARGET, NEWTARGET> toModel,
                SerializableFunction<NEWTARGET, TARGET> toPresentation,
                String errorMessage) {
            return withConverter(Converter.from(toModel, toPresentation,
                    exception -> errorMessage));
        }

        /**
         * Maps binding value {@code null} to given null representation and back
         * to {@code null} when converting back to model value.
         *
         * @param nullRepresentation
         *            the value to use instead of {@code null}
         * @return a new binding with null representation handling.
         */
        default BindingBuilder<BEAN, TARGET> withNullRepresentation(
                TARGET nullRepresentation) {
            return withConverter(
                    fieldValue -> Objects.equals(fieldValue, nullRepresentation)
                            ? null : fieldValue,
                    modelValue -> Objects.isNull(modelValue)
                            ? nullRepresentation : modelValue);
        }

        /**
         * Sets the given {@code label} to show an error message if validation
         * fails.
         * <p>
         * The validation state of each field is updated whenever the user
         * modifies the value of that field.
         * <p>
         * This method allows to customize the way a binder displays error
         * messages.
         * <p>
         * This is just a shorthand for
         * {@link #withValidationStatusHandler(BindingValidationStatusHandler)}
         * method where the handler instance hides the {@code label} if there is
         * no error and shows it with validation error message if validation
         * fails. It means that it cannot be called after
         * {@link #withValidationStatusHandler(BindingValidationStatusHandler)}
         * method call or
         * {@link #withValidationStatusHandler(BindingValidationStatusHandler)}
         * after this method call.
         *
         * @see #withValidationStatusHandler(BindingValidationStatusHandler)
         * @param label
         *            label to show validation status for the field
         * @return this binding, for chaining
         */
        default BindingBuilder<BEAN, TARGET> withStatusLabel(HasText label) {
            return withValidationStatusHandler(status -> {
                label.setText(status.getMessage().orElse(""));
                // Only show the label when validation has failed
                setVisible(label, status.isError());
            });
        }

        /**
         * Sets a {@link BindingValidationStatusHandler} to track validation
         * status changes.
         * <p>
         * The validation state of each field is updated whenever the user
         * modifies the value of that field.
         * <p>
         * This method allows to customize the way a binder displays error
         * messages.
         * <p>
         * The method may be called only once. It means there is no chain unlike
         * {@link #withValidator(Validator)} or
         * {@link #withConverter(Converter)}. Also it means that the shorthand
         * method {@link #withStatusLabel(HasText)} also may not be called after
         * this method.
         *
         * @see #withStatusLabel(HasText)
         * @param handler
         *            status change handler
         * @return this binding, for chaining
         */
        BindingBuilder<BEAN, TARGET> withValidationStatusHandler(
                BindingValidationStatusHandler handler);

        /**
         * Sets the field to be required. This means two things:
         * <ol>
         * <li>the required indicator is visible</li>
         * <li>the field value is validated for not being empty*</li>
         * </ol>
         * For localizing the error message, use
         * {@link #asRequired(ErrorMessageProvider)}.
         * <p>
         * *Value not being the equal to what {@link HasValue#getEmptyValue()}
         * returns.
         *
         * @see #asRequired(ErrorMessageProvider)
         * @see HasValue#setRequiredIndicatorVisible(boolean)
         * @see HasValue#isEmpty()
         * @param errorMessage
         *            the error message to show for the invalid value
         * @return this binding, for chaining
         */
        default BindingBuilder<BEAN, TARGET> asRequired(String errorMessage) {
            return asRequired(context -> errorMessage);
        }

        /**
         * Sets the field to be required. This means two things:
         * <ol>
         * <li>the required indicator will be displayed for this field</li>
         * <li>the field value is validated for not being empty, i.e. that the
         * field's value is not equal to what {@link HasValue#getEmptyValue()}
         * returns</li>
         * </ol>
         * <p>
         * For setting an error message, use {@link #asRequired(String)}.
         * <p>
         * For localizing the error message, use
         * {@link #asRequired(ErrorMessageProvider)}.
         *
         * @see #asRequired(String)
         * @see #asRequired(ErrorMessageProvider)
         * @see HasValue#setRequiredIndicatorVisible(boolean)
         * @see HasValue#isEmpty()
         * @return this binding, for chaining
         *
         */
        default BindingBuilder<BEAN, TARGET> asRequired() {
            return asRequired(context -> "");
        }

        /**
         * Sets the field to be required. This means two things:
         * <ol>
         * <li>the required indicator is visible</li>
         * <li>the field value is validated for not being empty*</li>
         * </ol>
         * *Value not being the equal to what {@link HasValue#getEmptyValue()}
         * returns.
         *
         * @see HasValue#setRequiredIndicatorVisible(boolean)
         * @see HasValue#isEmpty()
         * @param errorMessageProvider
         *            the provider for localized validation error message
         * @return this binding, for chaining
         */
        BindingBuilder<BEAN, TARGET> asRequired(
                ErrorMessageProvider errorMessageProvider);

        /**
         * Sets the field to be required and delegates the required check to a
         * custom validator. This means two things:
         * <ol>
         * <li>the required indicator will be displayed for this field</li>
         * <li>the field value is validated by customRequiredValidator</li>
         * </ol>
         *
         * @see HasValue#setRequiredIndicatorVisible(boolean)
         * @param customRequiredValidator
         *            validator responsible for the required check
         * @return this binding, for chaining
         */
        public BindingBuilder<BEAN, TARGET> asRequired(
                Validator<TARGET> customRequiredValidator);
    }

    /**
     * An internal implementation of {@code BindingBuilder}.
     *
     * @param <BEAN>
     *            the bean type, must match the Binder bean type
     * @param <FIELDVALUE>
     *            the value type of the field
     * @param <TARGET>
     *            the target data type of the binding, matches the field type
     *            until a converter has been set
     */
    protected static class BindingBuilderImpl<BEAN, FIELDVALUE, TARGET>
            implements BindingBuilder<BEAN, TARGET> {

        private Binder<BEAN> binder;

        private final HasValue<?, FIELDVALUE> field;
        private BindingValidationStatusHandler statusHandler;
        private boolean isStatusHandlerChanged;

        private boolean bound;

        /**
         * Contains all converters and validators chained together in the
         * correct order.
         */
        private Converter<FIELDVALUE, ?> converterValidatorChain;

        private boolean asRequiredSet;

        /**
         * Creates a new binding builder associated with the given field.
         * Initializes the builder with the given converter chain and status
         * change handler.
         *
         * @param binder
         *            the binder this instance is connected to, not null
         * @param field
         *            the field to bind, not null
         * @param converterValidatorChain
         *            the converter/validator chain to use, not null
         * @param statusHandler
         *            the handler to track validation status, not null
         */
        protected BindingBuilderImpl(Binder<BEAN> binder,
                HasValue<?, FIELDVALUE> field,
                Converter<FIELDVALUE, TARGET> converterValidatorChain,
                BindingValidationStatusHandler statusHandler) {
            this.field = field;
            this.binder = binder;
            this.converterValidatorChain = converterValidatorChain;
            this.statusHandler = statusHandler;
        }

        Converter<FIELDVALUE, ?> getConverterValidatorChain() {
            return converterValidatorChain;
        }

        @Override
        public Binding<BEAN, TARGET> bind(ValueProvider<BEAN, TARGET> getter,
                Setter<BEAN, TARGET> setter) {
            checkUnbound();
            Objects.requireNonNull(getter, "getter cannot be null");

            BindingImpl<BEAN, FIELDVALUE, TARGET> binding = new BindingImpl<>(
                    this, getter, setter);

            getBinder().bindings.add(binding);
            if (getBinder().getBean() != null) {
                binding.initFieldValue(getBinder().getBean(), true);
            }
            if (setter == null) {
                binding.getField().setReadOnly(true);
            }
            getBinder().fireStatusChangeEvent(false);

            bound = true;
            if (getBinder().incompleteBindings != null) {
                getBinder().incompleteBindings.remove(getField());
            }

            return binding;
        }

        @Override
        @SuppressWarnings({ "unchecked", "rawtypes" })
        public Binding<BEAN, TARGET> bind(String propertyName) {
            Objects.requireNonNull(propertyName,
                    "Property name cannot be null");
            checkUnbound();

            PropertyDefinition<BEAN, ?> definition = getBinder().propertySet
                    .getProperty(propertyName)
                    .orElseThrow(() -> new IllegalArgumentException(
                            "Could not resolve property name " + propertyName
                                    + " from " + getBinder().propertySet));

            ValueProvider<BEAN, ?> getter = definition.getGetter();
            Setter<BEAN, ?> setter = definition.getSetter().orElse(null);
            if (setter == null) {
                getLogger().info(
                        propertyName + " does not have an accessible setter");
            }

            BindingBuilder<BEAN, ?> finalBinding = withConverter(
                    createConverter(definition.getType()), false);

            finalBinding = getBinder().configureBinding(finalBinding,
                    definition);

            try {
                Binding binding = ((BindingBuilder) finalBinding).bind(getter,
                        setter);
                getBinder().boundProperties.put(propertyName, binding);
                return binding;
            } finally {
                if (getBinder().incompleteMemberFieldBindings != null) {
                    getBinder().incompleteMemberFieldBindings
                            .remove(getField());
                }
            }
        }

        @SuppressWarnings("unchecked")
        private Converter<TARGET, Object> createConverter(Class<?> getterType) {
            return Converter.from(getterType::cast,
                    propertyValue -> (TARGET) propertyValue, exception -> {
                        throw new RuntimeException(exception);
                    });
        }

        @Override
        public BindingBuilder<BEAN, TARGET> withValidator(
                Validator<? super TARGET> validator) {
            checkUnbound();
            Objects.requireNonNull(validator, "validator cannot be null");

            converterValidatorChain = ((Converter<FIELDVALUE, TARGET>) converterValidatorChain)
                    .chain(new ValidatorAsConverter<>(validator));
            return this;
        }

        @Override
        public <NEWTARGET> BindingBuilder<BEAN, NEWTARGET> withConverter(
                Converter<TARGET, NEWTARGET> converter) {
            return withConverter(converter, true);
        }

        @Override
        public BindingBuilder<BEAN, TARGET> withValidationStatusHandler(
                BindingValidationStatusHandler handler) {
            checkUnbound();
            Objects.requireNonNull(handler, "handler cannot be null");
            if (isStatusHandlerChanged) {
                throw new IllegalStateException("A "
                        + BindingValidationStatusHandler.class.getSimpleName()
                        + " has already been set");
            }
            isStatusHandlerChanged = true;
            statusHandler = handler;
            return this;
        }

        @Override
        public BindingBuilder<BEAN, TARGET> asRequired(
                ErrorMessageProvider errorMessageProvider) {
            return asRequired(Validator.from(
                    value -> !Objects.equals(value, field.getEmptyValue()),
                    errorMessageProvider));
        }

        @Override
        public BindingBuilder<BEAN, TARGET> asRequired(
                Validator<TARGET> customRequiredValidator) {
            checkUnbound();
            this.asRequiredSet = true;
            field.setRequiredIndicatorVisible(true);
            return withValidator((value, context) -> {
                if (!field.isRequiredIndicatorVisible()) {
                    return ValidationResult.ok();
                } else {
                    return customRequiredValidator.apply(value, context);
                }
            });
        }

        /**
         * Implements {@link #withConverter(Converter)} method with additional
         * possibility to disable (reset) default null representation converter.
         * <p>
         * The method {@link #withConverter(Converter)} calls this method with
         * {@code true} provided as the second argument value.
         *
         * @see #withConverter(Converter)
         *
         * @param converter
         *            the converter to use, not null
         * @param resetNullRepresentation
         *            if {@code true} then default null representation will be
         *            deactivated (if not yet), otherwise it won't be removed
         * @return a new binding with the appropriate type
         * @param <NEWTARGET>
         *            the type to convert to
         * @throws IllegalStateException
         *             if {@code bind} has already been called
         */
        protected <NEWTARGET> BindingBuilder<BEAN, NEWTARGET> withConverter(
                Converter<TARGET, NEWTARGET> converter,
                boolean resetNullRepresentation) {
            checkUnbound();
            Objects.requireNonNull(converter, "converter cannot be null");

            if (resetNullRepresentation) {
                getBinder().initialConverters.get(field).setIdentity();
            }

            converterValidatorChain = ((Converter<FIELDVALUE, TARGET>) converterValidatorChain)
                    .chain(converter);

            return (BindingBuilder<BEAN, NEWTARGET>) this;
        }

        /**
         * Returns the {@code Binder} connected to this {@code Binding}
         * instance.
         *
         * @return the binder
         */
        protected Binder<BEAN> getBinder() {
            return binder;
        }

        /**
         * Throws if this binding is already completed and cannot be modified
         * anymore.
         *
         * @throws IllegalStateException
         *             if this binding is already bound
         */
        protected void checkUnbound() {
            if (bound) {
                throw new IllegalStateException(
                        "cannot modify binding: already bound to a property");
            }
        }

        @Override
        public HasValue<?, FIELDVALUE> getField() {
            return field;
        }

        private static final Logger getLogger() {
            return LoggerFactory.getLogger(Binder.class.getName());
        }
    }

    /**
     * An internal implementation of {@code Binding}.
     *
     * @param <BEAN>
     *            the bean type, must match the Binder bean type
     * @param <FIELDVALUE>
     *            the value type of the field
     * @param <TARGET>
     *            the target data type of the binding, matches the field type
     *            unless a converter has been set
     */
    protected static class BindingImpl<BEAN, FIELDVALUE, TARGET>
            implements Binding<BEAN, TARGET> {

        private Binder<BEAN> binder;

        private HasValue<?, FIELDVALUE> field;
        private final BindingValidationStatusHandler statusHandler;

        private final ValueProvider<BEAN, TARGET> getter;
        private final Setter<BEAN, TARGET> setter;

        private boolean readOnly;

        private Registration onValueChange;
        private boolean valueInit = false;

        /**
         * Contains all converters and validators chained together in the
         * correct order.
         */
        private final Converter<FIELDVALUE, TARGET> converterValidatorChain;

        private final boolean asRequiredSet;

        public BindingImpl(BindingBuilderImpl<BEAN, FIELDVALUE, TARGET> builder,
                ValueProvider<BEAN, TARGET> getter,
                Setter<BEAN, TARGET> setter) {
            binder = builder.getBinder();
            field = builder.field;
            statusHandler = builder.statusHandler;
            this.asRequiredSet = builder.asRequiredSet;
            converterValidatorChain = ((Converter<FIELDVALUE, TARGET>) builder.converterValidatorChain);

            onValueChange = getField().addValueChangeListener(
                    event -> handleFieldValueChange(event));

            this.getter = getter;
            this.setter = setter;
            readOnly = setter == null;
        }

        @Override
        public HasValue<?, FIELDVALUE> getField() {
            return field;
        }

        /**
         * Finds an appropriate locale to be used in conversion and validation.
         *
         * @return the found locale, not null
         */
        protected static Locale findLocale() {
            Locale locale = null;
            if (UI.getCurrent() != null) {
                locale = UI.getCurrent().getLocale();
            }
            if (locale == null) {
                locale = Locale.getDefault();
            }
            return locale;
        }

        @Override
        public BindingValidationStatus<TARGET> validate(boolean fireEvent) {
            Objects.requireNonNull(binder,
                    "This Binding is no longer attached to a Binder");
            BindingValidationStatus<TARGET> status = doValidation();
            if (fireEvent) {
                getBinder().getValidationStatusHandler()
                        .statusChange(new BinderValidationStatus<>(getBinder(),
                                Collections.singletonList(status),
                                Collections.emptyList()));
                getBinder().fireStatusChangeEvent(status.isError());
            }
            return status;
        }

        /**
         * Removes this binding from its binder and unregisters the
         * {@code ValueChangeListener} from any bound {@code HasValue}. It does
         * nothing if it is called for an already unbound binding.
         */
        @Override
        public void unbind() {
            if (onValueChange != null) {
                onValueChange.remove();
                onValueChange = null;
            }

            if (binder != null) {
                binder.removeBindingInternal(this);
                binder = null;
            }

            field = null;
        }

        /**
         * Returns the field value run through all converters and validators,
         * but doesn't pass the {@link BindingValidationStatus} to any status
         * handler.
         *
         * @return the result of the conversion
         */
        private Result<TARGET> doConversion() {
            FIELDVALUE fieldValue = field.getValue();
            return converterValidatorChain.convertToModel(fieldValue,
                    createValueContext());
        }

        private BindingValidationStatus<TARGET> toValidationStatus(
                Result<TARGET> result) {
            return new BindingValidationStatus<>(result, this);
        }

        /**
         * Returns the field value run through all converters and validators,
         * but doesn't pass the {@link BindingValidationStatus} to any status
         * handler.
         *
         * @return the validation status
         */
        private BindingValidationStatus<TARGET> doValidation() {
            return toValidationStatus(doConversion());
        }

        /**
         * Creates a value context from the current state of the binding and its
         * field.
         *
         * @return the value context
         */
        protected ValueContext createValueContext() {
            return createValueContext(field);
        }

        static ValueContext createValueContext(HasValue<?, ?> field) {
            if (field instanceof Component) {
                return new ValueContext((Component) field, field);
            }
            return new ValueContext(null, field, findLocale());
        }

        /**
         * Sets the field value by invoking the getter function on the given
         * bean. The default listener attached to the field will be removed for
         * the duration of this update.
         *
         * @param bean
         *            the bean to fetch the property value from
         * @param writeBackChangedValues
         *            <code>true</code> if the bean value should be updated if
         *            the value is different after converting to and from the
         *            presentation value; <code>false</code> to avoid updating
         *            the bean value
         */
        private void initFieldValue(BEAN bean, boolean writeBackChangedValues) {
            assert bean != null;
            assert onValueChange != null;
            valueInit = true;
            try {
                TARGET originalValue = getter.apply(bean);
                convertAndSetFieldValue(originalValue);

                if (writeBackChangedValues && setter != null) {
                    doConversion().ifOk(convertedValue -> {
                        if (!Objects.equals(originalValue, convertedValue)) {
                            setter.accept(bean, convertedValue);
                        }
                    });
                }
            } finally {
                valueInit = false;
            }
        }

        private FIELDVALUE convertToFieldType(TARGET target) {
            ValueContext valueContext = createValueContext();
            return converterValidatorChain.convertToPresentation(target,
                    valueContext);
        }

        /**
         * Handles the value change triggered by the bound field.
         *
         * @param event
         */
        private void handleFieldValueChange(
                ValueChangeEvent<FIELDVALUE> event) {
            // Don't handle change events when setting initial value
            if (valueInit) {
                return;
            }

            if (binder != null) {
                // Inform binder of changes; if setBean: writeIfValid
                getBinder().handleFieldValueChange(this);
                getBinder().fireEvent(event);
            }
        }

        /**
         * Write the field value by invoking the setter function on the given
         * bean, if the value passes all registered validators.
         *
         * @param bean
         *            the bean to set the property value to
         */
        private BindingValidationStatus<TARGET> writeFieldValue(BEAN bean) {
            assert bean != null;

            Result<TARGET> result = doConversion();
            if (!isReadOnly()) {
                result.ifOk(value -> setter.accept(bean, value));
            }
            return toValidationStatus(result);
        }

        /**
         * Returns the {@code Binder} connected to this {@code Binding}
         * instance.
         *
         * @return the binder
         */
        protected Binder<BEAN> getBinder() {
            return binder;
        }

        @Override
        public BindingValidationStatusHandler getValidationStatusHandler() {
            return statusHandler;
        }

        @Override
        public void read(BEAN bean) {
            convertAndSetFieldValue(getter.apply(bean));
        }

        private void convertAndSetFieldValue(TARGET modelValue) {
            FIELDVALUE convertedValue = convertToFieldType(modelValue);
            try {
                field.setValue(convertedValue);
            } catch (RuntimeException e) {
                /*
                 * Add an additional hint to the exception for the typical case
                 * with a field that doesn't accept null values. The non-null
                 * empty value is used as a heuristic to determine that the
                 * field doesn't accept null rather than throwing for some other
                 * reason.
                 */
                if (convertedValue == null && field.getEmptyValue() != null) {
                    throw new IllegalStateException(String.format(
                            "A field of type %s didn't accept a null value."
                                    + " If null values are expected, then configure a null representation for the binding.",
                            field.getClass().getName()), e);
                } else {
                    // Otherwise, let the original exception speak for itself
                    throw e;
                }
            }
        }

        @Override
        public void setReadOnly(boolean readOnly) {
            if (setter == null && !readOnly) {
                throw new IllegalStateException(
                        "Binding with a null setter has to be read-only");
            }
            this.readOnly = readOnly;
            getField().setReadOnly(readOnly);
        }

        @Override
        public boolean isReadOnly() {
            return readOnly;
        }

        @Override
        public ValueProvider<BEAN, TARGET> getGetter() {
            return getter;
        }

        @Override
        public Setter<BEAN, TARGET> getSetter() {
            return setter;
        }

        @Override
        public void setAsRequiredEnabled(boolean asRequiredEnabled) {
            if (!asRequiredSet) {
                throw new IllegalStateException(
<<<<<<< HEAD
                 "Unable to toggle asRequired validation since "
                         + "asRequired has not been set.");
=======
                        "Unable to toggle asRequired validation since "
                                + "asRequired has not been set.");
>>>>>>> cb1a8d4b
            }
            if (asRequiredEnabled != isAsRequiredEnabled()) {
                field.setRequiredIndicatorVisible(asRequiredEnabled);
                validate();
            }
        }

        @Override
        public boolean isAsRequiredEnabled() {
            return field.isRequiredIndicatorVisible();
        }
    }

    /**
     * Wraps a validator as a converter.
     * <p>
     * The type of the validator must be of the same type as this converter or a
     * super type of it.
     *
     * @param <T>
     *            the type of the converter
     */
    private static class ValidatorAsConverter<T> implements Converter<T, T> {

        private final Validator<? super T> validator;

        /**
         * Creates a new converter wrapping the given validator.
         *
         * @param validator
         *            the validator to wrap
         */
        public ValidatorAsConverter(Validator<? super T> validator) {
            this.validator = validator;
        }

        @Override
        public Result<T> convertToModel(T value, ValueContext context) {
            ValidationResult validationResult = validator.apply(value, context);
            return new ValidationResultWrap<>(value, validationResult);
        }

        @Override
        public T convertToPresentation(T value, ValueContext context) {
            return value;
        }

    }

    /**
     * Converter decorator-strategy pattern to use initially provided "delegate"
     * converter to execute its logic until the {@code setIdentity()} method is
     * called. Once the method is called the class changes its behavior to the
     * same as {@link Converter#identity()} behavior.
     */
    private static class ConverterDelegate<FIELDVALUE>
            implements Converter<FIELDVALUE, FIELDVALUE> {

        private Converter<FIELDVALUE, FIELDVALUE> delegate;

        private ConverterDelegate(Converter<FIELDVALUE, FIELDVALUE> converter) {
            delegate = converter;
        }

        @Override
        public Result<FIELDVALUE> convertToModel(FIELDVALUE value,
                ValueContext context) {
            if (delegate == null) {
                return Result.ok(value);
            } else {
                return delegate.convertToModel(value, context);
            }
        }

        @Override
        public FIELDVALUE convertToPresentation(FIELDVALUE value,
                ValueContext context) {
            if (delegate == null) {
                return value;
            } else {
                return delegate.convertToPresentation(value, context);
            }
        }

        void setIdentity() {
            delegate = null;
        }
    }

    private final PropertySet<BEAN> propertySet;

    /**
     * Property names that have been used for creating a binding.
     */
    private final Map<String, Binding<BEAN, ?>> boundProperties = new HashMap<>();

    private Map<HasValue<?, ?>, BindingBuilder<BEAN, ?>> incompleteMemberFieldBindings;

    private BEAN bean;

    private final Collection<Binding<BEAN, ?>> bindings = new ArrayList<>();

    private Map<HasValue<?, ?>, BindingBuilder<BEAN, ?>> incompleteBindings;

    private final List<Validator<? super BEAN>> validators = new ArrayList<>();

    private final Map<HasValue<?, ?>, ConverterDelegate<?>> initialConverters = new IdentityHashMap<>(
            4);

    private HashMap<Class<?>, List<SerializableConsumer<?>>> listeners = new HashMap<>();

    private HasText statusLabel;

    private BinderValidationStatusHandler<BEAN> statusHandler;

    private Set<Binding<BEAN, ?>> changedBindings = new LinkedHashSet<>();

    /**
     * Creates a binder using a custom {@link PropertySet} implementation for
     * finding and resolving property names for
     * {@link #bindInstanceFields(Object)}, {@link #bind(HasValue, String)} and
     * {@link BindingBuilder#bind(String)}.
     *
     * @param propertySet
     *            the property set implementation to use, not <code>null</code>.
     */
    protected Binder(PropertySet<BEAN> propertySet) {
        Objects.requireNonNull(propertySet, "propertySet cannot be null");
        this.propertySet = propertySet;
    }

    /**
     * Creates a new binder that uses reflection based on the provided bean type
     * to resolve bean properties.
     *
     * @param beanType
     *            the bean type to use, not <code>null</code>
     */
    public Binder(Class<BEAN> beanType) {
        this(BeanPropertySet.get(beanType));
    }

    /**
     * Creates a new binder without support for creating bindings based on
     * property names. Use an alternative constructor, such as
     * {@link Binder#Binder(Class)}, to create a binder that support creating
     * bindings based on instance fields through
     * {@link #bindInstanceFields(Object)}, or based on a property name through
     * {@link #bind(HasValue, String)} or {@link BindingBuilder#bind(String)}.
     */
    public Binder() {
        this(new PropertySet<BEAN>() {
            @Override
            public Stream<PropertyDefinition<BEAN, ?>> getProperties() {
                throw new IllegalStateException(
                        "This Binder instance was created using the default constructor. "
                                + "To be able to use property names and bind to instance fields, create the binder using the Binder(Class<BEAN> beanType) constructor instead.");
            }

            @Override
            public Optional<PropertyDefinition<BEAN, ?>> getProperty(
                    String name) {
                throw new IllegalStateException(
                        "This Binder instance was created using the default constructor. "
                                + "To be able to use property names and bind to instance fields, create the binder using the Binder(Class<BEAN> beanType) constructor instead.");
            }
        });
    }

    /**
     * Creates a new binder that uses reflection based on the provided bean type
     * to resolve bean properties.
     *
     * @param beanType
     *            the bean type to use, not {@code null}
     * @param scanNestedDefinitions
     *            if {@code true}, scan for nested property definitions as well
     */
    public Binder(Class<BEAN> beanType, boolean scanNestedDefinitions) {
        this(BeanPropertySet.get(beanType, scanNestedDefinitions,
                PropertyFilterDefinition.getDefaultFilter()));
    }

    /**
     * Creates a binder using a custom {@link PropertySet} implementation for
     * finding and resolving property names for
     * {@link #bindInstanceFields(Object)}, {@link #bind(HasValue, String)} and
     * {@link BindingBuilder#bind(String)}.
     * <p>
     * This functionality is provided as static method instead of as a public
     * constructor in order to make it possible to use a custom property set
     * without creating a subclass while still leaving the public constructors
     * focused on the common use cases.
     *
     * @see Binder#Binder()
     * @see Binder#Binder(Class)
     *
     * @param propertySet
     *            the property set implementation to use, not <code>null</code>.
     * @param <BEAN>
     *            the bean type
     * @return a new binder using the provided property set, not
     *         <code>null</code>
     */
    public static <BEAN> Binder<BEAN> withPropertySet(
            PropertySet<BEAN> propertySet) {
        return new Binder<>(propertySet);
    }

    /**
     * Informs the Binder that a value in Binding was changed. This method will
     * trigger validating and writing of the whole bean if using
     * {@link #setBean(Object)}. If using {@link #readBean(Object)} only the
     * field validation is run.
     *
     * @param binding
     *            the binding whose value has been changed
     */
    protected void handleFieldValueChange(Binding<BEAN, ?> binding) {
        changedBindings.add(binding);
        if (getBean() != null) {
            doWriteIfValid(getBean(), changedBindings);
        } else {
            binding.validate();
        }
    }

    /**
     * Returns the bean that has been bound with {@link #bind}, or null if a
     * bean is not currently bound.
     *
     * @return the currently bound bean if any
     */
    public BEAN getBean() {
        return bean;
    }

    /**
     * Creates a new binding for the given field. The returned builder may be
     * further configured before invoking
     * {@link BindingBuilder#bind(ValueProvider, Setter)} which completes the
     * binding. Until {@code Binding.bind} is called, the binding has no effect.
     * <p>
     * <strong>Note:</strong> Not all {@link HasValue} implementations support
     * passing {@code null} as the value. For these the Binder will
     * automatically change {@code null} to a null representation provided by
     * {@link HasValue#getEmptyValue()}. This conversion is one-way only, if you
     * want to have a two-way mapping back to {@code null}, use
     * {@link BindingBuilder#withNullRepresentation(Object)}.
     *
     * @param <FIELDVALUE>
     *            the value type of the field
     * @param field
     *            the field to be bound, not null
     * @return the new binding
     *
     * @see #bind(HasValue, ValueProvider, Setter)
     */
    public <FIELDVALUE> BindingBuilder<BEAN, FIELDVALUE> forField(
            HasValue<?, FIELDVALUE> field) {
        Objects.requireNonNull(field, "field cannot be null");
        // clear previous errors for this field and any bean level validation
        clearError(field);
        getStatusLabel().ifPresent(label -> label.setText(""));

        return createBinding(field, createNullRepresentationAdapter(field),
                this::handleValidationStatus)
                        .withValidator(field instanceof HasValidator
                                ? ((HasValidator) field).getDefaultValidator()
                                : Validator.alwaysPass());
    }

    /**
     * Creates a new binding for the given field. The returned builder may be
     * further configured before invoking {@link #bindInstanceFields(Object)}.
     * Unlike with the {@link #forField(HasValue)} method, no explicit call to
     * {@link BindingBuilder#bind(String)} is needed to complete this binding in
     * the case that the name of the field matches a field name found in the
     * bean.
     *
     * @param <FIELDVALUE>
     *            the value type of the field
     * @param field
     *            the field to be bound, not null
     * @return the new binding builder
     *
     * @see #forField(HasValue)
     * @see #bindInstanceFields(Object)
     */
    public <FIELDVALUE> BindingBuilder<BEAN, FIELDVALUE> forMemberField(
            HasValue<?, FIELDVALUE> field) {
        if (incompleteMemberFieldBindings == null) {
            incompleteMemberFieldBindings = new IdentityHashMap<>(8);
        }
        incompleteMemberFieldBindings.put(field, null);
        return forField(field);
    }

    /**
     * Binds a field to a bean property represented by the given getter and
     * setter pair. The functions are used to update the field value from the
     * property and to store the field value to the property, respectively.
     * <p>
     * Use the {@link #forField(HasValue)} overload instead if you want to
     * further configure the new binding.
     * <p>
     * <strong>Note:</strong> Not all {@link HasValue} implementations support
     * passing {@code null} as the value. For these the Binder will
     * automatically change {@code null} to a null representation provided by
     * {@link HasValue#getEmptyValue()}. This conversion is one-way only, if you
     * want to have a two-way mapping back to {@code null}, use
     * {@link #forField(HasValue)} and
     * {@link BindingBuilder#withNullRepresentation(Object)}.
     * <p>
     * When a bean is bound with {@link Binder#setBean(Object)}, the field value
     * is set to the return value of the given getter. The property value is
     * then updated via the given setter whenever the field value changes. The
     * setter may be null; in that case the property value is never updated and
     * the binding is said to be <i>read-only</i>.
     * <p>
     * If the Binder is already bound to some bean, the newly bound field is
     * associated with the corresponding bean property as described above.
     * <p>
     * The getter and setter can be arbitrary functions, for instance
     * implementing user-defined conversion or validation. However, in the most
     * basic use case you can simply pass a pair of method references to this
     * method as follows:
     *
     * <pre>
     * class Person {
     *     public String getName() { ... }
     *     public void setName(String name) { ... }
     * }
     *
     * TextField nameField = new TextField();
     * binder.bind(nameField, Person::getName, Person::setName);
     * </pre>
     *
     * <p>
     * <strong>Note:</strong> when a {@code null} setter is given the field will
     * be marked as read-only by invoking
     * ({@link HasValue#setReadOnly(boolean)}.
     *
     * @param <FIELDVALUE>
     *            the value type of the field
     * @param field
     *            the field to bind, not null
     * @param getter
     *            the function to get the value of the property to the field,
     *            not null
     * @param setter
     *            the function to write the field value to the property or null
     *            if read-only
     * @return the newly created binding
     */
    public <FIELDVALUE> Binding<BEAN, FIELDVALUE> bind(
            HasValue<?, FIELDVALUE> field,
            ValueProvider<BEAN, FIELDVALUE> getter,
            Setter<BEAN, FIELDVALUE> setter) {
        return forField(field).bind(getter, setter);
    }

    /**
     * Binds the given field to the property with the given name. The getter and
     * setter of the property are looked up using a {@link PropertySet}.
     * <p>
     * For a <code>Binder</code> created using the {@link Binder#Binder(Class)}
     * constructor, introspection will be used to find a Java Bean property. If
     * a JSR-303 bean validation implementation is present on the classpath, a
     * {@link BeanValidator} is also added to the binding.
     * <p>
     * The property must have an accessible getter method. It need not have an
     * accessible setter; in that case the property value is never updated and
     * the binding is said to be <i>read-only</i>.
     *
     * @param <FIELDVALUE>
     *            the value type of the field to bind
     * @param field
     *            the field to bind, not null
     * @param propertyName
     *            the name of the property to bind, not null
     * @return the newly created binding
     *
     * @throws IllegalArgumentException
     *             if the property name is invalid
     * @throws IllegalArgumentException
     *             if the property has no accessible getter
     * @throws IllegalStateException
     *             if the binder is not configured with an appropriate
     *             {@link PropertySet}
     *
     * @see #bind(HasValue, ValueProvider, Setter)
     */
    public <FIELDVALUE> Binding<BEAN, FIELDVALUE> bind(
            HasValue<?, FIELDVALUE> field, String propertyName) {
        return forField(field).bind(propertyName);
    }

    /**
     * Binds the given bean to all the fields added to this Binder. A
     * {@code null} value removes a currently bound bean.
     * <p>
     * When a bean is bound, the field values are updated by invoking their
     * corresponding getter functions. Any changes to field values are reflected
     * back to their corresponding property values of the bean as long as the
     * bean is bound.
     * <p>
     * Any change made in the fields also runs validation for the field
     * {@link Binding} and bean level validation for this binder (bean level
     * validators are added using {@link Binder#withValidator(Validator)}.
     * <p>
     * After updating each field, the value is read back from the field and the
     * bean's property value is updated if it has been changed from the original
     * value by the field or a converter.
     *
     * @see #readBean(Object)
     * @see #writeBean(Object)
     * @see #writeBeanIfValid(Object)
     *
     * @param bean
     *            the bean to edit, or {@code null} to remove a currently bound
     *            bean and clear bound fields
     */
    public void setBean(BEAN bean) {
        checkBindingsCompleted("setBean");
        if (bean == null) {
            if (this.bean != null) {
                doRemoveBean(true);
                clearFields();
            }
        } else {
            doRemoveBean(false);
            this.bean = bean;
            getBindings().forEach(b -> b.initFieldValue(bean, true));
            // if there has been field value change listeners that trigger
            // validation, need to make sure the validation errors are cleared
            getValidationStatusHandler().statusChange(
                    BinderValidationStatus.createUnresolvedStatus(this));
            fireStatusChangeEvent(false);
        }
    }

    /**
     * Removes the currently set bean and clears bound fields. If there is no
     * bound bean, does nothing.
     * <p>
     * This is a shorthand for {@link #setBean(Object)} with {@code null} bean.
     */
    public void removeBean() {
        setBean(null);
    }

    /**
     * Reads the bound property values from the given bean to the corresponding
     * fields.
     * <p>
     * The bean is not otherwise associated with this binder; in particular its
     * property values are not bound to the field value changes. To achieve
     * that, use {@link #setBean(Object)}.
     *
     * @see #setBean(Object)
     * @see #writeBeanIfValid(Object)
     * @see #writeBean(Object)
     *
     * @param bean
     *            the bean whose property values to read or {@code null} to
     *            clear bound fields
     */
    public void readBean(BEAN bean) {
        checkBindingsCompleted("readBean");
        if (bean == null) {
            clearFields();
        } else {
            changedBindings.clear();
            getBindings().forEach(binding -> {
                /*
                 * Some bindings may have been removed from binder during
                 * readBean. We should skip those bindings to avoid NPE inside
                 * initFieldValue. It happens e.g. when we unbind a binding in
                 * valueChangeListener of another field.
                 */
                if (binding.getField() != null) {
                    binding.initFieldValue(bean, false);
                }
            });
            getValidationStatusHandler().statusChange(
                    BinderValidationStatus.createUnresolvedStatus(this));
            fireStatusChangeEvent(false);
        }
    }

    /**
     * Writes changes from the bound fields to the given bean if all validators
     * (binding and bean level) pass.
     * <p>
     * If any field binding validator fails, no values are written and a
     * {@code ValidationException} is thrown.
     * <p>
     * If all field level validators pass, the given bean is updated and bean
     * level validators are run on the updated bean. If any bean level validator
     * fails, the bean updates are reverted and a {@code ValidationException} is
     * thrown.
     *
     * @see #writeBeanIfValid(Object)
     * @see #readBean(Object)
     * @see #setBean(Object)
     *
     * @param bean
     *            the object to which to write the field values, not
     *            {@code null}
     * @throws ValidationException
     *             if some of the bound field values fail to validate
     */
    public void writeBean(BEAN bean) throws ValidationException {
        BinderValidationStatus<BEAN> status = doWriteIfValid(bean,
                new ArrayList<>(bindings));
        if (status.hasErrors()) {
            throw new ValidationException(status.getFieldValidationErrors(),
                    status.getBeanValidationErrors());
        }
    }

    /**
     * Writes successfully converted and validated changes from the bound fields
     * to the bean even if there are other fields with non-validated changes.
     *
     * @see #writeBean(Object)
     * @see #writeBeanIfValid(Object)
     * @see #readBean(Object)
     * @see #setBean(Object)
     *
     * @param bean
     *            the object to which to write the field values, not
     *            {@code null}
     */
    public void writeBeanAsDraft(BEAN bean) {
        doWriteDraft(bean, new ArrayList<>(bindings));
    }

    /**
     * Writes changes from the bound fields to the given bean if all validators
     * (binding and bean level) pass.
     * <p>
     * If any field binding validator fails, no values are written and
     * <code>false</code> is returned.
     * <p>
     * If all field level validators pass, the given bean is updated and bean
     * level validators are run on the updated bean. If any bean level validator
     * fails, the bean updates are reverted and <code>false</code> is returned.
     *
     * @see #writeBean(Object)
     * @see #readBean(Object)
     * @see #setBean(Object)
     *
     * @param bean
     *            the object to which to write the field values, not
     *            {@code null}
     * @return {@code true} if there was no validation errors and the bean was
     *         updated, {@code false} otherwise
     */
    public boolean writeBeanIfValid(BEAN bean) {
        return doWriteIfValid(bean, new ArrayList<>(bindings)).isOk();
    }

    /**
     * Writes the field values into the given bean if all field level validators
     * pass. Runs bean level validators on the bean after writing.
     * <p>
     * <strong>Note:</strong> The collection of bindings is cleared on
     * successful save.
     *
     * @param bean
     *            the bean to write field values into
     * @param bindings
     *            the set of bindings to write to the bean
     * @return a list of field validation errors if such occur, otherwise a list
     *         of bean validation errors.
     */
    @SuppressWarnings("unchecked")
    private BinderValidationStatus<BEAN> doWriteIfValid(BEAN bean,
            Collection<Binding<BEAN, ?>> bindings) {
        Objects.requireNonNull(bean, "bean cannot be null");
        List<ValidationResult> binderResults = Collections.emptyList();

        // First run fields level validation, if no validation errors then
        // update bean
        List<BindingValidationStatus<?>> bindingResults = bindings.stream()
                .map(b -> b.validate(false)).collect(Collectors.toList());

        if (bindingResults.stream()
                .noneMatch(BindingValidationStatus::isError)) {
            // Store old bean values so we can restore them if validators fail
            Map<Binding<BEAN, ?>, Object> oldValues = getBeanState(bean,
                    bindings);

            bindings.forEach(binding -> ((BindingImpl<BEAN, ?, ?>) binding)
                    .writeFieldValue(bean));
            // Now run bean level validation against the updated bean
            binderResults = validateBean(bean);
            if (binderResults.stream().anyMatch(ValidationResult::isError)) {
                // Bean validator failed, revert values
                restoreBeanState(bean, oldValues);
            } else if (bean.equals(getBean())) {
                /*
                 * Changes have been successfully saved. The set is only cleared
                 * when the changes are stored in the currently set bean.
                 */
                bindings.clear();
            } else if (getBean() == null) {
                /*
                 * When using readBean and writeBean there is no knowledge of
                 * which bean the changes come from or are stored in. Binder is
                 * no longer "changed" when saved succesfully to any bean.
                 */
                changedBindings.clear();
            }
        }

        // Generate status object and fire events.
        BinderValidationStatus<BEAN> status = new BinderValidationStatus<>(this,
                bindingResults, binderResults);
        getValidationStatusHandler().statusChange(status);
        fireStatusChangeEvent(!status.isOk());
        return status;
    }

    /**
     * Writes the successfully converted and validated field values into the
     * given bean.
     *
     * @param bean
     *            the bean to write field values into
     * @param bindings
     *            the set of bindings to write to the bean
     */
    @SuppressWarnings({ "unchecked" })
    private void doWriteDraft(BEAN bean,
            Collection<Binding<BEAN, ?>> bindings) {
        Objects.requireNonNull(bean, "bean cannot be null");

        bindings.forEach(binding -> ((BindingImpl<BEAN, ?, ?>) binding)
                .writeFieldValue(bean));
    }

    /**
     * Restores the state of the bean from the given values.
     *
     * @param bean
     *            the bean
     * @param oldValues
     *            the old values
     */
    @SuppressWarnings({ "unchecked", "rawtypes" })
    protected void restoreBeanState(BEAN bean,
            Map<Binding<BEAN, ?>, Object> oldValues) {
        getBindings().stream().filter(oldValues::containsKey)
                .forEach(binding -> {
                    Setter setter = binding.setter;
                    if (setter != null) {
                        setter.accept(bean, oldValues.get(binding));
                    }
                });
    }

    /**
     * Stores the state of the given bean.
     *
     * @param bean
     *            the bean to store the state of
     * @param bindings
     *            the bindings to store
     *
     * @return map from binding to value
     */
    @SuppressWarnings({ "unchecked", "rawtypes" })
    protected Map<Binding<BEAN, ?>, Object> getBeanState(BEAN bean,
            Collection<Binding<BEAN, ?>> bindings) {
        Map<Binding<BEAN, ?>, Object> oldValues = new HashMap<>();
        bindings.stream().map(binding -> (BindingImpl) binding)
                .filter(binding -> binding.setter != null)
                .forEach(binding -> oldValues.put(binding,
                        binding.getter.apply(bean)));
        return oldValues;
    }

    /**
     * Adds an bean level validator.
     * <p>
     * Bean level validators are applied on the bean instance after the bean is
     * updated. If the validators fail, the bean instance is reverted to its
     * previous state.
     *
     * @see #writeBean(Object)
     * @see #writeBeanIfValid(Object)
     * @see #withValidator(SerializablePredicate, String)
     * @see #withValidator(SerializablePredicate, ErrorMessageProvider)
     *
     * @param validator
     *            the validator to add, not null
     * @return this binder, for chaining
     */
    public Binder<BEAN> withValidator(Validator<? super BEAN> validator) {
        Objects.requireNonNull(validator, "validator cannot be null");
        validators.add(validator);
        return this;
    }

    /**
     * A convenience method to add a validator to this binder using the
     * {@link Validator#from(SerializablePredicate, String)} factory method.
     * <p>
     * Bean level validators are applied on the bean instance after the bean is
     * updated. If the validators fail, the bean instance is reverted to its
     * previous state.
     *
     * @see #writeBean(Object)
     * @see #writeBeanIfValid(Object)
     * @see #withValidator(Validator)
     * @see #withValidator(SerializablePredicate, ErrorMessageProvider)
     *
     * @param predicate
     *            the predicate performing validation, not null
     * @param message
     *            the error message to report in case validation failure
     * @return this binder, for chaining
     */
    public Binder<BEAN> withValidator(SerializablePredicate<BEAN> predicate,
            String message) {
        return withValidator(Validator.from(predicate, message));
    }

    /**
     * A convenience method to add a validator to this binder using the
     * {@link Validator#from(SerializablePredicate, ErrorMessageProvider)}
     * factory method.
     * <p>
     * Bean level validators are applied on the bean instance after the bean is
     * updated. If the validators fail, the bean instance is reverted to its
     * previous state.
     *
     * @see #writeBean(Object)
     * @see #writeBeanIfValid(Object)
     * @see #withValidator(Validator)
     * @see #withValidator(SerializablePredicate, String)
     *
     * @param predicate
     *            the predicate performing validation, not null
     * @param errorMessageProvider
     *            the provider to generate error messages, not null
     * @return this binder, for chaining
     */
    public Binder<BEAN> withValidator(SerializablePredicate<BEAN> predicate,
            ErrorMessageProvider errorMessageProvider) {
        return withValidator(Validator.from(predicate, errorMessageProvider));
    }

    /**
     * Clear all the bound fields for this binder.
     */
    private void clearFields() {
        bindings.forEach(binding -> {
            binding.getField().clear();
            clearError(binding.getField());
        });
        if (hasChanges()) {
            fireStatusChangeEvent(false);
        }
        changedBindings.clear();
    }

    /**
     * Validates the values of all bound fields and returns the validation
     * status.
     * <p>
     * If all field level validators pass, and {@link #setBean(Object)} has been
     * used to bind to a bean, bean level validators are run for that bean. Bean
     * level validators are ignored if there is no bound bean or if any field
     * level validator fails.
     * <p>
     * <strong>Note:</strong> This method will attempt to temporarily apply all
     * current changes to the bean and run full bean validation for it. The
     * changes are reverted after bean validation.
     *
     * @return validation status for the binder
     */
    public BinderValidationStatus<BEAN> validate() {
        return validate(true);
    }

    /**
     * Validates the values of all bound fields and returns the validation
     * status. This method can skip firing the event, based on the given
     * {@code boolean}.
     *
     * @param fireEvent
     *            {@code true} to fire validation status events; {@code false}
     *            to not
     * @return validation status for the binder
     *
     */
    protected BinderValidationStatus<BEAN> validate(boolean fireEvent) {
        if (getBean() == null && !validators.isEmpty()) {
            throw new IllegalStateException("Cannot validate binder: "
                    + "bean level validators have been configured "
                    + "but no bean is currently set");
        }
        List<BindingValidationStatus<?>> bindingStatuses = validateBindings();

        BinderValidationStatus<BEAN> validationStatus;
        if (validators.isEmpty() || bindingStatuses.stream()
                .anyMatch(BindingValidationStatus::isError)) {
            validationStatus = new BinderValidationStatus<>(this,
                    bindingStatuses, Collections.emptyList());
        } else {
            Map<Binding<BEAN, ?>, Object> beanState = getBeanState(getBean(),
                    changedBindings);
            changedBindings
                    .forEach(binding -> ((BindingImpl<BEAN, ?, ?>) binding)
                            .writeFieldValue(getBean()));
            validationStatus = new BinderValidationStatus<>(this,
                    bindingStatuses, validateBean(getBean()));
            restoreBeanState(getBean(), beanState);
        }
        if (fireEvent) {
            getValidationStatusHandler().statusChange(validationStatus);
            fireStatusChangeEvent(validationStatus.hasErrors());
        }
        return validationStatus;
    }

    /**
     * Runs all currently configured field level validators, as well as all bean
     * level validators if a bean is currently set with
     * {@link #setBean(Object)}, and returns whether any of the validators
     * failed.
     * <p>
     * <b>Note:</b> Calling this method will not trigger status change events,
     * unlike {@link #validate()} and will not modify the UI. To also update
     * error indicators on fields, use {@code validate().isOk()}.
     * <p>
     * <strong>Note:</strong> This method will attempt to temporarily apply all
     * current changes to the bean and run full bean validation for it. The
     * changes are reverted after bean validation.
     *
     * @see #validate()
     *
     * @return whether this binder is in a valid state
     * @throws IllegalStateException
     *             if bean level validators have been configured and no bean is
     *             currently set
     */
    public boolean isValid() {
        return validate(false).isOk();
    }

    /**
     * Validates the bindings and returns the result of the validation as a list
     * of validation statuses.
     * <p>
     * Does not run bean validators.
     *
     * @see #validateBean(Object)
     *
     * @return an immutable list of validation results for bindings
     */
    private List<BindingValidationStatus<?>> validateBindings() {
        return getBindings().stream().map(BindingImpl::doValidation)
                .collect(Collectors.collectingAndThen(Collectors.toList(),
                        Collections::unmodifiableList));
    }

    /**
     * Validates the {@code bean} using validators added using
     * {@link #withValidator(Validator)} and returns the result of the
     * validation as a list of validation results.
     * <p>
     *
     * @see #withValidator(Validator)
     *
     * @param bean
     *            the bean to validate
     * @return a list of validation errors or an empty list if validation
     *         succeeded
     */
    private List<ValidationResult> validateBean(BEAN bean) {
        Objects.requireNonNull(bean, "bean cannot be null");
        return validators.stream()
                .map(validator -> validator.apply(bean, new ValueContext()))
                .collect(Collectors.collectingAndThen(Collectors.toList(),
                        Collections::unmodifiableList));
    }

    /**
     * Sets the label to show the binder level validation errors not related to
     * any specific field.
     * <p>
     * Only the one validation error message is shown in this label at a time.
     * <p>
     * This is a convenience method for
     * {@link #setValidationStatusHandler(BinderValidationStatusHandler)}, which
     * means that this method cannot be used after the handler has been set.
     * Also the handler cannot be set after this label has been set.
     *
     * @param statusLabel
     *            the status label to set
     * @see #setValidationStatusHandler(BinderValidationStatusHandler)
     * @see BindingBuilder#withStatusLabel(HasText)
     */
    public void setStatusLabel(HasText statusLabel) {
        if (statusHandler != null) {
            throw new IllegalStateException("Cannot set status label if a "
                    + BinderValidationStatusHandler.class.getSimpleName()
                    + " has already been set.");
        }
        this.statusLabel = statusLabel;
    }

    /**
     * Gets the status label or an empty optional if none has been set.
     *
     * @return the optional status label
     * @see #setStatusLabel(HasText)
     */
    public Optional<HasText> getStatusLabel() {
        return Optional.ofNullable(statusLabel);
    }

    /**
     * Sets the status handler to track form status changes.
     * <p>
     * Setting this handler will override the default behavior, which is to let
     * fields show their validation status messages and show binder level
     * validation errors or OK status in the label set with
     * {@link #setStatusLabel(HasText)}.
     * <p>
     * This handler cannot be set after the status label has been set with
     * {@link #setStatusLabel(HasText)}, or {@link #setStatusLabel(HasText)}
     * cannot be used after this handler has been set.
     *
     * @param statusHandler
     *            the status handler to set, not <code>null</code>
     * @throws NullPointerException
     *             for <code>null</code> status handler
     * @see #setStatusLabel(HasText)
     * @see BindingBuilder#withValidationStatusHandler(BindingValidationStatusHandler)
     */
    public void setValidationStatusHandler(
            BinderValidationStatusHandler<BEAN> statusHandler) {
        Objects.requireNonNull(statusHandler, "Cannot set a null "
                + BinderValidationStatusHandler.class.getSimpleName());
        if (statusLabel != null) {
            throw new IllegalStateException("Cannot set "
                    + BinderValidationStatusHandler.class.getSimpleName()
                    + " if a status label has already been set.");
        }
        this.statusHandler = statusHandler;
    }

    /**
     * Gets the status handler of this form.
     * <p>
     * If none has been set with
     * {@link #setValidationStatusHandler(BinderValidationStatusHandler)}, the
     * default implementation is returned.
     *
     * @return the status handler used, never <code>null</code>
     * @see #setValidationStatusHandler(BinderValidationStatusHandler)
     */
    public BinderValidationStatusHandler<BEAN> getValidationStatusHandler() {
        return Optional.ofNullable(statusHandler)
                .orElse(this::handleBinderValidationStatus);
    }

    /**
     * Adds status change listener to the binder.
     * <p>
     * The {@link Binder} status is changed whenever any of the following
     * happens:
     * <ul>
     * <li>if it's bound and any of its bound field or select has been changed
     * <li>{@link #writeBean(Object)} or {@link #writeBeanIfValid(Object)} is
     * called
     * <li>{@link #readBean(Object)} is called
     * <li>{@link #setBean(Object)} is called
     * <li>{@link #removeBean()} is called
     * <li>{@link BindingBuilder#bind(ValueProvider, Setter)} is called
     * <li>{@link Binder#validate()} or {@link Binding#validate()} is called
     * </ul>
     *
     * @see #readBean(Object)
     * @see #writeBean(Object)
     * @see #writeBeanIfValid(Object)
     * @see #setBean(Object)
     * @see #removeBean()
     * @see #forField(HasValue)
     * @see #validate()
     * @see Binding#validate()
     *
     * @param listener
     *            status change listener to add, not null
     * @return a registration for the listener
     */
    public Registration addStatusChangeListener(StatusChangeListener listener) {
        return addListener(StatusChangeEvent.class, listener::statusChange);
    }

    /**
     * Adds a listener to the binder.
     *
     * @param eventType
     *            the type of the event
     * @param method
     *            the consumer method of the listener
     * @param <T>
     *            the event type
     * @return a registration for the listener
     */
    protected <T> Registration addListener(Class<T> eventType,
            SerializableConsumer<T> method) {
        List<SerializableConsumer<?>> list = listeners
                .computeIfAbsent(eventType, key -> new ArrayList<>());
        return Registration.addAndRemove(list, method);
    }

    /**
     * Adds field value change listener to all the fields in the binder.
     * <p>
     * Added listener is notified every time whenever any bound field value is
     * changed, i.e. the UI component value was changed, passed all the
     * conversions and validations then propagated to the bound bean field. The
     * same functionality can be achieved by adding a
     * {@link ValueChangeListener} to all fields in the {@link Binder}.
     * <p>
     * The listener is added to all fields regardless of whether the method is
     * invoked before or after field is bound.
     *
     * @see ValueChangeEvent
     * @see ValueChangeListener
     *
     * @param listener
     *            a field value change listener
     * @return a registration for the listener
     */
    public Registration addValueChangeListener(
            ValueChangeListener<? super ValueChangeEvent<?>> listener) {
        return addListener(ValueChangeEvent.class, listener::valueChanged);
    }

    /**
     * Creates a new binding with the given field.
     *
     * @param <FIELDVALUE>
     *            the value type of the field
     * @param <TARGET>
     *            the target data type
     * @param field
     *            the field to bind, not null
     * @param converter
     *            the converter for converting between FIELDVALUE and TARGET
     *            types, not null
     * @param handler
     *            the handler to notify of status changes, not null
     * @return the new incomplete binding
     */
    protected <FIELDVALUE, TARGET> BindingBuilder<BEAN, TARGET> createBinding(
            HasValue<?, FIELDVALUE> field,
            Converter<FIELDVALUE, TARGET> converter,
            BindingValidationStatusHandler handler) {
        BindingBuilder<BEAN, TARGET> newBinding = doCreateBinding(field,
                converter, handler);
        if (incompleteMemberFieldBindings != null
                && incompleteMemberFieldBindings.containsKey(field)) {
            incompleteMemberFieldBindings.put(field, newBinding);
        }
        if (incompleteBindings == null) {
            incompleteBindings = new IdentityHashMap<>(8);
        }
        incompleteBindings.put(field, newBinding);
        return newBinding;
    }

    protected <FIELDVALUE, TARGET> BindingBuilder<BEAN, TARGET> doCreateBinding(
            HasValue<?, FIELDVALUE> field,
            Converter<FIELDVALUE, TARGET> converter,
            BindingValidationStatusHandler handler) {
        return new BindingBuilderImpl<>(this, field, converter, handler);
    }

    /**
     * Handles a validation error emitted when trying to write the value of the
     * given field.
     *
     * @param field
     *            the field with the invalid value
     * @param result
     *            the validation error result
     */
    protected void handleError(HasValue<?, ?> field, ValidationResult result) {
        if (field instanceof HasValidation) {
            HasValidation fieldWithValidation = (HasValidation) field;
            fieldWithValidation.setInvalid(true);
            fieldWithValidation.setErrorMessage(result.getErrorMessage());
        }
    }

    /**
     * Clears the error condition of the given field, if any.
     *
     * @param field
     *            the field with an invalid value
     */
    protected void clearError(HasValue<?, ?> field) {
        if (field instanceof HasValidation) {
            HasValidation fieldWithValidation = (HasValidation) field;
            fieldWithValidation.setInvalid(false);
        }
    }

    /**
     * Default {@link BindingValidationStatusHandler} functional method
     * implementation.
     *
     * @param status
     *            the validation status
     */
    protected void handleValidationStatus(BindingValidationStatus<?> status) {
        HasValue<?, ?> source = status.getField();
        clearError(source);
        if (status.isError()) {
            Optional<ValidationResult> firstError = status
                    .getValidationResults().stream()
                    .filter(ValidationResult::isError).findFirst();
            if (firstError.isPresent()) {
                // Failed with a Validation error
                handleError(source, firstError.get());
            } else {
                // Conversion error
                status.getResult()
                        .ifPresent(result -> handleError(source, result));
            }
        } else {
            // Show first non-error ValidationResult message.
            status.getValidationResults().stream()
                    .filter(result -> result.getErrorLevel().isPresent())
                    .findFirst()
                    .ifPresent(result -> handleError(source, result));
        }
    }

    /**
     * Returns the bindings for this binder.
     *
     * @return a list of the bindings
     */
    protected Collection<BindingImpl<BEAN, ?, ?>> getBindings() {
        return bindings.stream().map(b -> ((BindingImpl<BEAN, ?, ?>) b))
                .collect(Collectors.toList());
    }

    /**
     * The default binder level status handler.
     * <p>
     * Passes all field related results to the Binding status handlers. All
     * other status changes are displayed in the status label, if one has been
     * set with {@link #setStatusLabel(HasText)}.
     *
     * @param binderStatus
     *            status of validation results from binding and/or bean level
     *            validators
     */
    protected void handleBinderValidationStatus(
            BinderValidationStatus<BEAN> binderStatus) {
        // let field events go to binding status handlers
        binderStatus.notifyBindingValidationStatusHandlers();

        // show first possible error or OK status in the label if set
        if (getStatusLabel().isPresent()) {
            String statusMessage = binderStatus.getBeanValidationErrors()
                    .stream().findFirst().map(ValidationResult::getErrorMessage)
                    .orElse("");
            getStatusLabel().get().setText(statusMessage);
        }
    }

    /**
     * Check whether any of the bound fields' have uncommitted changes since
     * last explicit call to {@link #readBean(Object)}, {@link #removeBean()},
     * {@link #writeBean(Object)} or {@link #writeBeanIfValid(Object)}.
     * Unsuccessful write operations will not affect this value.
     * <p>
     * Note that if you use {@link #setBean(Object)} method, Binder tries to
     * commit changes as soon as all validators have passed. Thus, when using
     * this method with it seldom makes sense and almost always returns false.
     *
     * Return values for each case are compiled into the following table:
     * <table summary="Return values">
     * <tr>
     * <td></td>
     * <td>After readBean, setBean or removeBean</td>
     * <td>After valid user changes</td>
     * <td>After invalid user changes</td>
     * <td>After successful writeBean or writeBeanIfValid</td>
     * <td>After unsuccessful writeBean or writeBeanIfValid</td>
     * </tr>
     * <tr>
     * <td>A bean is currently bound</td>
     * <td>{@code false}</td>
     * <td>{@code false}</td>
     * <td>{@code true}</td>
     * <td>{@code false}</td>
     * <td>no change</td>
     * </tr>
     * <tr>
     * <td>No bean is currently bound</td>
     * <td>{@code false}</td>
     * <td>{@code true}</td>
     * <td>{@code true}</td>
     * <td>{@code false}</td>
     * <td>no change</td>
     * </tr>
     * </table>
     *
     * @return whether any bound field's value has changed since last call to
     *         setBean, readBean, writeBean or writeBeanIfValid
     */
    public boolean hasChanges() {
        return !changedBindings.isEmpty();
    }

    /**
     * Sets the read only state to the given value for all currently bound
     * fields.
     * <p>
     * This is just a shorthand for calling {@link Binding#setReadOnly(boolean)}
     * for all current bindings. It means that bindings added after this method
     * call won't be set read-only.
     *
     * @param readOnly
     *            {@code true} to set the bindings to read-only, {@code false}
     *            to set them to read-write
     */
    public void setReadOnly(boolean readOnly) {
        getBindings().stream().filter(binding -> binding.getSetter() != null)
                .forEach(field -> field.setReadOnly(readOnly));
    }

    /**
     * Configures the {@code binding} with the property definition
     * {@code definition} before it's being bound.
     *
     * @param binding
     *            a binding to configure
     * @param definition
     *            a property definition information
     * @return the new configured binding
     */
    protected BindingBuilder<BEAN, ?> configureBinding(
            BindingBuilder<BEAN, ?> binding,
            PropertyDefinition<BEAN, ?> definition) {
        return binding;
    }

    private void doRemoveBean(boolean fireStatusEvent) {
        changedBindings.clear();
        if (bean != null) {
            bean = null;
        }
        getValidationStatusHandler().statusChange(
                BinderValidationStatus.createUnresolvedStatus(this));
        if (fireStatusEvent) {
            fireStatusChangeEvent(false);
        }
    }

    private void fireStatusChangeEvent(boolean hasValidationErrors) {
        StatusChangeEvent event = new StatusChangeEvent(this,
                hasValidationErrors);
        fireEvent(event);
    }

    @SuppressWarnings({ "rawtypes", "unchecked" })
    private void fireEvent(Object event) {
        new HashMap<>(listeners).entrySet().stream().filter(
                entry -> entry.getKey().isAssignableFrom(event.getClass()))
                .forEach(entry -> {
                    for (Consumer consumer : new ArrayList<>(
                            entry.getValue())) {
                        consumer.accept(event);
                    }
                });
    }

    private <FIELDVALUE> Converter<FIELDVALUE, FIELDVALUE> createNullRepresentationAdapter(
            HasValue<?, FIELDVALUE> field) {
        Converter<FIELDVALUE, FIELDVALUE> nullRepresentationConverter = Converter
                .from(fieldValue -> fieldValue,
                        modelValue -> Objects.isNull(modelValue)
                                ? field.getEmptyValue() : modelValue,
                        Throwable::getMessage);
        ConverterDelegate<FIELDVALUE> converter = new ConverterDelegate<>(
                nullRepresentationConverter);
        initialConverters.put(field, converter);
        return converter;
    }

    /**
     * Throws if this binder has incomplete bindings.
     *
     * @param methodName
     *            name of the method where this call is originated from
     * @throws IllegalStateException
     *             if this binder has incomplete bindings
     */
    private void checkBindingsCompleted(String methodName) {
        if (!(incompleteMemberFieldBindings == null
                || incompleteMemberFieldBindings.isEmpty())) {
            throw new IllegalStateException(
                    "All bindings created with forMemberField must "
                            + "be completed with bindInstanceFields before calling "
                            + methodName);
        }

        if (!(incompleteBindings == null || incompleteBindings.isEmpty())) {
            throw new IllegalStateException(
                    "All bindings created with forField must be completed before calling "
                            + methodName);
        }
    }

    /**
     * Binds member fields found in the given object.
     * <p>
     * This method processes all (Java) member fields whose type extends
     * {@link HasValue} and that can be mapped to a property id. Property name
     * mapping is done based on the field name or on a @{@link PropertyId}
     * annotation on the field. All non-null unbound fields for which a property
     * name can be determined are bound to the property name using
     * {@link BindingBuilder#bind(String)}.
     * <p>
     * For example:
     *
     * <pre>
     * public class MyForm extends VerticalLayout {
     * private TextField firstName = new TextField("First name");
     * &#64;PropertyId("last")
     * private TextField lastName = new TextField("Last name");
     *
     * MyForm myForm = new MyForm();
     * ...
     * binder.bindInstanceFields(myForm);
     * </pre>
     *
     * This binds the firstName TextField to a "firstName" property in the item,
     * lastName TextField to a "last" property.
     * <p>
     * It's not always possible to bind a field to a property because their
     * types are incompatible. E.g. custom converter is required to bind
     * {@code HasValue<String>} and {@code Integer} property (that would be a
     * case of "age" property). In such case {@link IllegalStateException} will
     * be thrown unless the field has been configured manually before calling
     * the {@link #bindInstanceFields(Object)} method.
     * <p>
     * It's always possible to do custom binding for any field: the
     * {@link #bindInstanceFields(Object)} method doesn't override existing
     * bindings.
     *
     * @param objectWithMemberFields
     *            The object that contains (Java) member fields to bind
     * @throws IllegalStateException
     *             if there are incompatible HasValue&lt;T&gt; and property
     *             types
     */
    public void bindInstanceFields(Object objectWithMemberFields) {
        Class<?> objectClass = objectWithMemberFields.getClass();

        Integer numberOfBoundFields = getFieldsInDeclareOrder(objectClass)
                .stream()
                .filter(memberField -> HasValue.class
                        .isAssignableFrom(memberField.getType()))
                .filter(memberField -> !isFieldBound(memberField,
                        objectWithMemberFields))
                .map(memberField -> handleProperty(memberField,
                        objectWithMemberFields,
                        (property, type) -> bindProperty(objectWithMemberFields,
                                memberField, property, type)))
                .reduce(0, this::accumulate, Integer::sum);
        if (numberOfBoundFields == 0 && bindings.isEmpty()
                && (incompleteBindings == null
                        || incompleteBindings.isEmpty())) {
            // Throwing here for incomplete bindings would be wrong as they
            // may be completed after this call. If they are not, setBean and
            // other methods will throw for those cases
            throw new IllegalStateException("There are no instance fields "
                    + "found for automatic binding");
        }

    }

    private boolean isFieldBound(Field memberField,
            Object objectWithMemberFields) {
        try {
            HasValue<?, ?> field = (HasValue<?, ?>) getMemberFieldValue(
                    memberField, objectWithMemberFields);
            return bindings.stream()
                    .anyMatch(binding -> binding.getField() == field);
        } catch (Exception e) {
            return false;
        }
    }

    private int accumulate(int count, boolean value) {
        return value ? count + 1 : count;
    }

    private BindingBuilder<BEAN, ?> getIncompleteMemberFieldBinding(
            Field memberField, Object objectWithMemberFields) {
        if (incompleteMemberFieldBindings == null) {
            return null;
        }
        return incompleteMemberFieldBindings
                .get(getMemberFieldValue(memberField, objectWithMemberFields));
    }

    private Object getMemberFieldValue(Field memberField,
            Object objectWithMemberFields) {
        memberField.setAccessible(true);
        try {
            return memberField.get(objectWithMemberFields);
        } catch (IllegalArgumentException | IllegalAccessException e) {
            throw new RuntimeException(e);
        } finally {
            memberField.setAccessible(false);
        }
    }

    /**
     * Binds {@code property} with {@code propertyType} to the field in the
     * {@code objectWithMemberFields} instance using {@code memberField} as a
     * reference to a member.
     *
     * @param objectWithMemberFields
     *            the object that contains (Java) member fields to build and
     *            bind
     * @param memberField
     *            reference to a member field to bind
     * @param property
     *            property name to bind
     * @param propertyType
     *            type of the property
     * @return {@code true} if property is successfully bound
     */
    private boolean bindProperty(Object objectWithMemberFields,
            Field memberField, String property, Class<?> propertyType) {
        Type valueType = GenericTypeReflector.getTypeParameter(
                memberField.getGenericType(),
                HasValue.class.getTypeParameters()[1]);
        if (valueType == null) {
            throw new IllegalStateException(String.format(
                    "Unable to detect value type for the member '%s' in the "
                            + "class '%s'.",
                    memberField.getName(),
                    objectWithMemberFields.getClass().getName()));
        }
        if (propertyType.equals(GenericTypeReflector.erase(valueType))) {
            HasValue<?, ?> field;
            // Get the field from the object
            try {
                field = (HasValue<?, ?>) ReflectTools.getJavaFieldValue(
                        objectWithMemberFields, memberField, HasValue.class);
            } catch (IllegalArgumentException | IllegalAccessException
                    | InvocationTargetException e) {
                // If we cannot determine the value, just skip the field
                return false;
            }
            if (field == null) {
                field = makeFieldInstance(
                        (Class<? extends HasValue<?, ?>>) memberField
                                .getType());
                initializeField(objectWithMemberFields, memberField, field);
            }
            forField(field).bind(property);
            return true;
        } else {
            throw new IllegalStateException(String.format(
                    "Property type '%s' doesn't "
                            + "match the field type '%s'. "
                            + "Binding should be configured manually using converter.",
                    propertyType.getName(), valueType.getTypeName()));
        }
    }

    /**
     * Makes an instance of the field type {@code fieldClass}.
     * <p>
     * The resulting field instance is used to bind a property to it using the
     * {@link #bindInstanceFields(Object)} method.
     * <p>
     * The default implementation relies on the default constructor of the
     * class. If there is no suitable default constructor or you want to
     * configure the instantiated class then override this method and provide
     * your own implementation.
     *
     * @see #bindInstanceFields(Object)
     * @param fieldClass
     *            type of the field
     * @return a {@code fieldClass} instance object
     */
    private HasValue<?, ?> makeFieldInstance(
            Class<? extends HasValue<?, ?>> fieldClass) {
        try {
            return ReflectTools.createInstance(fieldClass);
        } catch (IllegalArgumentException e) {
            // Rethrow as the exception type declared for bindInstanceFields
            throw new IllegalStateException(e);
        }
    }

    /**
     * Returns an array containing {@link Field} objects reflecting all the
     * fields of the class or interface represented by this Class object. The
     * elements in the array returned are sorted in declare order from sub class
     * to super class.
     *
     * @param searchClass
     *            class to introspect
     * @return list of all fields in the class considering hierarchy
     */
    private List<Field> getFieldsInDeclareOrder(Class<?> searchClass) {
        List<Field> memberFieldInOrder = new ArrayList<>();

        while (searchClass != null) {
            memberFieldInOrder
                    .addAll(Arrays.asList(searchClass.getDeclaredFields()));
            searchClass = searchClass.getSuperclass();
        }
        return memberFieldInOrder;
    }

    private void initializeField(Object objectWithMemberFields,
            Field memberField, HasValue<?, ?> value) {
        try {
            ReflectTools.setJavaFieldValue(objectWithMemberFields, memberField,
                    value);
        } catch (IllegalArgumentException e) {
            throw new IllegalStateException(
                    String.format("Could not assign value to field '%s'",
                            memberField.getName()),
                    e);
        }
    }

    private boolean handleProperty(Field field, Object objectWithMemberFields,
            BiFunction<String, Class<?>, Boolean> propertyHandler) {
        Optional<PropertyDefinition<BEAN, ?>> descriptor = getPropertyDescriptor(
                field);

        if (!descriptor.isPresent()) {
            return false;
        }

        String propertyName = descriptor.get().getName();
        if (boundProperties.containsKey(propertyName)) {
            return false;
        }

        BindingBuilder<BEAN, ?> tentativeBinding = getIncompleteMemberFieldBinding(
                field, objectWithMemberFields);
        if (tentativeBinding != null) {
            tentativeBinding.bind(propertyName);
            return false;
        }

        Boolean isPropertyBound = propertyHandler.apply(propertyName,
                descriptor.get().getType());
        assert boundProperties.containsKey(propertyName);
        return isPropertyBound;
    }

    /**
     * Gets the binding for a property name. Bindings are available by property
     * name if bound using {@link #bind(HasValue, String)},
     * {@link BindingBuilder#bind(String)} or indirectly using
     * {@link #bindInstanceFields(Object)}.
     *
     * @param propertyName
     *            the property name of the binding to get
     * @return the binding corresponding to the property name, or an empty
     *         optional if there is no binding with that property name
     */
    public Optional<Binding<BEAN, ?>> getBinding(String propertyName) {
        return Optional.ofNullable(boundProperties.get(propertyName));
    }

    private Optional<PropertyDefinition<BEAN, ?>> getPropertyDescriptor(
            Field field) {
        PropertyId propertyIdAnnotation = field.getAnnotation(PropertyId.class);

        String propertyId;
        if (propertyIdAnnotation != null) {
            // @PropertyId(propertyId) always overrides property id
            propertyId = propertyIdAnnotation.value();
        } else {
            propertyId = field.getName();
        }

        String minifiedFieldName = minifyFieldName(propertyId);

        return propertySet.getProperties().map(PropertyDefinition::getName)
                .filter(name -> minifyFieldName(name).equals(minifiedFieldName))
                .findFirst().flatMap(propertySet::getProperty);
    }

    private String minifyFieldName(String fieldName) {
        return fieldName.toLowerCase(Locale.ENGLISH).replace("_", "");
    }

    /**
     * Returns the fields this binder has been bound to.
     *
     * @return the fields with bindings
     */
    public Stream<HasValue<?, ?>> getFields() {
        return bindings.stream().map(Binding::getField);
    }

    private static void setVisible(HasText label, boolean visible) {
        if (visible) {
            label.getElement().getStyle().remove("display");
        } else {
            label.getElement().getStyle().set("display", "none");
        }
    }

    /**
     * Finds and removes all Bindings for the given field.
     *
     * @param field
     *            the field to remove from bindings
     */
    public void removeBinding(HasValue<?, ?> field) {
        Objects.requireNonNull(field, "Field may not be null");
        Set<BindingImpl<BEAN, ?, ?>> toRemove = getBindings().stream()
                .filter(binding -> field.equals(binding.getField()))
                .collect(Collectors.toSet());
        toRemove.forEach(Binding::unbind);
    }

    /**
     * Removes the given Binding from this Binder.
     *
     * @param binding
     *            the binding to remove
     */
    public void removeBinding(Binding<BEAN, ?> binding) {
        Objects.requireNonNull(binding, "Binding may not be null");
        binding.unbind();
    }

    /**
     * Removes (internally) the {@code Binding} from the bound properties map
     * (if present) and from the list of {@code Binding}s. Note that this DOES
     * NOT remove the {@code ValueChangeListener} that the {@code Binding} might
     * have registered with any {@code HasValue}s or decouple the {@code Binder}
     * from within the {@code Binding}. To do that, use
     *
     * {@link Binding#unbind()}
     *
     * This method should just be used for internal cleanup.
     *
     * @param binding
     *            The {@code Binding} to remove from the binding map
     */
    protected void removeBindingInternal(Binding<BEAN, ?> binding) {
        if (bindings.remove(binding)) {
            boundProperties.entrySet()
                    .removeIf(entry -> entry.getValue().equals(binding));
            changedBindings.remove(binding);
        }
    }

    /**
     * Finds and removes the Binding for the given property name.
     *
     * @param propertyName
     *            the propertyName to remove from bindings
     */
    public void removeBinding(String propertyName) {
        Objects.requireNonNull(propertyName, "Property name may not be null");
        Optional.ofNullable(boundProperties.get(propertyName))
                .ifPresent(Binding::unbind);
    }
}<|MERGE_RESOLUTION|>--- conflicted
+++ resolved
@@ -1293,13 +1293,8 @@
         public void setAsRequiredEnabled(boolean asRequiredEnabled) {
             if (!asRequiredSet) {
                 throw new IllegalStateException(
-<<<<<<< HEAD
-                 "Unable to toggle asRequired validation since "
-                         + "asRequired has not been set.");
-=======
                         "Unable to toggle asRequired validation since "
                                 + "asRequired has not been set.");
->>>>>>> cb1a8d4b
             }
             if (asRequiredEnabled != isAsRequiredEnabled()) {
                 field.setRequiredIndicatorVisible(asRequiredEnabled);
