/*
 * Copyright 2000-2017 Vaadin Ltd.
 *
 * Licensed under the Apache License, Version 2.0 (the "License"); you may not
 * use this file except in compliance with the License. You may obtain a copy of
 * the License at
 *
 * http://www.apache.org/licenses/LICENSE-2.0
 *
 * Unless required by applicable law or agreed to in writing, software
 * distributed under the License is distributed on an "AS IS" BASIS, WITHOUT
 * WARRANTIES OR CONDITIONS OF ANY KIND, either express or implied. See the
 * License for the specific language governing permissions and limitations under
 * the License.
 */

package com.vaadin.flow.data.value;

import com.vaadin.flow.component.Component;
import com.vaadin.flow.component.HasElement;
import com.vaadin.flow.component.HasValue;
import com.vaadin.flow.dom.Element;

/**
 * An interface, denoting that the component is able to change the way its value
 * on the client side is synchronized with the server side.
 * <p>
 * The value which mode is changed is defined by
 * {@link HasValue#getClientValuePropertyName()}.
 * <p>
 * Any component implementing this interface should take care of setting the
 * default value for its value change mode.
 *
 * @param <C>
 *            the component type
 * @param <V>
 *            the value type
 * 
 * @author Vaadin Ltd.
 */
public interface HasValueChangeMode<C extends Component, V>
        extends HasValue<C, V>, HasElement {

    /**
     * Gets current value change mode of the component.
     *
     * @return current value change mode of the component, or {@code null} if
     *         the value is not synchronized
     */
    ValueChangeMode getValueChangeMode();

    /**
     * Sets new value change mode for the component.
     *
     * @param valueChangeMode
     *            new value change mode, or {@code null} to disable the value
     *            synchronization
     */
    default void setValueChangeMode(ValueChangeMode valueChangeMode) {
<<<<<<< HEAD
        Element element = get().getElement();

        element.removeSynchronizedPropertyEvent(
                getClientPropertyChangeEventName());
        element.removeSynchronizedPropertyEvent("blur");
        element.removeSynchronizedPropertyEvent("change");

        if (valueChangeMode == null) {
            element.removeSynchronizedProperty(getClientValuePropertyName());
            return;
        }

=======
        Objects.requireNonNull(valueChangeMode,
                "New valueChangeMode should not be null");
        Element element = getElement();
>>>>>>> f4e2b637
        switch (valueChangeMode) {
        case EAGER:
            element.synchronizeProperty(getClientValuePropertyName(),
                    getClientPropertyChangeEventName());
            break;
        case ON_BLUR:
            element.synchronizeProperty(getClientValuePropertyName(), "blur");
            break;
        case ON_CHANGE:
            element.synchronizeProperty(getClientValuePropertyName(), "change");
            break;
        default:
            throw new IllegalArgumentException(
                    "Unexpected value change mode: " + valueChangeMode);
        }
    }
}<|MERGE_RESOLUTION|>--- conflicted
+++ resolved
@@ -57,7 +57,6 @@
      *            synchronization
      */
     default void setValueChangeMode(ValueChangeMode valueChangeMode) {
-<<<<<<< HEAD
         Element element = get().getElement();
 
         element.removeSynchronizedPropertyEvent(
@@ -70,11 +69,6 @@
             return;
         }
 
-=======
-        Objects.requireNonNull(valueChangeMode,
-                "New valueChangeMode should not be null");
-        Element element = getElement();
->>>>>>> f4e2b637
         switch (valueChangeMode) {
         case EAGER:
             element.synchronizeProperty(getClientValuePropertyName(),
