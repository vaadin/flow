/*
 * Copyright 2000-2020 Vaadin Ltd.
 *
 * Licensed under the Apache License, Version 2.0 (the "License"); you may not
 * use this file except in compliance with the License. You may obtain a copy of
 * the License at
 *
 * http://www.apache.org/licenses/LICENSE-2.0
 *
 * Unless required by applicable law or agreed to in writing, software
 * distributed under the License is distributed on an "AS IS" BASIS, WITHOUT
 * WARRANTIES OR CONDITIONS OF ANY KIND, either express or implied. See the
 * License for the specific language governing permissions and limitations under
 * the License.
 */
package com.vaadin.flow.data.provider;

import java.util.Objects;
import java.util.concurrent.atomic.AtomicInteger;
import java.util.stream.Stream;

import com.vaadin.flow.function.SerializableComparator;
import com.vaadin.flow.function.SerializableConsumer;
import com.vaadin.flow.function.SerializablePredicate;

/**
 * Abstract list data view implementation which provides common methods for
 * fetching, filtering and sorting in-memory data to all {@link ListDataView}
 * subclasses.
 *
 * @param <T>
 *            data type
 */
public abstract class AbstractListDataView<T> extends AbstractDataView<T>
        implements ListDataView<T, AbstractListDataView<T>> {

    /**
     * Creates a new instance of {@link AbstractListDataView} subclass which
     * rely on in-memory data set, i.e. data set stored in a collection.
     *
     * @param dataController
     *            data controller reference
     */
    public AbstractListDataView(DataController<T> dataController) {
        super(dataController);
    }

    @Override
    public boolean hasNextItem(T item) {
        int index = getItemIndex(item);
        if(index < 0)
            return false;
        return getAllItems().skip(index + 1).findAny().isPresent();
    }

    @Override
    public T getNextItem(T item) {
        int index = getItemIndex(item);
        if (index < 0)
            return null;
        return getAllItems().skip(index + 1).findFirst().orElse(null);
    }

    @Override
    public boolean hasPreviousItem(T item) {
        int index = getItemIndex(item);
        return index > 0;
    }

    @Override
    public T getPreviousItem(T item) {
        int index = getItemIndex(item);
        if (index <= 0)
            return null;
        return getAllItems().skip(index - 1).findFirst().orElse(null);
    }

    @Override
    public AbstractListDataView<T> withFilter(SerializablePredicate<T> filter) {
        return withFilterOrOrder(
                dataProvider -> dataProvider.setFilter(filter));
    }

    @Override
    public AbstractListDataView<T> withSortComparator(
            SerializableComparator<T> sortComparator) {
        return withFilterOrOrder(
                dataProvider -> dataProvider.setSortComparator(sortComparator));
    }

    @Override
    public Stream<T> getAllItems() {
        return getDataController().getAllItems();
    }

    @Override
    public int getDataSize() {
        return getDataController().getDataSize();
    }

    @Override
    public boolean isItemPresent(T item) {
        // TODO: delegate this to the data communicator/component, since the
        // equality could be
        // determined by the provided identity checker (the default is equals).
        return getAllItems().anyMatch(i -> Objects.equals(i, item));
    }

    @Override
    protected Class<?> getSupportedDataProviderType() {
        return ListDataProvider.class;
    }

    @SuppressWarnings("unchecked")
    @Override
    protected ListDataProvider<T> getDataProvider() {
        final DataProvider<T, ?> dataProvider = getDataController()
                .getDataProvider();
        Objects.requireNonNull(dataProvider, "DataProvider cannot be null");
        verifyDataProviderType(dataProvider.getClass());
        return (ListDataProvider<T>) dataProvider;
    }

<<<<<<< HEAD
=======
    @Override
    public AbstractListDataView<T> addItem(T item) {
        final ListDataProvider<T> dataProvider = getDataProvider();
        dataProvider.getItems().add(item);
        dataProvider.refreshAll();
        return this;
    }

    @Override
    public AbstractListDataView<T> removeItem(T item) {
        final ListDataProvider<T> dataProvider = getDataProvider();
        dataProvider.getItems().remove(item);
        dataProvider.refreshAll();
        return this;
    }

    protected List<T> getAllItemsAsList() {
        return getAllItems().collect(Collectors.toList());
    }

>>>>>>> 4ccd7289
    private AbstractListDataView<T> withFilterOrOrder(
            SerializableConsumer<ListDataProvider<T>> filterOrOrderConsumer) {
        ListDataProvider<T> dataProvider = getDataProvider();
        filterOrOrderConsumer.accept(dataProvider);
        return this;
    }

    private int getItemIndex(T item) {
        Objects.requireNonNull(item, "item cannot be null");
        AtomicInteger index = new AtomicInteger(-1);
        if (!getAllItems().peek(t -> index.incrementAndGet())
                .filter(t -> Objects.equals(item, t)).findFirst().isPresent()) {
            return -1;
        }
        return index.get();
    }
}<|MERGE_RESOLUTION|>--- conflicted
+++ resolved
@@ -121,8 +121,6 @@
         return (ListDataProvider<T>) dataProvider;
     }
 
-<<<<<<< HEAD
-=======
     @Override
     public AbstractListDataView<T> addItem(T item) {
         final ListDataProvider<T> dataProvider = getDataProvider();
@@ -139,11 +137,6 @@
         return this;
     }
 
-    protected List<T> getAllItemsAsList() {
-        return getAllItems().collect(Collectors.toList());
-    }
-
->>>>>>> 4ccd7289
     private AbstractListDataView<T> withFilterOrOrder(
             SerializableConsumer<ListDataProvider<T>> filterOrOrderConsumer) {
         ListDataProvider<T> dataProvider = getDataProvider();
