/*
 * Copyright 2000-2017 Vaadin Ltd.
 *
 * Licensed under the Apache License, Version 2.0 (the "License"); you may not
 * use this file except in compliance with the License. You may obtain a copy of
 * the License at
 *
 * http://www.apache.org/licenses/LICENSE-2.0
 *
 * Unless required by applicable law or agreed to in writing, software
 * distributed under the License is distributed on an "AS IS" BASIS, WITHOUT
 * WARRANTIES OR CONDITIONS OF ANY KIND, either express or implied. See the
 * License for the specific language governing permissions and limitations under
 * the License.
 */
package com.vaadin.data;

import java.io.Serializable;
import java.lang.reflect.Field;
import java.lang.reflect.InvocationTargetException;
import java.lang.reflect.Type;
import java.util.ArrayList;
import java.util.Arrays;
import java.util.Collection;
import java.util.Collections;
import java.util.HashMap;
import java.util.IdentityHashMap;
import java.util.LinkedHashSet;
import java.util.List;
import java.util.Locale;
import java.util.Map;
import java.util.Objects;
import java.util.Optional;
import java.util.Set;
import java.util.function.BiFunction;
import java.util.function.Consumer;
import java.util.stream.Collectors;
import java.util.stream.Stream;

import com.googlecode.gentyref.GenericTypeReflector;
import com.vaadin.data.converter.StringToIntegerConverter;
import com.vaadin.data.validator.BeanValidator;
import com.vaadin.function.SerializableConsumer;
import com.vaadin.function.SerializableFunction;
import com.vaadin.function.SerializablePredicate;
import com.vaadin.function.ValueProvider;
import com.vaadin.shared.Registration;
import com.vaadin.ui.Component;
import com.vaadin.ui.UI;
import com.vaadin.ui.common.HasText;
import com.vaadin.ui.common.HasValidation;
import com.vaadin.ui.common.HasValue;
import com.vaadin.ui.common.HasValue.ValueChangeEvent;
import com.vaadin.ui.common.HasValue.ValueChangeListener;
import com.vaadin.util.ReflectTools;

/**
 * Connects one or more {@code Field} components to properties of a backing data
 * type such as a bean type. With a binder, input components can be grouped
 * together into forms to easily create and update business objects with little
 * explicit logic needed to move data between the UI and the data layers of the
 * application.
 * <p>
 * A binder is a collection of <i>bindings</i>, each representing the mapping of
 * a single field, through converters and validators, to a backing property.
 * <p>
 * A binder instance can be bound to a single bean instance at a time, but can
 * be rebound as needed. This allows usage patterns like a <i>master-details</i>
 * view, where a select component is used to pick the bean to edit.
 * <p>
 * Bean level validators can be added using the
 * {@link #withValidator(Validator)} method and will be run on the bound bean
 * once it has been updated from the values of the bound fields. Bean level
 * validators are also run as part of {@link #writeBean(Object)} and
 * {@link #writeBeanIfValid(Object)} if all field level validators pass.
 * <p>
 * Note: For bean level validators, the bean must be updated before the
 * validators are run. If a bean level validator fails in
 * {@link #writeBean(Object)} or {@link #writeBeanIfValid(Object)}, the bean
 * will be reverted to the previous state before returning from the method. You
 * should ensure that the getters/setters in the bean do not have side effects.
 * <p>
 * Unless otherwise specified, {@code Binder} method arguments cannot be null.
 *
 * @author Vaadin Ltd.
 *
 * @param <BEAN>
 *            the bean type
 *
 * @see BindingBuilder
 * @see Binding
 * @see HasValue
 *
 */
public class Binder<BEAN> implements Serializable {

    /**
     * Represents the binding between a field and a data property.
     *
     * @param <BEAN>
     *            the bean type
     * @param <TARGET>
     *            the target data type of the binding, matches the field type
     *            unless a converter has been set
     *
     * @see Binder#forField(HasValue)
     */
    public interface Binding<BEAN, TARGET> extends Serializable {

        /**
         * Gets the field the binding uses.
         *
         * @return the field for the binding
         */
        HasValue<?, ?> getField();

        /**
         * Validates the field value and returns a {@code ValidationStatus}
         * instance representing the outcome of the validation. This method is a
         * short-hand for calling {@link #validate(boolean)} with
         * {@code fireEvent} {@code true}.
         *
         * @see #validate(boolean)
         * @see Binder#validate()
         * @see Validator#apply(Object, ValueContext)
         *
         * @return the validation result.
         */
        default BindingValidationStatus<TARGET> validate() {
            return validate(true);
        }

        /**
         * Validates the field value and returns a {@code ValidationStatus}
         * instance representing the outcome of the validation.
         *
         * @see #validate()
         *
         * @param fireEvent
         *            {@code true} to fire status event; {@code false} to not
         * @return the validation result.
         *
         */
        BindingValidationStatus<TARGET> validate(boolean fireEvent);

        /**
         * Gets the validation status handler for this Binding.
         *
         * @return the validation status handler for this binding
         */
        BindingValidationStatusHandler getValidationStatusHandler();

        /**
         * Unbinds the binding from its respective {@code Binder}. Removes any
         * {@code ValueChangeListener} {@code Registration} from associated
         * {@code HasValue}.
         */
        void unbind();
<<<<<<< HEAD
=======

        /**
         * Reads the value from given item and stores it to the bound field.
         *
         * @param bean
         *            the bean to read from
         *
         */
        void read(BEAN bean);
>>>>>>> b41ee24f
    }

    /**
     * Creates a binding between a field and a data property.
     *
     * @param <BEAN>
     *            the bean type
     * @param <TARGET>
     *            the target data type of the binding, matches the field type
     *            until a converter has been set
     *
     * @see Binder#forField(HasValue)
     */
    public interface BindingBuilder<BEAN, TARGET> extends Serializable {

        /**
         * Gets the field the binding is being built for.
         *
         * @return the field this binding is being built for
         */
        HasValue<?, ?> getField();

        /**
         * Completes this binding using the given getter and setter functions
         * representing a backing bean property. The functions are used to
         * update the field value from the property and to store the field value
         * to the property, respectively.
         * <p>
         * When a bean is bound with {@link Binder#setBean(Object)}, the field
         * value is set to the return value of the given getter. The property
         * value is then updated via the given setter whenever the field value
         * changes. The setter may be null; in that case the property value is
         * never updated and the binding is said to be <i>read-only</i>.
         * <p>
         * If the Binder is already bound to some bean, the newly bound field is
         * associated with the corresponding bean property as described above.
         * <p>
         * The getter and setter can be arbitrary functions, for instance
         * implementing user-defined conversion or validation. However, in the
         * most basic use case you can simply pass a pair of method references
         * to this method as follows:
         *
         * <pre>
         * class Person {
         *     public String getName() { ... }
         *     public void setName(String name) { ... }
         * }
         *
         * TextField nameField = new TextField();
         * binder.forField(nameField).bind(Person::getName, Person::setName);
         * </pre>
         *
         * @param getter
         *            the function to get the value of the property to the
         *            field, not null
         * @param setter
         *            the function to write the field value to the property or
         *            null if read-only
         * @return the newly created binding
         * @throws IllegalStateException
         *             if {@code bind} has already been called on this binding
         */
        Binding<BEAN, TARGET> bind(ValueProvider<BEAN, TARGET> getter,
                Setter<BEAN, TARGET> setter);

        /**
         * Completes this binding by connecting the field to the property with
         * the given name. The getter and setter of the property are looked up
         * using a {@link PropertySet}.
         * <p>
         * For a <code>Binder</code> created using the
         * {@link Binder#Binder(Class)} constructor, introspection will be used
         * to find a Java Bean property. If a JSR-303 bean validation
         * implementation is present on the classpath, a {@link BeanValidator}
         * is also added to the binding.
         * <p>
         * The property must have an accessible getter method. It need not have
         * an accessible setter; in that case the property value is never
         * updated and the binding is said to be <i>read-only</i>.
         *
         * @param propertyName
         *            the name of the property to bind, not null
         * @return the newly created binding
         *
         * @throws IllegalArgumentException
         *             if the property name is invalid
         * @throws IllegalArgumentException
         *             if the property has no accessible getter
         * @throws IllegalStateException
         *             if the binder is not configured with an appropriate
         *             {@link PropertySet}
         *
         * @see BindingBuilder#bind(ValueProvider, Setter)
         */
        Binding<BEAN, TARGET> bind(String propertyName);

        /**
         * Adds a validator to this binding. Validators are applied, in
         * registration order, when the field value is written to the backing
         * property. If any validator returns a failure, the property value is
         * not updated.
         *
         * @see #withValidator(SerializablePredicate, String)
         * @see #withValidator(SerializablePredicate, ErrorMessageProvider)
         *
         * @param validator
         *            the validator to add, not null
         * @return this binding, for chaining
         * @throws IllegalStateException
         *             if {@code bind} has already been called
         */
        BindingBuilder<BEAN, TARGET> withValidator(
                Validator<? super TARGET> validator);

        /**
         * A convenience method to add a validator to this binding using the
         * {@link Validator#from(SerializablePredicate, String)} factory method.
         * <p>
         * Validators are applied, in registration order, when the field value
         * is written to the backing property. If any validator returns a
         * failure, the property value is not updated.
         *
         * @see #withValidator(Validator)
         * @see #withValidator(SerializablePredicate, String, ErrorLevel)
         * @see #withValidator(SerializablePredicate, ErrorMessageProvider)
         * @see Validator#from(SerializablePredicate, String)
         *
         * @param predicate
         *            the predicate performing validation, not null
         * @param message
         *            the error message to report in case validation failure
         * @return this binding, for chaining
         * @throws IllegalStateException
         *             if {@code bind} has already been called
         */
        default BindingBuilder<BEAN, TARGET> withValidator(
                SerializablePredicate<? super TARGET> predicate,
                String message) {
            return withValidator(Validator.from(predicate, message));
        }

        /**
         * A convenience method to add a validator to this binding using the
         * {@link Validator#from(SerializablePredicate, String, ErrorLevel)}
         * factory method.
         * <p>
         * Validators are applied, in registration order, when the field value
         * is written to the backing property. If any validator returns a
         * failure, the property value is not updated.
         *
         * @see #withValidator(Validator)
         * @see #withValidator(SerializablePredicate, String)
         * @see #withValidator(SerializablePredicate, ErrorMessageProvider,
         *      ErrorLevel)
         * @see Validator#from(SerializablePredicate, String)
         *
         * @param predicate
         *            the predicate performing validation, not null
         * @param message
         *            the error message to report in case validation failure
         * @param errorLevel
         *            the error level for failures from this validator, not null
         * @return this binding, for chaining
         * @throws IllegalStateException
         *             if {@code bind} has already been called
         */
        public default BindingBuilder<BEAN, TARGET> withValidator(
                SerializablePredicate<? super TARGET> predicate, String message,
                ErrorLevel errorLevel) {
            return withValidator(
                    Validator.from(predicate, message, errorLevel));
        }

        /**
         * A convenience method to add a validator to this binding using the
         * {@link Validator#from(SerializablePredicate, ErrorMessageProvider)}
         * factory method.
         * <p>
         * Validators are applied, in registration order, when the field value
         * is written to the backing property. If any validator returns a
         * failure, the property value is not updated.
         *
         * @see #withValidator(Validator)
         * @see #withValidator(SerializablePredicate, String)
         * @see #withValidator(SerializablePredicate, ErrorMessageProvider,
         *      ErrorLevel)
         * @see Validator#from(SerializablePredicate, ErrorMessageProvider)
         *
         * @param predicate
         *            the predicate performing validation, not null
         * @param errorMessageProvider
         *            the provider to generate error messages, not null
         * @return this binding, for chaining
         * @throws IllegalStateException
         *             if {@code bind} has already been called
         */
        default BindingBuilder<BEAN, TARGET> withValidator(
                SerializablePredicate<? super TARGET> predicate,
                ErrorMessageProvider errorMessageProvider) {
            return withValidator(
                    Validator.from(predicate, errorMessageProvider));
        }

        /**
         * A convenience method to add a validator to this binding using the
         * {@link Validator#from(SerializablePredicate, ErrorMessageProvider, ErrorLevel)}
         * factory method.
         * <p>
         * Validators are applied, in registration order, when the field value
         * is written to the backing property. If any validator returns a
         * failure, the property value is not updated.
         *
         * @see #withValidator(Validator)
         * @see #withValidator(SerializablePredicate, String, ErrorLevel)
         * @see #withValidator(SerializablePredicate, ErrorMessageProvider)
         * @see Validator#from(SerializablePredicate, ErrorMessageProvider,
         *      ErrorLevel)
         *
         * @param predicate
         *            the predicate performing validation, not null
         * @param errorMessageProvider
         *            the provider to generate error messages, not null
         * @param errorLevel
         *            the error level for failures from this validator, not null
         * @return this binding, for chaining
         * @throws IllegalStateException
         *             if {@code bind} has already been called
         */
        default BindingBuilder<BEAN, TARGET> withValidator(
                SerializablePredicate<? super TARGET> predicate,
                ErrorMessageProvider errorMessageProvider,
                ErrorLevel errorLevel) {
            return withValidator(Validator.from(predicate, errorMessageProvider,
                    errorLevel));
        }

        /**
         * Maps the binding to another data type using the given
         * {@link Converter}.
         * <p>
         * A converter is capable of converting between a presentation type,
         * which must match the current target data type of the binding, and a
         * model type, which can be any data type and becomes the new target
         * type of the binding. When invoking
         * {@link #bind(ValueProvider, Setter)}, the target type of the binding
         * must match the getter/setter types.
         * <p>
         * For instance, a {@code TextField} can be bound to an integer-typed
         * property using an appropriate converter such as a
         * {@link StringToIntegerConverter}.
         *
         * @param <NEWTARGET>
         *            the type to convert to
         * @param converter
         *            the converter to use, not null
         * @return a new binding with the appropriate type
         * @throws IllegalStateException
         *             if {@code bind} has already been called
         */
        <NEWTARGET> BindingBuilder<BEAN, NEWTARGET> withConverter(
                Converter<TARGET, NEWTARGET> converter);

        /**
         * Maps the binding to another data type using the mapping functions and
         * a possible exception as the error message.
         * <p>
         * The mapping functions are used to convert between a presentation
         * type, which must match the current target data type of the binding,
         * and a model type, which can be any data type and becomes the new
         * target type of the binding. When invoking
         * {@link #bind(ValueProvider, Setter)}, the target type of the binding
         * must match the getter/setter types.
         * <p>
         * For instance, a {@code TextField} can be bound to an integer-typed
         * property using appropriate functions such as:
         * <code>withConverter(Integer::valueOf, String::valueOf);</code>
         *
         * @param <NEWTARGET>
         *            the type to convert to
         * @param toModel
         *            the function which can convert from the old target type to
         *            the new target type
         * @param toPresentation
         *            the function which can convert from the new target type to
         *            the old target type
         * @return a new binding with the appropriate type
         * @throws IllegalStateException
         *             if {@code bind} has already been called
         */
        default <NEWTARGET> BindingBuilder<BEAN, NEWTARGET> withConverter(
                SerializableFunction<TARGET, NEWTARGET> toModel,
                SerializableFunction<NEWTARGET, TARGET> toPresentation) {
            return withConverter(Converter.from(toModel, toPresentation,
                    Throwable::getMessage));
        }

        /**
         * Maps the binding to another data type using the mapping functions and
         * the given error error message if a value cannot be converted to the
         * new target type.
         * <p>
         * The mapping functions are used to convert between a presentation
         * type, which must match the current target data type of the binding,
         * and a model type, which can be any data type and becomes the new
         * target type of the binding. When invoking
         * {@link #bind(ValueProvider, Setter)}, the target type of the binding
         * must match the getter/setter types.
         * <p>
         * For instance, a {@code TextField} can be bound to an integer-typed
         * property using appropriate functions such as:
         * <code>withConverter(Integer::valueOf, String::valueOf);</code>
         *
         * @param <NEWTARGET>
         *            the type to convert to
         * @param toModel
         *            the function which can convert from the old target type to
         *            the new target type
         * @param toPresentation
         *            the function which can convert from the new target type to
         *            the old target type
         * @param errorMessage
         *            the error message to use if conversion using
         *            <code>toModel</code> fails
         * @return a new binding with the appropriate type
         * @throws IllegalStateException
         *             if {@code bind} has already been called
         */
        default <NEWTARGET> BindingBuilder<BEAN, NEWTARGET> withConverter(
                SerializableFunction<TARGET, NEWTARGET> toModel,
                SerializableFunction<NEWTARGET, TARGET> toPresentation,
                String errorMessage) {
            return withConverter(Converter.from(toModel, toPresentation,
                    exception -> errorMessage));
        }

        /**
         * Maps binding value {@code null} to given null representation and back
         * to {@code null} when converting back to model value.
         *
         * @param nullRepresentation
         *            the value to use instead of {@code null}
         * @return a new binding with null representation handling.
         */
        default BindingBuilder<BEAN, TARGET> withNullRepresentation(
                TARGET nullRepresentation) {
            return withConverter(
                    fieldValue -> Objects.equals(fieldValue, nullRepresentation)
                            ? null
                            : fieldValue,
                    modelValue -> Objects.isNull(modelValue)
                            ? nullRepresentation
                            : modelValue);
        }

        /**
         * Sets the given {@code label} to show an error message if validation
         * fails.
         * <p>
         * The validation state of each field is updated whenever the user
         * modifies the value of that field.
         * <p>
         * This method allows to customize the way a binder displays error
         * messages.
         * <p>
         * This is just a shorthand for
         * {@link #withValidationStatusHandler(BindingValidationStatusHandler)}
         * method where the handler instance hides the {@code label} if there is
         * no error and shows it with validation error message if validation
         * fails. It means that it cannot be called after
         * {@link #withValidationStatusHandler(BindingValidationStatusHandler)}
         * method call or
         * {@link #withValidationStatusHandler(BindingValidationStatusHandler)}
         * after this method call.
         *
         * @see #withValidationStatusHandler(BindingValidationStatusHandler)
         * @param label
         *            label to show validation status for the field
         * @return this binding, for chaining
         */
        default BindingBuilder<BEAN, TARGET> withStatusLabel(HasText label) {
            return withValidationStatusHandler(status -> {
                label.setText(status.getMessage().orElse(""));
                // Only show the label when validation has failed
                setVisible(label, status.isError());
            });
        }

        /**
         * Sets a {@link BindingValidationStatusHandler} to track validation
         * status changes.
         * <p>
         * The validation state of each field is updated whenever the user
         * modifies the value of that field.
         * <p>
         * This method allows to customize the way a binder displays error
         * messages.
         * <p>
         * The method may be called only once. It means there is no chain unlike
         * {@link #withValidator(Validator)} or
         * {@link #withConverter(Converter)}. Also it means that the shorthand
         * method {@link #withStatusLabel(HasText)} also may not be called after
         * this method.
         *
         * @see #withStatusLabel(HasText)
         * @param handler
         *            status change handler
         * @return this binding, for chaining
         */
        BindingBuilder<BEAN, TARGET> withValidationStatusHandler(
                BindingValidationStatusHandler handler);

        /**
         * Sets the field to be required. This means two things:
         * <ol>
         * <li>the required indicator is visible</li>
         * <li>the field value is validated for not being empty*</li>
         * </ol>
         * For localizing the error message, use
         * {@link #asRequired(ErrorMessageProvider)}.
         * <p>
         * *Value not being the equal to what {@link HasValue#getEmptyValue()}
         * returns.
         *
         * @see #asRequired(ErrorMessageProvider)
         * @see HasValue#setRequiredIndicatorVisible(boolean)
         * @see HasValue#isEmpty()
         * @param errorMessage
         *            the error message to show for the invalid value
         * @return this binding, for chaining
         */
        default BindingBuilder<BEAN, TARGET> asRequired(String errorMessage) {
            return asRequired(context -> errorMessage);
        }

        /**
         * Sets the field to be required. This means two things:
         * <ol>
         * <li>the required indicator will be displayed for this field</li>
         * <li>the field value is validated for not being empty, i.e. that the
         * field's value is not equal to what {@link HasValue#getEmptyValue()}
         * returns</li>
         * </ol>
         * <p>
         * For setting an error message, use {@link #asRequired(String)}.
         * <p>
         * For localizing the error message, use
         * {@link #asRequired(ErrorMessageProvider)}.
         *
         * @see #asRequired(String)
         * @see #asRequired(ErrorMessageProvider)
         * @see HasValue#setRequiredIndicatorVisible(boolean)
         * @see HasValue#isEmpty()
         * @return this binding, for chaining
         * 
         */
        default BindingBuilder<BEAN, TARGET> asRequired() {
            return asRequired(context -> "");
        }

        /**
         * Sets the field to be required. This means two things:
         * <ol>
         * <li>the required indicator is visible</li>
         * <li>the field value is validated for not being empty*</li>
         * </ol>
         * *Value not being the equal to what {@link HasValue#getEmptyValue()}
         * returns.
         *
         * @see HasValue#setRequiredIndicatorVisible(boolean)
         * @see HasValue#isEmpty()
         * @param errorMessageProvider
         *            the provider for localized validation error message
         * @return this binding, for chaining
         */
        BindingBuilder<BEAN, TARGET> asRequired(
                ErrorMessageProvider errorMessageProvider);

    }

    /**
     * An internal implementation of {@code BindingBuilder}.
     *
     * @param <BEAN>
     *            the bean type, must match the Binder bean type
     * @param <FIELDVALUE>
     *            the value type of the field
     * @param <TARGET>
     *            the target data type of the binding, matches the field type
     *            until a converter has been set
     */
    protected static class BindingBuilderImpl<BEAN, FIELDVALUE, TARGET>
            implements BindingBuilder<BEAN, TARGET> {

        private Binder<BEAN> binder;

        private final HasValue<?, FIELDVALUE> field;
        private BindingValidationStatusHandler statusHandler;
        private boolean isStatusHandlerChanged;

        private boolean bound;

        /**
         * Contains all converters and validators chained together in the
         * correct order.
         */
        private Converter<FIELDVALUE, ?> converterValidatorChain;

        /**
         * Creates a new binding builder associated with the given field.
         * Initializes the builder with the given converter chain and status
         * change handler.
         *
         * @param binder
         *            the binder this instance is connected to, not null
         * @param field
         *            the field to bind, not null
         * @param converterValidatorChain
         *            the converter/validator chain to use, not null
         * @param statusHandler
         *            the handler to track validation status, not null
         */
        protected BindingBuilderImpl(Binder<BEAN> binder,
                HasValue<?, FIELDVALUE> field,
                Converter<FIELDVALUE, TARGET> converterValidatorChain,
                BindingValidationStatusHandler statusHandler) {
            this.field = field;
            this.binder = binder;
            this.converterValidatorChain = converterValidatorChain;
            this.statusHandler = statusHandler;
        }

        @Override
        public Binding<BEAN, TARGET> bind(ValueProvider<BEAN, TARGET> getter,
                Setter<BEAN, TARGET> setter) {
            checkUnbound();
            Objects.requireNonNull(getter, "getter cannot be null");

            BindingImpl<BEAN, FIELDVALUE, TARGET> binding = new BindingImpl<>(
                    this, getter, setter);

            getBinder().bindings.add(binding);
            if (getBinder().getBean() != null) {
                binding.initFieldValue(getBinder().getBean());
            }
            getBinder().fireStatusChangeEvent(false);

            bound = true;
            getBinder().incompleteBindings.remove(getField());

            return binding;
        }

        @Override
        @SuppressWarnings({ "unchecked", "rawtypes" })
        public Binding<BEAN, TARGET> bind(String propertyName) {
            Objects.requireNonNull(propertyName,
                    "Property name cannot be null");
            checkUnbound();

            PropertyDefinition<BEAN, ?> definition = getBinder().propertySet
                    .getProperty(propertyName)
                    .orElseThrow(() -> new IllegalArgumentException(
                            "Could not resolve property name " + propertyName
                                    + " from " + getBinder().propertySet));

            ValueProvider<BEAN, ?> getter = definition.getGetter();
            Setter<BEAN, ?> setter = definition.getSetter()
                    .orElse((bean, value) -> {
                        // Setter ignores value
                    });

            BindingBuilder<BEAN, ?> finalBinding = withConverter(
                    createConverter(definition.getType()), false);

            finalBinding = getBinder().configureBinding(finalBinding,
                    definition);

            try {
                Binding binding = ((BindingBuilder) finalBinding).bind(getter,
                        setter);
                getBinder().boundProperties.put(propertyName, binding);
                return binding;
            } finally {
                getBinder().incompleteMemberFieldBindings.remove(getField());
            }
        }

        @SuppressWarnings("unchecked")
        private Converter<TARGET, Object> createConverter(Class<?> getterType) {
            return Converter.from(getterType::cast,
                    propertyValue -> (TARGET) propertyValue, exception -> {
                        throw new RuntimeException(exception);
                    });
        }

        @Override
        public BindingBuilder<BEAN, TARGET> withValidator(
                Validator<? super TARGET> validator) {
            checkUnbound();
            Objects.requireNonNull(validator, "validator cannot be null");

            converterValidatorChain = ((Converter<FIELDVALUE, TARGET>) converterValidatorChain)
                    .chain(new ValidatorAsConverter<>(validator));
            return this;
        }

        @Override
        public <NEWTARGET> BindingBuilder<BEAN, NEWTARGET> withConverter(
                Converter<TARGET, NEWTARGET> converter) {
            return withConverter(converter, true);
        }

        @Override
        public BindingBuilder<BEAN, TARGET> withValidationStatusHandler(
                BindingValidationStatusHandler handler) {
            checkUnbound();
            Objects.requireNonNull(handler, "handler cannot be null");
            if (isStatusHandlerChanged) {
                throw new IllegalStateException("A "
                        + BindingValidationStatusHandler.class.getSimpleName()
                        + " has already been set");
            }
            isStatusHandlerChanged = true;
            statusHandler = handler;
            return this;
        }

        @Override
        public BindingBuilder<BEAN, TARGET> asRequired(
                ErrorMessageProvider errorMessageProvider) {
            checkUnbound();
            field.setRequiredIndicatorVisible(true);
            return withValidator(
                    value -> !Objects.equals(value, field.getEmptyValue()),
                    errorMessageProvider);
        }

        /**
         * Implements {@link #withConverter(Converter)} method with additional
         * possibility to disable (reset) default null representation converter.
         * <p>
         * The method {@link #withConverter(Converter)} calls this method with
         * {@code true} provided as the second argument value.
         *
         * @see #withConverter(Converter)
         *
         * @param converter
         *            the converter to use, not null
         * @param resetNullRepresentation
         *            if {@code true} then default null representation will be
         *            deactivated (if not yet), otherwise it won't be removed
         * @return a new binding with the appropriate type
         * @param <NEWTARGET>
         *            the type to convert to
         * @throws IllegalStateException
         *             if {@code bind} has already been called
         */
        protected <NEWTARGET> BindingBuilder<BEAN, NEWTARGET> withConverter(
                Converter<TARGET, NEWTARGET> converter,
                boolean resetNullRepresentation) {
            checkUnbound();
            Objects.requireNonNull(converter, "converter cannot be null");

            if (resetNullRepresentation) {
                getBinder().initialConverters.get(field).setIdentity();
            }

            converterValidatorChain = ((Converter<FIELDVALUE, TARGET>) converterValidatorChain)
                    .chain(converter);

            return (BindingBuilder<BEAN, NEWTARGET>) this;
        }

        /**
         * Returns the {@code Binder} connected to this {@code Binding}
         * instance.
         *
         * @return the binder
         */
        protected Binder<BEAN> getBinder() {
            return binder;
        }

        /**
         * Throws if this binding is already completed and cannot be modified
         * anymore.
         *
         * @throws IllegalStateException
         *             if this binding is already bound
         */
        protected void checkUnbound() {
            if (bound) {
                throw new IllegalStateException(
                        "cannot modify binding: already bound to a property");
            }
        }

        @Override
        public HasValue<?, FIELDVALUE> getField() {
            return field;
        }
    }

    /**
     * An internal implementation of {@code Binding}.
     *
     * @param <BEAN>
     *            the bean type, must match the Binder bean type
     * @param <FIELDVALUE>
     *            the value type of the field
     * @param <TARGET>
     *            the target data type of the binding, matches the field type
     *            unless a converter has been set
     */
    protected static class BindingImpl<BEAN, FIELDVALUE, TARGET>
            implements Binding<BEAN, TARGET> {

        private Binder<BEAN> binder;

        private HasValue<?, FIELDVALUE> field;
        private final BindingValidationStatusHandler statusHandler;

        private final SerializableFunction<BEAN, TARGET> getter;
        private final Setter<BEAN, TARGET> setter;

        // Not final since we temporarily remove listener while changing values
        private Registration onValueChange;

        /**
         * Contains all converters and validators chained together in the
         * correct order.
         */
        private final Converter<FIELDVALUE, TARGET> converterValidatorChain;

        public BindingImpl(BindingBuilderImpl<BEAN, FIELDVALUE, TARGET> builder,
                SerializableFunction<BEAN, TARGET> getter,
                Setter<BEAN, TARGET> setter) {
            binder = builder.getBinder();
            field = builder.field;
            statusHandler = builder.statusHandler;
            converterValidatorChain = ((Converter<FIELDVALUE, TARGET>) builder.converterValidatorChain);

            onValueChange = getField()
                    .addValueChangeListener(this::handleFieldValueChange);

            this.getter = getter;
            this.setter = setter;
        }

        @Override
        public HasValue<?, FIELDVALUE> getField() {
            return field;
        }

        /**
         * Finds an appropriate locale to be used in conversion and validation.
         *
         * @return the found locale, not null
         */
        protected Locale findLocale() {
            Locale locale = null;
            if (UI.getCurrent() != null) {
                locale = UI.getCurrent().getLocale();
            }
            if (locale == null) {
                locale = Locale.getDefault();
            }
            return locale;
        }

        @Override
        public BindingValidationStatus<TARGET> validate(boolean fireEvent) {
            Objects.requireNonNull(binder,
                    "This Binding is no longer attached to a Binder");
            BindingValidationStatus<TARGET> status = doValidation();
            if (fireEvent) {
                getBinder().getValidationStatusHandler()
                        .statusChange(new BinderValidationStatus<>(getBinder(),
                                Collections.singletonList(status),
                                Collections.emptyList()));
                getBinder().fireStatusChangeEvent(status.isError());
            }
            return status;
        }

        /**
         * Removes this binding from its binder and unregisters the
         * {@code ValueChangeListener} from any bound {@code HasValue}.
         */
        @Override
        public void unbind() {
            if (onValueChange != null) {
                onValueChange.remove();
                onValueChange = null;
            }
            binder.removeBindingInternal(this);
            binder = null;
            field = null;
        }

        /**
         * Returns the field value run through all converters and validators,
         * but doesn't pass the {@link BindingValidationStatus} to any status
         * handler.
         *
         * @return the result of the conversion
         */
        private Result<TARGET> doConversion() {
            FIELDVALUE fieldValue = field.getValue();
            return converterValidatorChain.convertToModel(fieldValue,
                    createValueContext());
        }

        private BindingValidationStatus<TARGET> toValidationStatus(
                Result<TARGET> result) {
            return new BindingValidationStatus<>(result, this);
        }

        /**
         * Returns the field value run through all converters and validators,
         * but doesn't pass the {@link BindingValidationStatus} to any status
         * handler.
         *
         * @return the validation status
         */
        private BindingValidationStatus<TARGET> doValidation() {
            return toValidationStatus(doConversion());
        }

        /**
         * Creates a value context from the current state of the binding and its
         * field.
         *
         * @return the value context
         */
        protected ValueContext createValueContext() {
            if (field instanceof Component) {
                return new ValueContext((Component) field, field);
            }
            return new ValueContext(null, field, findLocale());
        }

        /**
         * Sets the field value by invoking the getter function on the given
         * bean. The default listener attached to the field will be removed for
         * the duration of this update.
         *
         * @param bean
         *            the bean to fetch the property value from
         */
        private void initFieldValue(BEAN bean) {
            assert bean != null;
            assert onValueChange != null;
            onValueChange.remove();
            try {
                getField().setValue(convertDataToFieldType(bean));
            } finally {
                // Lambda instead of methref because of parser bug in Eclipse
                onValueChange = getField().addValueChangeListener(
                        event -> this.handleFieldValueChange(event));
            }
        }

        private FIELDVALUE convertDataToFieldType(BEAN bean) {
            return converterValidatorChain.convertToPresentation(
                    getter.apply(bean), createValueContext());
        }

        /**
         * Handles the value change triggered by the bound field.
         *
         * @param event
         */
        private void handleFieldValueChange(
                ValueChangeEvent<?, FIELDVALUE> event) {
            // Inform binder of changes; if setBean: writeIfValid
            getBinder().handleFieldValueChange(this);
            getBinder().fireEvent(event);
        }

        /**
         * Write the field value by invoking the setter function on the given
         * bean, if the value passes all registered validators.
         *
         * @param bean
         *            the bean to set the property value to
         */
        private BindingValidationStatus<TARGET> writeFieldValue(BEAN bean) {
            assert bean != null;

            Result<TARGET> result = doConversion();
            if (setter != null) {
                result.ifOk(value -> setter.accept(bean, value));
            }
            return toValidationStatus(result);
        }

        /**
         * Returns the {@code Binder} connected to this {@code Binding}
         * instance.
         *
         * @return the binder
         */
        protected Binder<BEAN> getBinder() {
            return binder;
        }

        @Override
        public BindingValidationStatusHandler getValidationStatusHandler() {
            return statusHandler;
        }

        @Override
        public void read(BEAN bean) {
            field.setValue(converterValidatorChain.convertToPresentation(
                    getter.apply(bean), createValueContext()));
        }
    }

    /**
     * Wraps a validator as a converter.
     * <p>
     * The type of the validator must be of the same type as this converter or a
     * super type of it.
     *
     * @param <T>
     *            the type of the converter
     */
    private static class ValidatorAsConverter<T> implements Converter<T, T> {

        private final Validator<? super T> validator;

        /**
         * Creates a new converter wrapping the given validator.
         *
         * @param validator
         *            the validator to wrap
         */
        public ValidatorAsConverter(Validator<? super T> validator) {
            this.validator = validator;
        }

        @Override
        public Result<T> convertToModel(T value, ValueContext context) {
            ValidationResult validationResult = validator.apply(value, context);
            return new ValidationResultWrap<>(value, validationResult);
        }

        @Override
        public T convertToPresentation(T value, ValueContext context) {
            return value;
        }

    }

    /**
     * Converter decorator-strategy pattern to use initially provided "delegate"
     * converter to execute its logic until the {@code setIdentity()} method is
     * called. Once the method is called the class changes its behavior to the
     * same as {@link Converter#identity()} behavior.
     */
    private static class ConverterDelegate<FIELDVALUE>
            implements Converter<FIELDVALUE, FIELDVALUE> {

        private Converter<FIELDVALUE, FIELDVALUE> delegate;

        private ConverterDelegate(Converter<FIELDVALUE, FIELDVALUE> converter) {
            delegate = converter;
        }

        @Override
        public Result<FIELDVALUE> convertToModel(FIELDVALUE value,
                ValueContext context) {
            if (delegate == null) {
                return Result.ok(value);
            } else {
                return delegate.convertToModel(value, context);
            }
        }

        @Override
        public FIELDVALUE convertToPresentation(FIELDVALUE value,
                ValueContext context) {
            if (delegate == null) {
                return value;
            } else {
                return delegate.convertToPresentation(value, context);
            }
        }

        void setIdentity() {
            delegate = null;
        }
    }

    private final PropertySet<BEAN> propertySet;

    /**
     * Property names that have been used for creating a binding.
     */
    private final Map<String, Binding<BEAN, ?>> boundProperties = new HashMap<>();

    private final Map<HasValue<?, ?>, BindingBuilder<BEAN, ?>> incompleteMemberFieldBindings = new IdentityHashMap<>();

    private BEAN bean;

    private final Collection<Binding<BEAN, ?>> bindings = new ArrayList<>();

    private final Map<HasValue<?, ?>, BindingBuilder<BEAN, ?>> incompleteBindings = new IdentityHashMap<>();

    private final List<Validator<? super BEAN>> validators = new ArrayList<>();

    private final Map<HasValue<?, ?>, ConverterDelegate<?>> initialConverters = new IdentityHashMap<>();

    private HashMap<Class<?>, List<Consumer<?>>> listeners = new HashMap<>();

    private HasText statusLabel;

    private BinderValidationStatusHandler<BEAN> statusHandler;

    private Set<Binding<BEAN, ?>> changedBindings = new LinkedHashSet<>();

    /**
     * Creates a binder using a custom {@link PropertySet} implementation for
     * finding and resolving property names for
     * {@link #bindInstanceFields(Object)}, {@link #bind(HasValue, String)} and
     * {@link BindingBuilder#bind(String)}.
     *
     * @param propertySet
     *            the property set implementation to use, not <code>null</code>.
     */
    protected Binder(PropertySet<BEAN> propertySet) {
        Objects.requireNonNull(propertySet, "propertySet cannot be null");
        this.propertySet = propertySet;
    }

    /**
     * Creates a new binder that uses reflection based on the provided bean type
     * to resolve bean properties.
     *
     * @param beanType
     *            the bean type to use, not <code>null</code>
     */
    public Binder(Class<BEAN> beanType) {
        this(BeanPropertySet.get(beanType));
    }

    /**
     * Creates a new binder without support for creating bindings based on
     * property names. Use an alternative constructor, such as
     * {@link Binder#Binder(Class)}, to create a binder that support creating
     * bindings based on instance fields through
     * {@link #bindInstanceFields(Object)}, or based on a property name through
     * {@link #bind(HasValue, String)} or {@link BindingBuilder#bind(String)}.
     */
    public Binder() {
        this(new PropertySet<BEAN>() {
            @Override
            public Stream<PropertyDefinition<BEAN, ?>> getProperties() {
                throw new IllegalStateException(
                        "This Binder instance was created using the default constructor. "
                                + "To be able to use property names and bind to instance fields, create the binder using the Binder(Class<BEAN> beanType) constructor instead.");
            }

            @Override
            public Optional<PropertyDefinition<BEAN, ?>> getProperty(
                    String name) {
                throw new IllegalStateException(
                        "This Binder instance was created using the default constructor. "
                                + "To be able to use property names and bind to instance fields, create the binder using the Binder(Class<BEAN> beanType) constructor instead.");
            }
        });
    }

    /**
     * Creates a binder using a custom {@link PropertySet} implementation for
     * finding and resolving property names for
     * {@link #bindInstanceFields(Object)}, {@link #bind(HasValue, String)} and
     * {@link BindingBuilder#bind(String)}.
     * <p>
     * This functionality is provided as static method instead of as a public
     * constructor in order to make it possible to use a custom property set
     * without creating a subclass while still leaving the public constructors
     * focused on the common use cases.
     *
     * @see Binder#Binder()
     * @see Binder#Binder(Class)
     *
     * @param propertySet
     *            the property set implementation to use, not <code>null</code>.
     * @param <BEAN>
     *            the bean type
     * @return a new binder using the provided property set, not
     *         <code>null</code>
     */
    public static <BEAN> Binder<BEAN> withPropertySet(
            PropertySet<BEAN> propertySet) {
        return new Binder<>(propertySet);
    }

    /**
     * Informs the Binder that a value in Binding was changed. This method will
     * trigger validating and writing of the whole bean if using
     * {@link #setBean(Object)}. If using {@link #readBean(Object)} only the
     * field validation is run.
     *
     * @param binding
     *            the binding whose value has been changed
     */
    protected void handleFieldValueChange(Binding<BEAN, ?> binding) {
        changedBindings.add(binding);
        if (getBean() != null) {
            doWriteIfValid(getBean(), changedBindings);
        } else {
            binding.validate();
        }
    }

    /**
     * Returns the bean that has been bound with {@link #bind}, or null if a
     * bean is not currently bound.
     *
     * @return the currently bound bean if any
     */
    public BEAN getBean() {
        return bean;
    }

    /**
     * Creates a new binding for the given field. The returned builder may be
     * further configured before invoking
     * {@link BindingBuilder#bind(ValueProvider, Setter)} which completes the
     * binding. Until {@code Binding.bind} is called, the binding has no effect.
     * <p>
     * <strong>Note:</strong> Not all {@link HasValue} implementations support
     * passing {@code null} as the value. For these the Binder will
     * automatically change {@code null} to a null representation provided by
     * {@link HasValue#getEmptyValue()}. This conversion is one-way only, if you
     * want to have a two-way mapping back to {@code null}, use
     * {@link BindingBuilder#withNullRepresentation(Object)}.
     *
     * @param <FIELDVALUE>
     *            the value type of the field
     * @param field
     *            the field to be bound, not null
     * @return the new binding
     *
     * @see #bind(HasValue, ValueProvider, Setter)
     */
    public <FIELDVALUE> BindingBuilder<BEAN, FIELDVALUE> forField(
            HasValue<?, FIELDVALUE> field) {
        Objects.requireNonNull(field, "field cannot be null");
        // clear previous errors for this field and any bean level validation
        clearError(field);
        getStatusLabel().ifPresent(label -> label.setText(""));

        return createBinding(field, createNullRepresentationAdapter(field),
                this::handleValidationStatus)
                        .withValidator(field instanceof HasValidator
                                ? ((HasValidator) field).getDefaultValidator()
                                : Validator.alwaysPass());
    }

    /**
     * Creates a new binding for the given field. The returned builder may be
     * further configured before invoking {@link #bindInstanceFields(Object)}.
     * Unlike with the {@link #forField(HasValue)} method, no explicit call to
     * {@link BindingBuilder#bind(String)} is needed to complete this binding in
     * the case that the name of the field matches a field name found in the
     * bean.
     *
     * @param <FIELDVALUE>
     *            the value type of the field
     * @param field
     *            the field to be bound, not null
     * @return the new binding builder
     *
     * @see #forField(HasValue)
     * @see #bindInstanceFields(Object)
     */
    public <FIELDVALUE> BindingBuilder<BEAN, FIELDVALUE> forMemberField(
            HasValue<?, FIELDVALUE> field) {
        incompleteMemberFieldBindings.put(field, null);
        return forField(field);
    }

    /**
     * Binds a field to a bean property represented by the given getter and
     * setter pair. The functions are used to update the field value from the
     * property and to store the field value to the property, respectively.
     * <p>
     * Use the {@link #forField(HasValue)} overload instead if you want to
     * further configure the new binding.
     * <p>
     * <strong>Note:</strong> Not all {@link HasValue} implementations support
     * passing {@code null} as the value. For these the Binder will
     * automatically change {@code null} to a null representation provided by
     * {@link HasValue#getEmptyValue()}. This conversion is one-way only, if you
     * want to have a two-way mapping back to {@code null}, use
     * {@link #forField(HasValue)} and
     * {@link BindingBuilder#withNullRepresentation(Object)}.
     * <p>
     * When a bean is bound with {@link Binder#setBean(Object)}, the field value
     * is set to the return value of the given getter. The property value is
     * then updated via the given setter whenever the field value changes. The
     * setter may be null; in that case the property value is never updated and
     * the binding is said to be <i>read-only</i>.
     * <p>
     * If the Binder is already bound to some bean, the newly bound field is
     * associated with the corresponding bean property as described above.
     * <p>
     * The getter and setter can be arbitrary functions, for instance
     * implementing user-defined conversion or validation. However, in the most
     * basic use case you can simply pass a pair of method references to this
     * method as follows:
     *
     * <pre>
     * class Person {
     *     public String getName() { ... }
     *     public void setName(String name) { ... }
     * }
     *
     * TextField nameField = new TextField();
     * binder.bind(nameField, Person::getName, Person::setName);
     * </pre>
     *
     * @param <FIELDVALUE>
     *            the value type of the field
     * @param field
     *            the field to bind, not null
     * @param getter
     *            the function to get the value of the property to the field,
     *            not null
     * @param setter
     *            the function to write the field value to the property or null
     *            if read-only
     * @return the newly created binding
     */
    public <FIELDVALUE> Binding<BEAN, FIELDVALUE> bind(
            HasValue<?, FIELDVALUE> field,
            ValueProvider<BEAN, FIELDVALUE> getter,
            Setter<BEAN, FIELDVALUE> setter) {
        return forField(field).bind(getter, setter);
    }

    /**
     * Binds the given field to the property with the given name. The getter and
     * setter of the property are looked up using a {@link PropertySet}.
     * <p>
     * For a <code>Binder</code> created using the {@link Binder#Binder(Class)}
     * constructor, introspection will be used to find a Java Bean property. If
     * a JSR-303 bean validation implementation is present on the classpath, a
     * {@link BeanValidator} is also added to the binding.
     * <p>
     * The property must have an accessible getter method. It need not have an
     * accessible setter; in that case the property value is never updated and
     * the binding is said to be <i>read-only</i>.
     *
     * @param <FIELDVALUE>
     *            the value type of the field to bind
     * @param field
     *            the field to bind, not null
     * @param propertyName
     *            the name of the property to bind, not null
     * @return the newly created binding
     *
     * @throws IllegalArgumentException
     *             if the property name is invalid
     * @throws IllegalArgumentException
     *             if the property has no accessible getter
     * @throws IllegalStateException
     *             if the binder is not configured with an appropriate
     *             {@link PropertySet}
     *
     * @see #bind(HasValue, ValueProvider, Setter)
     */
    public <FIELDVALUE> Binding<BEAN, FIELDVALUE> bind(
            HasValue<?, FIELDVALUE> field, String propertyName) {
        return forField(field).bind(propertyName);
    }

    /**
     * Binds the given bean to all the fields added to this Binder. A
     * {@code null} value removes a currently bound bean.
     * <p>
     * When a bean is bound, the field values are updated by invoking their
     * corresponding getter functions. Any changes to field values are reflected
     * back to their corresponding property values of the bean as long as the
     * bean is bound.
     * <p>
     * Any change made in the fields also runs validation for the field
     * {@link Binding} and bean level validation for this binder (bean level
     * validators are added using {@link Binder#withValidator(Validator)}.
     *
     * @see #readBean(Object)
     * @see #writeBean(Object)
     * @see #writeBeanIfValid(Object)
     *
     * @param bean
     *            the bean to edit, or {@code null} to remove a currently bound
     *            bean and clear bound fields
     */
    public void setBean(BEAN bean) {
        checkBindingsCompleted("setBean");
        if (bean == null) {
            if (this.bean != null) {
                doRemoveBean(true);
                clearFields();
            }
        } else {
            doRemoveBean(false);
            this.bean = bean;
            getBindings().forEach(b -> b.initFieldValue(bean));
            // if there has been field value change listeners that trigger
            // validation, need to make sure the validation errors are cleared
            getValidationStatusHandler().statusChange(
                    BinderValidationStatus.createUnresolvedStatus(this));
            fireStatusChangeEvent(false);
        }
    }

    /**
     * Removes the currently set bean and clears bound fields. If there is no
     * bound bean, does nothing.
     * <p>
     * This is a shorthand for {@link #setBean(Object)} with {@code null} bean.
     */
    public void removeBean() {
        setBean(null);
    }

    /**
     * Reads the bound property values from the given bean to the corresponding
     * fields.
     * <p>
     * The bean is not otherwise associated with this binder; in particular its
     * property values are not bound to the field value changes. To achieve
     * that, use {@link #setBean(Object)}.
     *
     * @see #setBean(Object)
     * @see #writeBeanIfValid(Object)
     * @see #writeBean(Object)
     *
     * @param bean
     *            the bean whose property values to read or {@code null} to
     *            clear bound fields
     */
    public void readBean(BEAN bean) {
        checkBindingsCompleted("readBean");
        if (bean == null) {
            clearFields();
        } else {
            changedBindings.clear();
            getBindings().forEach(binding -> binding.initFieldValue(bean));
            getValidationStatusHandler().statusChange(
                    BinderValidationStatus.createUnresolvedStatus(this));
            fireStatusChangeEvent(false);
        }
    }

    /**
     * Writes changes from the bound fields to the given bean if all validators
     * (binding and bean level) pass.
     * <p>
     * If any field binding validator fails, no values are written and a
     * {@code ValidationException} is thrown.
     * <p>
     * If all field level validators pass, the given bean is updated and bean
     * level validators are run on the updated bean. If any bean level validator
     * fails, the bean updates are reverted and a {@code ValidationException} is
     * thrown.
     *
     * @see #writeBeanIfValid(Object)
     * @see #readBean(Object)
     * @see #setBean(Object)
     *
     * @param bean
     *            the object to which to write the field values, not
     *            {@code null}
     * @throws ValidationException
     *             if some of the bound field values fail to validate
     */
    public void writeBean(BEAN bean) throws ValidationException {
        BinderValidationStatus<BEAN> status = doWriteIfValid(bean,
                new ArrayList<>(bindings));
        if (status.hasErrors()) {
            throw new ValidationException(status.getFieldValidationErrors(),
                    status.getBeanValidationErrors());
        }
    }

    /**
     * Writes changes from the bound fields to the given bean if all validators
     * (binding and bean level) pass.
     * <p>
     * If any field binding validator fails, no values are written and
     * <code>false</code> is returned.
     * <p>
     * If all field level validators pass, the given bean is updated and bean
     * level validators are run on the updated bean. If any bean level validator
     * fails, the bean updates are reverted and <code>false</code> is returned.
     *
     * @see #writeBean(Object)
     * @see #readBean(Object)
     * @see #setBean(Object)
     *
     * @param bean
     *            the object to which to write the field values, not
     *            {@code null}
     * @return {@code true} if there was no validation errors and the bean was
     *         updated, {@code false} otherwise
     */
    public boolean writeBeanIfValid(BEAN bean) {
        return doWriteIfValid(bean, new ArrayList<>(bindings)).isOk();
    }

    /**
     * Writes the field values into the given bean if all field level validators
     * pass. Runs bean level validators on the bean after writing.
     * <p>
     * <strong>Note:</strong> The collection of bindings is cleared on
     * successful save.
     *
     * @param bean
     *            the bean to write field values into
     * @param bindings
     *            the set of bindings to write to the bean
     * @return a list of field validation errors if such occur, otherwise a list
     *         of bean validation errors.
     */
    @SuppressWarnings("unchecked")
    private BinderValidationStatus<BEAN> doWriteIfValid(BEAN bean,
            Collection<Binding<BEAN, ?>> bindings) {
        Objects.requireNonNull(bean, "bean cannot be null");
        List<ValidationResult> binderResults = Collections.emptyList();

        // First run fields level validation, if no validation errors then
        // update bean
        List<BindingValidationStatus<?>> bindingResults = bindings.stream()
                .map(b -> b.validate(false)).collect(Collectors.toList());

        if (bindingResults.stream()
                .noneMatch(BindingValidationStatus::isError)) {
            // Store old bean values so we can restore them if validators fail
            Map<Binding<BEAN, ?>, Object> oldValues = getBeanState(bean,
                    bindings);

            bindings.forEach(binding -> ((BindingImpl<BEAN, ?, ?>) binding)
                    .writeFieldValue(bean));
            // Now run bean level validation against the updated bean
            binderResults = validateBean(bean);
            if (binderResults.stream().anyMatch(ValidationResult::isError)) {
                // Bean validator failed, revert values
                restoreBeanState(bean, oldValues);
            } else if (bean.equals(getBean())) {
                /*
                 * Changes have been successfully saved. The set is only cleared
                 * when the changes are stored in the currently set bean.
                 */
                bindings.clear();
            } else if (getBean() == null) {
                /*
                 * When using readBean and writeBean there is no knowledge of
                 * which bean the changes come from or are stored in. Binder is
                 * no longer "changed" when saved succesfully to any bean.
                 */
                changedBindings.clear();
            }
        }

        // Generate status object and fire events.
        BinderValidationStatus<BEAN> status = new BinderValidationStatus<>(this,
                bindingResults, binderResults);
        getValidationStatusHandler().statusChange(status);
        fireStatusChangeEvent(!status.isOk());
        return status;
    }

    /**
     * Restores the state of the bean from the given values.
     *
     * @param bean
     *            the bean
     * @param oldValues
     *            the old values
     */
    @SuppressWarnings({ "unchecked", "rawtypes" })
    protected void restoreBeanState(BEAN bean,
            Map<Binding<BEAN, ?>, Object> oldValues) {
        getBindings().stream().filter(oldValues::containsKey)
                .forEach(binding -> {
                    Setter setter = binding.setter;
                    if (setter != null) {
                        setter.accept(bean, oldValues.get(binding));
                    }
                });
    }

    /**
     * Stores the state of the given bean.
     *
     * @param bean
     *            the bean to store the state of
     * @param bindings
     *            the bindings to store
     *
     * @return map from binding to value
     */
    @SuppressWarnings({ "unchecked", "rawtypes" })
    protected Map<Binding<BEAN, ?>, Object> getBeanState(BEAN bean,
            Collection<Binding<BEAN, ?>> bindings) {
        Map<Binding<BEAN, ?>, Object> oldValues = new HashMap<>();
        bindings.stream().map(binding -> (BindingImpl) binding)
                .filter(binding -> binding.setter != null)
                .forEach(binding -> oldValues.put(binding,
                        binding.getter.apply(bean)));
        return oldValues;
    }

    /**
     * Adds an bean level validator.
     * <p>
     * Bean level validators are applied on the bean instance after the bean is
     * updated. If the validators fail, the bean instance is reverted to its
     * previous state.
     *
     * @see #writeBean(Object)
     * @see #writeBeanIfValid(Object)
     * @see #withValidator(SerializablePredicate, String)
     * @see #withValidator(SerializablePredicate, ErrorMessageProvider)
     *
     * @param validator
     *            the validator to add, not null
     * @return this binder, for chaining
     */
    public Binder<BEAN> withValidator(Validator<? super BEAN> validator) {
        Objects.requireNonNull(validator, "validator cannot be null");
        validators.add(validator);
        return this;
    }

    /**
     * A convenience method to add a validator to this binder using the
     * {@link Validator#from(SerializablePredicate, String)} factory method.
     * <p>
     * Bean level validators are applied on the bean instance after the bean is
     * updated. If the validators fail, the bean instance is reverted to its
     * previous state.
     *
     * @see #writeBean(Object)
     * @see #writeBeanIfValid(Object)
     * @see #withValidator(Validator)
     * @see #withValidator(SerializablePredicate, ErrorMessageProvider)
     *
     * @param predicate
     *            the predicate performing validation, not null
     * @param message
     *            the error message to report in case validation failure
     * @return this binder, for chaining
     */
    public Binder<BEAN> withValidator(SerializablePredicate<BEAN> predicate,
            String message) {
        return withValidator(Validator.from(predicate, message));
    }

    /**
     * A convenience method to add a validator to this binder using the
     * {@link Validator#from(SerializablePredicate, ErrorMessageProvider)}
     * factory method.
     * <p>
     * Bean level validators are applied on the bean instance after the bean is
     * updated. If the validators fail, the bean instance is reverted to its
     * previous state.
     *
     * @see #writeBean(Object)
     * @see #writeBeanIfValid(Object)
     * @see #withValidator(Validator)
     * @see #withValidator(SerializablePredicate, String)
     *
     * @param predicate
     *            the predicate performing validation, not null
     * @param errorMessageProvider
     *            the provider to generate error messages, not null
     * @return this binder, for chaining
     */
    public Binder<BEAN> withValidator(SerializablePredicate<BEAN> predicate,
            ErrorMessageProvider errorMessageProvider) {
        return withValidator(Validator.from(predicate, errorMessageProvider));
    }

    /**
     * Clear all the bound fields for this binder.
     */
    private void clearFields() {
        bindings.forEach(binding -> {
            binding.getField().clear();
            clearError(binding.getField());
        });
        if (hasChanges()) {
            fireStatusChangeEvent(false);
        }
        changedBindings.clear();
    }

    /**
     * Validates the values of all bound fields and returns the validation
     * status.
     * <p>
     * If all field level validators pass, and {@link #setBean(Object)} has been
     * used to bind to a bean, bean level validators are run for that bean. Bean
     * level validators are ignored if there is no bound bean or if any field
     * level validator fails.
     * <p>
     * <strong>Note:</strong> This method will attempt to temporarily apply all
     * current changes to the bean and run full bean validation for it. The
     * changes are reverted after bean validation.
     *
     * @return validation status for the binder
     */
    public BinderValidationStatus<BEAN> validate() {
        return validate(true);
    }

    /**
     * Validates the values of all bound fields and returns the validation
     * status. This method can skip firing the event, based on the given
     * {@code boolean}.
     *
     * @param fireEvent
     *            {@code true} to fire validation status events; {@code false}
     *            to not
     * @return validation status for the binder
     *
     */
    protected BinderValidationStatus<BEAN> validate(boolean fireEvent) {
        if (getBean() == null && !validators.isEmpty()) {
            throw new IllegalStateException("Cannot validate binder: "
                    + "bean level validators have been configured "
                    + "but no bean is currently set");
        }
        List<BindingValidationStatus<?>> bindingStatuses = validateBindings();

        BinderValidationStatus<BEAN> validationStatus;
        if (validators.isEmpty() || bindingStatuses.stream()
                .anyMatch(BindingValidationStatus::isError)) {
            validationStatus = new BinderValidationStatus<>(this,
                    bindingStatuses, Collections.emptyList());
        } else {
            Map<Binding<BEAN, ?>, Object> beanState = getBeanState(getBean(),
                    changedBindings);
            changedBindings
                    .forEach(binding -> ((BindingImpl<BEAN, ?, ?>) binding)
                            .writeFieldValue(getBean()));
            validationStatus = new BinderValidationStatus<>(this,
                    bindingStatuses, validateBean(getBean()));
            restoreBeanState(getBean(), beanState);
        }
        if (fireEvent) {
            getValidationStatusHandler().statusChange(validationStatus);
            fireStatusChangeEvent(validationStatus.hasErrors());
        }
        return validationStatus;
    }

    /**
     * Runs all currently configured field level validators, as well as all bean
     * level validators if a bean is currently set with
     * {@link #setBean(Object)}, and returns whether any of the validators
     * failed.
     * <p>
     * <b>Note:</b> Calling this method will not trigger status change events,
     * unlike {@link #validate()} and will not modify the UI. To also update
     * error indicators on fields, use {@code validate().isOk()}.
     * <p>
     * <strong>Note:</strong> This method will attempt to temporarily apply all
     * current changes to the bean and run full bean validation for it. The
     * changes are reverted after bean validation.
     *
     * @see #validate()
     *
     * @return whether this binder is in a valid state
     * @throws IllegalStateException
     *             if bean level validators have been configured and no bean is
     *             currently set
     */
    public boolean isValid() {
        return validate(false).isOk();
    }

    /**
     * Validates the bindings and returns the result of the validation as a list
     * of validation statuses.
     * <p>
     * Does not run bean validators.
     *
     * @see #validateBean(Object)
     *
     * @return an immutable list of validation results for bindings
     */
    private List<BindingValidationStatus<?>> validateBindings() {
        return getBindings().stream().map(BindingImpl::doValidation)
                .collect(Collectors.collectingAndThen(Collectors.toList(),
                        Collections::unmodifiableList));
    }

    /**
     * Validates the {@code bean} using validators added using
     * {@link #withValidator(Validator)} and returns the result of the
     * validation as a list of validation results.
     * <p>
     *
     * @see #withValidator(Validator)
     *
     * @param bean
     *            the bean to validate
     * @return a list of validation errors or an empty list if validation
     *         succeeded
     */
    private List<ValidationResult> validateBean(BEAN bean) {
        Objects.requireNonNull(bean, "bean cannot be null");
        return validators.stream()
                .map(validator -> validator.apply(bean, new ValueContext()))
                .collect(Collectors.collectingAndThen(Collectors.toList(),
                        Collections::unmodifiableList));
    }

    /**
     * Sets the label to show the binder level validation errors not related to
     * any specific field.
     * <p>
     * Only the one validation error message is shown in this label at a time.
     * <p>
     * This is a convenience method for
     * {@link #setValidationStatusHandler(BinderValidationStatusHandler)}, which
     * means that this method cannot be used after the handler has been set.
     * Also the handler cannot be set after this label has been set.
     *
     * @param statusLabel
     *            the status label to set
     * @see #setValidationStatusHandler(BinderValidationStatusHandler)
     * @see BindingBuilder#withStatusLabel(HasText)
     */
    public void setStatusLabel(HasText statusLabel) {
        if (statusHandler != null) {
            throw new IllegalStateException("Cannot set status label if a "
                    + BinderValidationStatusHandler.class.getSimpleName()
                    + " has already been set.");
        }
        this.statusLabel = statusLabel;
    }

    /**
     * Gets the status label or an empty optional if none has been set.
     *
     * @return the optional status label
     * @see #setStatusLabel(HasText)
     */
    public Optional<HasText> getStatusLabel() {
        return Optional.ofNullable(statusLabel);
    }

    /**
     * Sets the status handler to track form status changes.
     * <p>
     * Setting this handler will override the default behavior, which is to let
     * fields show their validation status messages and show binder level
     * validation errors or OK status in the label set with
     * {@link #setStatusLabel(HasText)}.
     * <p>
     * This handler cannot be set after the status label has been set with
     * {@link #setStatusLabel(HasText)}, or {@link #setStatusLabel(HasText)}
     * cannot be used after this handler has been set.
     *
     * @param statusHandler
     *            the status handler to set, not <code>null</code>
     * @throws NullPointerException
     *             for <code>null</code> status handler
     * @see #setStatusLabel(HasText)
     * @see BindingBuilder#withValidationStatusHandler(BindingValidationStatusHandler)
     */
    public void setValidationStatusHandler(
            BinderValidationStatusHandler<BEAN> statusHandler) {
        Objects.requireNonNull(statusHandler, "Cannot set a null "
                + BinderValidationStatusHandler.class.getSimpleName());
        if (statusLabel != null) {
            throw new IllegalStateException("Cannot set "
                    + BinderValidationStatusHandler.class.getSimpleName()
                    + " if a status label has already been set.");
        }
        this.statusHandler = statusHandler;
    }

    /**
     * Gets the status handler of this form.
     * <p>
     * If none has been set with
     * {@link #setValidationStatusHandler(BinderValidationStatusHandler)}, the
     * default implementation is returned.
     *
     * @return the status handler used, never <code>null</code>
     * @see #setValidationStatusHandler(BinderValidationStatusHandler)
     */
    public BinderValidationStatusHandler<BEAN> getValidationStatusHandler() {
        return Optional.ofNullable(statusHandler)
                .orElse(this::handleBinderValidationStatus);
    }

    /**
     * Adds status change listener to the binder.
     * <p>
     * The {@link Binder} status is changed whenever any of the following
     * happens:
     * <ul>
     * <li>if it's bound and any of its bound field or select has been changed
     * <li>{@link #writeBean(Object)} or {@link #writeBeanIfValid(Object)} is
     * called
     * <li>{@link #readBean(Object)} is called
     * <li>{@link #setBean(Object)} is called
     * <li>{@link #removeBean()} is called
     * <li>{@link BindingBuilder#bind(ValueProvider, Setter)} is called
     * <li>{@link Binder#validate()} or {@link Binding#validate()} is called
     * </ul>
     *
     * @see #readBean(Object)
     * @see #writeBean(Object)
     * @see #writeBeanIfValid(Object)
     * @see #setBean(Object)
     * @see #removeBean()
     * @see #forField(HasValue)
     * @see #validate()
     * @see Binding#validate()
     *
     * @param listener
     *            status change listener to add, not null
     * @return a registration for the listener
     */
    public Registration addStatusChangeListener(StatusChangeListener listener) {
        return addListener(StatusChangeEvent.class, listener::statusChange);
    }

    /**
     * Adds a listener to the binder.
     * 
     * @param eventType
     *            the type of the event
     * @param method
     *            the consumer method of the listener
     * @param <T>
     *            the event type
     * @return a registration for the listener
     */
    protected <T> Registration addListener(Class<T> eventType,
            SerializableConsumer<T> method) {
        List<Consumer<?>> list = listeners.computeIfAbsent(eventType,
                key -> new ArrayList<>());
        list.add(method);
        return () -> list.remove(method);
    }

    /**
     * Adds field value change listener to all the fields in the binder.
     * <p>
     * Added listener is notified every time whenever any bound field value is
     * changed. The same functionality can be achieved by adding a
     * {@link ValueChangeListener} to all fields in the {@link Binder}.
     * <p>
     * The listener is added to all fields regardless of whether the method is
     * invoked before or after field is bound.
     *
     * @see ValueChangeEvent
     * @see ValueChangeListener
     *
     * @param listener
     *            a field value change listener
     * @return a registration for the listener
     */
    public Registration addValueChangeListener(
            ValueChangeListener<?, ?> listener) {
        return addListener(ValueChangeEvent.class, listener::onComponentEvent);
    }

    /**
     * Creates a new binding with the given field.
     *
     * @param <FIELDVALUE>
     *            the value type of the field
     * @param <TARGET>
     *            the target data type
     * @param field
     *            the field to bind, not null
     * @param converter
     *            the converter for converting between FIELDVALUE and TARGET
     *            types, not null
     * @param handler
     *            the handler to notify of status changes, not null
     * @return the new incomplete binding
     */
    protected <FIELDVALUE, TARGET> BindingBuilder<BEAN, TARGET> createBinding(
            HasValue<?, FIELDVALUE> field,
            Converter<FIELDVALUE, TARGET> converter,
            BindingValidationStatusHandler handler) {
        BindingBuilder<BEAN, TARGET> newBinding = doCreateBinding(field,
                converter, handler);
        if (incompleteMemberFieldBindings.containsKey(field)) {
            incompleteMemberFieldBindings.put(field, newBinding);
        }
        incompleteBindings.put(field, newBinding);
        return newBinding;
    }

    protected <FIELDVALUE, TARGET> BindingBuilder<BEAN, TARGET> doCreateBinding(
            HasValue<?, FIELDVALUE> field,
            Converter<FIELDVALUE, TARGET> converter,
            BindingValidationStatusHandler handler) {
        return new BindingBuilderImpl<>(this, field, converter, handler);
    }

    /**
     * Handles a validation error emitted when trying to write the value of the
     * given field.
     *
     * @param field
     *            the field with the invalid value
     * @param result
     *            the validation error result
     */
    protected void handleError(HasValue<?, ?> field, ValidationResult result) {
        result.getErrorLevel().ifPresent(level -> {
            if (field instanceof HasValidation) {
                HasValidation fieldWithValidation = (HasValidation) field;
                fieldWithValidation.setErrorMessage(result.getErrorMessage());
            }
        });
    }

    /**
     * Clears the error condition of the given field, if any.
     *
     * @param field
     *            the field with an invalid value
     */
    protected void clearError(HasValue<?, ?> field) {
        if (field instanceof HasValidation) {
            HasValidation fieldWithValidation = (HasValidation) field;
            fieldWithValidation.setInvalid(false);
            fieldWithValidation.setErrorMessage(null);
        }
    }

    /**
     * Default {@link BindingValidationStatusHandler} functional method
     * implementation.
     *
     * @param status
     *            the validation status
     */
    protected void handleValidationStatus(BindingValidationStatus<?> status) {
        HasValue<?, ?> source = status.getField();
        clearError(source);
        if (status.isError()) {
            Optional<ValidationResult> firstError = status
                    .getValidationResults().stream()
                    .filter(ValidationResult::isError).findFirst();
            if (firstError.isPresent()) {
                // Failed with a Validation error
                handleError(source, firstError.get());
            } else {
                // Conversion error
                status.getResult()
                        .ifPresent(result -> handleError(source, result));
            }
        } else {
            // Show first non-error ValidationResult message.
            status.getValidationResults().stream()
                    .filter(result -> result.getErrorLevel().isPresent())
                    .findFirst()
                    .ifPresent(result -> handleError(source, result));
        }
    }

    /**
     * Returns the bindings for this binder.
     *
     * @return a list of the bindings
     */
    protected Collection<BindingImpl<BEAN, ?, ?>> getBindings() {
        return bindings.stream().map(b -> ((BindingImpl<BEAN, ?, ?>) b))
                .collect(Collectors.toList());
    }

    /**
     * The default binder level status handler.
     * <p>
     * Passes all field related results to the Binding status handlers. All
     * other status changes are displayed in the status label, if one has been
     * set with {@link #setStatusLabel(HasText)}.
     *
     * @param binderStatus
     *            status of validation results from binding and/or bean level
     *            validators
     */
    protected void handleBinderValidationStatus(
            BinderValidationStatus<BEAN> binderStatus) {
        // let field events go to binding status handlers
        binderStatus.notifyBindingValidationStatusHandlers();

        // show first possible error or OK status in the label if set
        if (getStatusLabel().isPresent()) {
            String statusMessage = binderStatus.getBeanValidationErrors()
                    .stream().findFirst().map(ValidationResult::getErrorMessage)
                    .orElse("");
            getStatusLabel().get().setText(statusMessage);
        }
    }

    /**
     * Check whether any of the bound fields' have uncommitted changes since
     * last explicit call to {@link #readBean(Object)}, {@link #removeBean()},
     * {@link #writeBean(Object)} or {@link #writeBeanIfValid(Object)}.
     * Unsuccessful write operations will not affect this value.
     * <p>
     * Note that if you use {@link #setBean(Object)} method, Binder tries to
     * commit changes as soon as all validators have passed. Thus, when using
     * this method with it seldom makes sense and almost always returns false.
     *
     * Return values for each case are compiled into the following table:
     *
     * <p>
     *
     * <table summary="Return values">
     * <tr>
     * <td></td>
     * <td>After readBean, setBean or removeBean</td>
     * <td>After valid user changes</td>
     * <td>After invalid user changes</td>
     * <td>After successful writeBean or writeBeanIfValid</td>
     * <td>After unsuccessful writeBean or writeBeanIfValid</td>
     * </tr>
     * <tr>
     * <td>A bean is currently bound</td>
     * <td>{@code false}</td>
     * <td>{@code false}</td>
     * <td>{@code true}</td>
     * <td>{@code false}</td>
     * <td>no change</td>
     * </tr>
     * <tr>
     * <td>No bean is currently bound</td>
     * <td>{@code false}</td>
     * <td>{@code true}</td>
     * <td>{@code true}</td>
     * <td>{@code false}</td>
     * <td>no change</td>
     * </tr>
     * </table>
     *
     * @return whether any bound field's value has changed since last call to
     *         setBean, readBean, writeBean or writeBeanIfValid
     */
    public boolean hasChanges() {
        return !changedBindings.isEmpty();
    }

    /**
     * Sets the read only state to the given value for all currently bound
     * fields.
     * <p>
     * This is just a shorthand for calling setReadOnly for all currently bound
     * fields. It means that fields bound after this method call won't be set
     * read-only.
     *
     * @param fieldsReadOnly
     *            true to set the fields to read only, false to set them to read
     *            write
     */
    public void setReadOnly(boolean fieldsReadOnly) {
        getBindings().stream().map(BindingImpl::getField)
                .forEach(field -> field.setReadOnly(fieldsReadOnly));
    }

    /**
     * Configures the {@code binding} with the property definition
     * {@code definition} before it's being bound.
     *
     * @param binding
     *            a binding to configure
     * @param definition
     *            a property definition information
     * @return the new configured binding
     */
    protected BindingBuilder<BEAN, ?> configureBinding(
            BindingBuilder<BEAN, ?> binding,
            PropertyDefinition<BEAN, ?> definition) {
        return binding;
    }

    private void doRemoveBean(boolean fireStatusEvent) {
        changedBindings.clear();
        if (bean != null) {
            bean = null;
        }
        getValidationStatusHandler().statusChange(
                BinderValidationStatus.createUnresolvedStatus(this));
        if (fireStatusEvent) {
            fireStatusChangeEvent(false);
        }
    }

    private void fireStatusChangeEvent(boolean hasValidationErrors) {
        StatusChangeEvent event = new StatusChangeEvent(this,
                hasValidationErrors);
        fireEvent(event);
    }

    @SuppressWarnings({ "rawtypes", "unchecked" })
    private void fireEvent(Object event) {
        listeners.entrySet().stream().filter(
                entry -> entry.getKey().isAssignableFrom(event.getClass()))
                .forEach(entry -> {
                    for (Consumer consumer : entry.getValue()) {
                        consumer.accept(event);
                    }
                });
    }

    private <FIELDVALUE> Converter<FIELDVALUE, FIELDVALUE> createNullRepresentationAdapter(
            HasValue<?, FIELDVALUE> field) {
        Converter<FIELDVALUE, FIELDVALUE> nullRepresentationConverter = Converter
                .from(fieldValue -> fieldValue,
                        modelValue -> Objects.isNull(modelValue)
                                ? field.getEmptyValue()
                                : modelValue,
                        Throwable::getMessage);
        ConverterDelegate<FIELDVALUE> converter = new ConverterDelegate<>(
                nullRepresentationConverter);
        initialConverters.put(field, converter);
        return converter;
    }

    /**
     * Throws if this binder has incomplete bindings.
     *
     * @param methodName
     *            name of the method where this call is originated from
     * @throws IllegalStateException
     *             if this binder has incomplete bindings
     */
    private void checkBindingsCompleted(String methodName) {
        if (!incompleteMemberFieldBindings.isEmpty()) {
            throw new IllegalStateException(
                    "All bindings created with forMemberField must "
                            + "be completed with bindInstanceFields before calling "
                            + methodName);
        }

        if (!incompleteBindings.isEmpty()) {
            throw new IllegalStateException(
                    "All bindings created with forField must be completed before calling "
                            + methodName);
        }
    }

    /**
     * Binds member fields found in the given object.
     * <p>
     * This method processes all (Java) member fields whose type extends
     * {@link HasValue} and that can be mapped to a property id. Property name
     * mapping is done based on the field name or on a @{@link PropertyId}
     * annotation on the field. All non-null unbound fields for which a property
     * name can be determined are bound to the property name using
     * {@link BindingBuilder#bind(String)}.
     * <p>
     * For example:
     *
     * <pre>
     * public class MyForm extends VerticalLayout {
     * private TextField firstName = new TextField("First name");
     * &#64;PropertyId("last")
     * private TextField lastName = new TextField("Last name");
     *
     * MyForm myForm = new MyForm();
     * ...
     * binder.bindInstanceFields(myForm);
     * </pre>
     *
     * This binds the firstName TextField to a "firstName" property in the item,
     * lastName TextField to a "last" property.
     * <p>
     * It's not always possible to bind a field to a property because their
     * types are incompatible. E.g. custom converter is required to bind
     * {@code HasValue<String>} and {@code Integer} property (that would be a
     * case of "age" property). In such case {@link IllegalStateException} will
     * be thrown unless the field has been configured manually before calling
     * the {@link #bindInstanceFields(Object)} method.
     * <p>
     * It's always possible to do custom binding for any field: the
     * {@link #bindInstanceFields(Object)} method doesn't override existing
     * bindings.
     *
     * @param objectWithMemberFields
     *            The object that contains (Java) member fields to bind
     * @throws IllegalStateException
     *             if there are incompatible HasValue&lt;T&gt; and property
     *             types
     */
    public void bindInstanceFields(Object objectWithMemberFields) {
        Class<?> objectClass = objectWithMemberFields.getClass();

        Integer numberOfBoundFields = getFieldsInDeclareOrder(objectClass)
                .stream()
                .filter(memberField -> HasValue.class
                        .isAssignableFrom(memberField.getType()))
                .filter(memberField -> !isFieldBound(memberField,
                        objectWithMemberFields))
                .map(memberField -> handleProperty(memberField,
                        objectWithMemberFields,
                        (property, type) -> bindProperty(objectWithMemberFields,
                                memberField, property, type)))
                .reduce(0, this::accumulate, Integer::sum);
        if (numberOfBoundFields == 0 && bindings.isEmpty()
                && incompleteBindings.isEmpty()) {
            // Throwing here for incomplete bindings would be wrong as they
            // may be completed after this call. If they are not, setBean and
            // other methods will throw for those cases
            throw new IllegalStateException("There are no instance fields "
                    + "found for automatic binding");
        }

    }

    private boolean isFieldBound(Field memberField,
            Object objectWithMemberFields) {
        try {
            HasValue<?, ?> field = (HasValue<?, ?>) getMemberFieldValue(
                    memberField, objectWithMemberFields);
            return bindings.stream()
                    .anyMatch(binding -> binding.getField() == field);
        } catch (Exception e) {
            return false;
        }
    }

    private int accumulate(int count, boolean value) {
        return value ? count + 1 : count;
    }

    private BindingBuilder<BEAN, ?> getIncompleteMemberFieldBinding(
            Field memberField, Object objectWithMemberFields) {
        return incompleteMemberFieldBindings
                .get(getMemberFieldValue(memberField, objectWithMemberFields));
    }

    private Object getMemberFieldValue(Field memberField,
            Object objectWithMemberFields) {
        memberField.setAccessible(true);
        try {
            return memberField.get(objectWithMemberFields);
        } catch (IllegalArgumentException | IllegalAccessException e) {
            throw new RuntimeException(e);
        } finally {
            memberField.setAccessible(false);
        }
    }

    /**
     * Binds {@code property} with {@code propertyType} to the field in the
     * {@code objectWithMemberFields} instance using {@code memberField} as a
     * reference to a member.
     *
     * @param objectWithMemberFields
     *            the object that contains (Java) member fields to build and
     *            bind
     * @param memberField
     *            reference to a member field to bind
     * @param property
     *            property name to bind
     * @param propertyType
     *            type of the property
     * @return {@code true} if property is successfully bound
     */
    private boolean bindProperty(Object objectWithMemberFields,
            Field memberField, String property, Class<?> propertyType) {
        Type valueType = GenericTypeReflector.getTypeParameter(
                memberField.getGenericType(),
                HasValue.class.getTypeParameters()[1]);
        if (valueType == null) {
            throw new IllegalStateException(String.format(
                    "Unable to detect value type for the member '%s' in the "
                            + "class '%s'.",
                    memberField.getName(),
                    objectWithMemberFields.getClass().getName()));
        }
        if (propertyType.equals(GenericTypeReflector.erase(valueType))) {
            HasValue<?, ?> field;
            // Get the field from the object
            try {
                field = (HasValue<?, ?>) ReflectTools.getJavaFieldValue(
                        objectWithMemberFields, memberField, HasValue.class);
            } catch (IllegalArgumentException | IllegalAccessException
                    | InvocationTargetException e) {
                // If we cannot determine the value, just skip the field
                return false;
            }
            if (field == null) {
                field = makeFieldInstance(
                        (Class<? extends HasValue<?, ?>>) memberField
                                .getType());
                initializeField(objectWithMemberFields, memberField, field);
            }
            forField(field).bind(property);
            return true;
        } else {
            throw new IllegalStateException(String.format(
                    "Property type '%s' doesn't "
                            + "match the field type '%s'. "
                            + "Binding should be configured manually using converter.",
                    propertyType.getName(), valueType.getTypeName()));
        }
    }

    /**
     * Makes an instance of the field type {@code fieldClass}.
     * <p>
     * The resulting field instance is used to bind a property to it using the
     * {@link #bindInstanceFields(Object)} method.
     * <p>
     * The default implementation relies on the default constructor of the
     * class. If there is no suitable default constructor or you want to
     * configure the instantiated class then override this method and provide
     * your own implementation.
     *
     * @see #bindInstanceFields(Object)
     * @param fieldClass
     *            type of the field
     * @return a {@code fieldClass} instance object
     */
    private HasValue<?, ?> makeFieldInstance(
            Class<? extends HasValue<?, ?>> fieldClass) {
        try {
            return ReflectTools.createInstance(fieldClass);
        } catch (IllegalArgumentException e) {
            // Rethrow as the exception type declared for bindInstanceFields
            throw new IllegalStateException(e);
        }
    }

    /**
     * Returns an array containing {@link Field} objects reflecting all the
     * fields of the class or interface represented by this Class object. The
     * elements in the array returned are sorted in declare order from sub class
     * to super class.
     *
     * @param searchClass
     *            class to introspect
     * @return list of all fields in the class considering hierarchy
     */
    private List<Field> getFieldsInDeclareOrder(Class<?> searchClass) {
        List<Field> memberFieldInOrder = new ArrayList<>();

        while (searchClass != null) {
            memberFieldInOrder
                    .addAll(Arrays.asList(searchClass.getDeclaredFields()));
            searchClass = searchClass.getSuperclass();
        }
        return memberFieldInOrder;
    }

    private void initializeField(Object objectWithMemberFields,
            Field memberField, HasValue<?, ?> value) {
        try {
            ReflectTools.setJavaFieldValue(objectWithMemberFields, memberField,
                    value);
        } catch (IllegalArgumentException e) {
            throw new IllegalStateException(
                    String.format("Could not assign value to field '%s'",
                            memberField.getName()),
                    e);
        }
    }

    private boolean handleProperty(Field field, Object objectWithMemberFields,
            BiFunction<String, Class<?>, Boolean> propertyHandler) {
        Optional<PropertyDefinition<BEAN, ?>> descriptor = getPropertyDescriptor(
                field);

        if (!descriptor.isPresent()) {
            return false;
        }

        String propertyName = descriptor.get().getName();
        if (boundProperties.containsKey(propertyName)) {
            return false;
        }

        BindingBuilder<BEAN, ?> tentativeBinding = getIncompleteMemberFieldBinding(
                field, objectWithMemberFields);
        if (tentativeBinding != null) {
            tentativeBinding.bind(propertyName);
            return false;
        }

        Boolean isPropertyBound = propertyHandler.apply(propertyName,
                descriptor.get().getType());
        assert boundProperties.containsKey(propertyName);
        return isPropertyBound;
    }

    /**
     * Gets the binding for a property name. Bindings are available by property
     * name if bound using {@link #bind(HasValue, String)},
     * {@link BindingBuilder#bind(String)} or indirectly using
     * {@link #bindInstanceFields(Object)}.
     *
     * @param propertyName
     *            the property name of the binding to get
     * @return the binding corresponding to the property name, or an empty
     *         optional if there is no binding with that property name
     */
    public Optional<Binding<BEAN, ?>> getBinding(String propertyName) {
        return Optional.ofNullable(boundProperties.get(propertyName));
    }

    private Optional<PropertyDefinition<BEAN, ?>> getPropertyDescriptor(
            Field field) {
        PropertyId propertyIdAnnotation = field.getAnnotation(PropertyId.class);

        String propertyId;
        if (propertyIdAnnotation != null) {
            // @PropertyId(propertyId) always overrides property id
            propertyId = propertyIdAnnotation.value();
        } else {
            propertyId = field.getName();
        }

        String minifiedFieldName = minifyFieldName(propertyId);

        return propertySet.getProperties().map(PropertyDefinition::getName)
                .filter(name -> minifyFieldName(name).equals(minifiedFieldName))
                .findFirst().flatMap(propertySet::getProperty);
    }

    private String minifyFieldName(String fieldName) {
        return fieldName.toLowerCase(Locale.ENGLISH).replace("_", "");
    }

    /**
     * Returns the fields this binder has been bound to.
     *
     * @return the fields with bindings
     */
    public Stream<HasValue<?, ?>> getFields() {
        return bindings.stream().map(Binding::getField);
    }

    private static void setVisible(HasText label, boolean visible) {
        if (visible) {
            label.getElement().getStyle().remove("display");
        } else {
            label.getElement().getStyle().set("display", "none");
        }
    }

    /**
     * Finds and removes all Bindings for the given field.
     *
     * @param field
     *            the field to remove from bindings
     */
    public void removeBinding(HasValue<?, ?> field) {
        Objects.requireNonNull(field, "Field may not be null");
        Set<BindingImpl<BEAN, ?, ?>> toRemove = getBindings().stream()
                .filter(binding -> field.equals(binding.getField()))
                .collect(Collectors.toSet());
        toRemove.forEach(Binding::unbind);
    }

    /**
     * Removes the given Binding from this Binder.
     *
     * @param binding
     *            the binding to remove
     */
    public void removeBinding(Binding<BEAN, ?> binding) {
        Objects.requireNonNull(binding, "Binding may not be null");
        binding.unbind();
    }

    /**
     * Removes (internally) the {@code Binding} from the bound properties map
     * (if present) and from the list of {@code Binding}s. Note that this DOES
     * NOT remove the {@code ValueChangeListener} that the {@code Binding} might
     * have registered with any {@code HasValue}s or decouple the {@code Binder}
     * from within the {@code Binding}. To do that, use
     *
     * {@link Binding#unbind()}
     *
     * This method should just be used for internal cleanup.
     *
     * @param binding
     *            The {@code Binding} to remove from the binding map
     */
    protected void removeBindingInternal(Binding<BEAN, ?> binding) {
        if (bindings.remove(binding)) {
            boundProperties.entrySet()
                    .removeIf(entry -> entry.getValue().equals(binding));
        }
    }

    /**
     * Finds and removes the Binding for the given property name.
     *
     * @param propertyName
     *            the propertyName to remove from bindings
     */
    public void removeBinding(String propertyName) {
        Objects.requireNonNull(propertyName, "Property name may not be null");
        Optional.ofNullable(boundProperties.get(propertyName))
                .ifPresent(Binding::unbind);
    }
}<|MERGE_RESOLUTION|>--- conflicted
+++ resolved
@@ -156,8 +156,6 @@
          * {@code HasValue}.
          */
         void unbind();
-<<<<<<< HEAD
-=======
 
         /**
          * Reads the value from given item and stores it to the bound field.
@@ -167,7 +165,7 @@
          *
          */
         void read(BEAN bean);
->>>>>>> b41ee24f
+
     }
 
     /**
