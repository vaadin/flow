/*
 * Copyright 2000-2025 Vaadin Ltd.
 *
 * Licensed under the Apache License, Version 2.0 (the "License"); you may not
 * use this file except in compliance with the License. You may obtain a copy of
 * the License at
 *
 * http://www.apache.org/licenses/LICENSE-2.0
 *
 * Unless required by applicable law or agreed to in writing, software
 * distributed under the License is distributed on an "AS IS" BASIS, WITHOUT
 * WARRANTIES OR CONDITIONS OF ANY KIND, either express or implied. See the
 * License for the specific language governing permissions and limitations under
 * the License.
 */
package com.vaadin.signals;

import static org.junit.Assert.assertSame;
import static org.junit.Assert.fail;
import static org.junit.jupiter.api.Assertions.assertEquals;
import static org.junit.jupiter.api.Assertions.assertFalse;

import java.util.ArrayList;
import java.util.List;
import java.util.concurrent.Executor;
import java.util.function.Predicate;

import org.junit.jupiter.api.AfterAll;
import org.junit.jupiter.api.AfterEach;
import org.junit.jupiter.api.BeforeAll;
import org.junit.jupiter.api.BeforeEach;

/**
 * Base class for setting up the environment for testing high-level signal
 * features.
 */
public class SignalTestBase {
    private static final ThreadLocal<Executor> currentResultNotifier = new ThreadLocal<Executor>();
    private static final ThreadLocal<Executor> currentEffectDispatcher = new ThreadLocal<Executor>();

    private final List<Throwable> uncaughtExceptions = new ArrayList<>();

    protected class TestExecutor implements Executor {
        private final ArrayList<Runnable> tasks = new ArrayList<>();

        @Override
        public void execute(Runnable task) {
            tasks.add(task);
        }

        public int countPendingTasks() {
            return tasks.size();
        }

        public int runPendingTasks() {
            List<Runnable> pending = List.copyOf(tasks);
            tasks.clear();

            pending.forEach(Runnable::run);
            return pending.size();
        }
    }

    private static Runnable environmentRegistration;

    @BeforeAll
    static void setupEnvironment() {
        environmentRegistration = SignalEnvironment
                .register(new SignalEnvironment() {
                    @Override
                    public boolean isActive() {
                        return true;
                    }

                    @Override
                    public Executor getResultNotifier() {
                        return currentResultNotifier.get();
                    }

                    @Override
                    public Executor getEffectDispatcher() {
                        return currentEffectDispatcher.get();
                    }
                });
    }

    @AfterAll
    static void closeEnvironment() {
        environmentRegistration.run();
    }

    protected TestExecutor useTestResultNotifier() {
        TestExecutor dispatcher = new TestExecutor();

        currentResultNotifier.set(dispatcher);

        return dispatcher;
    }

    protected TestExecutor useTestEffectDispatcher() {
        TestExecutor dispatcher = new TestExecutor();

        currentEffectDispatcher.set(dispatcher);

        return dispatcher;
    }

<<<<<<< HEAD
=======
    protected void clearTestEffectDispatcher() {
        currentEffectDispatcher.remove();
    }

    protected TestExecutor useTestFallbackEffectDispatcher() {
        TestExecutor dispatcher = new TestExecutor();

        currentFallbackEffectDispatcher.set(dispatcher);

        return dispatcher;
    }

    protected void assertUncaughtException(Throwable exception) {
        assertUncaughtException(lastCaught -> lastCaught == exception);
    }

    protected void assertUncaughtException(Predicate<Throwable> predicate) {
        assertFalse(uncaughtExceptions.isEmpty());

        int lastIndex = uncaughtExceptions.size() - 1;
        Throwable lastUncaught = uncaughtExceptions.get(lastIndex);
        if (predicate.test(lastUncaught)) {
            uncaughtExceptions.remove(lastIndex);
        } else {
            fail("Last uncaught exception did not pass test: " + lastUncaught);
        }
    }

    @BeforeEach
    void setupExceptionHandler() {
        Thread currentThread = Thread.currentThread();
        assertSame(
                "Adjustments are needed if a non-standard exception handler is present",
                currentThread.getUncaughtExceptionHandler(),
                currentThread.getThreadGroup());

        currentThread.setUncaughtExceptionHandler((thread, throwable) -> {
            if (throwable.getCause() instanceof AssertionError ae) {
                // Fail the test immediately for things asserted by the test
                throw ae;
            } else {
                uncaughtExceptions.add(throwable);
            }
        });
    }

>>>>>>> 461431b6
    @AfterEach
    void clear() {
        Thread.currentThread().setUncaughtExceptionHandler(null);

        assertEquals(List.of(), uncaughtExceptions,
                "Exceptions passed to the uncaught exception handler have not been asserted");

        currentResultNotifier.remove();
        currentEffectDispatcher.remove();
        SignalFactory.IN_MEMORY_SHARED.clear();
    }
}<|MERGE_RESOLUTION|>--- conflicted
+++ resolved
@@ -105,20 +105,6 @@
         return dispatcher;
     }
 
-<<<<<<< HEAD
-=======
-    protected void clearTestEffectDispatcher() {
-        currentEffectDispatcher.remove();
-    }
-
-    protected TestExecutor useTestFallbackEffectDispatcher() {
-        TestExecutor dispatcher = new TestExecutor();
-
-        currentFallbackEffectDispatcher.set(dispatcher);
-
-        return dispatcher;
-    }
-
     protected void assertUncaughtException(Throwable exception) {
         assertUncaughtException(lastCaught -> lastCaught == exception);
     }
@@ -153,7 +139,6 @@
         });
     }
 
->>>>>>> 461431b6
     @AfterEach
     void clear() {
         Thread.currentThread().setUncaughtExceptionHandler(null);
