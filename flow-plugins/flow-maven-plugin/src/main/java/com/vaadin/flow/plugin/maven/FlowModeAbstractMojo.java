/*
 * Copyright 2000-2024 Vaadin Ltd.
 *
 * Licensed under the Apache License, Version 2.0 (the "License"); you may not
 * use this file except in compliance with the License. You may obtain a copy of
 * the License at
 *
 * http://www.apache.org/licenses/LICENSE-2.0
 *
 * Unless required by applicable law or agreed to in writing, software
 * distributed under the License is distributed on an "AS IS" BASIS, WITHOUT
 * WARRANTIES OR CONDITIONS OF ANY KIND, either express or implied. See the
 * License for the specific language governing permissions and limitations under
 * the License.
 */
package com.vaadin.flow.plugin.maven;

import java.io.File;
import java.net.URI;
import java.net.URISyntaxException;
import java.nio.charset.StandardCharsets;
import java.nio.file.Path;
import java.nio.file.Paths;
import java.util.Collections;
import java.util.List;
import java.util.Set;
import java.util.function.Function;
import java.util.stream.Collectors;
import java.util.stream.Stream;

import org.apache.maven.artifact.Artifact;
import org.apache.maven.artifact.DependencyResolutionRequiredException;
import org.apache.maven.plugin.AbstractMojo;
import org.apache.maven.plugins.annotations.Parameter;
import org.apache.maven.project.MavenProject;

import com.vaadin.flow.internal.StringUtil;
import com.vaadin.flow.plugin.base.BuildFrontendUtil;
import com.vaadin.flow.plugin.base.PluginAdapterBase;
import com.vaadin.flow.server.Constants;
import com.vaadin.flow.server.InitParameters;
import com.vaadin.flow.server.frontend.FrontendTools;
import com.vaadin.flow.server.frontend.FrontendUtils;
import com.vaadin.flow.server.frontend.installer.NodeInstaller;
import com.vaadin.flow.server.frontend.installer.Platform;
import com.vaadin.flow.server.frontend.scanner.ClassFinder;

import static com.vaadin.flow.server.Constants.VAADIN_SERVLET_RESOURCES;
import static com.vaadin.flow.server.Constants.VAADIN_WEBAPP_RESOURCES;
import static com.vaadin.flow.server.frontend.FrontendUtils.FRONTEND;
import static com.vaadin.flow.server.frontend.FrontendUtils.GENERATED;

/**
 * The base class of Flow Mojos in order to compute correctly the modes.
 *
 * @since 2.0
 */
public abstract class FlowModeAbstractMojo extends AbstractMojo
        implements PluginAdapterBase {

    /**
     * Additionally include compile-time-only dependencies matching the pattern.
     */
    public static final String INCLUDE_FROM_COMPILE_DEPS_REGEX = ".*(/|\\\\)(portlet-api|javax\\.servlet-api)-.+jar$";

    /**
     * Application properties file in Spring project.
     */
    @Parameter(defaultValue = "${project.basedir}/src/main/resources/application.properties")
    private File applicationProperties;

    /**
     * Whether or not insert the initial Uidl object in the bootstrap index.html
     */
    @Parameter(defaultValue = "${vaadin."
            + InitParameters.SERVLET_PARAMETER_INITIAL_UIDL + "}")
    private boolean eagerServerLoad;

    /**
     * A directory with project's frontend source files.
     */
    @Parameter(defaultValue = "${project.basedir}/src/main/" + FRONTEND)
    private File frontendDirectory;

    /**
     * The folder where flow will put TS API files for client projects.
     */
    @Parameter(defaultValue = "${null}")
    private File generatedTsFolder;

    /**
     * Java source folders for scanning.
     */
    @Parameter(defaultValue = "${project.basedir}/src/main/java")
    private File javaSourceFolder;

    /**
     * Java resource folder.
     */
    @Parameter(defaultValue = "${project.basedir}/src/main/resources")
    private File javaResourceFolder;

    /**
     * Download node.js from this URL. Handy in heavily firewalled corporate
     * environments where the node.js download can be provided from an intranet
     * mirror. Defaults to null which will cause the downloader to use
     * {@link NodeInstaller#DEFAULT_NODEJS_DOWNLOAD_ROOT}.
     * <p>
     * </p>
     * Example: <code>"https://nodejs.org/dist/"</code>.
     */
    @Parameter(property = InitParameters.NODE_DOWNLOAD_ROOT)
    private String nodeDownloadRoot;

    /**
     * The node.js version to be used when node.js is installed automatically by
     * Vaadin, for example `"v16.0.0"`. Defaults to null which uses the
     * Vaadin-default node version - see {@link FrontendTools} for details.
     */
    @Parameter(property = InitParameters.NODE_VERSION, defaultValue = FrontendTools.DEFAULT_NODE_VERSION)
    private String nodeVersion;

    /**
     * Setting defining if the automatically installed node version may be
     * updated to the default Vaadin node version.
     */
    @Parameter(property = InitParameters.NODE_AUTO_UPDATE, defaultValue = ""
            + Constants.DEFAULT_NODE_AUTO_UPDATE)
    private boolean nodeAutoUpdate;

    /**
     * The folder where `package.json` file is located. Default is project root
     * dir.
     */
    @Parameter(defaultValue = "${project.basedir}")
    private File npmFolder;

    /**
     * Default generated path of the OpenAPI json.
     */
    @Parameter(defaultValue = "${project.build.directory}/generated-resources/openapi.json")
    private File openApiJsonFile;

    /**
     * Instructs to use pnpm for installing npm frontend resources.
     */
    @Parameter(property = InitParameters.SERVLET_PARAMETER_ENABLE_PNPM, defaultValue = ""
            + Constants.ENABLE_PNPM_DEFAULT)
    private boolean pnpmEnable;

    /**
     * Instructs to use bun for installing npm frontend resources.
     */
    @Parameter(property = InitParameters.SERVLET_PARAMETER_ENABLE_BUN, defaultValue = ""
            + Constants.ENABLE_BUN_DEFAULT)
    private boolean bunEnable;

    /**
     * Instructs to use globally installed pnpm tool or the default supported
     * pnpm version.
     */
    @Parameter(property = InitParameters.SERVLET_PARAMETER_GLOBAL_PNPM, defaultValue = ""
            + Constants.GLOBAL_PNPM_DEFAULT)
    private boolean useGlobalPnpm;

    /**
     * Whether or not we are running in productionMode.
     */
    @Parameter(defaultValue = "${null}")
    protected Boolean productionMode;

    @Parameter(defaultValue = "${project}", readonly = true, required = true)
    MavenProject project;

    /**
     * The folder where `package.json` file is located. Default is project root
     * dir.
     */
    @Parameter(defaultValue = "${project.basedir}")
    private File projectBasedir;

    /**
     * Whether vaadin home node executable usage is forced. If it's set to
     * {@code true} then vaadin home 'node' is checked and installed if it's
     * absent. Then it will be used instead of globally 'node' or locally
     * installed installed 'node'.
     */
    @Parameter(property = InitParameters.REQUIRE_HOME_NODE_EXECUTABLE, defaultValue = ""
            + Constants.DEFAULT_REQUIRE_HOME_NODE_EXECUTABLE)
    private boolean requireHomeNodeExec;

    /**
     * Defines the output directory for generated non-served resources, such as
     * the token file.
     */
    @Parameter(defaultValue = "${project.build.outputDirectory}/"
            + VAADIN_SERVLET_RESOURCES)
    private File resourceOutputDirectory;

    /**
     * The folder where the frontend build tool should output index.js and other
     * generated files.
     */
    @Parameter(defaultValue = "${project.build.outputDirectory}/"
            + VAADIN_WEBAPP_RESOURCES)
    private File webpackOutputDirectory;

    /**
     * Build directory for the project.
     */
    @Parameter(property = "build.folder", defaultValue = "${project.build.directory}")
    private String projectBuildDir;

    /**
     * Additional npm packages to run post install scripts for.
     * <p>
     * Post install is automatically run for internal dependencies which rely on
     * post install scripts to work, e.g. esbuild.
     */
    @Parameter(property = "npm.postinstallPackages", defaultValue = "")
    private List<String> postinstallPackages;

    /**
     * Parameter to control if frontend development server should be used in
     * development mode or not.
     * <p>
     * By default, the frontend server is not used.
     */
    @Parameter(property = InitParameters.FRONTEND_HOTDEPLOY, defaultValue = "${null}")
    private Boolean frontendHotdeploy;

    @Parameter(property = InitParameters.SKIP_DEV_BUNDLE_REBUILD, defaultValue = "false")
    private boolean skipDevBundleRebuild;

    @Parameter(property = InitParameters.REACT_ENABLE, defaultValue = "${null}")
    private Boolean reactEnable;

    @Parameter(property = InitParameters.NPM_EXCLUDE_WEB_COMPONENTS, defaultValue = "false")
    private boolean npmExcludeWebComponents;

    /**
     * Parameter for adding file extensions to handle during frontend tasks.
     * <p>
     * From the commandline use comma separated list
     * {@code -Ddevmode.frontendExtraFileExtensions="svg,ico"}
     * <p>
     * In plugin configuration use comma separated values
     *
     * <configuration>
     * <frontendExtraFileExtensions>svg,ico</frontendExtraFileExtensions>
     * </configuration>
     *
     */
    @Parameter(property = InitParameters.FRONTEND_EXTRA_EXTENSIONS, defaultValue = "${null}")
    private List<String> frontendExtraFileExtensions;

    /**
     * Identifier for the application.
     * <p>
     * If not specified, defaults to '{@literal groupId:artifactId}'.
     */
    @Parameter(property = InitParameters.APPLICATION_IDENTIFIER)
    private String applicationIdentifier;

    private ClassFinder classFinder;

    /**
     * Generates a List of ClasspathElements (Run and CompileTime) from a
     * MavenProject.
     *
     * @param project
     *            a given MavenProject
     * @return List of ClasspathElements
     */
    public static List<String> getClasspathElements(MavenProject project) {

        try {
            final Stream<String> classpathElements = Stream
                    .of(project.getRuntimeClasspathElements().stream(),
                            project.getSystemClasspathElements().stream(),
                            project.getCompileClasspathElements().stream()
                                    .filter(s -> s.matches(
                                            INCLUDE_FROM_COMPILE_DEPS_REGEX)))
                    .flatMap(Function.identity());
            return classpathElements.collect(Collectors.toList());
        } catch (DependencyResolutionRequiredException e) {
            throw new IllegalStateException(String.format(
                    "Failed to retrieve runtime classpath elements from project '%s'",
                    project), e);
        }
    }

    /**
     * Checks if Hilla is available based on the Maven project's classpath.
     *
     * @return true if Hilla is available, false otherwise
     */
    public boolean isHillaAvailable() {
        return getClassFinder().getResource(
                "com/vaadin/hilla/EndpointController.class") != null;
    }

    /**
     * Checks if Hilla is available based on the Maven project's classpath.
     *
     * @param mavenProject
     *            Target Maven project
     * @return true if Hilla is available, false otherwise
     */
    public static boolean isHillaAvailable(MavenProject mavenProject) {
        return createClassFinder(mavenProject).getResource(
                "com/vaadin/hilla/EndpointController.class") != null;
    }

    /**
     * Checks if Hilla is available and Hilla views are used in the Maven
     * project based on what is in routes.ts or routes.tsx file.
     *
     * @param frontendDirectory
     *            Target frontend directory.
     * @return {@code true} if Hilla is available and Hilla views are used,
     *         {@code false} otherwise
     */
    public boolean isHillaUsed(File frontendDirectory) {
        return isHillaAvailable()
                && FrontendUtils.isHillaViewsUsed(frontendDirectory);
    }

    /**
     * Checks if Hilla is available and Hilla views are used in the Maven
     * project based on what is in routes.ts or routes.tsx file.
     *
     * @param mavenProject
     *            Target Maven project
     * @param frontendDirectory
     *            Target frontend directory.
     * @return {@code true} if Hilla is available and Hilla views are used,
     *         {@code false} otherwise
     */
    public static boolean isHillaUsed(MavenProject mavenProject,
            File frontendDirectory) {
        return isHillaAvailable(mavenProject)
                && FrontendUtils.isHillaViewsUsed(frontendDirectory);
    }

    @Override
    public File applicationProperties() {

        return applicationProperties;
    }

    @Override
    public boolean eagerServerLoad() {

        return eagerServerLoad;
    }

    @Override
    public File frontendDirectory() {
        return frontendDirectory;
    }

    @Override
    public File generatedTsFolder() {
        if (generatedTsFolder != null) {
            return generatedTsFolder;
        }
        return new File(frontendDirectory(), GENERATED);
    }

    @Override
    public ClassFinder getClassFinder() {
        if (classFinder == null) {
            classFinder = createClassFinder(project);
        }
        return classFinder;
    }

    private static ClassFinder createClassFinder(MavenProject project) {
        List<String> classpathElements = getClasspathElements(project);
        return BuildFrontendUtil.getClassFinder(classpathElements);
    }

    @Override
    public Set<File> getJarFiles() {

        return project.getArtifacts().stream()
                .filter(artifact -> "jar".equals(artifact.getType()))
                .map(Artifact::getFile).collect(Collectors.toSet());

    }

    @Override
    public boolean isDebugEnabled() {

        return getLog().isDebugEnabled();
    }

    @Override
    public File javaSourceFolder() {

        return javaSourceFolder;
    }

    @Override
    public File javaResourceFolder() {

        return javaResourceFolder;
    }

    @Override
    public void logDebug(CharSequence debugMessage) {

        getLog().debug(debugMessage);

    }

    @Override
    public void logDebug(CharSequence debugMessage, Throwable e) {

        getLog().debug(debugMessage, e);

    }

    @Override
    public void logInfo(CharSequence infoMessage) {

        getLog().info(infoMessage);

    }

    @Override
    public void logWarn(CharSequence warning) {

        getLog().warn(warning);
    }

    @Override
    public void logError(CharSequence error) {

        getLog().error(error);
    }

    @Override
    public void logWarn(CharSequence warning, Throwable e) {

        getLog().warn(warning, e);

    }

    @Override
    public void logError(CharSequence error, Throwable e) {

        getLog().error(error, e);

    }

    @Override
    public URI nodeDownloadRoot() throws URISyntaxException {
        if (nodeDownloadRoot == null) {
            nodeDownloadRoot = Platform.guess().getNodeDownloadRoot();
        }
        try {
            return new URI(nodeDownloadRoot);
        } catch (URISyntaxException e) {
            logError("Failed to parse nodeDownloadRoot uri", e);
            throw new URISyntaxException(nodeDownloadRoot,
                    "Failed to parse nodeDownloadRoot uri");
        }
    }

    @Override
    public boolean nodeAutoUpdate() {
        return nodeAutoUpdate;
    }

    @Override
    public String nodeVersion() {

        return nodeVersion;
    }

    @Override
    public File npmFolder() {

        return npmFolder;
    }

    @Override
    public File openApiJsonFile() {

        return openApiJsonFile;
    }

    @Override
    public boolean pnpmEnable() {

        return pnpmEnable;
    }

    @Override
    public boolean bunEnable() {

        return bunEnable;
    }

    @Override
    public boolean useGlobalPnpm() {

        return useGlobalPnpm;
    }

    @Override
    public Path projectBaseDirectory() {

        return projectBasedir.toPath();
    }

    @Override
    public boolean requireHomeNodeExec() {

        return requireHomeNodeExec;
    }

    @Override
    public File servletResourceOutputDirectory() {

        return resourceOutputDirectory;
    }

    @Override
    public File webpackOutputDirectory() {

        return webpackOutputDirectory;
    }

    @Override
    public boolean isJarProject() {
        return "jar".equals(project.getPackaging());
    }

    @Override
    public String buildFolder() {
        if (projectBuildDir.startsWith(projectBasedir.toString())) {
            return projectBaseDirectory().relativize(Paths.get(projectBuildDir))
                    .toString();
        }
        return projectBuildDir;
    }

    @Override
    public List<String> postinstallPackages() {
        return postinstallPackages;
    }

    @Override
    public boolean isFrontendHotdeploy() {
        if (frontendHotdeploy != null) {
            return frontendHotdeploy;
        }
        File frontendDirectory = BuildFrontendUtil.getFrontendDirectory(this);
        return isHillaUsed(frontendDirectory);
    }

    @Override
    public boolean skipDevBundleBuild() {
        return skipDevBundleRebuild;
    }

    @Override
    public boolean isPrepareFrontendCacheDisabled() {
        return false;
    }

    @Override
    public boolean isReactEnabled() {
        if (reactEnable != null) {
            return reactEnable;
        }
        File frontendDirectory = BuildFrontendUtil.getFrontendDirectory(this);
        return FrontendUtils.isReactRouterRequired(frontendDirectory);
    }

    @Override
    public String applicationIdentifier() {
        if (applicationIdentifier != null && !applicationIdentifier.isBlank()) {
            return applicationIdentifier;
        }
        return "app-" + StringUtil.getHash(
                project.getGroupId() + ":" + project.getArtifactId(),
                StandardCharsets.UTF_8);
    }

    @Override
<<<<<<< HEAD
    public List<String> frontendExtraFileExtensions() {
        if (frontendExtraFileExtensions != null) {
            return frontendExtraFileExtensions;
        }

        return Collections.emptyList();
    }

=======
    public boolean isNpmExcludeWebComponents() {
        return npmExcludeWebComponents;
    }
>>>>>>> 4a08a103
}<|MERGE_RESOLUTION|>--- conflicted
+++ resolved
@@ -592,7 +592,6 @@
     }
 
     @Override
-<<<<<<< HEAD
     public List<String> frontendExtraFileExtensions() {
         if (frontendExtraFileExtensions != null) {
             return frontendExtraFileExtensions;
@@ -601,9 +600,8 @@
         return Collections.emptyList();
     }
 
-=======
+    @Override
     public boolean isNpmExcludeWebComponents() {
         return npmExcludeWebComponents;
     }
->>>>>>> 4a08a103
 }