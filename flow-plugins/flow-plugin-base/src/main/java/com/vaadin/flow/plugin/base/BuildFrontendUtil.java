/*
 * Copyright 2000-2024 Vaadin Ltd.
 *
 * Licensed under the Apache License, Version 2.0 (the "License"); you may not
 * use this file except in compliance with the License. You may obtain a copy of
 * the License at
 *
 * http://www.apache.org/licenses/LICENSE-2.0
 *
 * Unless required by applicable law or agreed to in writing, software
 * distributed under the License is distributed on an "AS IS" BASIS, WITHOUT
 * WARRANTIES OR CONDITIONS OF ANY KIND, either express or implied. See the
 * License for the specific language governing permissions and limitations under
 * the License.
 */
package com.vaadin.flow.plugin.base;

import java.io.File;
import java.io.IOException;
import java.io.UncheckedIOException;
import java.net.URI;
import java.net.URISyntaxException;
import java.net.URL;
import java.nio.charset.StandardCharsets;
import java.util.ArrayList;
import java.util.Arrays;
import java.util.Collections;
import java.util.HashSet;
import java.util.List;
import java.util.Map;
import java.util.Set;
import java.util.concurrent.TimeoutException;
import java.util.jar.Attributes;
import java.util.jar.JarFile;
import java.util.jar.Manifest;
import java.util.stream.Collectors;

import org.apache.commons.io.FileUtils;
import org.apache.commons.io.IOUtils;
import org.slf4j.Logger;
import org.slf4j.LoggerFactory;
import org.zeroturnaround.exec.InvalidExitValueException;
import org.zeroturnaround.exec.ProcessExecutor;

import com.vaadin.flow.di.Lookup;
import com.vaadin.flow.server.Constants;
import com.vaadin.flow.server.ExecutionFailedException;
import com.vaadin.flow.server.InitParameters;
import com.vaadin.flow.server.frontend.FileIOUtils;
import com.vaadin.flow.server.frontend.FrontendTools;
import com.vaadin.flow.server.frontend.FrontendToolsSettings;
import com.vaadin.flow.server.frontend.FrontendUtils;
import com.vaadin.flow.server.frontend.NodeTasks;
import com.vaadin.flow.server.frontend.Options;
import com.vaadin.flow.server.frontend.ProdBundleUtils;
import com.vaadin.flow.server.frontend.scanner.ClassFinder;
import com.vaadin.flow.server.frontend.scanner.FrontendDependenciesScanner;
import com.vaadin.flow.server.scanner.ReflectionsClassFinder;
import com.vaadin.flow.utils.FlowFileUtils;
import com.vaadin.pro.licensechecker.BuildType;
import com.vaadin.pro.licensechecker.LicenseChecker;
import com.vaadin.pro.licensechecker.LocalSubscriptionKey;
import com.vaadin.pro.licensechecker.Product;

import elemental.json.Json;
import elemental.json.JsonObject;
import elemental.json.impl.JsonUtil;

import static com.vaadin.flow.server.Constants.CONNECT_APPLICATION_PROPERTIES_TOKEN;
import static com.vaadin.flow.server.Constants.CONNECT_JAVA_SOURCE_FOLDER_TOKEN;
import static com.vaadin.flow.server.Constants.CONNECT_OPEN_API_FILE_TOKEN;
import static com.vaadin.flow.server.Constants.DISABLE_PREPARE_FRONTEND_CACHE;
import static com.vaadin.flow.server.Constants.FRONTEND_TOKEN;
import static com.vaadin.flow.server.Constants.JAVA_RESOURCE_FOLDER_TOKEN;
import static com.vaadin.flow.server.Constants.NPM_TOKEN;
import static com.vaadin.flow.server.Constants.PROJECT_FRONTEND_GENERATED_DIR_TOKEN;
import static com.vaadin.flow.server.InitParameters.APPLICATION_IDENTIFIER;
import static com.vaadin.flow.server.InitParameters.FRONTEND_EXTRA_EXTENSIONS;
import static com.vaadin.flow.server.InitParameters.FRONTEND_HOTDEPLOY;
import static com.vaadin.flow.server.InitParameters.NODE_DOWNLOAD_ROOT;
import static com.vaadin.flow.server.InitParameters.NODE_VERSION;
import static com.vaadin.flow.server.InitParameters.NPM_EXCLUDE_WEB_COMPONENTS;
import static com.vaadin.flow.server.InitParameters.REACT_ENABLE;
import static com.vaadin.flow.server.InitParameters.SERVLET_PARAMETER_INITIAL_UIDL;
import static com.vaadin.flow.server.InitParameters.SERVLET_PARAMETER_PRODUCTION_MODE;
import static com.vaadin.flow.server.frontend.FrontendUtils.GENERATED;
import static com.vaadin.flow.server.frontend.FrontendUtils.NODE_MODULES;
import static com.vaadin.flow.server.frontend.FrontendUtils.TOKEN_FILE;

/**
 * Util class provides all methods a Plugin will need.
 */
public class BuildFrontendUtil {

    /**
     * Hide public constructor.
     */
    private BuildFrontendUtil() {

    }

    /**
     * creates a {@link ClassFinder} from a List of classpathElements.
     *
     * @param classpathElements
     *            the list of classpath elements
     * @return the {@link ClassFinder} that uses the classpathElements
     */
    public static ClassFinder getClassFinder(List<String> classpathElements) {

        URL[] urls = classpathElements.stream().distinct().map(File::new)
                .map(FlowFileUtils::convertToUrl).toArray(URL[]::new);

        return new ReflectionsClassFinder(urls);
    }

    /**
     * Location of the Token File.
     *
     * @param adapter
     *            - the PluginAdapterBase.
     * @return {@link File} the Token File
     */
    public static File getTokenFile(PluginAdapterBase adapter) {

        return new File(adapter.servletResourceOutputDirectory(), TOKEN_FILE);
    }

    /**
     * Prepares the Frontend
     *
     * @param adapter
     *            - the PluginAdapterBase.
     * @throws IOException
     *             - Could not forceMkdir(adapter.generatedFolder());
     * @throws ExecutionFailedException
     *             - While NodeTasks.execute()
     * @throws URISyntaxException
     *             - Could not build an URI from nodeDownloadRoot().
     */
    public static void prepareFrontend(PluginAdapterBase adapter)
            throws IOException, ExecutionFailedException, URISyntaxException {

        final URI nodeDownloadRootURI = adapter.nodeDownloadRoot();

        FrontendToolsSettings settings = getFrontendToolsSettings(adapter);
        FrontendTools tools = new FrontendTools(settings);
        tools.validateNodeAndNpmVersion();

        ClassFinder classFinder = adapter.getClassFinder();
        Lookup lookup = adapter.createLookup(classFinder);

        Options options = new Options(lookup, adapter.npmFolder())
                .withCleanOldGeneratedFiles(true)
                .withFrontendHotdeploy(adapter.isFrontendHotdeploy())
                .withFrontendDirectory(getFrontendDirectory(adapter))
                .withBuildDirectory(adapter.buildFolder())
                .withBuildResultFolders(adapter.webpackOutputDirectory(),
                        adapter.servletResourceOutputDirectory())
                .withJarFrontendResourcesFolder(
                        getJarFrontendResourcesFolder(adapter))
                .createMissingPackageJson(true).enableImportsUpdate(false)
                .enablePackagesUpdate(false).withRunNpmInstall(false)
                .withFrontendGeneratedFolder(
                        getGeneratedFrontendDirectory(adapter))
                .withNodeVersion(adapter.nodeVersion())
                .withNodeDownloadRoot(nodeDownloadRootURI)
                .setNodeAutoUpdate(adapter.nodeAutoUpdate())
                .withHomeNodeExecRequired(adapter.requireHomeNodeExec())
                .setJavaResourceFolder(adapter.javaResourceFolder())
                .withProductionMode(false).withReact(adapter.isReactEnabled())
<<<<<<< HEAD
                .withFrontendExtraFileExtensions(
                        adapter.frontendExtraFileExtensions());
=======
                .withNpmExcludeWebComponents(
                        adapter.isNpmExcludeWebComponents());
>>>>>>> 4a08a103

        // Copy jar artifact contents in TaskCopyFrontendFiles
        options.copyResources(adapter.getJarFiles());

        try {
            new NodeTasks(options).execute();
        } catch (ExecutionFailedException exception) {
            throw exception;
        } catch (Throwable throwable) { // NOSONAR Intentionally throwable
            throw new ExecutionFailedException(
                    "Error occured during goal execution: "
                            + throwable.getMessage()
                            + "\n\nPlease run Maven with the -e switch (or Gradle with the --stacktrace switch), to learn the full stack trace.",
                    throwable);
        }

    }

    private static File getJarFrontendResourcesFolder(
            PluginAdapterBase adapter) {
        return new File(
                new File(getFrontendDirectory(adapter),
                        FrontendUtils.GENERATED),
                FrontendUtils.JAR_RESOURCES_FOLDER);
    }

    private static FrontendToolsSettings getFrontendToolsSettings(
            PluginAdapterBase adapter) throws URISyntaxException {
        FrontendToolsSettings settings = new FrontendToolsSettings(
                adapter.npmFolder().getAbsolutePath(),
                () -> FrontendUtils.getVaadinHomeDirectory().getAbsolutePath());
        settings.setNodeDownloadRoot(adapter.nodeDownloadRoot());
        settings.setNodeVersion(adapter.nodeVersion());
        settings.setAutoUpdate(adapter.nodeAutoUpdate());
        settings.setUseGlobalPnpm(adapter.useGlobalPnpm());
        settings.setForceAlternativeNode(adapter.requireHomeNodeExec());

        return settings;
    }

    /**
     * Propagates the BuildInfo.
     *
     * @param adapter
     *            - the PluginAdapterBase.
     * @return the Token {@link File}.
     */
    public static File propagateBuildInfo(PluginAdapterBase adapter) {

        // For forked processes not accessing to System.properties we leave a
        // token file with the information about the build
        File token = new File(adapter.servletResourceOutputDirectory(),
                TOKEN_FILE);
        JsonObject buildInfo = Json.createObject();
        buildInfo.put(SERVLET_PARAMETER_PRODUCTION_MODE, false);
        buildInfo.put(SERVLET_PARAMETER_INITIAL_UIDL,
                adapter.eagerServerLoad());
        buildInfo.put(NPM_TOKEN, adapter.npmFolder().getAbsolutePath());
        buildInfo.put(NODE_VERSION, adapter.nodeVersion());
        if (adapter.isFrontendHotdeploy()) {
            buildInfo.put(FRONTEND_HOTDEPLOY, adapter.isFrontendHotdeploy());
        }
        try {
            buildInfo.put(NODE_DOWNLOAD_ROOT,
                    adapter.nodeDownloadRoot().toString());
        } catch (URISyntaxException e) {
            LoggerFactory.getLogger("BuildInfo").error(
                    "Configuration 'nodeDownloadRoot'  (property 'node.download.root') is defined incorrectly",
                    e);
        }
        buildInfo.put(FRONTEND_TOKEN,
                getFrontendDirectory(adapter).getAbsolutePath());
        buildInfo.put(CONNECT_JAVA_SOURCE_FOLDER_TOKEN,
                adapter.javaSourceFolder().getAbsolutePath());
        buildInfo.put(JAVA_RESOURCE_FOLDER_TOKEN,
                adapter.javaResourceFolder().getAbsolutePath());
        buildInfo.put(CONNECT_APPLICATION_PROPERTIES_TOKEN,
                adapter.applicationProperties().getAbsolutePath());
        buildInfo.put(CONNECT_OPEN_API_FILE_TOKEN,
                adapter.openApiJsonFile().getAbsolutePath());
        buildInfo.put(PROJECT_FRONTEND_GENERATED_DIR_TOKEN,
                getGeneratedFrontendDirectory(adapter).getAbsolutePath());

        buildInfo.put(InitParameters.SERVLET_PARAMETER_ENABLE_PNPM,
                adapter.pnpmEnable());
        buildInfo.put(InitParameters.SERVLET_PARAMETER_ENABLE_BUN,
                adapter.bunEnable());
        buildInfo.put(InitParameters.REQUIRE_HOME_NODE_EXECUTABLE,
                adapter.requireHomeNodeExec());

        buildInfo.put(InitParameters.BUILD_FOLDER, adapter.buildFolder());

        if (adapter.isPrepareFrontendCacheDisabled()) {
            buildInfo.put(DISABLE_PREPARE_FRONTEND_CACHE, true);
        }

        buildInfo.put(REACT_ENABLE, adapter.isReactEnabled());
        if (adapter.isNpmExcludeWebComponents()) {
            buildInfo.put(NPM_EXCLUDE_WEB_COMPONENTS,
                    adapter.isNpmExcludeWebComponents());
        }

        if (!adapter.frontendExtraFileExtensions().isEmpty()) {
            buildInfo.put(FRONTEND_EXTRA_EXTENSIONS,
                    adapter.frontendExtraFileExtensions().stream()
                            .collect(Collectors.joining(",")));
        }

        try {
            FileUtils.forceMkdir(token.getParentFile());
            FileIOUtils.writeIfChanged(token,
                    JsonUtil.stringify(buildInfo, 2) + "\n");
            // Enable debug to find out problems related with flow modes

            if (adapter.isDebugEnabled()) {
                adapter.logDebug(String.format(
                        "%n>>> Running prepare-frontend%nSystem"
                                + ".properties:%n "
                                + "project.basedir: %s%nGoal parameters:%n "
                                + "npmFolder: %s%nToken file: " + "%s%n"
                                + "Token content: %s%n",
                        adapter.projectBaseDirectory(), adapter.npmFolder(),
                        token.getAbsolutePath(), buildInfo.toJson()));
            }
            return token;
        } catch (IOException e) {
            throw new UncheckedIOException(e);
        }
    }

    /**
     * runs the node-Updater.
     *
     * @param adapter
     *            - the PluginAdapterBase.
     * @throws ExecutionFailedException
     *             - a ExecutionFailedException.
     * @throws URISyntaxException
     *             - - Could not build an URI from nodeDownloadRoot().
     */
    public static void runNodeUpdater(PluginAdapterBuild adapter)
            throws ExecutionFailedException, URISyntaxException {

        Set<File> jarFiles = adapter.getJarFiles();
        final URI nodeDownloadRootURI;

        nodeDownloadRootURI = adapter.nodeDownloadRoot();

        ClassFinder classFinder = adapter.getClassFinder();

        Lookup lookup = adapter.createLookup(classFinder);

        try {
            Options options = new com.vaadin.flow.server.frontend.Options(
                    lookup, adapter.npmFolder())
                    .withFrontendDirectory(getFrontendDirectory(adapter))
                    .withBuildDirectory(adapter.buildFolder())
                    .withRunNpmInstall(adapter.runNpmInstall())
                    .withBuildResultFolders(adapter.webpackOutputDirectory(),
                            adapter.servletResourceOutputDirectory())
                    .enablePackagesUpdate(true)
                    .useByteCodeScanner(adapter.optimizeBundle())
                    .withJarFrontendResourcesFolder(
                            getJarFrontendResourcesFolder(adapter))
                    .copyResources(jarFiles).withCopyTemplates(true)
                    .copyLocalResources(adapter.frontendResourcesDirectory())
                    .enableImportsUpdate(true)
                    .withEmbeddableWebComponents(
                            adapter.generateEmbeddableWebComponents())
                    .withTokenFile(BuildFrontendUtil.getTokenFile(adapter))
                    .withEnablePnpm(adapter.pnpmEnable())
                    .withEnableBun(adapter.bunEnable())
                    .useGlobalPnpm(adapter.useGlobalPnpm())
                    .withFrontendGeneratedFolder(
                            getGeneratedFrontendDirectory(adapter))
                    .withHomeNodeExecRequired(adapter.requireHomeNodeExec())
                    .withNodeVersion(adapter.nodeVersion())
                    .withNodeDownloadRoot(nodeDownloadRootURI)
                    .setNodeAutoUpdate(adapter.nodeAutoUpdate())
                    .setJavaResourceFolder(adapter.javaResourceFolder())
                    .withPostinstallPackages(adapter.postinstallPackages())
                    .withCiBuild(adapter.ciBuild())
                    .withForceProductionBuild(adapter.forceProductionBuild())
                    .withReact(adapter.isReactEnabled())
                    .withNpmExcludeWebComponents(
                            adapter.isNpmExcludeWebComponents());
            new NodeTasks(options).execute();
        } catch (ExecutionFailedException exception) {
            throw exception;
        } catch (Throwable throwable) { // NOSONAR Intentionally throwable
            throw new ExecutionFailedException(
                    "Error occured during goal execution: "
                            + throwable.getMessage()
                            + "Please run Maven with the -e switch (or Gradle with the --stacktrace switch), to learn the full stack trace.",
                    throwable);
        }
    }

    /**
     * Run a dev-bundle build.
     *
     * @param adapter
     *            - the PluginAdapterBase.
     * @throws ExecutionFailedException
     *             - a ExecutionFailedException.
     * @throws URISyntaxException
     *             - - Could not build an URI from nodeDownloadRoot().
     */
    public static void runDevBuildNodeUpdater(PluginAdapterBuild adapter)
            throws ExecutionFailedException, URISyntaxException, IOException {

        Set<File> jarFiles = adapter.getJarFiles();
        final URI nodeDownloadRootURI;

        nodeDownloadRootURI = adapter.nodeDownloadRoot();

        ClassFinder classFinder = adapter.getClassFinder();

        Lookup lookup = adapter.createLookup(classFinder);

        try {
            Options options = new com.vaadin.flow.server.frontend.Options(
                    lookup, adapter.npmFolder()).withProductionMode(false)
                    .withFrontendDirectory(getFrontendDirectory(adapter))
                    .withBuildDirectory(adapter.buildFolder())
                    .withRunNpmInstall(adapter.runNpmInstall())
                    .withBuildResultFolders(adapter.webpackOutputDirectory(),
                            adapter.servletResourceOutputDirectory())
                    .enablePackagesUpdate(true).useByteCodeScanner(false)
                    .withJarFrontendResourcesFolder(
                            getJarFrontendResourcesFolder(adapter))
                    .copyResources(jarFiles).withCopyTemplates(true)
                    .copyLocalResources(adapter.frontendResourcesDirectory())
                    .enableImportsUpdate(true)
                    .withEmbeddableWebComponents(
                            adapter.generateEmbeddableWebComponents())
                    .withTokenFile(BuildFrontendUtil.getTokenFile(adapter))
                    .withEnablePnpm(adapter.pnpmEnable())
                    .withEnableBun(adapter.bunEnable())
                    .useGlobalPnpm(adapter.useGlobalPnpm())
                    .withFrontendGeneratedFolder(
                            getGeneratedFrontendDirectory(adapter))
                    .withHomeNodeExecRequired(adapter.requireHomeNodeExec())
                    .withNodeVersion(adapter.nodeVersion())
                    .withNodeDownloadRoot(nodeDownloadRootURI)
                    .setNodeAutoUpdate(adapter.nodeAutoUpdate())
                    .setJavaResourceFolder(adapter.javaResourceFolder())
                    .withPostinstallPackages(adapter.postinstallPackages())
                    .withBundleBuild(true)
                    .skipDevBundleBuild(adapter.skipDevBundleBuild())
                    .withCompressBundle(adapter.compressBundle())
                    .withReact(adapter.isReactEnabled())
<<<<<<< HEAD
                    .withFrontendExtraFileExtensions(
                            adapter.frontendExtraFileExtensions());
=======
                    .withNpmExcludeWebComponents(
                            adapter.isNpmExcludeWebComponents());
>>>>>>> 4a08a103
            new NodeTasks(options).execute();
        } catch (ExecutionFailedException exception) {
            throw exception;
        } catch (Throwable throwable) { // NOSONAR Intentionally throwable
            throw new ExecutionFailedException(
                    "Error occured during goal execution: "
                            + throwable.getMessage()
                            + "Please run Maven with the -e switch (or Gradle with the --stacktrace switch), to learn the full stack trace.",
                    throwable);
        }
    }

    /**
     * Get the legacy frontend folder if available and new folder doesn't exist.
     *
     * @param adapter
     *            PluginAdapterBase
     * @return correct folder or legacy folder if not user defined
     */
    public static File getFrontendDirectory(PluginAdapterBase adapter) {
        return FrontendUtils.getLegacyFrontendFolderIfExists(
                adapter.npmFolder(), adapter.frontendDirectory());
    }

    /**
     * The generated folder should be under frontend folder and will be moved to
     * the legacy package if not changed by the user.
     *
     * @param adapter
     *            PluginAdapterBase
     * @return correct generated folder as child to frontend
     */
    public static File getGeneratedFrontendDirectory(
            PluginAdapterBase adapter) {
        if (adapter.generatedTsFolder().toPath()
                .startsWith(adapter.frontendDirectory().toPath())) {
            // Possibly move frontend folder.
            File frontendDirectory = getFrontendDirectory(adapter);
            return new File(frontendDirectory, GENERATED);
        }
        // Return given generated folder
        return adapter.generatedTsFolder();
    }

    /**
     * Execute the frontend build with the wanted build system.
     *
     * @param adapter
     *            - the PluginAdapterBase.
     * @throws TimeoutException
     *             - while running build system
     * @throws URISyntaxException
     *             - while parsing nodeDownloadRoot()) to URI
     */
    public static void runFrontendBuild(PluginAdapterBase adapter)
            throws TimeoutException, URISyntaxException {
        LicenseChecker.setStrictOffline(true);

        FrontendToolsSettings settings = getFrontendToolsSettings(adapter);
        FrontendTools tools = new FrontendTools(settings);
        tools.validateNodeAndNpmVersion();
        BuildFrontendUtil.runVite(adapter, tools);
        ProdBundleUtils.compressBundle(adapter.projectBaseDirectory().toFile(),
                adapter.servletResourceOutputDirectory());
    }

    /**
     * Runs the Vite build
     *
     * @param adapter
     *            - the PluginAdapterBase.
     * @param frontendTools
     *            - frontend tools access object
     * @throws TimeoutException
     *             - while running vite
     */
    public static void runVite(PluginAdapterBase adapter,
            FrontendTools frontendTools) throws TimeoutException {
        runFrontendBuildTool(adapter, frontendTools, "Vite", "vite/bin/vite.js",
                Collections.emptyMap(), "build");
    }

    private static void runFrontendBuildTool(PluginAdapterBase adapter,
            FrontendTools frontendTools, String toolName, String executable,
            Map<String, String> environment, String... params)
            throws TimeoutException {

        File buildExecutable = new File(adapter.npmFolder(),
                NODE_MODULES + executable);
        if (!buildExecutable.isFile()) {
            throw new IllegalStateException(String.format(
                    "Unable to locate %s executable by path '%s'. Double"
                            + " check that the plugin is executed correctly",
                    toolName, buildExecutable.getAbsolutePath()));
        }

        String nodePath;
        if (adapter.requireHomeNodeExec()) {
            nodePath = frontendTools.forceAlternativeNodeExecutable();
        } else {
            nodePath = frontendTools.getNodeExecutable();
        }

        List<String> command = new ArrayList<>();
        command.add(nodePath);
        command.add(buildExecutable.getAbsolutePath());
        command.addAll(Arrays.asList(params));

        ProcessBuilder builder = FrontendUtils.createProcessBuilder(command);

        ProcessExecutor processExecutor = new ProcessExecutor()
                .command(builder.command()).environment(builder.environment())
                .environment(environment)
                .directory(adapter.projectBaseDirectory().toFile());

        adapter.logInfo("Running " + toolName + " ...");
        if (adapter.isDebugEnabled()) {
            adapter.logDebug(FrontendUtils.commandToString(
                    adapter.npmFolder().getAbsolutePath(), command));
        }
        try {
            processExecutor.exitValueNormal().readOutput(true).destroyOnExit()
                    .execute();
        } catch (InvalidExitValueException e) {
            throw new IllegalStateException(String.format(
                    "%s process exited with non-zero exit code.%nStderr: '%s'",
                    toolName, e.getResult().outputUTF8()), e);
        } catch (IOException | InterruptedException e) {
            throw new IllegalStateException(
                    String.format("Failed to run %s due to an error", toolName),
                    e);
        }
    }

    /**
     * Validate pro component licenses.
     *
     * @param adapter
     *            the PluginAdapterBase
     * @return {@literal true} if license validation is required because of the
     *         presence of commercial components, otherwise {@literal false}.
     */
    public static boolean validateLicenses(PluginAdapterBase adapter) {
        File outputFolder = adapter.webpackOutputDirectory();

        String statsJsonContent = null;
        try {
            // First check for compiled bundle
            File statsFile = new File(adapter.servletResourceOutputDirectory(),
                    Constants.VAADIN_CONFIGURATION + "/stats.json");
            if (!statsFile.exists()) {
                // If no compiled bundle available check for prod.bundle and
                // jar-bundle
                statsJsonContent = ProdBundleUtils.findBundleStatsJson(
                        adapter.projectBaseDirectory().toFile(),
                        adapter.getClassFinder());
            } else {
                statsJsonContent = IOUtils.toString(statsFile.toURI().toURL(),
                        StandardCharsets.UTF_8);
            }
        } catch (IOException e) {
            throw new RuntimeException(e);
        }

        if (statsJsonContent == null) {
            // without stats.json in bundle we can not say if it is up-to-date
            getLogger().debug(
                    "No production bundle stats.json available for licenses validation.");
            statsJsonContent = "{}";
        }

        FrontendDependenciesScanner scanner = new FrontendDependenciesScanner.FrontendDependenciesScannerFactory()
                .createScanner(false, adapter.getClassFinder(), true, null,
                        adapter.isReactEnabled());
        List<Product> commercialComponents = findCommercialFrontendComponents(
                scanner, statsJsonContent);
        commercialComponents.addAll(findCommercialJavaComponents(adapter));

        for (Product component : commercialComponents) {
            try {
                LicenseChecker.checkLicense(component.getName(),
                        component.getVersion(), BuildType.PRODUCTION);
            } catch (Exception e) {
                try {
                    getLogger().debug(
                            "License check for {} failed. Invalidating output",
                            component);

                    FileUtils.deleteDirectory(outputFolder);
                } catch (IOException e1) {
                    getLogger().debug("Failed to remove {}", outputFolder);
                }
                throw e;
            }
        }
        return !commercialComponents.isEmpty();
    }

    private static Logger getLogger() {
        return LoggerFactory.getLogger(BuildFrontendUtil.class);
    }

    static List<Product> findCommercialFrontendComponents(
            FrontendDependenciesScanner scanner, String statsJsonContent) {
        List<Product> components = new ArrayList<>();

        final JsonObject statsJson = Json.parse(statsJsonContent);
        Set<String> usedPackages = getUsedPackages(scanner);
        if (statsJson.hasKey("cvdlModules")) {
            final JsonObject cvdlModules = statsJson.getObject("cvdlModules");
            for (String key : cvdlModules.keys()) {
                if (!usedPackages.contains(key)) {
                    // If product is not used do not collect it.
                    continue;
                }
                final JsonObject cvdlModule = cvdlModules.getObject(key);
                components.add(new Product(cvdlModule.getString("name"),
                        cvdlModule.getString("version")));
            }
        }
        return components;
    }

    private static Set<String> getUsedPackages(
            FrontendDependenciesScanner scanner) {
        Set<String> usedPackages = new HashSet<>();
        Set<String> npmPackages = scanner.getPackages().keySet();
        Set<String> jsAndCssImports = new HashSet<String>();
        for (List<String> modules : scanner.getModules().values()) {
            jsAndCssImports.addAll(modules);
        }
        for (List<String> scripts : scanner.getScripts().values()) {
            jsAndCssImports.addAll(scripts);
        }
        for (String importPath : jsAndCssImports) {
            if (importPath.startsWith(".")) {
                continue;
            }
            if (importPath.contains("/")) {
                String[] parts = importPath.split("/");
                String potentialBasicPackage = parts[0];
                String potentialOrgPackage = parts[0] + "/" + parts[1];
                if (npmPackages.contains(potentialOrgPackage)) {
                    usedPackages.add(potentialOrgPackage);
                } else if (npmPackages.contains(potentialBasicPackage)) {
                    usedPackages.add(potentialBasicPackage);
                } else {
                    getLogger().debug(
                            "Import from an unknown package: " + importPath);
                }
            }
        }
        return usedPackages;

    }

    static List<Product> findCommercialJavaComponents(
            PluginAdapterBase adapter) {
        List<Product> components = new ArrayList<>();

        for (File f : adapter.getJarFiles()) {
            try (JarFile jarFile = new JarFile(f)) {
                Manifest manifest = jarFile.getManifest();
                if (manifest == null) {
                    continue;
                }
                Attributes attributes = manifest.getMainAttributes();
                if (attributes == null) {
                    continue;
                }
                String cvdlName = attributes.getValue("CvdlName");
                if (cvdlName != null) {
                    String version = attributes
                            .getValue("Implementation-Version");
                    if (version == null) {
                        version = attributes.getValue("Bundle-Version");
                    }
                    Product p = new Product(cvdlName, version);
                    components.add(p);
                }
            } catch (IOException e) {
                getLogger().debug("Error reading manifest for jar " + f, e);
            }
        }

        return components;
    }

    /**
     * Updates the build info after the bundle has been built by build-frontend.
     * <p>
     * Removes the abstract folder paths as they should not be used for prebuilt
     * bundles and ensures production mode is set to true.
     *
     * @param adapter
     *            - the PluginAdapterBase.
     * @deprecated use {@link #updateBuildFile(PluginAdapterBuild, boolean)}
     */
    @Deprecated
    public static void updateBuildFile(PluginAdapterBuild adapter) {
        updateBuildFile(adapter, false);
    }

    /**
     * Updates the build info after the bundle has been built by build-frontend.
     * <p>
     * Removes the abstract folder paths as they should not be used for prebuilt
     * bundles and ensures production mode is set to true.
     *
     * @param adapter
     *            - the PluginAdapterBase.
     * @param licenseRequired
     *            {@literal true} if a license was required for the production
     *            build.
     */
    public static void updateBuildFile(PluginAdapterBuild adapter,
            boolean licenseRequired) {
        File tokenFile = getTokenFile(adapter);
        if (!tokenFile.exists()) {
            adapter.logWarn(
                    "Couldn't update devMode token due to missing token file.");
            return;
        }
        try {
            String json = FileUtils.readFileToString(tokenFile,
                    StandardCharsets.UTF_8.name());
            JsonObject buildInfo = JsonUtil.parse(json);

            buildInfo.remove(NPM_TOKEN);
            buildInfo.remove(NODE_VERSION);
            buildInfo.remove(NODE_DOWNLOAD_ROOT);
            buildInfo.remove(FRONTEND_TOKEN);
            buildInfo.remove(FRONTEND_HOTDEPLOY);
            buildInfo.remove(FRONTEND_EXTRA_EXTENSIONS);
            buildInfo.remove(InitParameters.SERVLET_PARAMETER_ENABLE_PNPM);
            buildInfo.remove(InitParameters.SERVLET_PARAMETER_ENABLE_BUN);
            buildInfo.remove(InitParameters.CI_BUILD);
            buildInfo.remove(InitParameters.REQUIRE_HOME_NODE_EXECUTABLE);
            buildInfo.remove(
                    InitParameters.SERVLET_PARAMETER_DEVMODE_OPTIMIZE_BUNDLE);
            buildInfo.remove(Constants.CONNECT_JAVA_SOURCE_FOLDER_TOKEN);
            buildInfo.remove(Constants.JAVA_RESOURCE_FOLDER_TOKEN);
            buildInfo.remove(Constants.CONNECT_APPLICATION_PROPERTIES_TOKEN);
            buildInfo.remove(Constants.CONNECT_OPEN_API_FILE_TOKEN);
            buildInfo.remove(Constants.PROJECT_FRONTEND_GENERATED_DIR_TOKEN);
            buildInfo.remove(InitParameters.BUILD_FOLDER);
            buildInfo.remove(InitParameters.NPM_EXCLUDE_WEB_COMPONENTS);
            // Premium features flag is always true, because Vaadin CI server
            // uses Enterprise sub, thus it's always true.
            // Thus, resets the premium feature flag and DAU flag before asking
            // license-server
            buildInfo.remove(Constants.PREMIUM_FEATURES);
            buildInfo.remove(Constants.DAU_TOKEN);

            buildInfo.put(SERVLET_PARAMETER_PRODUCTION_MODE, true);
            buildInfo.put(APPLICATION_IDENTIFIER,
                    adapter.applicationIdentifier());
            if (licenseRequired) {
                if (LocalSubscriptionKey.get() != null) {
                    adapter.logInfo("Daily Active User tracking enabled");
                    buildInfo.put(Constants.DAU_TOKEN, true);
                    checkLicenseCheckerAtRuntime(adapter);
                }
            }
            if (isControlCenterAvailable(adapter.getClassFinder())
                    && LicenseChecker.isValidLicense(
                            "vaadin-commercial-cc-client", null,
                            BuildType.PRODUCTION)) {
                adapter.logInfo("Premium Features are enabled");
                buildInfo.put(Constants.PREMIUM_FEATURES, true);
            }

            FileUtils.write(tokenFile, JsonUtil.stringify(buildInfo, 2) + "\n",
                    StandardCharsets.UTF_8.name());
            tokenFile.deleteOnExit();
        } catch (IOException e) {
            adapter.logWarn("Unable to read token file", e);
        }
    }

    private static boolean isControlCenterAvailable(ClassFinder classFinder) {
        if (classFinder == null) {
            return false;
        }
        try {
            classFinder.loadClass(
                    "com.vaadin.controlcenter.starter.actuate.endpoint.VaadinActuatorEndpoint");
            return true;
        } catch (ClassNotFoundException e) {
            return false;
        }
    }

    private static void checkLicenseCheckerAtRuntime(
            PluginAdapterBuild adapter) {
        adapter.checkRuntimeDependency("com.vaadin", "license-checker",
                logMessage -> adapter.logWarn(
                        """
                                Vaadin Subscription used to build the application requires
                                the artifact com.vaadin:license-checker to be present at runtime.

                                """
                                + logMessage));
    }

    /**
     * Delete the build token file. This is used with dev-bundle build as token
     * file should never be added to the package.
     *
     * @param adapter
     *            used plugin adapter implementation
     */
    public static void removeBuildFile(PluginAdapterBuild adapter)
            throws IOException {
        File tokenFile = getTokenFile(adapter);
        if (tokenFile.exists()) {
            FileUtils.delete(tokenFile);
        }
    }
}<|MERGE_RESOLUTION|>--- conflicted
+++ resolved
@@ -169,13 +169,10 @@
                 .withHomeNodeExecRequired(adapter.requireHomeNodeExec())
                 .setJavaResourceFolder(adapter.javaResourceFolder())
                 .withProductionMode(false).withReact(adapter.isReactEnabled())
-<<<<<<< HEAD
                 .withFrontendExtraFileExtensions(
-                        adapter.frontendExtraFileExtensions());
-=======
+                        adapter.frontendExtraFileExtensions())
                 .withNpmExcludeWebComponents(
                         adapter.isNpmExcludeWebComponents());
->>>>>>> 4a08a103
 
         // Copy jar artifact contents in TaskCopyFrontendFiles
         options.copyResources(adapter.getJarFiles());
@@ -428,13 +425,10 @@
                     .skipDevBundleBuild(adapter.skipDevBundleBuild())
                     .withCompressBundle(adapter.compressBundle())
                     .withReact(adapter.isReactEnabled())
-<<<<<<< HEAD
                     .withFrontendExtraFileExtensions(
-                            adapter.frontendExtraFileExtensions());
-=======
+                            adapter.frontendExtraFileExtensions())
                     .withNpmExcludeWebComponents(
                             adapter.isNpmExcludeWebComponents());
->>>>>>> 4a08a103
             new NodeTasks(options).execute();
         } catch (ExecutionFailedException exception) {
             throw exception;
