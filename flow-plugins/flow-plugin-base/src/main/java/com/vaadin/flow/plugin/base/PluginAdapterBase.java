/*
 * Copyright 2000-2024 Vaadin Ltd.
 *
 * Licensed under the Apache License, Version 2.0 (the "License"); you may not
 * use this file except in compliance with the License. You may obtain a copy of
 * the License at
 *
 * http://www.apache.org/licenses/LICENSE-2.0
 *
 * Unless required by applicable law or agreed to in writing, software
 * distributed under the License is distributed on an "AS IS" BASIS, WITHOUT
 * WARRANTIES OR CONDITIONS OF ANY KIND, either express or implied. See the
 * License for the specific language governing permissions and limitations under
 * the License.
 */
package com.vaadin.flow.plugin.base;

import java.io.File;
import java.net.URI;
import java.net.URISyntaxException;
import java.nio.file.Path;
import java.util.List;
import java.util.Set;

import com.vaadin.flow.di.Lookup;
import com.vaadin.flow.server.frontend.FrontendTools;
import com.vaadin.flow.server.frontend.installer.NodeInstaller;
import com.vaadin.flow.server.frontend.scanner.ClassFinder;
import com.vaadin.flow.utils.LookupImpl;

/**
 * Gives access to plugin-specific implementations and configurations.
 */
public interface PluginAdapterBase {

    /**
     * Application properties file in Spring project.
     *
     * @return {@link File} applicationProperties
     */
    File applicationProperties();

    /**
     * Creates a {@link Lookup} for the {@link ClassFinder}.
     *
     * @param classFinder
     *            implementation that will be registered for the serviceTxpe
     *            `ClassFinder`.
     * @return {@link Lookup}
     */
    default Lookup createLookup(ClassFinder classFinder) {

        return Lookup.compose(Lookup.of(classFinder, ClassFinder.class),
                new LookupImpl(classFinder));
    }

    /**
     * Whether to insert the initial Uidl object in the bootstrap index.html.
     *
     * @return {@link boolean}
     */
    boolean eagerServerLoad();

    /**
     * A directory with project's frontend source files.
     *
     * @return {@link File}
     */
    File frontendDirectory();

    /**
     * The folder where flow will put TS API files for client projects.
     *
     * @return {@link File}
     */
    File generatedTsFolder();

    /**
     * The {@link ClassFinder} that should be used.
     *
     * @return {@link ClassFinder}
     */
    ClassFinder getClassFinder();

    /**
     * The Jar Files that would be searched.
     *
     * @return {@link Set} of {@link File}
     */
    Set<File> getJarFiles();

    /**
     * Indicates that it is a Jar Project.
     *
     * @return boolean - indicates that it is a Jar Project
     */
    boolean isJarProject();

    /**
     * Checks the debug Mode.
     *
     * @return boolean
     */
    boolean isDebugEnabled();

    /**
     * Java source folders for scanning.
     *
     * @return {@link File}
     */
    File javaSourceFolder();

    /**
     * Java resource folder.
     *
     * @return {@link File}
     */
    File javaResourceFolder();

    /**
     * Delegates a debug-Message to a logger.
     *
     * @param debugMessage
     *            to be logged.
     */
    void logDebug(CharSequence debugMessage);

    /**
     * Delegates a debug-Message to a logger.
     *
     * @param debugMessage
     *            to be logged.
     * @param throwable
     *            to be logged.
     */
    void logDebug(CharSequence debugMessage, Throwable throwable);

    /**
     * Delegates a info-Message to a logger.
     *
     * @param infoMessage
     *            to be logged.
     */
    void logInfo(CharSequence infoMessage);

    /**
     * delegates a warning-Message to a logger.
     *
     * @param warningMessage
     *            to be logged.
     */
    void logWarn(CharSequence warningMessage);

    /**
     * delegates a error-Message to a logger.
     *
     * @param errorMessage
     *            to be logged.
     */
    void logError(CharSequence errorMessage);

    /**
     * Delegates a warning-Message to a logger.
     *
     * @param warningMessage
     *            to be logged.
     * @param throwable
     *            to be logged.
     */
    void logWarn(CharSequence warningMessage, Throwable throwable);

    /**
     * Delegates a error-Message to a logger.
     *
     * @param warning
     *            to be logged.
     * @param e
     *            to be logged.
     */
    void logError(CharSequence warning, Throwable e);

    /**
     * Download node.js from this URL. Handy in heavily firewalled corporate
     * environments where the node.js download can be provided from an intranet
     * mirror. Defaults to null which will cause the downloader to use
     * {@link NodeInstaller#DEFAULT_NODEJS_DOWNLOAD_ROOT}.
     * <p>
     * Example: <code>"https://nodejs.org/dist/"</code>.
     *
     * @return nodeDownloadRoot
     * @throws URISyntaxException
     *             - Could not build a URI from nodeDownloadRoot().
     */
    URI nodeDownloadRoot() throws URISyntaxException;

    /**
     * Whether the alternative node may be auto-updated or not.
     *
     * @return {@code true} to update node if older than default
     */
    boolean nodeAutoUpdate();

    /**
     * The node.js version to be used when node.js is installed automatically by
     * Vaadin, for example `"v12.18.3"`. Defaults to null which uses the
     * Vaadin-default node version - see {@link FrontendTools} for details.
     *
     * @return node version as a string
     */
    String nodeVersion();

    /**
     * The folder where `package.json` file is located. Default is project root
     * dir.
     *
     * @return boolean
     */
    File npmFolder();

    /**
     * Default generated path of the OpenAPI json.
     *
     * @return boolean
     */
    File openApiJsonFile();

    /**
     * Instructs to use pnpm for installing npm frontend resources.
     *
     * @return boolean
     */

    boolean pnpmEnable();

    /**
     * Instructs to use bun for installing npm frontend resources.
     *
     * @return boolean
     */

    boolean bunEnable();

    /**
     * Instructs to use globally installed pnpm tool or the default supported
     * pnpm version.
     *
     * @return boolean
     */
    boolean useGlobalPnpm();

    /**
     * The projects root Directory.
     *
     * @return {@link Path}
     */
    Path projectBaseDirectory();

    /**
     * Whether vaadin home node executable usage is forced. If it's set to
     * {@code true} then vaadin home 'node' is checked and installed if it's
     * absent. Then it will be used instead of globally 'node' or locally
     * installed 'node'.
     *
     * @return boolean
     */
    boolean requireHomeNodeExec();

    /**
     * Defines the output directory for generated non-served resources, such as
     * the token file.
     *
     * @return {@link File}
     */
    File servletResourceOutputDirectory();

    /**
     * The folder where webpack should output index.js and other generated
     * files.
     *
     * @return {@link File}
     */
    File webpackOutputDirectory();

    /**
     * The folder where everything is built into.
     *
     * @return build folder
     */
    String buildFolder();

    /**
     * Additional npm packages to run postinstall for.
     *
     * @return a list of packages
     */
    List<String> postinstallPackages();

    boolean isFrontendHotdeploy();

    /**
     * Enable skip of dev bundle rebuild if a dev bundle exists.
     *
     * @return {@code true} to skip dev bundle rebuild
     */
    boolean skipDevBundleBuild();

    /**
     * Prevents tracking state of the `vaadinPrepareFrontend` task in Gradle
     * builds, so that it will re-run every time it is called.
     * <p>
     * Returns `true` if Gradle should always execute `vaadinPrepareFrontend`.
     * <p>
     * Defaults to `false`, meaning that the task execution is skipped when its
     * outcomes are up-to-date, improving the overall build time.
     * <p>
     * For Maven builds this is always `false`, because no caching of
     * `prepare-frontend` goal is supported.
     */
    boolean isPrepareFrontendCacheDisabled();

    /**
     * Set React enabled or disabled.
     *
     * @return {@code true} for enable React and {@code false} for using Vaadin
     *         router and excluding React dependencies
     */
    boolean isReactEnabled();

    /**
     * Gets the application identifier.
     * <p>
     * The application identifier is usually computed against project unique
     * information, such as hashed {@literal groupId} and {@literal artifactId},
     * but it can be any kind of not blank string.
     *
     * @return application identifier, never {@literal null} nor
     *         {@literal blank}.
     */
    String applicationIdentifier();

    /**
<<<<<<< HEAD
     * Get the list of project file extensions.
     * <p>
     * File extensions are given with or without . prefix eg "png" and ".png"
     * are both accepted.
     *
     * @return list of project file extensions
     */
    List<String> frontendExtraFileExtensions();
=======
     * Whether to include web component npm packages in packages.json.
     *
     * @return {@code true} to include web component npm packages.
     */
    boolean isNpmExcludeWebComponents();
>>>>>>> 4a08a103
}<|MERGE_RESOLUTION|>--- conflicted
+++ resolved
@@ -339,7 +339,6 @@
     String applicationIdentifier();
 
     /**
-<<<<<<< HEAD
      * Get the list of project file extensions.
      * <p>
      * File extensions are given with or without . prefix eg "png" and ".png"
@@ -348,11 +347,11 @@
      * @return list of project file extensions
      */
     List<String> frontendExtraFileExtensions();
-=======
+
+    /**
      * Whether to include web component npm packages in packages.json.
      *
      * @return {@code true} to include web component npm packages.
      */
     boolean isNpmExcludeWebComponents();
->>>>>>> 4a08a103
 }