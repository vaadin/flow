/*
 * Copyright 2000-2023 Vaadin Ltd
 *
 * Licensed under the Apache License, Version 2.0 (the "License");
 * you may not use this file except in compliance with the License.
 * You may obtain a copy of the License at
 *
 * http://www.apache.org/licenses/LICENSE-2.0
 *
 * Unless required by applicable law or agreed to in writing, software
 * distributed under the License is distributed on an "AS IS" BASIS,
 * WITHOUT WARRANTIES OR CONDITIONS OF ANY KIND, either express or implied.
 * See the License for the specific language governing permissions and
 * limitations under the License.
 */
package com.vaadin.gradle

import com.vaadin.flow.plugin.base.PluginAdapterBuild
import com.vaadin.flow.plugin.base.BuildFrontendUtil
import com.vaadin.flow.server.Constants
import com.vaadin.flow.server.frontend.scanner.ClassFinder
import org.gradle.api.Project
import org.gradle.api.artifacts.Configuration
import org.gradle.api.artifacts.ResolvedArtifact
import org.gradle.api.tasks.bundling.War
import java.io.File
import java.net.URI
import java.nio.file.Path

private val servletApiJarRegex = Regex(".*(/|\\\\)(portlet-api|javax\\.servlet-api)-.+jar$")

internal class GradlePluginAdapter(
    val project: Project,
    val config: PluginEffectiveConfiguration,
    private val isBeforeProcessResources: Boolean
): PluginAdapterBuild {
    override fun applicationProperties(): File = config.applicationProperties.get()

    override fun eagerServerLoad(): Boolean = config.eagerServerLoad.get()

    override fun frontendDirectory(): File = config.frontendDirectory.get()

    override fun generatedTsFolder(): File = config.generatedTsFolder.get()

    override fun getClassFinder(): ClassFinder {
        val dependencyConfiguration: Configuration? = project.configurations.findByName(config.dependencyScope.get())
        val dependencyConfigurationJars: List<File> = if (dependencyConfiguration != null) {
            var artifacts: List<ResolvedArtifact> =
                dependencyConfiguration.resolvedConfiguration.resolvedArtifacts.toList()
            val artifactFilter = config.classpathFilter.toPredicate()
            artifacts = artifacts.filter { artifactFilter.test(it.moduleVersion.id.module) }
            artifacts.map { it.file }
        } else listOf()

        // we need to also analyze the project's classes
        val classesDirs: List<File> = project.getSourceSet(config.sourceSetName.get()).output.classesDirs
            .toList()
            .filter { it.exists() }

        val resourcesDir: List<File> = listOfNotNull(project.getSourceSet(config.sourceSetName.get()).output.resourcesDir)
                .filter { it.exists() }

        // for Spring Boot project there is no "providedCompile" scope: the WAR plugin brings that in.
        val providedDeps: Configuration? = project.configurations.findByName("providedCompile")
        val servletJar: List<File> = providedDeps
            ?.filter { it.absolutePath.matches(servletApiJarRegex) }
            ?.toList()
            ?: listOf()

        val apis: Set<File> = (dependencyConfigurationJars + classesDirs + resourcesDir + servletJar).toSet()

        // eagerly check that all the files/folders exist, to avoid spamming the console later on
        // see https://github.com/vaadin/vaadin-gradle-plugin/issues/38 for more details
        apis.forEach {
            check(it.exists()) { "$it doesn't exist" }
        }

        val classFinder = BuildFrontendUtil.getClassFinder(apis.map { it.absolutePath })

        // sanity check that the project has flow-server.jar as a dependency
        try {
            classFinder.loadClass<Any>("com.vaadin.flow.server.webcomponent.WebComponentModulesWriter")
        } catch (e: ClassNotFoundException) {
            throw RuntimeException("Failed to find classes from flow-server.jar. The project '${project.name}' needs to have a dependency on flow-server.jar")
        }

        project.logger.info("Passing this classpath to NodeTasks.Builder: ${apis.toPrettyFormat()}")

        return classFinder
    }

    override fun getJarFiles(): MutableSet<File> {
        val jarFiles: Set<File> = project.configurations.getByName(config.dependencyScope.get()).jars.toSet()
        return jarFiles.toMutableSet()
    }

    override fun isJarProject(): Boolean = project.tasks.withType(War::class.java).isEmpty()

    override fun isDebugEnabled(): Boolean = true

    override fun javaSourceFolder(): File = config.javaSourceFolder.get()

    override fun javaResourceFolder(): File = config.javaResourceFolder.get()

    override fun logDebug(debugMessage: CharSequence) {
        project.logger.debug(debugMessage.toString())
    }

    override fun logInfo(infoMessage: CharSequence) {
        project.logger.info(infoMessage.toString())
    }

    override fun logWarn(warningMessage: CharSequence) {
        project.logger.warn(warningMessage.toString())
    }

    override fun logWarn(warningMessage: CharSequence, throwable: Throwable?) {
        project.logger.warn(warningMessage.toString(), throwable)
    }

    override fun logError(warning: CharSequence, e: Throwable?) {
        project.logger.error(warning.toString(), e)
    }

    override fun nodeDownloadRoot(): URI =
        URI.create(config.nodeDownloadRoot.get())

    override fun nodeAutoUpdate(): Boolean = config.nodeAutoUpdate.get()

    override fun nodeVersion(): String = config.nodeVersion.get()

    override fun npmFolder(): File = config.npmFolder.get()

    override fun openApiJsonFile(): File = config.openApiJsonFile.get()

    override fun pnpmEnable(): Boolean = config.pnpmEnable.get()

    override fun bunEnable(): Boolean = config.bunEnable.get()

    override fun useGlobalPnpm(): Boolean = config.useGlobalPnpm.get()

    override fun projectBaseDirectory(): Path = project.projectDir.toPath()

    override fun requireHomeNodeExec(): Boolean = config.requireHomeNodeExec.get()

    override fun servletResourceOutputDirectory(): File {
        // when running a task which runs before processResources, we need to
        // generate stuff to build/vaadin-generated.
        //
        // However, after processResources is done, anything generated into
        // build/vaadin-generated would simply be ignored. In such case we therefore
        // need to generate stuff directly to build/resources/main.
        if (isBeforeProcessResources) {
            return File(
                config.resourceOutputDirectory.get(),
                Constants.VAADIN_SERVLET_RESOURCES
            )
        }
        return File(project.getBuildResourcesDir(config.sourceSetName.get()), Constants.VAADIN_SERVLET_RESOURCES)
    }

    override fun webpackOutputDirectory(): File =
        config.webpackOutputDirectory.get()

    override fun frontendResourcesDirectory(): File = config.frontendResourcesDirectory.get()

    override fun generateBundle(): Boolean = config.generateBundle.get()

    override fun generateEmbeddableWebComponents(): Boolean = config.generateEmbeddableWebComponents.get()

    override fun optimizeBundle(): Boolean = config.optimizeBundle.get()

    override fun runNpmInstall(): Boolean = config.runNpmInstall.get()

    override fun buildFolder(): String {
        val projectBuildDir = config.projectBuildDir.get()
        if (projectBuildDir.startsWith(project.projectDir.toString())) {
            return File(projectBuildDir).relativeTo(project.projectDir).toString()
        }
        return projectBuildDir
    }
    override fun postinstallPackages(): List<String> = config.postinstallPackages.get()

    override fun isFrontendHotdeploy(): Boolean = config.frontendHotdeploy.get()

    override fun ciBuild(): Boolean = config.ciBuild.get()

    override fun skipDevBundleBuild(): Boolean = config.skipDevBundleBuild.get()

    override fun forceProductionBuild(): Boolean = config.forceProductionBuild.get()

<<<<<<< HEAD
    override fun isPrepareFrontendCacheDisabled(): Boolean = config.alwaysExecutePrepareFrontend.get()
=======
    override fun compressBundle(): Boolean = true

    override fun isPrepareFrontendCacheDisabled(): Boolean = extension.alwaysExecutePrepareFrontend
>>>>>>> 367ce981

    override fun isErrorHandlerRedirectEnabled(): Boolean = config.isErrorHandlerRedirect.get()
}<|MERGE_RESOLUTION|>--- conflicted
+++ resolved
@@ -189,13 +189,9 @@
 
     override fun forceProductionBuild(): Boolean = config.forceProductionBuild.get()
 
-<<<<<<< HEAD
-    override fun isPrepareFrontendCacheDisabled(): Boolean = config.alwaysExecutePrepareFrontend.get()
-=======
     override fun compressBundle(): Boolean = true
 
-    override fun isPrepareFrontendCacheDisabled(): Boolean = extension.alwaysExecutePrepareFrontend
->>>>>>> 367ce981
+    override fun isPrepareFrontendCacheDisabled(): Boolean = config.alwaysExecutePrepareFrontend.get()
 
     override fun isErrorHandlerRedirectEnabled(): Boolean = config.isErrorHandlerRedirect.get()
 }