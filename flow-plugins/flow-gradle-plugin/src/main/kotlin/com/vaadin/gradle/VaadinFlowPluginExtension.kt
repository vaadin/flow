--- conflicted
+++ resolved
@@ -312,13 +312,8 @@
     public val npmFolder: Provider<File> = extension.npmFolder
         .convention(project.projectDir)
 
-<<<<<<< HEAD
-    val frontendDirectory: Provider<File> = extension.frontendDirectory
+    public val frontendDirectory: Provider<File> = extension.frontendDirectory
         .convention(File(project.projectDir, FrontendUtils.DEFAULT_FRONTEND_DIR))
-=======
-    public val frontendDirectory: Provider<File> = extension.frontendDirectory
-        .convention(File(project.projectDir, "frontend"))
->>>>>>> a524686e
 
     public val generateBundle: Provider<Boolean> = extension.generateBundle
         .convention(true)
@@ -366,13 +361,8 @@
     public val javaResourceFolder: Property<File> = extension.javaResourceFolder
         .convention(File(project.projectDir, "src/main/resources"))
 
-<<<<<<< HEAD
-    val generatedTsFolder: Property<File> = extension.generatedTsFolder
+    public val generatedTsFolder: Property<File> = extension.generatedTsFolder
         .convention(File(project.projectDir, FrontendUtils.DEFAULT_PROJECT_FRONTEND_GENERATED_DIR))
-=======
-    public val generatedTsFolder: Property<File> = extension.generatedTsFolder
-        .convention(File(project.projectDir, "frontend/generated"))
->>>>>>> a524686e
 
     public val nodeVersion: Property<String> = extension.nodeVersion
         .convention(FrontendTools.DEFAULT_NODE_VERSION)
