--- conflicted
+++ resolved
@@ -39,14 +39,13 @@
     }
 }
 
-<<<<<<< HEAD
 configurations {
     functionalTestImplementation.extendsFrom testImplementation
-=======
+}
+
 task javadocJar(type: Jar, dependsOn: dokkaJavadoc) {
     classifier = 'javadoc'
     from javadoc.destinationDir
->>>>>>> 4795211d
 }
 
 /***********************************************************************************************************************
