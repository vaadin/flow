--- conflicted
+++ resolved
@@ -23,11 +23,7 @@
 import java.util.Set;
 import java.util.stream.Collectors;
 
-<<<<<<< HEAD
 import com.github.eirslett.maven.plugins.frontend.lib.ProxyConfig;
-=======
-import org.apache.maven.artifact.DependencyResolutionRequiredException;
->>>>>>> 1e95910b
 import org.apache.maven.execution.MavenSession;
 import org.apache.maven.plugin.AbstractMojo;
 import org.apache.maven.plugins.annotations.Component;
@@ -41,7 +37,6 @@
 import org.apache.maven.settings.crypto.SettingsDecrypter;
 import org.apache.maven.settings.crypto.SettingsDecryptionResult;
 
-import com.github.eirslett.maven.plugins.frontend.lib.ProxyConfig;
 import com.vaadin.flow.plugin.common.AnnotationValuesExtractor;
 import com.vaadin.flow.plugin.common.FrontendDataProvider;
 import com.vaadin.flow.plugin.common.FrontendToolsManager;
@@ -234,14 +229,9 @@
 
         FrontendDataProvider frontendDataProvider = new FrontendDataProvider(
                 bundle, minify, hash, transpileEs6SourceDirectory,
-<<<<<<< HEAD
                 new AnnotationValuesExtractor(NodeUpdateAbstractMojo.getClassFinder(project)),
-                bundleConfiguration, getFragmentsData(fragments));
-=======
-                new AnnotationValuesExtractor(getProjectClassPathUrls()),
                 bundleConfiguration, webComponentOutputDirectoryName,
                 getFragmentsData(fragments));
->>>>>>> 1e95910b
 
         FrontendToolsManager frontendToolsManager = new FrontendToolsManager(
                 transpileWorkingDirectory, es5OutputDirectoryName,
