/*
 * Copyright 2000-2018 Vaadin Ltd.
 *
 * Licensed under the Apache License, Version 2.0 (the "License"); you may not
 * use this file except in compliance with the License. You may obtain a copy of
 * the License at
 *
 * http://www.apache.org/licenses/LICENSE-2.0
 *
 * Unless required by applicable law or agreed to in writing, software
 * distributed under the License is distributed on an "AS IS" BASIS, WITHOUT
 * WARRANTIES OR CONDITIONS OF ANY KIND, either express or implied. See the
 * License for the specific language governing permissions and limitations under
 * the License.
 */
package com.vaadin.flow.plugin.maven;

import java.io.File;
import java.lang.annotation.Annotation;
import java.lang.annotation.Repeatable;
import java.lang.reflect.AnnotatedElement;
import java.net.URL;
import java.net.URLClassLoader;
import java.util.Collections;
import java.util.HashSet;
import java.util.List;
import java.util.Set;

import com.vaadin.flow.server.Command;
import org.apache.maven.artifact.DependencyResolutionRequiredException;
import org.apache.maven.plugin.AbstractMojo;
import org.apache.maven.plugin.logging.Log;
import org.apache.maven.plugins.annotations.Parameter;
import org.apache.maven.project.MavenProject;
import org.reflections.Reflections;
import org.reflections.util.ConfigurationBuilder;

import com.vaadin.flow.component.dependency.HtmlImport;
import com.vaadin.flow.plugin.common.FlowPluginFileUtils;
import com.vaadin.flow.server.Constants;
import com.vaadin.flow.server.frontend.ClassFinder;
import com.vaadin.flow.server.frontend.FrontendUtils;

/**
 * Common stuff for node update mojos.
 */
public abstract class NodeUpdateAbstractMojo extends AbstractMojo {

    /**
     * A class finder using org.reflections.
     */
    public static class ReflectionsClassFinder implements ClassFinder {
        private final transient ClassLoader classLoader;

        private final transient Reflections reflections;

        /**
         * Constructor.
         *
         * @param urls
         *            the list of urls for finding classes.
         */
        public ReflectionsClassFinder(URL... urls) {
            classLoader = new URLClassLoader(urls, null); //NOSONAR
            reflections = new Reflections(
                    new ConfigurationBuilder().addClassLoader(classLoader).setExpandSuperTypes(false)
                            .addUrls(urls));
        }

        @Override
        public Set<Class<?>> getAnnotatedClasses(Class<? extends Annotation> clazz) {
            Set<Class<?>> classes = new HashSet<>();
            classes.addAll(reflections.getTypesAnnotatedWith(clazz, true));
            classes.addAll(getAnnotatedByRepeatedAnnotation(clazz));
            return classes;

        }

        private Set<Class<?>> getAnnotatedByRepeatedAnnotation(AnnotatedElement annotationClass) {
            Repeatable repeatableAnnotation = annotationClass.getAnnotation(Repeatable.class);
            if (repeatableAnnotation != null) {
                return reflections.getTypesAnnotatedWith(repeatableAnnotation.value(), true);
            }
            return Collections.emptySet();
        }

        @Override
        public URL getResource(String name) {
            return classLoader.getResource(name);
        }

        @SuppressWarnings("unchecked")
        @Override
        public <T> Class<T> loadClass(String name) throws ClassNotFoundException {
            return (Class<T>)classLoader.loadClass(name);
        }

        @Override
        public <T> Set<Class<? extends T>> getSubTypesOf(Class<T> type) {
            return reflections.getSubTypesOf(type);
        }
    }

    @Parameter(defaultValue = "${project}", readonly = true, required = true)
    protected MavenProject project;

    /**
     * Enable or disable legacy components annotated only with
     * {@link HtmlImport}.
     */
    @Parameter(defaultValue = "true")
    protected boolean convertHtml;

    /**
     * The folder where `package.json` file is located. Default is current dir.
     */
    @Parameter(defaultValue = "${project.basedir}")
    protected File npmFolder;

    /**
     * The path to the {@literal node_modules} directory of the project.
     */
    @Parameter(defaultValue = "${project.basedir}/node_modules/")
    protected File nodeModulesPath;

    protected Command updater;

    @Override
    public void execute() {
        // Do nothing when bower mode
        if (isBowerMode(getLog())) {
            String goal = "update-frontend";
            getLog().info("Skipped '" + goal + "' goal because `vaadin.bowerMode` is set.");
            return;
        }
<<<<<<< HEAD

=======
        long start = System.nanoTime();
>>>>>>> e40ebd17
        getUpdater().execute();
        long ms = (System.nanoTime() - start) / 1000;
        getLog().info("Took " + ms + "ms.");
    }

    /**
     * Check whether the goal should be run in bower mode, by checking the
     * corresponding system property, otherwise the folder structure.
     *
     * @param log
     *            logger instance
     * @return true when in bower mode.
     */
    static boolean isBowerMode(Log log) {
        boolean bowerMode = Boolean.getBoolean("vaadin." + Constants.SERVLET_PARAMETER_BOWER_MODE);
        if (!bowerMode && FrontendUtils.isBowerLegacyMode()) {
            log.warn("enabling `vaadin.bowerMode` because the project has not been migrated to `npm` yet.");
            bowerMode = true;
        }
        return bowerMode;
    }

    protected abstract Command getUpdater();

    static ClassFinder getClassFinder(MavenProject project) {
        final List<String> runtimeClasspathElements;
        try {
            runtimeClasspathElements = project.getRuntimeClasspathElements();
        } catch (DependencyResolutionRequiredException e) {
            throw new IllegalStateException(String.format(
                    "Failed to retrieve runtime classpath elements from project '%s'",
                    project), e);
        }
        URL[] urls = runtimeClasspathElements.stream().map(File::new)
                .map(FlowPluginFileUtils::convertToUrl).toArray(URL[]::new);

        return new ReflectionsClassFinder(urls);
    }
}<|MERGE_RESOLUTION|>--- conflicted
+++ resolved
@@ -133,11 +133,8 @@
             getLog().info("Skipped '" + goal + "' goal because `vaadin.bowerMode` is set.");
             return;
         }
-<<<<<<< HEAD
 
-=======
         long start = System.nanoTime();
->>>>>>> e40ebd17
         getUpdater().execute();
         long ms = (System.nanoTime() - start) / 1000;
         getLog().info("Took " + ms + "ms.");
