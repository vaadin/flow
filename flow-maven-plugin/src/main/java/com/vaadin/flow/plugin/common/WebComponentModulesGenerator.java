--- conflicted
+++ resolved
@@ -88,26 +88,16 @@
     public File generateModuleFile(
             Class<? extends WebComponentExporter<? extends Component>> clazz,
             File outputFolder) {
+        String tag = getTag(clazz);
 
-<<<<<<< HEAD
-        String tag = getTag(clazz);
-        String fileName = tag;
-        int index = 1;
-        Path generatedFile;
-        do {
-            generatedFile = outputFolder.toPath().resolve(fileName + ".html");
-            index++;
-            fileName = tag + index;
-        } while (generatedFile.toFile().exists());
-=======
         Path generatedFile = outputFolder.toPath().resolve(tag + ".html");
         if (generatedFile.toFile().exists()) {
             LOGGER.debug("File '{}' already exists in the '{}' directory."
-                    + "It might be a prevously genetated web component module file "
+                    + "It might be a previously generated web component " +
+                            "module file "
                     + "or it's an imported dependency. The file will be overwritten.",
                     generatedFile.getFileName(), outputFolder.getPath());
         }
->>>>>>> 849aecb2
         try {
             Files.write(generatedFile,
                     Collections.singletonList(generateModule(clazz)),
@@ -132,11 +122,7 @@
                         () -> new IllegalStateException(ABSENT_METHOD_ERROR));
 
         try {
-<<<<<<< HEAD
-            return (String) generateMethod.invoke(null, exporterClass, "");
-=======
-            return (String) generateMethod.invoke(null, clazz, "../");
->>>>>>> 849aecb2
+            return (String) generateMethod.invoke(null, exporterClass, "../");
         } catch (IllegalAccessException | IllegalArgumentException
                 | InvocationTargetException exception) {
             throw new RuntimeException(String.format(
