--- conflicted
+++ resolved
@@ -79,11 +79,7 @@
                         artifact.getArtifactId(), artifact.getVersion()))
                 .collect(Collectors.toList());
 
-<<<<<<< HEAD
-        if(frontendWorkingDirectory == null) {
-=======
         if (frontendWorkingDirectory == null) {
->>>>>>> 365f79c1
             // No directory given, try to find from common locations
             final List<String> potentialFrontEndDirectories = Arrays.asList(
                     "src/main/webapp/frontend",
