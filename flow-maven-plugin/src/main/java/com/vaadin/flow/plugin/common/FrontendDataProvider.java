/*
 * Copyright 2000-2018 Vaadin Ltd.
 *
 * Licensed under the Apache License, Version 2.0 (the "License"); you may not
 * use this file except in compliance with the License. You may obtain a copy of
 * the License at
 *
 * http://www.apache.org/licenses/LICENSE-2.0
 *
 * Unless required by applicable law or agreed to in writing, software
 * distributed under the License is distributed on an "AS IS" BASIS, WITHOUT
 * WARRANTIES OR CONDITIONS OF ANY KIND, either express or implied. See the
 * License for the specific language governing permissions and limitations under
 * the License.
 */
package com.vaadin.flow.plugin.common;

import java.io.File;
import java.io.IOException;
import java.io.UncheckedIOException;
import java.lang.annotation.Annotation;
import java.nio.charset.StandardCharsets;
import java.nio.file.Files;
import java.nio.file.Path;
import java.util.Collection;
import java.util.Collections;
import java.util.HashMap;
import java.util.HashSet;
import java.util.List;
import java.util.Map;
import java.util.Set;
import java.util.stream.Collectors;

import org.slf4j.Logger;
import org.slf4j.LoggerFactory;

import com.google.common.collect.ImmutableMap;
import com.vaadin.flow.component.dependency.HtmlImport;
import com.vaadin.flow.component.dependency.JavaScript;
import com.vaadin.flow.component.dependency.StyleSheet;
import com.vaadin.flow.server.Constants;
import com.vaadin.flow.shared.ApplicationConstants;

/**
 * Provides necessary data for {@link FrontendToolsManager} to process project
 * frontend files.
 *
 * @author Vaadin Ltd
 * @since 1.0.
 */
public class FrontendDataProvider {
    private static final Logger LOGGER = LoggerFactory
            .getLogger(FrontendDataProvider.class);

    private final boolean shouldBundle;
    private final boolean shouldMinify;
    private final boolean shouldHash;

    private final Map<String, Set<File>> fragments;
    private final Set<File> shellFileImports;

    /**
     * Creates the data provider.
     *
     * @param shouldBundle
     *            whether bundling data should be prepared
     * @param shouldMinify
     *            whether the output files should be minified
     * @param shouldHash
     *            whether the output file names should containt a fingerprint
     * @param es6SourceDirectory
     *            the directory with original ES6 files, not {@code null}
     * @param annotationValuesExtractor
     *            extractor for getting all required values from project to
     *            prepare its resources properly, not {@code null}
     * @param fragmentConfigurationFile
     *            path to external configuration file with fragments, may be
     *            {@code null}
     * @param webComponentOutputDirectoryName
     *            folder name inside {@code es6SourceDirectory} where web
     *            component module files will be generated, not {@code null}
     * @param userDefinedFragments
     *            another list of fragments, if user preferred to specify them
     *            without external configuration file, not {@code null}
     */
    public FrontendDataProvider(boolean shouldBundle, boolean shouldMinify,
            boolean shouldHash, File es6SourceDirectory,
            AnnotationValuesExtractor annotationValuesExtractor,
            File fragmentConfigurationFile,
            String webComponentOutputDirectoryName,
            Map<String, Set<String>> userDefinedFragments) {
        this.shouldBundle = shouldBundle;
        this.shouldMinify = shouldMinify;
        this.shouldHash = shouldHash;
        fragments = shouldBundle
                ? resolveFragmentFiles(es6SourceDirectory,
                        fragmentConfigurationFile, userDefinedFragments)
                : Collections.emptyMap();
        shellFileImports = resolveShellFileImports(es6SourceDirectory,
                annotationValuesExtractor, fragments.values().stream()
                        .flatMap(Set::stream).collect(Collectors.toSet()));

<<<<<<< HEAD
        shellFileImports.addAll(generateWebComponentModules(es6SourceDirectory,
=======
        shellFileImports.addAll(generateWebComponentModules(
                new File(es6SourceDirectory, webComponentOutputDirectoryName),
>>>>>>> 1e95910b
                annotationValuesExtractor));
    }

    /**
     * Gets the information whether should the plugin bundle the frontend files
     * or not.
     *
     * @return {@code true} if bundling should be performed, {@code false}
     *         otherwise
     */
    public boolean shouldBundle() {
        return shouldBundle;
    }

    /**
     * Gets the information whether should the plugin minify the output files or
     * not.
     *
     * @return {@code true} if minification should be performed, {@code false}
     *         otherwise
     */
    public boolean shouldMinify() {
        return shouldMinify;
    }

    /**
     * Gets the information whether should the plugin rename the output files by
     * adding a hash fragment.
     *
     * @return {@code true} if renaming of fragments to include a hash part
     *         should be performed
     */
    public boolean shouldHash() {
        return shouldHash;
    }

    /**
     * If bundling is enabled, creates fragment files required for the bundling,
     * if any were configured.
     *
     * @param targetDirectory
     *            the directory to create the files into
     * @return absolute paths of the files created
     */
    public Set<String> createFragmentFiles(File targetDirectory) {
        return fragments.entrySet().stream()
                .map(entry -> createFragmentFile(targetDirectory,
                        entry.getKey(), entry.getValue()))
                .collect(Collectors.toSet());
    }

    /**
     * Creates a shell file that contains all application imports excluding the
     * ones included into fragments (if any). Used by the
     * {@link FrontendToolsManager} to process the application files
     *
     * @param targetDirectory
     *            the directory to create the file into
     * @return an absolute path to the file created
     */
    public String createShellFile(File targetDirectory) {
        Path shellFile = targetDirectory.toPath()
                .resolve("vaadin-flow-bundle.html");
        try {
            Files.write(shellFile, getShellFileImports(targetDirectory),
                    StandardCharsets.UTF_8);
        } catch (IOException e) {
            throw new UncheckedIOException(String
                    .format("Failed to create shell file '%s'", shellFile), e);
        }
        return shellFile.toAbsolutePath().toString();
    }

    /**
     * Gets the URL translator to rewrite URL using the theme in declared in the
     * application.
     *
     * @param es6SourceDirectory
     *            the directory with original ES6 files, not {@code null}
     * @param introspector
     *            the introspector whose classpath will be used for returned
     *            translator
     * @return the translator which rewrites URLs using the application theme
     */
    protected ThemedURLTranslator getTranslator(File es6SourceDirectory,
            ClassPathIntrospector introspector) {
        return new ThemedURLTranslator(
                url -> new File(es6SourceDirectory, removeFrontendPrefix(url)),
                introspector);
    }

    /**
     * Gets web component module content generator.
     *
     * @param introspector
     *            the introspector whose classpath will be used for returned
     *            generator
     * @return the web component module content generator
     */
    protected WebComponentModulesGenerator getWebComponentGenerator(
            ClassPathIntrospector introspector) {
        return new WebComponentModulesGenerator(introspector);
    }

    private Map<String, Set<File>> resolveFragmentFiles(File es6SourceDirectory,
            File fragmentConfigurationFile,
            Map<String, Set<String>> userFragments) {
        Map<String, Set<File>> result = new HashMap<>();
        if (fragmentConfigurationFile != null
                && fragmentConfigurationFile.isFile()) {
            new BundleConfigurationReader(fragmentConfigurationFile)
                    .getFragments()
                    .forEach((fragmentName, fragmentPaths) -> result.merge(
                            fragmentName,
                            findInSourceDirectory(es6SourceDirectory,
                                    fragmentPaths),
                            this::mergeSets));
        }
        userFragments.forEach((fragmentName, fragmentPaths) -> result.merge(
                fragmentName,
                findInSourceDirectory(es6SourceDirectory, fragmentPaths),
                this::mergeSets));
        return Collections.unmodifiableMap(result);
    }

    private Set<File> findInSourceDirectory(File es6SourceDirectory,
            Set<String> fragmentPaths) {
        return fragmentPaths.stream()
                .map(fragmentPath -> getFileFromSourceDirectory(
                        es6SourceDirectory, fragmentPath))
                .collect(Collectors.toSet());
    }

    private File getFileFromSourceDirectory(File es6SourceDirectory,
            String fragmentImportPath) {
        File fragmentFile = new File(es6SourceDirectory, fragmentImportPath);
        if (!fragmentFile.isFile()) {
            throw new IllegalArgumentException(String.format(
                    "An import that ends with '%s' cannot be resolved: the corresponding file '%s' was not found.%n"
                            + "Double check the corresponding import and verify the following:%n"
                            + "* the import string is correct%n"
                            + "* the file imported is either present in '%s' directory of the project or in one of the project WebJar dependencies or in one of the regular jar dependencies%n"
                            + "* if the file is present in one of the regular jar dependencies, it should be located in `%s` directory in the jar",
                    fragmentImportPath, fragmentFile,
                    ApplicationConstants.FRONTEND_PROTOCOL_PREFIX,
                    Constants.RESOURCES_FRONTEND_DEFAULT));
        }
        return fragmentFile;
    }

    private <T> Set<T> mergeSets(Set<T> one, Set<T> two) {
        Set<T> result = new HashSet<>(one);
        result.addAll(two);
        return result;
    }

    private Set<File> resolveShellFileImports(File es6SourceDirectory,
            AnnotationValuesExtractor annotationValuesExtractor,
            Set<File> fragmentFiles) {
        Map<Class<? extends Annotation>, Set<String>> annotationValues = annotationValuesExtractor
                .extractAnnotationValues(ImmutableMap.of(StyleSheet.class,
                        ThemedURLTranslator.VALUE, JavaScript.class,
                        ThemedURLTranslator.VALUE));

        Collection<Set<String>> htmlImports = annotationValuesExtractor
                .extractAnnotationValues(Collections.singletonMap(
                        HtmlImport.class, ThemedURLTranslator.VALUE))
                .values();
        Set<String> htmlImportUrls = htmlImports.isEmpty()
                ? Collections.emptySet()
                : htmlImports.iterator().next();

        annotationValues.put(HtmlImport.class,
                getTranslator(es6SourceDirectory, annotationValuesExtractor)
                        .applyTheme(htmlImportUrls));

        return annotationValues.values().stream().flatMap(Collection::stream)
                .filter(this::canBeResolvedInFrontendDirectory)
                .map(this::removeFrontendPrefix)
                .map(annotationImport -> getFileFromSourceDirectory(
                        es6SourceDirectory, annotationImport))
                .filter(fileInSourceDirectory -> !fragmentFiles
                        .contains(fileInSourceDirectory))
                .collect(Collectors.toSet());
    }

    private boolean canBeResolvedInFrontendDirectory(String url) {
        boolean canBeResolved = url
                .startsWith(ApplicationConstants.FRONTEND_PROTOCOL_PREFIX)
                || !(url.startsWith("/") || url.contains("://"));
        if (!canBeResolved) {
            LOGGER.debug(
                    "Import '{}' will not be processed by the plugin: only imports with '{}' protocol or relative urls with no protocol are eligible for processing",
                    url, ApplicationConstants.FRONTEND_PROTOCOL_PREFIX);
        }
        return canBeResolved;
    }

    private String removeFrontendPrefix(String url) {
        return url.replace(ApplicationConstants.FRONTEND_PROTOCOL_PREFIX, "");
    }

    private String createFragmentFile(File targetDirectory, String fragmentName,
            Set<File> filesFromFragment) {
        List<String> fragmentImports = filesFromFragment.stream()
                .map(fileFromFragment -> relativeToTargetDirectory(
                        targetDirectory, fileFromFragment))
                .map(this::toFrontendImport).collect(Collectors.toList());

        String fragmentFileName = fragmentName.endsWith(".html") ? fragmentName
                : fragmentName + ".html";
        Path fragmentFile = targetDirectory.toPath().resolve(fragmentFileName);
        try {
            Files.write(fragmentFile, fragmentImports, StandardCharsets.UTF_8);
        } catch (IOException e) {
            throw new UncheckedIOException(String.format(
                    "Failed to create fragment file '%s'", fragmentFile), e);
        }
        return fragmentFile.toString();
    }

    private List<String> getShellFileImports(File targetDirectory) {
        return shellFileImports.stream()
                .map(fileNotInFragments -> relativeToTargetDirectory(
                        targetDirectory, fileNotInFragments))
                .map(this::toFrontendImport).collect(Collectors.toList());
    }

    private String relativeToTargetDirectory(File targetDirectory,
            File fragmentFilePath) {
        return targetDirectory.toPath().relativize(fragmentFilePath.toPath())
                .toString();
    }

    private String toFrontendImport(String importToFormat) {
        String importWithReplacedBackslashes = importToFormat.replace("\\",
                "/");
        if (importToFormat.endsWith(".js")) {
            return String.format(
                    "<script type='text/javascript' src='%s'></script>",
                    importWithReplacedBackslashes);
        }
        if (importToFormat.endsWith(".css")) {
            return String.format("<link rel='stylesheet' href='%s'>",
                    importWithReplacedBackslashes);
        }
        return String.format("<link rel='import' href='%s'>",
                importWithReplacedBackslashes);
    }

    private Collection<File> generateWebComponentModules(File outputDir,
            AnnotationValuesExtractor annotationValuesExtractor) {
<<<<<<< HEAD
=======
        if (outputDir.isFile()) {
            throw new IllegalStateException(String.format(
                    "The path '%s' already exists and it is not a diretory",
                    outputDir));
        }
        if (!outputDir.exists()) {
            outputDir.mkdir();
        }
>>>>>>> 1e95910b
        WebComponentModulesGenerator generator = getWebComponentGenerator(
                annotationValuesExtractor);
        return generator.getExporters().map(
                exporter -> generator.generateModuleFile(exporter, outputDir))
                .collect(Collectors.toList());
    }
}<|MERGE_RESOLUTION|>--- conflicted
+++ resolved
@@ -100,12 +100,8 @@
                 annotationValuesExtractor, fragments.values().stream()
                         .flatMap(Set::stream).collect(Collectors.toSet()));
 
-<<<<<<< HEAD
-        shellFileImports.addAll(generateWebComponentModules(es6SourceDirectory,
-=======
         shellFileImports.addAll(generateWebComponentModules(
                 new File(es6SourceDirectory, webComponentOutputDirectoryName),
->>>>>>> 1e95910b
                 annotationValuesExtractor));
     }
 
@@ -358,8 +354,6 @@
 
     private Collection<File> generateWebComponentModules(File outputDir,
             AnnotationValuesExtractor annotationValuesExtractor) {
-<<<<<<< HEAD
-=======
         if (outputDir.isFile()) {
             throw new IllegalStateException(String.format(
                     "The path '%s' already exists and it is not a diretory",
@@ -368,7 +362,6 @@
         if (!outputDir.exists()) {
             outputDir.mkdir();
         }
->>>>>>> 1e95910b
         WebComponentModulesGenerator generator = getWebComponentGenerator(
                 annotationValuesExtractor);
         return generator.getExporters().map(
