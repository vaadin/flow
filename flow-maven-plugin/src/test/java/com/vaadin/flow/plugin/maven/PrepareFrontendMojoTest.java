package com.vaadin.flow.plugin.maven;

import java.io.File;
import java.io.IOException;
import java.nio.charset.StandardCharsets;

import org.apache.maven.plugin.MojoExecutionException;
import org.apache.maven.plugin.MojoFailureException;
import org.apache.maven.project.MavenProject;
import org.codehaus.plexus.util.FileUtils;
import org.codehaus.plexus.util.ReflectionUtils;
import org.junit.Assert;
import org.junit.Before;
import org.junit.Rule;
import org.junit.Test;
import org.junit.rules.ExpectedException;
import org.junit.rules.TemporaryFolder;
import org.mockito.Mockito;

import com.vaadin.flow.plugin.TestUtils;
import com.vaadin.flow.server.Constants;
<<<<<<< HEAD
import com.vaadin.flow.server.connect.Endpoint;
import com.vaadin.flow.server.frontend.FrontendTools;
import com.vaadin.flow.server.frontend.installer.NodeInstaller;
=======
>>>>>>> 6e30cf11

import elemental.json.Json;
import elemental.json.JsonObject;
import elemental.json.impl.JsonUtil;

import static com.vaadin.flow.plugin.maven.BuildFrontendMojoTest.assertContainsPackage;
import static com.vaadin.flow.plugin.maven.BuildFrontendMojoTest.getPackageJson;
import static com.vaadin.flow.plugin.maven.BuildFrontendMojoTest.setProject;
import static com.vaadin.flow.server.Constants.PACKAGE_JSON;
import static com.vaadin.flow.server.Constants.SERVLET_PARAMETER_ENABLE_DEV_SERVER;
import static com.vaadin.flow.server.Constants.SERVLET_PARAMETER_PRODUCTION_MODE;
import static com.vaadin.flow.server.Constants.SERVLET_PARAMETER_USE_V14_BOOTSTRAP;
import static com.vaadin.flow.server.Constants.VAADIN_SERVLET_RESOURCES;
import static com.vaadin.flow.server.Constants.VAADIN_WEBAPP_RESOURCES;
import static com.vaadin.flow.server.frontend.FrontendUtils.DEFAULT_FLOW_RESOURCES_FOLDER;
import static com.vaadin.flow.server.frontend.FrontendUtils.TOKEN_FILE;

public class PrepareFrontendMojoTest {
    @Rule
    public TemporaryFolder temporaryFolder = new TemporaryFolder();

    @Rule
    public ExpectedException exception = ExpectedException.none();

    private final PrepareFrontendMojo mojo = new PrepareFrontendMojo();
    private File flowResourcesFolder;
    private String packageJson;
    private File projectBase;
    private File webpackOutputDirectory;
    private File resourceOutputDirectory;
    private File tokenFile;
    private File defaultJavaSource;
    private File generatedTsFolder;
    private MavenProject project;

    @Before
    public void setup() throws Exception {

        projectBase = temporaryFolder.getRoot();

        tokenFile = new File(temporaryFolder.getRoot(),
                VAADIN_SERVLET_RESOURCES + TOKEN_FILE);

        project = Mockito.mock(MavenProject.class);
        Mockito.when(project.getBasedir()).thenReturn(projectBase);

        flowResourcesFolder = new File(projectBase, DEFAULT_FLOW_RESOURCES_FOLDER);
        packageJson = new File(projectBase, PACKAGE_JSON).getAbsolutePath();
        webpackOutputDirectory = new File(projectBase,
                VAADIN_WEBAPP_RESOURCES);
        resourceOutputDirectory = new File(projectBase,
                VAADIN_SERVLET_RESOURCES);
        defaultJavaSource = new File(".", "src/test/java");
        generatedTsFolder = new File(projectBase, "frontend/generated");

        ReflectionUtils.setVariableValueInObject(mojo, Constants.NPM_TOKEN,
                projectBase);
        ReflectionUtils.setVariableValueInObject(mojo,
                Constants.GENERATED_TOKEN, projectBase);
        ReflectionUtils.setVariableValueInObject(mojo, "webpackOutputDirectory",
                webpackOutputDirectory);
        ReflectionUtils.setVariableValueInObject(mojo,
                "resourceOutputDirectory", resourceOutputDirectory);
        ReflectionUtils.setVariableValueInObject(mojo, "frontendDirectory",
                new File(projectBase, "frontend"));

        ReflectionUtils.setVariableValueInObject(mojo, "openApiJsonFile",
                new File(projectBase,
                        "target/generated-resources/openapi.json"));
        ReflectionUtils.setVariableValueInObject(mojo, "applicationProperties",
                new File(projectBase,
                        "src/main/resources/application.properties"));
        ReflectionUtils.setVariableValueInObject(mojo, "javaSourceFolder",
                defaultJavaSource);
        ReflectionUtils.setVariableValueInObject(mojo, "generatedTsFolder",
                generatedTsFolder);

        ReflectionUtils.setVariableValueInObject(mojo, "pnpmEnable", true);
        ReflectionUtils.setVariableValueInObject(mojo, "requireHomeNodeExec",
                true);
        ReflectionUtils.setVariableValueInObject(mojo, "nodeVersion",
                FrontendTools.DEFAULT_NODE_VERSION);
        ReflectionUtils.setVariableValueInObject(mojo, "nodeDownloadRoot",
                NodeInstaller.DEFAULT_NODEJS_DOWNLOAD_ROOT);

        Assert.assertTrue(flowResourcesFolder.mkdirs());
        setProject(mojo, projectBase);
    }

    @Test
    public void tokenFileShouldExist_noDevModeTokenVisible()
            throws IOException, MojoExecutionException, MojoFailureException {
        mojo.execute();
        Assert.assertTrue("No token file could be found", tokenFile.exists());

        String json = org.apache.commons.io.FileUtils
                .readFileToString(tokenFile, "UTF-8");
        JsonObject buildInfo = JsonUtil.parse(json);
        Assert.assertNull("No devMode token should be available",
                buildInfo.get(SERVLET_PARAMETER_ENABLE_DEV_SERVER));
        Assert.assertNotNull("productionMode token should be available",
                buildInfo.get(SERVLET_PARAMETER_PRODUCTION_MODE));
        Assert.assertNotNull(
                "useDeprecatedV14Bootstrapping token should be available",
                buildInfo.get(SERVLET_PARAMETER_USE_V14_BOOTSTRAP));
    }

    @Test
    public void existingTokenFile_enableDevServerShouldBeRemoved()
            throws IOException, MojoExecutionException, MojoFailureException {

        JsonObject initialBuildInfo = Json.createObject();
        initialBuildInfo.put(SERVLET_PARAMETER_PRODUCTION_MODE, false);
        initialBuildInfo.put(SERVLET_PARAMETER_USE_V14_BOOTSTRAP, false);
        initialBuildInfo.put(SERVLET_PARAMETER_ENABLE_DEV_SERVER, false);
        org.apache.commons.io.FileUtils.forceMkdir(tokenFile.getParentFile());
        org.apache.commons.io.FileUtils.write(tokenFile,
                JsonUtil.stringify(initialBuildInfo, 2) + "\n", "UTF-8");

        mojo.execute();

        String json = org.apache.commons.io.FileUtils
                .readFileToString(tokenFile, "UTF-8");
        JsonObject buildInfo = JsonUtil.parse(json);
        Assert.assertNull("No devMode token should be available",
                buildInfo.get(SERVLET_PARAMETER_ENABLE_DEV_SERVER));
        Assert.assertNotNull("productionMode token should be available",
                buildInfo.get(SERVLET_PARAMETER_PRODUCTION_MODE));
        Assert.assertNotNull(
                "useDeprecatedV14Bootstrapping token should be available",
                buildInfo.get(SERVLET_PARAMETER_USE_V14_BOOTSTRAP));
    }

    @Test
    public void writeTokenFile_devModePropertiesAreWritten()
            throws IOException, MojoExecutionException, MojoFailureException {

        mojo.execute();

        String json = org.apache.commons.io.FileUtils
                .readFileToString(tokenFile, StandardCharsets.UTF_8);
        JsonObject buildInfo = JsonUtil.parse(json);

        Assert.assertTrue(
                Constants.SERVLET_PARAMETER_ENABLE_PNPM
                        + "should have been written",
                buildInfo.getBoolean(Constants.SERVLET_PARAMETER_ENABLE_PNPM));
        Assert.assertTrue(
                Constants.REQUIRE_HOME_NODE_EXECUTABLE
                        + "should have been written",
                buildInfo.getBoolean(Constants.REQUIRE_HOME_NODE_EXECUTABLE));

        Assert.assertFalse(buildInfo
                .hasKey(Constants.SERVLET_PARAMETER_DEVMODE_OPTIMIZE_BUNDLE));
    }

    @Test
    public void mavenGoal_when_packageJsonMissing() throws Exception {
        Assert.assertFalse(FileUtils.fileExists(packageJson));
        mojo.execute();
        assertPackageJsonContent();
    }

    @Test
    public void should_keepDependencies_when_packageJsonExists()
            throws Exception {
        JsonObject json = TestUtils.getInitalPackageJson();
        json.put("dependencies", Json.createObject());
        json.getObject("dependencies").put("foo", "bar");
        FileUtils.fileWrite(packageJson, json.toJson());
        mojo.execute();
        assertPackageJsonContent();

        JsonObject packageJsonObject = getPackageJson(packageJson);
        assertContainsPackage(packageJsonObject.getObject("dependencies"),
                "foo");
    }

    @Test
    public void jarPackaging_copyProjectFrontendResources()
            throws MojoExecutionException, MojoFailureException,
            IllegalAccessException {
        Mockito.when(project.getPackaging()).thenReturn("jar");

        ReflectionUtils.setVariableValueInObject(mojo, "project", project);

        mojo.execute();

        Mockito.verify(project, Mockito.atLeastOnce()).getArtifacts();
    }

    private void assertPackageJsonContent() throws IOException {
        JsonObject packageJsonObject = getPackageJson(packageJson);

        assertContainsPackage(packageJsonObject.getObject("dependencies"),
                "@polymer/polymer");

        assertContainsPackage(packageJsonObject.getObject("devDependencies"),
                "webpack", "webpack-cli", "webpack-dev-server",
                "copy-webpack-plugin", "html-webpack-plugin");
    }

}<|MERGE_RESOLUTION|>--- conflicted
+++ resolved
@@ -1,3 +1,19 @@
+/*
+ * Copyright 2000-2020 Vaadin Ltd.
+ *
+ * Licensed under the Apache License, Version 2.0 (the "License"); you may not
+ * use this file except in compliance with the License. You may obtain a copy of
+ * the License at
+ *
+ * http://www.apache.org/licenses/LICENSE-2.0
+ *
+ * Unless required by applicable law or agreed to in writing, software
+ * distributed under the License is distributed on an "AS IS" BASIS, WITHOUT
+ * WARRANTIES OR CONDITIONS OF ANY KIND, either express or implied. See the
+ * License for the specific language governing permissions and limitations under
+ * the License.
+ *
+ */
 package com.vaadin.flow.plugin.maven;
 
 import java.io.File;
@@ -19,12 +35,8 @@
 
 import com.vaadin.flow.plugin.TestUtils;
 import com.vaadin.flow.server.Constants;
-<<<<<<< HEAD
-import com.vaadin.flow.server.connect.Endpoint;
 import com.vaadin.flow.server.frontend.FrontendTools;
 import com.vaadin.flow.server.frontend.installer.NodeInstaller;
-=======
->>>>>>> 6e30cf11
 
 import elemental.json.Json;
 import elemental.json.JsonObject;
