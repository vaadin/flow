--- conflicted
+++ resolved
@@ -47,20 +47,14 @@
     @Rule
     public final ExpectedException expectedException = ExpectedException.none();
 
-<<<<<<< HEAD
     ClassFinder finder = new ReflectionsClassFinder(
-            TestUtils.getTestResource("annotation-extractor-test/flow-server-1.0-SNAPSHOT.jar"),
-            TestUtils.getTestResource("annotation-extractor-test/vaadin-grid-flow.jar"),
-            TestUtils.getTestResource("annotation-extractor-test/flow-data-1.0-SNAPSHOT.jar"));
-
-    private final AnnotationValuesExtractor extractor = new AnnotationValuesExtractor(finder);
-=======
-    private final AnnotationValuesExtractor extractor = new AnnotationValuesExtractor(
             TestUtils.getTestResource(TestUtils.SERVER_JAR),
             TestUtils.getTestResource(
                     "annotation-extractor-test/vaadin-grid-flow.jar"),
             TestUtils.getTestResource(TestUtils.DATA_JAR));
->>>>>>> 365f79c1
+
+    private final AnnotationValuesExtractor extractor = new AnnotationValuesExtractor(
+            finder);
 
     @Test
     public void extractAnnotationValues_incorrectMethod() {
