/*
 * Copyright 2000-2016 Vaadin Ltd.
 *
 * Licensed under the Apache License, Version 2.0 (the "License"); you may not
 * use this file except in compliance with the License. You may obtain a copy of
 * the License at
 *
 * http://www.apache.org/licenses/LICENSE-2.0
 *
 * Unless required by applicable law or agreed to in writing, software
 * distributed under the License is distributed on an "AS IS" BASIS, WITHOUT
 * WARRANTIES OR CONDITIONS OF ANY KIND, either express or implied. See the
 * License for the specific language governing permissions and limitations under
 * the License.
 */
package com.vaadin.client.hummingbird.template;

import com.vaadin.client.ClientEngineTestBase;
import com.vaadin.client.Registry;
import com.vaadin.client.WidgetUtil;
import com.vaadin.client.hummingbird.StateNode;
import com.vaadin.client.hummingbird.StateTree;
<<<<<<< HEAD
import com.vaadin.client.hummingbird.nodefeature.NodeMap;
=======
import com.vaadin.client.hummingbird.nodefeature.MapProperty;
import com.vaadin.client.hummingbird.reactive.Reactive;
>>>>>>> c1db93ac
import com.vaadin.hummingbird.shared.NodeFeatures;

import elemental.dom.Element;
import elemental.dom.Node;

public class GwtTemplateBinderTest extends ClientEngineTestBase {
    private Registry registry = new Registry() {
        {
            set(TemplateRegistry.class, new TemplateRegistry());
        }
    };
    private StateTree tree = new StateTree(registry);
    private StateNode stateNode = new StateNode(0, tree);

    public void testTemplateAttributes() {
        TestElementTemplateNode templateNode = TestElementTemplateNode
                .create("div");
        templateNode.addProperty("attr1", "value1");
        templateNode.addProperty("attr2", "value2");

        Element element = (Element) TemplateElementBinder
                .createAndBind(stateNode, templateNode);

        assertEquals("value1", WidgetUtil.getJsProperty(element, "attr1"));
        assertEquals("value2", WidgetUtil.getJsProperty(element, "attr2"));
    }

    public void testTemplateTag() {
        TestElementTemplateNode templateNode = TestElementTemplateNode
                .create("div");

        Element element = (Element) TemplateElementBinder
                .createAndBind(stateNode, templateNode);

        assertEquals("DIV", element.getTagName());
    }

    public void testTemplateChildren() {
        final int childId = 2345;
        TestElementTemplateNode childTemplate = TestElementTemplateNode
                .create("span");
        registry.getTemplateRegistry().register(childId, childTemplate);

        TestElementTemplateNode parentTemplate = TestElementTemplateNode
                .create("div");
        parentTemplate.setChildren(new double[] { childId });

        Element element = (Element) TemplateElementBinder
                .createAndBind(stateNode, parentTemplate);

        assertEquals(1, element.getChildElementCount());
        assertEquals("SPAN", element.getFirstElementChild().getTagName());
    }

    public void testTemplateText() {
        TestTextTemplate templateNode = TestTextTemplate
                .create(TestBinding.createStatic("text"));
        Node domNode = TemplateElementBinder.createAndBind(stateNode,
                templateNode);
        assertEquals("text", domNode.getTextContent());
    }

    public void testRegisteredTemplate() {
        final int templateId = 43;
        TestElementTemplateNode templateNode = TestElementTemplateNode
                .create("div");
        registry.getTemplateRegistry().register(templateId, templateNode);

        stateNode.getMap(NodeFeatures.TEMPLATE)
                .getProperty(NodeFeatures.ROOT_TEMPLATE_ID)
                .setValue(Double.valueOf(templateId));

        Element element = (Element) TemplateElementBinder
                .createAndBind(stateNode);

        assertEquals("DIV", element.getTagName());
    }

<<<<<<< HEAD
    public void testTextValueTemplate() {
        TestTextTemplate templateNode = TestTextTemplate
                .create(TestBinding.createTextValueBinding("key"));
        NodeMap map = stateNode.getMap(NodeFeatures.TEMPLATE_MODEL);
        map.getProperty("key").setValue("foo");
        Node domNode = TemplateElementBinder.createAndBind(stateNode,
                templateNode);

        assertEquals("foo", domNode.getTextContent());
    }

    public void testTextNoValueTemplate() {
        TestTextTemplate templateNode = TestTextTemplate
                .create(TestBinding.createTextValueBinding("key"));
        Node domNode = TemplateElementBinder.createAndBind(stateNode,
                templateNode);

        assertEquals("", domNode.getTextContent());
=======
    public void testBindOverrideNodeWhenCreated() {
        TestElementTemplateNode templateNode = TestElementTemplateNode
                .create("div");
        templateNode.setId(Double.valueOf(83));

        StateNode overrideNode = new StateNode(1, tree);
        overrideNode.getMap(NodeFeatures.ELEMENT_PROPERTIES).getProperty("id")
                .setValue("override");

        stateNode.getMap(NodeFeatures.TEMPLATE_OVERRIDES)
                .getProperty(templateNode.getId().toString())
                .setValue(overrideNode);

        Element element = (Element) TemplateElementBinder
                .createAndBind(stateNode, templateNode);

        Reactive.flush();

        assertEquals("override", element.getId());
    }

    public void testBindOverrideNodeAfterCreated() {
        TestElementTemplateNode templateNode = TestElementTemplateNode
                .create("div");
        templateNode.setId(Double.valueOf(83));

        Element element = (Element) TemplateElementBinder
                .createAndBind(stateNode, templateNode);

        Reactive.flush();

        StateNode overrideNode = new StateNode(1, tree);
        overrideNode.getMap(NodeFeatures.ELEMENT_PROPERTIES).getProperty("id")
                .setValue("override");

        stateNode.getMap(NodeFeatures.TEMPLATE_OVERRIDES)
                .getProperty(templateNode.getId().toString())
                .setValue(overrideNode);

        Reactive.flush();

        assertEquals("override", element.getId());
    }

    public void testUnregisterOverrideNode() {
        StateNode overrideNode = new StateNode(2, tree);

        // Must register so that we can fire an unregister event later on
        tree.registerNode(stateNode);
        tree.registerNode(overrideNode);

        TestElementTemplateNode templateNode = TestElementTemplateNode
                .create("div");
        templateNode.setId(Double.valueOf(83));

        MapProperty idProperty = overrideNode
                .getMap(NodeFeatures.ELEMENT_PROPERTIES).getProperty("id");
        idProperty.setValue("override");

        stateNode.getMap(NodeFeatures.TEMPLATE_OVERRIDES)
                .getProperty(templateNode.getId().toString())
                .setValue(overrideNode);

        Element element = (Element) TemplateElementBinder
                .createAndBind(stateNode, templateNode);

        Reactive.flush();

        tree.unregisterNode(stateNode);
        tree.unregisterNode(overrideNode);

        Reactive.flush();

        // Updating override node after unregistering the nodes should not
        // cause the element to update
        idProperty.setValue("new");

        Reactive.flush();

        assertEquals("override", element.getId());
>>>>>>> c1db93ac
    }
}<|MERGE_RESOLUTION|>--- conflicted
+++ resolved
@@ -20,12 +20,9 @@
 import com.vaadin.client.WidgetUtil;
 import com.vaadin.client.hummingbird.StateNode;
 import com.vaadin.client.hummingbird.StateTree;
-<<<<<<< HEAD
+import com.vaadin.client.hummingbird.nodefeature.MapProperty;
 import com.vaadin.client.hummingbird.nodefeature.NodeMap;
-=======
-import com.vaadin.client.hummingbird.nodefeature.MapProperty;
 import com.vaadin.client.hummingbird.reactive.Reactive;
->>>>>>> c1db93ac
 import com.vaadin.hummingbird.shared.NodeFeatures;
 
 import elemental.dom.Element;
@@ -104,7 +101,6 @@
         assertEquals("DIV", element.getTagName());
     }
 
-<<<<<<< HEAD
     public void testTextValueTemplate() {
         TestTextTemplate templateNode = TestTextTemplate
                 .create(TestBinding.createTextValueBinding("key"));
@@ -113,17 +109,66 @@
         Node domNode = TemplateElementBinder.createAndBind(stateNode,
                 templateNode);
 
+        Reactive.flush();
+
         assertEquals("foo", domNode.getTextContent());
     }
 
+    public void testUpdateTextValueTemplate() {
+        TestTextTemplate templateNode = TestTextTemplate
+                .create(TestBinding.createTextValueBinding("key"));
+        NodeMap map = stateNode.getMap(NodeFeatures.TEMPLATE_MODEL);
+        map.getProperty("key").setValue("foo");
+        Node domNode = TemplateElementBinder.createAndBind(stateNode,
+                templateNode);
+
+        Reactive.flush();
+
+        map.getProperty("key").setValue("bar");
+
+        Reactive.flush();
+
+        assertEquals("bar", domNode.getTextContent());
+    }
+
+    public void testUnregister_updateIsNotDone() {
+        TestTextTemplate templateNode = TestTextTemplate
+                .create(TestBinding.createTextValueBinding("key"));
+        NodeMap map = stateNode.getMap(NodeFeatures.TEMPLATE_MODEL);
+        map.getProperty("key").setValue("foo");
+        Node domNode = TemplateElementBinder.createAndBind(stateNode,
+                templateNode);
+
+        assertEquals("", domNode.getTextContent());
+
+        stateNode.unregister();
+
+        Reactive.flush();
+        assertEquals("", domNode.getTextContent());
+    }
+
     public void testTextNoValueTemplate() {
         TestTextTemplate templateNode = TestTextTemplate
                 .create(TestBinding.createTextValueBinding("key"));
         Node domNode = TemplateElementBinder.createAndBind(stateNode,
                 templateNode);
 
-        assertEquals("", domNode.getTextContent());
-=======
+        Reactive.flush();
+
+        assertEquals("", domNode.getTextContent());
+    }
+
+    public void testTextValueNullTemplateKey() {
+        TestTextTemplate templateNode = TestTextTemplate
+                .create(TestBinding.createTextValueBinding(null));
+        Node domNode = TemplateElementBinder.createAndBind(stateNode,
+                templateNode);
+
+        Reactive.flush();
+
+        assertEquals("", domNode.getTextContent());
+    }
+
     public void testBindOverrideNodeWhenCreated() {
         TestElementTemplateNode templateNode = TestElementTemplateNode
                 .create("div");
@@ -204,6 +249,5 @@
         Reactive.flush();
 
         assertEquals("override", element.getId());
->>>>>>> c1db93ac
     }
 }