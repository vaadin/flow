/*
 * Copyright 2000-2016 Vaadin Ltd.
 *
 * Licensed under the Apache License, Version 2.0 (the "License"); you may not
 * use this file except in compliance with the License. You may obtain a copy of
 * the License at
 *
 * http://www.apache.org/licenses/LICENSE-2.0
 *
 * Unless required by applicable law or agreed to in writing, software
 * distributed under the License is distributed on an "AS IS" BASIS, WITHOUT
 * WARRANTIES OR CONDITIONS OF ANY KIND, either express or implied. See the
 * License for the specific language governing permissions and limitations under
 * the License.
 */
package com.vaadin.client.hummingbird.template;

import com.google.gwt.core.client.JavaScriptObject;
import com.vaadin.client.WidgetUtil;
import com.vaadin.client.hummingbird.StateNode;
import com.vaadin.client.hummingbird.StateTree;
import com.vaadin.client.hummingbird.binding.BinderContext;
import com.vaadin.client.hummingbird.collection.JsArray;
import com.vaadin.client.hummingbird.nodefeature.MapProperty;
import com.vaadin.client.hummingbird.nodefeature.NodeList;
import com.vaadin.client.hummingbird.util.NativeFunction;
import com.vaadin.hummingbird.shared.NodeFeatures;
import com.vaadin.hummingbird.template.StaticBindingValueProvider;

import elemental.client.Browser;
import elemental.dom.Element;
import elemental.dom.Node;
import elemental.events.Event;
import elemental.events.EventRemover;
import elemental.json.JsonObject;
import jsinterop.annotations.JsFunction;

/**
 * Element template binding strategy.
 * 
 * @author Vaadin Ltd
 *
 */
public class ElementTemplateBindingStrategy
        extends AbstractTemplateStrategy<Element> {

    /**
     * Event handler listener interface.
     */
    @FunctionalInterface
    @JsFunction
    @SuppressWarnings("unusable-by-js")
    private interface EventHandler {
        void handle(Event event, JavaScriptObject serverProxy);
    }

    @Override
    protected String getTemplateType() {
        return com.vaadin.hummingbird.template.ElementTemplateNode.TYPE;
    }

    @Override
    protected Element create(StateTree tree, int templateId) {
        String tag = ((ElementTemplateNode) getTemplateNode(tree, templateId))
                .getTag();
        return Browser.getDocument().createElement(tag);
    }

    @Override
    protected void bind(StateNode stateNode, Element element, int templateId,
            BinderContext context) {
        ElementTemplateNode templateNode = (ElementTemplateNode) getTemplateNode(
                stateNode.getTree(), templateId);
        bindProperties(stateNode, templateNode, element);

        JsonObject attributes = templateNode.getAttributes();
        if (attributes != null) {
            for (String name : attributes.keys()) {
                Binding binding = WidgetUtil.crazyJsCast(attributes.get(name));
                // Nothing to "bind" yet with only static bindings
                assert binding.getType()
                        .equals(StaticBindingValueProvider.TYPE);
                element.setAttribute(name, getStaticBindingValue(binding));
            }
        }

        JsArray<Double> children = templateNode.getChildren();
        if (children != null) {
            for (int i = 0; i < children.length(); i++) {
                int childTemplateId = children.get(i).intValue();

                Node child = createAndBind(stateNode, childTemplateId, context);

                element.appendChild(child);
            }
        }

        registerEventHandlers(stateNode, templateNode, element);

        MapProperty overrideProperty = stateNode
                .getMap(NodeFeatures.TEMPLATE_OVERRIDES)
                .getProperty(String.valueOf(templateNode.getId()));
        if (overrideProperty.hasValue()) {
            /*
             * Bind right away. We don't need to listen to property value
             * changes since the value will never change once it has been set.
             */
            bindOverrideNode(element, overrideProperty, context);
        } else {
            /*
             * React in case an override nodes appears later on.
             */
            EventRemover remover = overrideProperty.addChangeListener(
                    e -> bindOverrideNode(element, overrideProperty, context));

            /*
             * Should preferably remove the change listener immediately when the
             * first event is fired, but Java makes it so difficult to reference
             * the remover from inside the event handler.
             */
            stateNode.addUnregisterListener(e -> remover.remove());
        }
    }

    private void registerEventHandlers(StateNode stateNode,
            ElementTemplateNode templateNode, Element element) {
        JsonObject eventHandlers = templateNode.getEventHandlers();
        if (eventHandlers != null) {
            for (String event : eventHandlers.keys()) {
                String handler = WidgetUtil
                        .crazyJsCast(eventHandlers.get(event));
                EventHandler eventHandler = NativeFunction.create("$event",
                        "$server", handler);
                element.addEventListener(event, evt -> eventHandler.handle(evt,
                        createServerProxy(stateNode)));
            }
        }
    }

    private void bindProperties(StateNode stateNode,
            ElementTemplateNode templateNode, Element element) {
        JsonObject properties = templateNode.getProperties();
        if (properties != null) {
            for (String name : properties.keys()) {
                Binding binding = WidgetUtil.crazyJsCast(properties.get(name));
                bind(stateNode, binding, value -> WidgetUtil
                        .setJsProperty(element, name, value.orElse(null)));
            }
        }
    }

    private void bindOverrideNode(Element element, MapProperty overrideProperty,
            BinderContext context) {
        StateNode overrideNode = (StateNode) overrideProperty.getValue();

        /*
         * bind checks that the we haven't already bound the same state node
         * previously
         */
        context.bind(overrideNode, element);
    }

    private JavaScriptObject createServerProxy(StateNode node) {
        JavaScriptObject proxy = JavaScriptObject.createObject();

<<<<<<< HEAD
        if (node.hasFeature(NodeFeatures.TEMPLATE_EVENT_HANDLER_NAMES)) {
            NodeList list = node.getList(NodeFeatures.TEMPLATE_EVENT_HANDLER_NAMES);
=======
        if (node.hasFeature(NodeFeatures.TEMPLATE_EVENT_HANDLERS)) {
            NodeList list = node.getList(NodeFeatures.TEMPLATE_EVENT_HANDLERS);
>>>>>>> 9710d082
            for (int i = 0; i < list.length(); i++) {
                attachServerProxyMethod(proxy, node, list.get(i).toString());
            }
        }
        return proxy;
    }

    private static native void attachServerProxyMethod(JavaScriptObject proxy,
            StateNode node, String methodName)
    /*-{
        proxy[methodName] = $entry(function() {
            var tree = node.@com.vaadin.client.hummingbird.StateNode::getTree()();
            tree.@com.vaadin.client.hummingbird.StateTree::sendTemplateEventToServer(*)(node, methodName);
        });
    }-*/;

}<|MERGE_RESOLUTION|>--- conflicted
+++ resolved
@@ -163,13 +163,9 @@
     private JavaScriptObject createServerProxy(StateNode node) {
         JavaScriptObject proxy = JavaScriptObject.createObject();
 
-<<<<<<< HEAD
         if (node.hasFeature(NodeFeatures.TEMPLATE_EVENT_HANDLER_NAMES)) {
-            NodeList list = node.getList(NodeFeatures.TEMPLATE_EVENT_HANDLER_NAMES);
-=======
-        if (node.hasFeature(NodeFeatures.TEMPLATE_EVENT_HANDLERS)) {
-            NodeList list = node.getList(NodeFeatures.TEMPLATE_EVENT_HANDLERS);
->>>>>>> 9710d082
+            NodeList list = node
+                    .getList(NodeFeatures.TEMPLATE_EVENT_HANDLER_NAMES);
             for (int i = 0; i < list.length(); i++) {
                 attachServerProxyMethod(proxy, node, list.get(i).toString());
             }
