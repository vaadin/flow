--- conflicted
+++ resolved
@@ -102,7 +102,7 @@
          * Atmosphere always picks the first, it might end up using /VAADIN/*
          * and websockets will fail.
          */
-<<<<<<< HEAD
+
         if (isServletMappingFeatureEnabled()) {
             initParameters.put(ApplicationConfig.JSR356_MAPPING_PATH,
                     mapping.replace("/*", ""));
@@ -112,11 +112,6 @@
             initParameters.put(ApplicationConfig.JSR356_PATH_MAPPING_LENGTH,
                     "0");
         }
-=======
-        initParameters.put(ApplicationConfig.JSR356_MAPPING_PATH,
-                pushRegistrationPath);
-        initParameters.put(ApplicationConfig.JSR356_PATH_MAPPING_LENGTH, "0");
->>>>>>> 78661813
 
         ServletRegistrationBean<SpringServlet> registration = new ServletRegistrationBean<>(
                 new SpringServlet(context, rootMapping), mapping);
