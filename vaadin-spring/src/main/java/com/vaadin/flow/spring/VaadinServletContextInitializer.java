/*
 * Copyright 2000-2023 Vaadin Ltd.
 *
 * Licensed under the Apache License, Version 2.0 (the "License"); you may not
 * use this file except in compliance with the License. You may obtain a copy of
 * the License at
 *
 * http://www.apache.org/licenses/LICENSE-2.0
 *
 * Unless required by applicable law or agreed to in writing, software
 * distributed under the License is distributed on an "AS IS" BASIS, WITHOUT
 * WARRANTIES OR CONDITIONS OF ANY KIND, either express or implied. See the
 * License for the specific language governing permissions and limitations under
 * the License.
 */
package com.vaadin.flow.spring;

import jakarta.servlet.ServletContainerInitializer;
import jakarta.servlet.ServletContext;
import jakarta.servlet.ServletContextEvent;
import jakarta.servlet.ServletContextListener;
import jakarta.servlet.ServletException;
import jakarta.servlet.annotation.HandlesTypes;

import java.io.IOException;
import java.io.Serializable;
import java.lang.annotation.Annotation;
import java.util.ArrayList;
import java.util.Arrays;
import java.util.Collection;
import java.util.Collections;
import java.util.HashMap;
import java.util.HashSet;
import java.util.LinkedList;
import java.util.List;
import java.util.Map;
import java.util.Objects;
import java.util.Set;
import java.util.concurrent.locks.ReentrantLock;
import java.util.stream.Collectors;
import java.util.stream.Stream;

import com.googlecode.gentyref.GenericTypeReflector;
import org.slf4j.Logger;
import org.slf4j.LoggerFactory;
import org.springframework.beans.factory.annotation.AnnotatedBeanDefinition;
import org.springframework.beans.factory.config.BeanDefinition;
import org.springframework.beans.factory.support.AbstractBeanDefinition;
import org.springframework.boot.autoconfigure.AutoConfigurationPackages;
import org.springframework.boot.web.servlet.ServletContextInitializer;
import org.springframework.context.ApplicationContext;
import org.springframework.context.ConfigurableApplicationContext;
import org.springframework.context.annotation.ClassPathScanningCandidateComponentProvider;
import org.springframework.core.env.Environment;
import org.springframework.core.io.Resource;
import org.springframework.core.io.ResourceLoader;
import org.springframework.core.io.support.PathMatchingResourcePatternResolver;
import org.springframework.core.type.filter.AnnotationTypeFilter;
import org.springframework.core.type.filter.AssignableTypeFilter;

import com.vaadin.flow.component.Component;
import com.vaadin.flow.component.WebComponentExporter;
import com.vaadin.flow.di.Lookup;
import com.vaadin.flow.di.LookupInitializer;
import com.vaadin.flow.internal.DevModeHandlerManager;
import com.vaadin.flow.router.HasErrorParameter;
import com.vaadin.flow.router.Route;
import com.vaadin.flow.router.RouteAlias;
import com.vaadin.flow.router.RouteConfiguration;
import com.vaadin.flow.server.AmbiguousRouteConfigurationException;
import com.vaadin.flow.server.InvalidRouteConfigurationException;
import com.vaadin.flow.server.RouteRegistry;
import com.vaadin.flow.server.VaadinServletContext;
import com.vaadin.flow.server.communication.IndexHtmlRequestHandler;
import com.vaadin.flow.server.startup.AbstractRouteRegistryInitializer;
import com.vaadin.flow.server.startup.AnnotationValidator;
import com.vaadin.flow.server.startup.ApplicationConfiguration;
import com.vaadin.flow.server.startup.ApplicationRouteRegistry;
import com.vaadin.flow.server.startup.ClassLoaderAwareServletContainerInitializer;
import com.vaadin.flow.server.startup.LookupServletContainerInitializer;
import com.vaadin.flow.server.startup.ServletDeployer;
import com.vaadin.flow.server.startup.VaadinAppShellInitializer;
import com.vaadin.flow.server.startup.VaadinInitializerException;
import com.vaadin.flow.server.startup.WebComponentConfigurationRegistryInitializer;
import com.vaadin.flow.server.startup.WebComponentExporterAwareValidator;
import com.vaadin.flow.server.webcomponent.WebComponentConfigurationRegistry;
import com.vaadin.flow.spring.VaadinScanPackagesRegistrar.VaadinScanPackages;
import com.vaadin.flow.theme.Theme;

/**
 * Servlet context initializer for Spring Boot Application.
 * <p>
 * If Java application is used to run Spring Boot then it doesn't run registered
 * {@link ServletContainerInitializer}s (e.g. to scan for {@link Route}
 * annotations in the classpath). This class enables this scanning via Spring so
 * that the functionality which relies on {@link ServletContainerInitializer}
 * works in the same way as in deployable WAR file.
 *
 * @see ServletContainerInitializer
 * @see RouteRegistry
 */
public class VaadinServletContextInitializer
        implements ServletContextInitializer {

    private static boolean devModeCachingEnabled;
    private ApplicationContext appContext;
    private ResourceLoader customLoader;

    /**
     * Packages that should be excluded when scanning all packages.
     */
    private static final List<String> DEFAULT_SCAN_NEVER = Stream.of("antlr",
<<<<<<< HEAD
                    "cglib", "ch/quos/logback", "commons-codec", "commons-fileupload",
                    "commons-io", "commons-logging", "com/fasterxml", "com/google",
                    "com/h2database", "com/helger", "com/vaadin/external/atmosphere",
                    "com/vaadin/webjar", "junit", "net/bytebuddy", "org/apache",
                    "org/aspectj", "org/bouncycastle", "org/dom4j", "org/easymock",
                    "org/eclipse/persistence", "org/hamcrest", "org/hibernate",
                    "org/javassist", "org/jboss", "org/jsoup", "org/seleniumhq",
                    "org/slf4j", "org/atmosphere", "org/springframework",
                    "org/webjars/bowergithub", "org/yaml",

                    "java/", "javax/", "javafx/", "com/sun/", "oracle/deploy",
                    "oracle/javafx", "oracle/jrockit", "oracle/jvm", "oracle/net",
                    "oracle/nio", "oracle/tools", "oracle/util", "oracle/webservices",
                    "oracle/xmlns",

                    "com/intellij/", "org/jetbrains",

                    "com/vaadin/external/gwt", "javassist/", "io/methvin",
                    "com/github/javaparser", "oshi/", "io/micrometer", "jakarta/",
                    "com/nimbusds", "elemental/util", "elemental/json",
                    "org/reflections", "org/aopalliance", "org/objectweb")
=======
            "cglib", "ch/quos/logback", "commons-codec", "commons-fileupload",
            "commons-io", "commons-logging", "com/fasterxml", "com/google",
            "com/h2database", "com/helger", "com/vaadin/external/atmosphere",
            "com/vaadin/webjar", "junit", "net/bytebuddy", "org/apache",
            "org/aspectj", "org/bouncycastle", "org/dom4j", "org/easymock",
            "org/eclipse/persistence", "org/hamcrest", "org/hibernate",
            "org/javassist", "org/jboss", "org/jsoup", "org/seleniumhq",
            "org/slf4j", "org/atmosphere", "org/springframework",
            "org/webjars/bowergithub", "org/yaml",

            "java/", "javax/", "javafx/", "com/sun/", "oracle/deploy",
            "oracle/javafx", "oracle/jrockit", "oracle/jvm", "oracle/net",
            "oracle/nio", "oracle/tools", "oracle/util", "oracle/webservices",
            "oracle/xmlns",

            "com/intellij/", "org/jetbrains",

            "com/vaadin/external/gwt", "javassist/", "io/methvin",
            "com/github/javaparser", "oshi/", "io/micrometer", "jakarta/",
            "com/nimbusds", "elemental/util", "elemental/json",
            "org/reflections", "org/aopalliance", "org/objectweb")
>>>>>>> 480a823d
            .collect(Collectors.toList());

    /**
     * Packages that should be scanned by default and can't be overriden by a
     * custom list.
     */
    private static final List<String> DEFAULT_SCAN_ONLY = Stream
            .of(Component.class.getPackage().getName(),
                    Theme.class.getPackage().getName(),
                    // LitRenderer uses script annotation
                    "com.vaadin.flow.data.renderer", "com.vaadin.shrinkwrap",
                    "dev.hilla")
            .collect(Collectors.toList());

    /**
     * Packages marked by the user to be scanned exclusively.
     */
    private final List<String> customScanOnly;

    /**
     * Class path scanner that reuses infrastructure from Spring while also
     * considering abstract types.
     */
    private static class ClassPathScanner
            extends ClassPathScanningCandidateComponentProvider {
        private ClassPathScanner(Environment environment,
                                 ResourceLoader resourceLoader,
                                 Collection<Class<? extends Annotation>> annotations,
                                 Collection<Class<?>> types) {
            super(false, environment);
            setResourceLoader(resourceLoader);

            annotations.stream().map(AnnotationTypeFilter::new)
                    .forEach(this::addIncludeFilter);
            types.stream().map(AssignableTypeFilter::new)
                    .forEach(this::addIncludeFilter);
        }

        @Override
        protected boolean isCandidateComponent(
                AnnotatedBeanDefinition beanDefinition) {
            return super.isCandidateComponent(beanDefinition)
                    || beanDefinition.getMetadata().isAbstract();
        }
    }

    /*
     * A wrapper interface for {@link ServletContextListener} that allows not
     * running more listeners when one fails. This allows that user does not
     * wait until the last listener has been run.
     */
    private interface FailFastServletContextListener
            extends ServletContextListener, Serializable {

        static String ATTR = "failed-"
                + FailFastServletContextListener.class.getName();

        @Override
        default void contextInitialized(ServletContextEvent event) {
            if (event.getServletContext().getAttribute(ATTR) == null) {
                try {
                    failFastContextInitialized(event);
                } catch (Exception e) {
                    event.getServletContext().setAttribute(ATTR, true);
                    throw new RuntimeException(
                            "Unable to initialize " + this.getClass().getName(),
                            e);
                }
            }
        }

        @Override
        default void contextDestroyed(ServletContextEvent sce) {
            // NOP
        }

        void failFastContextInitialized(ServletContextEvent event)
                throws ServletException;

    }

    private static class CompositeServletContextListener
            implements ServletContextListener, Serializable {
        private final List<FailFastServletContextListener> listeners = new ArrayList<>();

        @Override
        public void contextInitialized(ServletContextEvent event) {
            long start = System.nanoTime();

            listeners.forEach(listener -> listener.contextInitialized(event));

            long ms = (System.nanoTime() - start) / 1000000;
            getLogger().info(
                    "Total time for Vaadin Servlet Context Init took {} ms",
                    ms);
        }

        @Override
        public void contextDestroyed(ServletContextEvent event) {
            listeners.forEach(listener -> listener.contextDestroyed(event));
        }

        private void addListener(FailFastServletContextListener listener) {
            listeners.add(listener);
        }

    }

    private class LookupInitializerListener
            extends LookupServletContainerInitializer
            implements FailFastServletContextListener {

        @Override
        public void failFastContextInitialized(ServletContextEvent event)
                throws ServletException {
            long start = System.nanoTime();

            VaadinServletContext vaadinContext = new VaadinServletContext(
                    event.getServletContext());
            if (vaadinContext.getAttribute(Lookup.class) != null) {
                return;
            }
<<<<<<< HEAD

=======
>>>>>>> 480a823d
            Set<Class<?>> classes = null;
            if (devModeCachingEnabled) {
                classes = ReloadCache.lookupClasses;
            }
            if (classes == null) {
                classes = Stream
                        .concat(findByAnnotationOrSuperType(getLookupPackages(),
<<<<<<< HEAD
                                        appContext, Collections.emptyList(),
                                        getServiceTypes()),
=======
                                appContext, Collections.emptyList(),
                                getServiceTypes()),
>>>>>>> 480a823d
                                // LookupInitializer is necessary here: it
                                // allows
                                // identify Spring boot as a regular Web
                                // container (and run
                                // LookupServletContainerInitializer logic) even
                                // though
                                // LookupInitializer will be ignored because
                                // there
                                // is its subclass SpringLookupInitializer
                                // provided
                                Stream.of(LookupInitializer.class,
                                        SpringLookupInitializer.class))
                        .collect(Collectors.toSet());
                ReloadCache.lookupClasses = classes;
            }
            process(classes, event.getServletContext());

            long ms = (System.nanoTime() - start) / 1000000;
            getLogger().info("Lookup initializer took {} ms", ms);

        }

        @Override
        protected Collection<Class<?>> getServiceTypes() {
            // intentionally make annotation unmodifiable empty list because
            // LookupInitializer doesn't have annotations at the moment
            List<Class<? extends Annotation>> annotations = Collections
                    .emptyList();
            List<Class<?>> types = new LinkedList<>();
            collectHandleTypes(LookupServletContainerInitializer.class,
                    annotations, types);
            types.remove(LookupInitializer.class);
            return types;
        }

    }

    private class RouteServletContextListener
            extends AbstractRouteRegistryInitializer
            implements FailFastServletContextListener {

        @SuppressWarnings("unchecked")
        @Override
        public void failFastContextInitialized(ServletContextEvent event) {
            long start = System.nanoTime();

            final VaadinServletContext vaadinServletContext = new VaadinServletContext(
                    event.getServletContext());
            ApplicationRouteRegistry registry = ApplicationRouteRegistry
                    .getInstance(vaadinServletContext);

            getLogger().debug(
                    "Servlet Context initialized. Running route discovering....");

            if (registry.getRegisteredRoutes().isEmpty()) {
                getLogger().debug("There are no discovered routes yet. "
                        + "Start to collect all routes from the classpath...");
                try {
                    Collection<String> routePackages = null;
                    if (devModeCachingEnabled
                            && ReloadCache.routePackages != null) {
                        routePackages = ReloadCache.routePackages;
                    } else {
                        routePackages = getRoutePackages();
                    }

                    List<Class<?>> routeClasses = findByAnnotation(
                            routePackages, Route.class, RouteAlias.class)
                            .collect(Collectors.toList());

                    if (devModeCachingEnabled) {
                        ReloadCache.routePackages = routeClasses.stream()
                                .map(Class::getPackageName)
                                .collect(Collectors.toSet());
                    }

                    getLogger().debug(
                            "Found {} route classes. Here is the list: {}",
                            routeClasses.size(), routeClasses);

                    Set<Class<? extends Component>> navigationTargets = validateRouteClasses(
                            vaadinServletContext, routeClasses.stream());

                    getLogger().debug(
                            "There are {} navigation targets after filtering route classes: {}",
                            navigationTargets.size(), navigationTargets);

                    RouteConfiguration routeConfiguration = RouteConfiguration
                            .forRegistry(registry);
                    routeConfiguration
                            .update(() -> setAnnotatedRoutes(routeConfiguration,
                                    navigationTargets));
                    registry.setPwaConfigurationClass(validatePwaClass(
                            vaadinServletContext, routeClasses.stream()));
                } catch (InvalidRouteConfigurationException e) {
                    throw new IllegalStateException(e);
                }
            } else {
                getLogger().debug(
                        "Skipped discovery as there was {} routes already in registry",
                        registry.getRegisteredRoutes().size());
            }

            long ms = (System.nanoTime() - start) / 1000000;
            getLogger().info("Route discovery took {} ms", ms);
        }

        private void setAnnotatedRoutes(RouteConfiguration routeConfiguration,
                                        Set<Class<? extends Component>> routes) {
            routeConfiguration.getHandledRegistry().clean();
            for (Class<? extends Component> navigationTarget : routes) {
                try {
                    routeConfiguration.setAnnotatedRoute(navigationTarget);
                } catch (AmbiguousRouteConfigurationException exception) {
                    if (!handleAmbiguousRoute(routeConfiguration,
                            exception.getConfiguredNavigationTarget(),
                            navigationTarget)) {
                        throw exception;
                    }
                }
            }
        }

        private boolean handleAmbiguousRoute(
                RouteConfiguration routeConfiguration,
                Class<? extends Component> configuredNavigationTarget,
                Class<? extends Component> navigationTarget) {
            if (GenericTypeReflector.isSuperType(navigationTarget,
                    configuredNavigationTarget)) {
                return true;
            } else if (GenericTypeReflector.isSuperType(
                    configuredNavigationTarget, navigationTarget)) {
                routeConfiguration.removeRoute(configuredNavigationTarget);
                routeConfiguration.setAnnotatedRoute(navigationTarget);
                return true;
            }
            return false;
        }

    }

    private class ErrorParameterServletContextListener
            implements FailFastServletContextListener {

        @Override
        @SuppressWarnings("unchecked")
        public void failFastContextInitialized(ServletContextEvent event) {
            long start = System.nanoTime();

            ApplicationRouteRegistry registry = ApplicationRouteRegistry
                    .getInstance(new VaadinServletContext(
                            event.getServletContext()));
            Stream<Class<? extends Component>> hasErrorComponents = findBySuperType(
                    getErrorParameterPackages(), HasErrorParameter.class)
                    .filter(Component.class::isAssignableFrom)
                    .map(clazz -> (Class<? extends Component>) clazz);
            registry.setErrorNavigationTargets(
                    hasErrorComponents.collect(Collectors.toSet()));

            long ms = (System.nanoTime() - start) / 1000000;
            getLogger().info("Search for error navigation targets took {} ms",
                    ms);
        }
    }

    private class AnnotationValidatorServletContextListener
            implements FailFastServletContextListener {

        @Override
        public void failFastContextInitialized(ServletContextEvent event) {
            long start = System.nanoTime();

            AnnotationValidator annotationValidator = new AnnotationValidator();
            validateAnnotations(annotationValidator, event.getServletContext(),
                    annotationValidator.getAnnotations());

            WebComponentExporterAwareValidator extraValidator = new WebComponentExporterAwareValidator();
            validateAnnotations(extraValidator, event.getServletContext(),
                    extraValidator.getAnnotations());

            long ms = (System.nanoTime() - start) / 1000000;
            getLogger().info("Annotation validation took {} ms", ms);
        }

        @SuppressWarnings("unchecked")
        private void validateAnnotations(
                ClassLoaderAwareServletContainerInitializer initializer,
                ServletContext context, List<Class<?>> annotations) {

            Stream<Class<?>> annotatedClasses = findByAnnotation(
                    getVerifiableAnnotationPackages(),
                    annotations.toArray(new Class[annotations.size()]));
            Set<Class<?>> set = annotatedClasses.collect(Collectors.toSet());
            try {
                initializer.process(set, context);
            } catch (ServletException exception) {
                throw new RuntimeException(
                        "Unexpected servlet exception from "
                                + initializer.getClass() + " validator",
                        exception);
            }
        }
    }

    private class DevModeServletContextListener
            implements FailFastServletContextListener {

        private transient DevModeHandlerManager devModeHandlerManager;

        @Override
        public void failFastContextInitialized(ServletContextEvent event)
                throws ServletException {
            VaadinServletContext vaadinContext = new VaadinServletContext(
                    event.getServletContext());

            ApplicationConfiguration config = ApplicationConfiguration
                    .get(new VaadinServletContext(event.getServletContext()));

            if (config == null || config.isProductionMode()) {
                return;
            }

            Lookup lookup = vaadinContext.getAttribute(Lookup.class);
            devModeHandlerManager = lookup.lookup(DevModeHandlerManager.class);
            if (devModeHandlerManager == null) {
                throw new RuntimeException(
                        "no DevModeHandlerManager implementation found but "
                                + "but dev server enabled. Either disable by "
                                + "setting vaadin.frontend.hotdeploy=false (and "
                                + "run the build-frontend maven goal) or "
                                + "include the vaadin-dev-server dependency");
            }
            if (devModeHandlerManager.getDevModeHandler() != null) {
                /*
                 * If a Spring Boot app is deployed as a war, the initializers
                 * have already been run and should not be run again here
                 */
                return;
            }

            Set<String> basePackages;
            if (isScanOnlySet()) {
                basePackages = new HashSet<>(getScanOnlyPackages());
            } else {
                if (devModeCachingEnabled
                        && ReloadCache.dynamicWhiteList != null) {
                    basePackages = ReloadCache.dynamicWhiteList;
                } else {
                    basePackages = Collections.singleton("");
                }
            }

            long start = System.nanoTime();

            List<Class<? extends Annotation>> annotations = new ArrayList<>();
            List<Class<?>> superTypes = new ArrayList<>();
            collectHandleTypes(devModeHandlerManager.getHandlesTypes(),
                    annotations, superTypes);

            Set<Class<?>> classes = findByAnnotationOrSuperType(basePackages,
                    customLoader, annotations, superTypes)
                    .collect(Collectors.toSet());

            if (devModeCachingEnabled) {
                ReloadCache.dynamicWhiteList = classes.stream()
                        .map(Class::getPackageName).collect(Collectors.toSet());
            }

            long ms = (System.nanoTime() - start) / 1000000;
            getLogger().info(
                    "Search for subclasses and classes with annotations took {} ms",
                    ms);

            Environment environment = appContext.getEnvironment();
            if (ms > 10000 && environment
                    .getProperty("vaadin.whitelisted-packages") == null) {
                getLogger().info(
                        "Due to slow search it is recommended to use the whitelisted-packages feature to make scanning faster.\n\n"
                                + "See the whitelisted-packages section in the docs at https://vaadin.com/docs/latest/flow/integrations/spring/configuration#special-configuration-parameters");
            }

<<<<<<< HEAD
            start = System.nanoTime();
=======
            long start2 = System.nanoTime();
>>>>>>> 480a823d
            try {
                devModeHandlerManager.initDevModeHandler(classes,
                        new VaadinServletContext(event.getServletContext()));
            } catch (VaadinInitializerException e) {
                throw new RuntimeException(
                        "Unable to initialize Vaadin DevModeHandler", e);
            }
<<<<<<< HEAD
            ms = (System.nanoTime() - start) / 1000000;
            getLogger().info("DevModeHandlerManager init took {} ms", ms);
=======
            long ms2 = (System.nanoTime() - start2) / 1000000;
            getLogger().info("DevModeHandlerManager init took {} ms", ms2);

            // to make sure the user knows the application is ready, show
            // notification to the user
            ServletDeployer.logAppStartupToConsole(event.getServletContext(),
                    true);
>>>>>>> 480a823d

            // Make live reload port available for index.html handler
            event.getServletContext().setAttribute(
                    IndexHtmlRequestHandler.LIVE_RELOAD_PORT_ATTR,
                    environment.getProperty("spring.devtools.livereload.port"));
        }

        @Override
        public void contextDestroyed(ServletContextEvent sce) {
            if (devModeHandlerManager != null) {
                devModeHandlerManager.stopDevModeHandler();
            }
        }

        private Collection<String> getScanOnlyPackages() {
            HashSet<String> npmPackages = new HashSet<>(getDefaultPackages());
            npmPackages.addAll(DEFAULT_SCAN_ONLY);
            if (customScanOnly != null) {
                npmPackages.addAll(customScanOnly);
            }
            return npmPackages;
        }

        private boolean isScanOnlySet() {
            return customScanOnly != null && !customScanOnly.isEmpty();
        }

    }

    private class WebComponentServletContextListener
            implements FailFastServletContextListener {

        @Override
        public void failFastContextInitialized(ServletContextEvent event)
                throws ServletException {
            long start = System.nanoTime();

            WebComponentConfigurationRegistry registry = WebComponentConfigurationRegistry
                    .getInstance(new VaadinServletContext(
                            event.getServletContext()));

            if (registry.getConfigurations() == null
                    || registry.getConfigurations().isEmpty()) {
                WebComponentConfigurationRegistryInitializer initializer = new WebComponentConfigurationRegistryInitializer();

                Set<Class<?>> webComponentExporters = findBySuperType(
                        getWebComponentPackages(), WebComponentExporter.class)
                        .collect(Collectors.toSet());

                initializer.process(webComponentExporters,
                        event.getServletContext());
            }

            long ms = (System.nanoTime() - start) / 1000000;
            getLogger().info("WebComponent init took {} ms", ms);
        }
    }

    private class VaadinAppShellContextListener
            implements FailFastServletContextListener {

        @Override
        public void failFastContextInitialized(ServletContextEvent event) {
            long start = System.nanoTime();

            ApplicationConfiguration config = ApplicationConfiguration
                    .get(new VaadinServletContext(event.getServletContext()));

            if (config == null) {
                return;
            }
            Set<Class<?>> classes = null;
            if (devModeCachingEnabled) {
                classes = ReloadCache.appShellClasses;
            }
            if (classes == null) {
                classes = findByAnnotationOrSuperType(
                        getVerifiableAnnotationPackages(), customLoader,
                        VaadinAppShellInitializer.getValidAnnotations(),
                        VaadinAppShellInitializer.getValidSupers())
                        .collect(Collectors.toSet());
                ReloadCache.appShellClasses = classes;
            }

<<<<<<< HEAD
            if (!config.isProductionMode()) {
                initializeDevModeClassCache();
            }

            Set<Class<?>> classes = null;
            if (devModeCachingEnabled) {
                classes = ReloadCache.appShellClasses;
            }
            if (classes == null) {
                classes = findByAnnotationOrSuperType(
                        getVerifiableAnnotationPackages(), customLoader,
                        VaadinAppShellInitializer.getValidAnnotations(),
                        VaadinAppShellInitializer.getValidSupers())
                        .collect(Collectors.toSet());
                ReloadCache.appShellClasses = classes;
            }

            VaadinAppShellInitializer.init(classes,
                    new VaadinServletContext(event.getServletContext()));

=======
            VaadinAppShellInitializer.init(classes,
                    new VaadinServletContext(event.getServletContext()));

>>>>>>> 480a823d
            long ms = (System.nanoTime() - start) / 1000000;
            getLogger().info("Search for VaadinAppShell took {} ms", ms);
        }
    }

    /**
     * Creates a new {@link ServletContextInitializer} instance with application
     * {@code context} provided.
     *
     * @param context the application context
     */
    public VaadinServletContextInitializer(ApplicationContext context) {
        appContext = context;

<<<<<<< HEAD
=======
        try {
            Class.forName(
                    "org.springframework.boot.devtools.livereload.LiveReloadServer");
            if (appContext instanceof ConfigurableApplicationContext) {
                String devModeCachingProperty = appContext.getEnvironment()
                        .getProperty("vaadin.devmode-caching");
                if (devModeCachingProperty != null
                        && !"true".equals(devModeCachingProperty)) {
                    getLogger().info(
                            "Disabling dev mode scanned class caching since "
                                    + "vaadin.devmode-caching was set to a non-true value.");
                } else {
                    getLogger().info(
                            "Spring Boot DevTools found. Enabling scanned class caching.");
                    devModeCachingEnabled = true;
                    ((ConfigurableApplicationContext) appContext)
                            .addApplicationListener(new ReloadListener(e -> {
                                // Updates cached white list and route packages
                                Set<String> addedPackages = new HashSet<>();
                                e.getAddedClasses().forEach(c -> {
                                    addedPackages.add(
                                            c.substring(0, c.lastIndexOf(".")));
                                });
                                ReloadCache.dynamicWhiteList
                                        .addAll(addedPackages);
                                ReloadCache.routePackages.addAll(addedPackages);
                            }));
                }
            }
        } catch (ClassNotFoundException e) {
            getLogger().info(
                    "Spring Boot DevTools not found. Disabling scanned class caching.");
        }

>>>>>>> 480a823d
        String neverScanProperty = appContext.getEnvironment()
                .getProperty("vaadin.blacklisted-packages");
        List<String> neverScan;
        if (neverScanProperty == null) {
            neverScan = Collections.emptyList();
        } else {
            neverScan = Arrays.stream(neverScanProperty.split(","))
                    .map(pkg -> pkg.replace('.', '/').trim())
                    .collect(Collectors.toList());
        }

        String onlyScanProperty = appContext.getEnvironment()
                .getProperty("vaadin.whitelisted-packages");
        if (onlyScanProperty == null) {
            customScanOnly = Collections.emptyList();
            customLoader = new CustomResourceLoader(appContext, neverScan);

        } else {
            customScanOnly = Arrays.stream(onlyScanProperty.split(","))
                    .map(onlyPackage -> onlyPackage.replace('/', '.').trim())
                    .collect(Collectors.toList());
            customLoader = appContext;
        }

        if (!customScanOnly.isEmpty() && !neverScan.isEmpty()) {
            getLogger().warn(
                    "vaadin.blacklisted-packages is ignored because both vaadin.whitelisted-packages and vaadin.blacklisted-packages have been set.");
        }
    }

    @Override
    public void onStartup(ServletContext servletContext)
            throws ServletException {

        VaadinServletContext vaadinContext = new VaadinServletContext(
                servletContext);
        servletContext.addListener(createCompositeListener(vaadinContext));
    }

    private void initializeDevModeClassCache() {
        try {
            Class.forName(
                    "org.springframework.boot.devtools.livereload.LiveReloadServer");
            if (appContext instanceof ConfigurableApplicationContext) {
                String devModeCachingProperty = appContext.getEnvironment()
                        .getProperty("vaadin.devmode-caching");
                if (devModeCachingProperty != null
                        && !"true".equals(devModeCachingProperty)) {
                    getLogger().info(
                            "Disabling dev mode scanned class caching since "
                                    + "vaadin.devmode-caching is set to a non-true value.");
                } else {
                    getLogger().info(
                            "Spring Boot DevTools found. Enabling scanned class caching.");
                    devModeCachingEnabled = true;
                    ((ConfigurableApplicationContext) appContext)
                            .addApplicationListener(new ReloadListener(e -> {
                                // Updates cached white list and route packages
                                Set<String> addedPackages = new HashSet<>();
                                e.getAddedClasses().forEach(c -> {
                                    addedPackages.add(
                                            c.substring(0, c.lastIndexOf(".")));
                                });
                                ReloadCache.dynamicWhiteList
                                        .addAll(addedPackages);
                                ReloadCache.routePackages.addAll(addedPackages);
                            }));
                }
            }
        } catch (ClassNotFoundException e) {
            getLogger().info(
                    "Spring Boot DevTools not found. Disabling scanned class caching.");
        }
    }

    private CompositeServletContextListener createCompositeListener(
            VaadinServletContext context) {
        CompositeServletContextListener compositeListener = new CompositeServletContextListener();

        compositeListener.addListener(new LookupInitializerListener());

        compositeListener.addListener(new VaadinAppShellContextListener());

        ApplicationRouteRegistry registry = ApplicationRouteRegistry
                .getInstance(context);

        // If the registry is already initialized then RouteRegistryInitializer
        // has done its job already, skip the custom routes search
        if (registry.getRegisteredRoutes().isEmpty()) {
            /*
             * Don't rely on RouteRegistry.isInitialized() negative return value
             * here because it's not known whether RouteRegistryInitializer has
             * been executed already or not (the order is undefined). Postpone
             * this to the end of context initialization cycle. At this point
             * RouteRegistry is either initialized or it's not initialized
             * because an RouteRegistryInitializer has not been executed (end
             * never will).
             */
            compositeListener.addListener(new RouteServletContextListener());
        }

        compositeListener
                .addListener(new ErrorParameterServletContextListener());

        compositeListener
                .addListener(new AnnotationValidatorServletContextListener());

        compositeListener.addListener(new DevModeServletContextListener());

        // Skip custom web component builders search if registry already
        // initialized
        if (!WebComponentConfigurationRegistry.getInstance(context)
                .hasConfigurations()) {
            compositeListener
                    .addListener(new WebComponentServletContextListener());
        }

        return compositeListener;
    }

    private Stream<Class<?>> findByAnnotation(Collection<String> packages,
                                              Class<? extends Annotation>... annotations) {
        return findByAnnotation(packages, appContext, annotations);
    }

    private Stream<Class<?>> findByAnnotation(Collection<String> packages,
                                              ResourceLoader loader, Class<? extends Annotation>... annotations) {
        return findByAnnotationOrSuperType(packages, loader,
                Arrays.asList(annotations), Collections.emptySet());
    }

    Stream<Class<?>> findBySuperType(Collection<String> packages,
                                     Class<?> type) {
        return findBySuperType(packages, appContext, type);
    }

    private Stream<Class<?>> findBySuperType(Collection<String> packages,
                                             ResourceLoader loader, Class<?> type) {
        return findByAnnotationOrSuperType(packages, loader,
                Collections.emptySet(), Collections.singleton(type));
    }

    Stream<Class<?>> findByAnnotationOrSuperType(Collection<String> packages,
                                                 ResourceLoader loader,
                                                 Collection<Class<? extends Annotation>> annotations,
                                                 Collection<Class<?>> types) {
        ClassPathScanner scanner = new ClassPathScanner(
                appContext.getEnvironment(), loader, annotations, types);
        return packages.stream().map(scanner::findCandidateComponents)
                .flatMap(Collection::stream).map(this::getBeanClass);
    }

    private Class<?> getBeanClass(BeanDefinition beanDefinition) {
        AbstractBeanDefinition definition = (AbstractBeanDefinition) beanDefinition;
        Class<?> beanClass;
        if (definition.hasBeanClass()) {
            beanClass = definition.getBeanClass();
        } else {
            try {
                beanClass = definition
                        .resolveBeanClass(appContext.getClassLoader());
            } catch (ClassNotFoundException e) {
                throw new IllegalStateException(e);
            }
        }
        return beanClass;
    }

    private Collection<String> getRoutePackages() {
        return getDefaultPackages();
    }

    private Collection<String> getVerifiableAnnotationPackages() {
        return getDefaultPackages();
    }

    private Collection<String> getWebComponentPackages() {
        return getDefaultPackages();
    }

    private Collection<String> getErrorParameterPackages() {
        return Stream
                .concat(Stream
                                .of(HasErrorParameter.class.getPackage().getName()),
                        getDefaultPackages().stream())
                .collect(Collectors.toSet());
    }

    List<String> getDefaultPackages() {
        List<String> packagesList = Collections.emptyList();
        if (appContext
                .getBeanNamesForType(VaadinScanPackages.class).length > 0) {
            VaadinScanPackages packages = appContext
                    .getBean(VaadinScanPackages.class);
            packagesList = packages.getScanPackages();

        }
        if (!packagesList.isEmpty()) {
            getLogger().trace(
                    "Using explicitly configured packages for scan Vaadin types at startup {}",
                    packagesList);
        } else if (AutoConfigurationPackages.has(appContext)) {
            packagesList = AutoConfigurationPackages.get(appContext);
        }
        return packagesList;
    }

    private List<String> getLookupPackages() {
        return Stream
                .concat(getDefaultPackages().stream(),
                        Stream.of("dev.hilla.frontend",
                                "com.vaadin.flow.component.polymertemplate.rpc",
                                "com.vaadin.base.devserver"))
                .collect(Collectors.toList());
    }

    private static void collectHandleTypes(Class<?> clazz,
                                           List<Class<? extends Annotation>> annotations,
                                           List<Class<?>> superTypes) {
        HandlesTypes handlesTypes = clazz.getAnnotation(HandlesTypes.class);
        assert handlesTypes != null;
        collectHandleTypes(handlesTypes.value(), annotations, superTypes);
    }

    private static void collectHandleTypes(Class<?>[] handleTypes,
                                           List<Class<? extends Annotation>> annotations,
                                           List<Class<?>> superTypes) {
        assert handleTypes != null;
        for (Class<?> type : handleTypes) {
            if (type.isAnnotation()) {
                annotations.add((Class<? extends Annotation>) type);
            } else {
                superTypes.add(type);
            }
        }
    }

    /**
     * For npm we scan all packages. For performance reasons and due to problems
     * with atmosphere we skip known packaged from our resources collection.
     */
    private static class CustomResourceLoader
            extends PathMatchingResourcePatternResolver {

        private final PrefixTree scanNever = new PrefixTree(DEFAULT_SCAN_NEVER);

        private final PrefixTree scanAlways = new PrefixTree(DEFAULT_SCAN_ONLY
                .stream().map(packageName -> packageName.replace('.', '/'))
                .collect(Collectors.toList()));

        public CustomResourceLoader(ResourceLoader resourceLoader,
                                    List<String> addedScanNever) {
            super(resourceLoader);

            Objects.requireNonNull(addedScanNever,
                    "addedScanNever shouldn't be null!");

            addedScanNever.forEach(scanNever::addPrefix);
        }

        /**
         * Lock used to ensure there's only one update going on at once.
         * <p>
         * The lock is configured to always guarantee a fair ordering.
         */
        private final ReentrantLock lock = new ReentrantLock(true);

        private Map<String, Resource[]> cache = new HashMap<>();
        private Set<String> rootPaths = new HashSet<>();

        @Override
        public Resource[] getResources(String locationPattern)
                throws IOException {
            lock.lock();
            try {
                if (cache.containsKey(locationPattern)) {
                    return cache.get(locationPattern);
                }
                Resource[] resources = collectResources(locationPattern);
                cache.put(locationPattern, resources);
                return resources;
            } finally {
                lock.unlock();
            }
        }

        private Resource[] collectResources(String locationPattern)
                throws IOException {
            List<Resource> resourcesList = new ArrayList<>();

            Set<String> skipped = ReloadCache.skippedResources;
            Set<String> valid = ReloadCache.validResources;

            for (Resource resource : super.getResources(locationPattern)) {
                String originalPath = resource.getURL().getPath();
                String path;
                if (originalPath.startsWith("file:///resources!")) {
                    // It's a resource from a native build, remove the
                    // prefix from URL path
                    path = originalPath
                            .substring("file:///resources!".length());
                } else {
                    path = originalPath;
                }

                if (devModeCachingEnabled && skipped.contains(originalPath)) {
                    continue;
                }

                if (devModeCachingEnabled && valid.contains(originalPath)) {
                    resourcesList.add(resource);
                } else {
                    if (path.endsWith(".jar!/")) {
                        resourcesList.add(resource);
                    } else if (path.endsWith("/")) {
                        rootPaths.add(path);
                        resourcesList.add(resource);
                    } else {
                        int index = path.lastIndexOf(".jar!/");
                        if (index >= 0) {
                            String relativePath = path.substring(index + 6);
                            if (shouldPathBeScanned(relativePath)) {
                                resourcesList.add(resource);
                            }
                        } else {
                            List<String> parents = rootPaths.stream()
                                    .filter(path::startsWith)
                                    .collect(Collectors.toList());
                            if (parents.isEmpty()) {
                                throw new IllegalStateException(String.format(
                                        "Parent resource of [%s] not found in the resources!",
                                        path));
                            }

                            if (parents.stream()
                                    .anyMatch(parent -> shouldPathBeScanned(
                                            path.substring(parent.length())))) {
                                resourcesList.add(resource);
                            }
                        }
                    }
                }

                if (devModeCachingEnabled) {
                    if (resourcesList.contains(resource)) {
                        valid.add(originalPath);
                    } else {
                        skipped.add(originalPath);
                    }
                }
            }

            return resourcesList.toArray(new Resource[0]);
        }

        private boolean shouldPathBeScanned(String path) {
            return scanAlways.hasPrefix(path) || !scanNever.hasPrefix(path);
        }
    }

    private static Logger getLogger() {
        return LoggerFactory.getLogger(VaadinServletContextInitializer.class);
    }
}<|MERGE_RESOLUTION|>--- conflicted
+++ resolved
@@ -110,29 +110,6 @@
      * Packages that should be excluded when scanning all packages.
      */
     private static final List<String> DEFAULT_SCAN_NEVER = Stream.of("antlr",
-<<<<<<< HEAD
-                    "cglib", "ch/quos/logback", "commons-codec", "commons-fileupload",
-                    "commons-io", "commons-logging", "com/fasterxml", "com/google",
-                    "com/h2database", "com/helger", "com/vaadin/external/atmosphere",
-                    "com/vaadin/webjar", "junit", "net/bytebuddy", "org/apache",
-                    "org/aspectj", "org/bouncycastle", "org/dom4j", "org/easymock",
-                    "org/eclipse/persistence", "org/hamcrest", "org/hibernate",
-                    "org/javassist", "org/jboss", "org/jsoup", "org/seleniumhq",
-                    "org/slf4j", "org/atmosphere", "org/springframework",
-                    "org/webjars/bowergithub", "org/yaml",
-
-                    "java/", "javax/", "javafx/", "com/sun/", "oracle/deploy",
-                    "oracle/javafx", "oracle/jrockit", "oracle/jvm", "oracle/net",
-                    "oracle/nio", "oracle/tools", "oracle/util", "oracle/webservices",
-                    "oracle/xmlns",
-
-                    "com/intellij/", "org/jetbrains",
-
-                    "com/vaadin/external/gwt", "javassist/", "io/methvin",
-                    "com/github/javaparser", "oshi/", "io/micrometer", "jakarta/",
-                    "com/nimbusds", "elemental/util", "elemental/json",
-                    "org/reflections", "org/aopalliance", "org/objectweb")
-=======
             "cglib", "ch/quos/logback", "commons-codec", "commons-fileupload",
             "commons-io", "commons-logging", "com/fasterxml", "com/google",
             "com/h2database", "com/helger", "com/vaadin/external/atmosphere",
@@ -154,7 +131,6 @@
             "com/github/javaparser", "oshi/", "io/micrometer", "jakarta/",
             "com/nimbusds", "elemental/util", "elemental/json",
             "org/reflections", "org/aopalliance", "org/objectweb")
->>>>>>> 480a823d
             .collect(Collectors.toList());
 
     /**
@@ -277,10 +253,7 @@
             if (vaadinContext.getAttribute(Lookup.class) != null) {
                 return;
             }
-<<<<<<< HEAD
-
-=======
->>>>>>> 480a823d
+
             Set<Class<?>> classes = null;
             if (devModeCachingEnabled) {
                 classes = ReloadCache.lookupClasses;
@@ -288,13 +261,8 @@
             if (classes == null) {
                 classes = Stream
                         .concat(findByAnnotationOrSuperType(getLookupPackages(),
-<<<<<<< HEAD
                                         appContext, Collections.emptyList(),
                                         getServiceTypes()),
-=======
-                                appContext, Collections.emptyList(),
-                                getServiceTypes()),
->>>>>>> 480a823d
                                 // LookupInitializer is necessary here: it
                                 // allows
                                 // identify Spring boot as a regular Web
@@ -576,11 +544,7 @@
                                 + "See the whitelisted-packages section in the docs at https://vaadin.com/docs/latest/flow/integrations/spring/configuration#special-configuration-parameters");
             }
 
-<<<<<<< HEAD
             start = System.nanoTime();
-=======
-            long start2 = System.nanoTime();
->>>>>>> 480a823d
             try {
                 devModeHandlerManager.initDevModeHandler(classes,
                         new VaadinServletContext(event.getServletContext()));
@@ -588,18 +552,8 @@
                 throw new RuntimeException(
                         "Unable to initialize Vaadin DevModeHandler", e);
             }
-<<<<<<< HEAD
             ms = (System.nanoTime() - start) / 1000000;
             getLogger().info("DevModeHandlerManager init took {} ms", ms);
-=======
-            long ms2 = (System.nanoTime() - start2) / 1000000;
-            getLogger().info("DevModeHandlerManager init took {} ms", ms2);
-
-            // to make sure the user knows the application is ready, show
-            // notification to the user
-            ServletDeployer.logAppStartupToConsole(event.getServletContext(),
-                    true);
->>>>>>> 480a823d
 
             // Make live reload port available for index.html handler
             event.getServletContext().setAttribute(
@@ -671,6 +625,11 @@
             if (config == null) {
                 return;
             }
+
+            if (!config.isProductionMode()) {
+                initializeDevModeClassCache();
+            }
+
             Set<Class<?>> classes = null;
             if (devModeCachingEnabled) {
                 classes = ReloadCache.appShellClasses;
@@ -684,32 +643,9 @@
                 ReloadCache.appShellClasses = classes;
             }
 
-<<<<<<< HEAD
-            if (!config.isProductionMode()) {
-                initializeDevModeClassCache();
-            }
-
-            Set<Class<?>> classes = null;
-            if (devModeCachingEnabled) {
-                classes = ReloadCache.appShellClasses;
-            }
-            if (classes == null) {
-                classes = findByAnnotationOrSuperType(
-                        getVerifiableAnnotationPackages(), customLoader,
-                        VaadinAppShellInitializer.getValidAnnotations(),
-                        VaadinAppShellInitializer.getValidSupers())
-                        .collect(Collectors.toSet());
-                ReloadCache.appShellClasses = classes;
-            }
-
             VaadinAppShellInitializer.init(classes,
                     new VaadinServletContext(event.getServletContext()));
 
-=======
-            VaadinAppShellInitializer.init(classes,
-                    new VaadinServletContext(event.getServletContext()));
-
->>>>>>> 480a823d
             long ms = (System.nanoTime() - start) / 1000000;
             getLogger().info("Search for VaadinAppShell took {} ms", ms);
         }
@@ -724,43 +660,6 @@
     public VaadinServletContextInitializer(ApplicationContext context) {
         appContext = context;
 
-<<<<<<< HEAD
-=======
-        try {
-            Class.forName(
-                    "org.springframework.boot.devtools.livereload.LiveReloadServer");
-            if (appContext instanceof ConfigurableApplicationContext) {
-                String devModeCachingProperty = appContext.getEnvironment()
-                        .getProperty("vaadin.devmode-caching");
-                if (devModeCachingProperty != null
-                        && !"true".equals(devModeCachingProperty)) {
-                    getLogger().info(
-                            "Disabling dev mode scanned class caching since "
-                                    + "vaadin.devmode-caching was set to a non-true value.");
-                } else {
-                    getLogger().info(
-                            "Spring Boot DevTools found. Enabling scanned class caching.");
-                    devModeCachingEnabled = true;
-                    ((ConfigurableApplicationContext) appContext)
-                            .addApplicationListener(new ReloadListener(e -> {
-                                // Updates cached white list and route packages
-                                Set<String> addedPackages = new HashSet<>();
-                                e.getAddedClasses().forEach(c -> {
-                                    addedPackages.add(
-                                            c.substring(0, c.lastIndexOf(".")));
-                                });
-                                ReloadCache.dynamicWhiteList
-                                        .addAll(addedPackages);
-                                ReloadCache.routePackages.addAll(addedPackages);
-                            }));
-                }
-            }
-        } catch (ClassNotFoundException e) {
-            getLogger().info(
-                    "Spring Boot DevTools not found. Disabling scanned class caching.");
-        }
-
->>>>>>> 480a823d
         String neverScanProperty = appContext.getEnvironment()
                 .getProperty("vaadin.blacklisted-packages");
         List<String> neverScan;
