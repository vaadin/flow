--- conflicted
+++ resolved
@@ -43,16 +43,6 @@
  * {@link AnnotatedViewAccessChecker}, but it disables the
  * {@link NavigationAccessControl}, for backward compatibility.
  * <p>
-<<<<<<< HEAD
- * </p>
-=======
- *
- * However, if Spring Security is configured extending
- * {@link VaadinWebSecurity}, the {@link NavigationAccessControl} is enabled
- * automatically.
- * <p>
- *
->>>>>>> e5d7c421
  *
  * Default settings can be overridden by defining a custom
  * {@link NavigationAccessControlConfigurer} bean.
@@ -68,29 +58,7 @@
  * </pre>
  *
  * <p>
-<<<<<<< HEAD
- * </p>
-=======
- *
- * NOTE: if the bean in exposed in a configuration class that extends
- * {@link VaadinWebSecurity}, the method must be defined {@code static} to
- * prevent cyclic dependencies errors.
- *
- * <pre>
- * {@code
- * @Bean
- * class SecurityConfig extends VaadinWebSecurity {
- *     static NavigationAccessControlConfigurer navigationAccessControlConfigurer() {
- *         return new NavigationAccessControlConfigurer()
- *                 .withRoutePathAccessChecker().withLoginView(LoginView.class);
- *     }
- * }
- * }
- * </pre>
- *
- * <p>
- *
->>>>>>> e5d7c421
+ *
  * {@link NavigationAccessControl} bean can be configured by:
  *
  * <ul>
