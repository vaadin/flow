--- conflicted
+++ resolved
@@ -15,15 +15,8 @@
  */
 package com.vaadin.flow.spring.service;
 
-<<<<<<< HEAD
 import com.vaadin.flow.server.*;
 import org.springframework.beans.factory.ObjectProvider;
-=======
-import com.vaadin.flow.server.VaadinRequest;
-import com.vaadin.flow.server.VaadinRequestInterceptor;
-import com.vaadin.flow.server.VaadinResponse;
-import com.vaadin.flow.server.VaadinSession;
->>>>>>> 3926d7f6
 import org.springframework.boot.SpringBootConfiguration;
 import org.springframework.context.annotation.Bean;
 import org.springframework.context.annotation.ComponentScan;
@@ -42,7 +35,6 @@
         MyRequestInterceptor myFilter() {
             return new MyRequestInterceptor();
         }
-<<<<<<< HEAD
 
         @Bean
         MyVaadinComandInterceptor myVaadinComandInterceptor() {
@@ -56,8 +48,6 @@
             return new VaadinInterceptorsServiceInitListener(
                     requestInterceptors, commandInterceptors);
         }
-=======
->>>>>>> 3926d7f6
     }
 
     static class MyRequestInterceptor implements VaadinRequestInterceptor {
@@ -65,27 +55,20 @@
         @Override
         public void requestStart(VaadinRequest request,
                 VaadinResponse response) {
-<<<<<<< HEAD
-
-=======
             request.setAttribute("started", "true");
->>>>>>> 3926d7f6
         }
 
         @Override
         public void handleException(VaadinRequest request,
                 VaadinResponse response, VaadinSession vaadinSession,
                 Exception t) {
-<<<<<<< HEAD
-=======
             request.setAttribute("error", "true");
->>>>>>> 3926d7f6
         }
 
         @Override
         public void requestEnd(VaadinRequest request, VaadinResponse response,
                 VaadinSession session) {
-<<<<<<< HEAD
+            request.setAttribute("stopped", "true");
         }
     }
 
@@ -107,9 +90,6 @@
         public void commandExecutionEnd(Map<Object, Object> context,
                 Command command) {
 
-=======
-            request.setAttribute("stopped", "true");
->>>>>>> 3926d7f6
         }
     }
 }