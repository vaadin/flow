--- conflicted
+++ resolved
@@ -52,7 +52,6 @@
         private final ReentrantLock lock = new ReentrantLock();
 
         public TestSession() {
-<<<<<<< HEAD
             super(null);
             try {
                 Field serviceField = VaadinSession.class
@@ -62,9 +61,6 @@
             } catch (NoSuchFieldException | IllegalAccessException e) {
                 throw new RuntimeException(e);
             }
-=======
-            super(Mockito.spy(VaadinService.class));
->>>>>>> 2d42aadc
         }
 
         @Override
