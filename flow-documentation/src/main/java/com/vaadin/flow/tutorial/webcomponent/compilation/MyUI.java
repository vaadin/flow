--- conflicted
+++ resolved
@@ -3,11 +3,7 @@
 import java.util.Optional;
 
 import com.vaadin.annotations.HtmlImport;
-<<<<<<< HEAD
-import com.vaadin.flow.router.NEW_RouterInterface;
-=======
 import com.vaadin.flow.router.RouterInterface;
->>>>>>> 1f8cee30
 import com.vaadin.flow.router.Router;
 import com.vaadin.flow.router.RouterConfiguration;
 import com.vaadin.flow.router.RouterConfigurator;
@@ -37,11 +33,7 @@
     }
 
     @Override
-<<<<<<< HEAD
-    public Optional<NEW_RouterInterface> getRouter() {
-=======
     public Optional<RouterInterface> getRouter() {
->>>>>>> 1f8cee30
         return Optional.ofNullable(router);
     }
 }