package com.vaadin.flow.tutorial.getstarted;

import java.util.ArrayList;
import java.util.Collections;
import java.util.Comparator;
import java.util.HashMap;
import java.util.List;
import java.util.Random;
import java.util.logging.Level;
import java.util.logging.Logger;
import com.vaadin.flow.tutorial.annotations.CodeFor;

/**
 * An in memory dummy "database" for the example purposes. In a typical Java app
 * this class would be replaced by e.g. EJB or a Spring based service class.
 * <p>
 * In demos/tutorials/examples, get a reference to this service class with
 * {@link CustomerService#getInstance()}.
 */
@CodeFor("get-started.asciidoc")
public class CustomerService {

    private static CustomerService instance;
    private static final Logger LOGGER = Logger
            .getLogger(CustomerService.class.getName());

    private final HashMap<Long, Customer> contacts = new HashMap<>();
    private long nextId = 0;

    private CustomerService() {
    }

    /**
     * @return a reference to an example facade for Customer objects.
     */
    public synchronized static CustomerService getInstance() {
        if (instance == null) {
            instance = new CustomerService();
            instance.ensureTestData();
        }
        return instance;
    }

    /**
     * @return all available Customer objects.
     */
    public synchronized List<Customer> findAll() {
        return findAll(null);
    }

    /**
     * Finds all Customer's that match given filter.
     *
     * @param stringFilter
     *            filter that returned objects should match or null/empty string
     *            if all objects should be returned.
     * @return list a Customer objects
     */
    public synchronized List<Customer> findAll(String stringFilter) {
        ArrayList<Customer> arrayList = new ArrayList<>();
        for (Customer contact : contacts.values()) {
            try {
                boolean passesFilter = (stringFilter == null
                        || stringFilter.isEmpty())
                        || contact.toString().toLowerCase()
                                .contains(stringFilter.toLowerCase());
                if (passesFilter) {
                    arrayList.add(contact.clone());
                }
            } catch (CloneNotSupportedException ex) {
                Logger.getLogger(CustomerService.class.getName())
                        .log(Level.SEVERE, null, ex);
            }
        }
        Collections.sort(arrayList, new Comparator<Customer>() {

            @Override
            public int compare(Customer o1, Customer o2) {
                return (int) (o2.getId() - o1.getId());
            }
        });
        return arrayList;
    }

    /**
     * Finds all Customer's that match given filter and limits the resultset.
     *
     * @param stringFilter
     *            filter that returned objects should match or null/empty string
     *            if all objects should be returned.
     * @param start
     *            the index of first result
     * @param maxresults
     *            maximum result count
     * @return list a Customer objects
     */
    public synchronized List<Customer> findAll(String stringFilter, int start,
            int maxresults) {
        ArrayList<Customer> arrayList = new ArrayList<>();
        for (Customer contact : contacts.values()) {
            try {
                boolean passesFilter = (stringFilter == null
                        || stringFilter.isEmpty())
                        || contact.toString().toLowerCase()
                                .contains(stringFilter.toLowerCase());
                if (passesFilter) {
                    arrayList.add(contact.clone());
                }
            } catch (CloneNotSupportedException ex) {
                Logger.getLogger(CustomerService.class.getName())
                        .log(Level.SEVERE, null, ex);
            }
        }
        Collections.sort(arrayList, new Comparator<Customer>() {

            @Override
            public int compare(Customer o1, Customer o2) {
                return (int) (o2.getId() - o1.getId());
            }
        });
        int end = start + maxresults;
        if (end > arrayList.size()) {
            end = arrayList.size();
        }
        return arrayList.subList(start, end);
    }

    /**
     * @return the amount of all customers in the system
     */
    public synchronized long count() {
        return contacts.size();
    }

    /**
     * Deletes a customer from a system
     *
     * @param value
     *            the Customer to be deleted
     */
    public synchronized void delete(Customer value) {
        contacts.remove(value.getId());
    }

<<<<<<< HEAD
	/**
	 * Persists or updates customer in the system. Also assigns an identifier
	 * for new Customer instances.
	 *
	 * @param entry
	 */
	public synchronized void save(Customer entry) {
		if (entry == null) {
			LOGGER.log(Level.SEVERE,
					"Customer is null. Are you sure you have connected your form to the application as described in tutorial chapter 7?");
			return;
		}
		if (entry.getId() == null) {
			entry.setId(nextId++);
		}
		try {
			entry = entry.clone();
		} catch (Exception ex) {
			throw new RuntimeException(ex);
		}
		contacts.put(entry.getId(), entry);
	}
=======
    /**
     * Persists or updates customer in the system. Also assigns an identifier
     * for new Customer instances.
     *
     * @param entry
     */
    public synchronized void save(Customer entry) {
        if (entry == null) {
            LOGGER.log(Level.SEVERE,
                    "Customer is null. Are you sure you have connected your form to the application as described in tutorial chapter 7?");
            return;
        }
        if (entry.getId() == null) {
            entry.setId(nextId++);
        }
        try {
            entry = (Customer) entry.clone();
        } catch (Exception ex) {
            throw new RuntimeException(ex);
        }
        contacts.put(entry.getId(), entry);
    }
>>>>>>> f881c3b0

    /**
     * Sample data generation
     */
    public void ensureTestData() {
        if (findAll().isEmpty()) {
            final String[] names = new String[] { "Gabrielle Patel",
                    "Brian Robinson", "Eduardo Haugen", "Koen Johansen",
                    "Alejandro Macdonald", "Angel Karlsson", "Yahir Gustavsson",
                    "Haiden Svensson", "Emily Stewart", "Corinne Davis",
                    "Ryann Davis", "Yurem Jackson", "Kelly Gustavsson",
                    "Eileen Walker", "Katelyn Martin", "Israel Carlsson",
                    "Quinn Hansson", "Makena Smith", "Danielle Watson",
                    "Leland Harris", "Gunner Karlsen", "Jamar Olsson",
                    "Lara Martin", "Ann Andersson", "Remington Andersson",
                    "Rene Carlsson", "Elvis Olsen", "Solomon Olsen",
                    "Jaydan Jackson", "Bernard Nilsen" };
            Random r = new Random(0);
            for (String name : names) {
                String[] split = name.split(" ");
                Customer c = new Customer();
                c.setFirstName(split[0]);
                c.setLastName(split[1]);
                c.setStatus(CustomerStatus.values()[r
                        .nextInt(CustomerStatus.values().length)]);
                save(c);
            }
        }
    }
}<|MERGE_RESOLUTION|>--- conflicted
+++ resolved
@@ -142,30 +142,6 @@
         contacts.remove(value.getId());
     }
 
-<<<<<<< HEAD
-	/**
-	 * Persists or updates customer in the system. Also assigns an identifier
-	 * for new Customer instances.
-	 *
-	 * @param entry
-	 */
-	public synchronized void save(Customer entry) {
-		if (entry == null) {
-			LOGGER.log(Level.SEVERE,
-					"Customer is null. Are you sure you have connected your form to the application as described in tutorial chapter 7?");
-			return;
-		}
-		if (entry.getId() == null) {
-			entry.setId(nextId++);
-		}
-		try {
-			entry = entry.clone();
-		} catch (Exception ex) {
-			throw new RuntimeException(ex);
-		}
-		contacts.put(entry.getId(), entry);
-	}
-=======
     /**
      * Persists or updates customer in the system. Also assigns an identifier
      * for new Customer instances.
@@ -182,13 +158,12 @@
             entry.setId(nextId++);
         }
         try {
-            entry = (Customer) entry.clone();
+            entry = entry.clone();
         } catch (Exception ex) {
             throw new RuntimeException(ex);
         }
         contacts.put(entry.getId(), entry);
     }
->>>>>>> f881c3b0
 
     /**
      * Sample data generation
