<?xml version="1.0" encoding="UTF-8"?>
<!--
  ~ Copyright 2000-2019 Vaadin Ltd.
  ~
  ~ Licensed under the Apache License, Version 2.0 (the "License"); you may not
  ~ use this file except in compliance with the License. You may obtain a copy of
  ~ the License at
  ~
  ~ http://www.apache.org/licenses/LICENSE-2.0
  ~
  ~ Unless required by applicable law or agreed to in writing, software
  ~ distributed under the License is distributed on an "AS IS" BASIS, WITHOUT
  ~ WARRANTIES OR CONDITIONS OF ANY KIND, either express or implied. See the
  ~ License for the specific language governing permissions and limitations under
  ~ the License.
  -->

<project xmlns="http://maven.apache.org/POM/4.0.0"
         xmlns:xsi="http://www.w3.org/2001/XMLSchema-instance"
         xsi:schemaLocation="http://maven.apache.org/POM/4.0.0 http://maven.apache.org/xsd/maven-4.0.0.xsd">
    <parent>
        <artifactId>flow-test-npm-only-features</artifactId>
        <groupId>com.vaadin</groupId>
<<<<<<< HEAD
        <version>2.1.portal-SNAPSHOT</version>
=======
        <version>2.1-SNAPSHOT</version>
>>>>>>> aa915fbf
    </parent>
    <modelVersion>4.0.0</modelVersion>

    <artifactId>flow-test-npm-custom-frontend-directory</artifactId>
<<<<<<< HEAD
        <version>2.1.portal-SNAPSHOT</version>
=======
>>>>>>> aa915fbf

    <name>Flow test with custom frontend directory</name>
    <packaging>war</packaging>
    <properties>
        <maven.deploy.skip>true</maven.deploy.skip>
    </properties>

    <dependencies>
        <dependency>
            <groupId>com.vaadin</groupId>
            <artifactId>flow-html-components-testbench</artifactId>
            <version>${project.version}</version>
            <scope>test</scope>
        </dependency>

        <dependency>
            <groupId>com.vaadin</groupId>
            <artifactId>flow-test-common</artifactId>
            <version>${project.version}</version>
        </dependency>
    </dependencies>

    <build>
        <plugins>
            <!-- This module is mapped to default web context -->
            <plugin>
                <groupId>org.eclipse.jetty</groupId>
                <artifactId>jetty-maven-plugin</artifactId>
                <version>${jetty.version}</version>
                <executions>
                    <!-- start and stop jetty (running our app) when running
                        integration tests -->
                    <execution>
                        <id>start-jetty</id>
                        <phase>pre-integration-test</phase>
                        <goals>
                            <goal>start</goal>
                        </goals>
                    </execution>
                    <execution>
                        <id>stop-jetty</id>
                        <phase>post-integration-test</phase>
                        <goals>
                            <goal>stop</goal>
                        </goals>
                    </execution>
                </executions>
            </plugin>

            <plugin>
                <groupId>com.vaadin</groupId>
                <artifactId>flow-maven-plugin</artifactId>
                <version>${project.version}</version>
                <configuration>
                    <frontendDirectory>${project.basedir}/myfrontend</frontendDirectory>
                </configuration>
                <executions>
                    <execution>
                        <goals>
                            <goal>prepare-frontend</goal>
                        </goals>
                    </execution>
                </executions>
            </plugin>
        </plugins>
    </build>

    <profiles>
        <profile>
            <id>local-run</id>
            <activation>
                <property>
                    <name>!test.use.hub</name>
                </property>
            </activation>
            <build>
                <plugins>
                    <plugin>
                        <groupId>com.lazerycode.selenium</groupId>
                        <artifactId>driver-binary-downloader-maven-plugin
                        </artifactId>
                        <version>
                            ${driver.binary.downloader.maven.plugin.version}
                        </version>
                        <configuration>
                            <onlyGetDriversForHostOperatingSystem>true
                            </onlyGetDriversForHostOperatingSystem>
                            <rootStandaloneServerDirectory>
                                ${project.rootdir}/driver
                            </rootStandaloneServerDirectory>
                            <downloadedZipFileDirectory>
                                ${project.rootdir}/driver_zips
                            </downloadedZipFileDirectory>
                            <customRepositoryMap>
                                ${project.rootdir}/drivers.xml
                            </customRepositoryMap>
                        </configuration>
                        <executions>
                            <execution>
                                <phase>pre-integration-test</phase>
                                <goals>
                                    <goal>selenium</goal>
                                </goals>
                            </execution>
                        </executions>
                    </plugin>
                </plugins>
            </build>
        </profile>
    </profiles>
</project><|MERGE_RESOLUTION|>--- conflicted
+++ resolved
@@ -21,19 +21,11 @@
     <parent>
         <artifactId>flow-test-npm-only-features</artifactId>
         <groupId>com.vaadin</groupId>
-<<<<<<< HEAD
         <version>2.1.portal-SNAPSHOT</version>
-=======
-        <version>2.1-SNAPSHOT</version>
->>>>>>> aa915fbf
     </parent>
     <modelVersion>4.0.0</modelVersion>
 
     <artifactId>flow-test-npm-custom-frontend-directory</artifactId>
-<<<<<<< HEAD
-        <version>2.1.portal-SNAPSHOT</version>
-=======
->>>>>>> aa915fbf
 
     <name>Flow test with custom frontend directory</name>
     <packaging>war</packaging>
