/*
 * Copyright 2000-2025 Vaadin Ltd.
 *
 * Licensed under the Apache License, Version 2.0 (the "License"); you may not
 * use this file except in compliance with the License. You may obtain a copy of
 * the License at
 *
 * http://www.apache.org/licenses/LICENSE-2.0
 *
 * Unless required by applicable law or agreed to in writing, software
 * distributed under the License is distributed on an "AS IS" BASIS, WITHOUT
 * WARRANTIES OR CONDITIONS OF ANY KIND, either express or implied. See the
 * License for the specific language governing permissions and limitations under
 * the License.
 */
package com.vaadin.flow.spring.flowsecurity;

import java.io.File;
import java.io.FileOutputStream;
import java.io.IOException;
import java.io.InputStream;
import java.time.Duration;
import java.util.List;
import java.util.stream.Collectors;

import org.apache.commons.io.IOUtils;
import org.hamcrest.CoreMatchers;
import org.hamcrest.MatcherAssert;
import org.junit.Assert;
import org.junit.Ignore;
import org.junit.Test;
import org.openqa.selenium.WebDriver;

import com.vaadin.flow.component.button.testbench.ButtonElement;
import com.vaadin.flow.component.upload.testbench.UploadElement;
import com.vaadin.flow.spring.flowsecurity.views.PublicView;
import com.vaadin.testbench.TestBenchElement;

public class AppViewIT extends AbstractIT {

    private static final String LOGIN_PATH = "my/login/page";
    private static final String USER_FULLNAME = "John the User";
    private static final String ADMIN_FULLNAME = "Emma the Admin";

    private void logout() {
        if (!$(ButtonElement.class).attribute("id", "logout").exists()) {
            open("");
            assertRootPageShown();
        }
        clickLogout();
        assertRootPageShown();
    }

    private void clickLogout() {
        getMainView().$(ButtonElement.class).id("logout").click();
    }

    @Test
    public void root_page_does_not_require_login() {
        open("");
        assertRootPageShown();
    }

    @Test
    public void root_page_by_alias_does_not_require_login() {
        open("home");
        assertRootPageShown();
    }

    @Test
    public void other_public_page_does_not_require_login() {
        open("another");
        assertAnotherPublicPageShown();
    }

    @Test
    public void other_public_page_by_template_alias_does_not_require_login() {
        open("hey/guest/welcome/123");
        assertAnotherPublicPageShown();
        Assert.assertEquals("guest", $("span").id("p-name").getText());
        Assert.assertEquals("123", $("span").id("p-wild").getText());

        open("hey/anonymous/welcome/1/2/3");
        assertAnotherPublicPageShown();
        Assert.assertEquals("anonymous", $("span").id("p-name").getText());
        Assert.assertEquals("1/2/3", $("span").id("p-wild").getText());

        String path = "hey/anchor/welcome/home";
        $("a").attribute("href", path).first().click();
        assertPathShown(path);
        assertAnotherPublicPageShown();
        Assert.assertEquals("anchor", $("span").id("p-name").getText());
        Assert.assertEquals("home", $("span").id("p-wild").getText());

    }

    @Test
    public void navigate_to_private_view_prevented() {
        open("");
        navigateTo("private", false);
        assertLoginViewShown();
    }

    @Test
    public void navigate_to_admin_view_prevented() {
        open("");
        navigateTo("admin", false);
        assertLoginViewShown();
    }

    @Test
    public void redirect_to_private_view_after_login() {
        open("private");
        assertPathShown(LOGIN_PATH);
        loginUser();
        assertPrivatePageShown(USER_FULLNAME);
    }

    @Test
    @Ignore("""
                Requires VaadinAwareSecurityContextHolderStrategyConfiguration that
                in a custom Spring Security configuration without Vaadin helpers might not be imported.
                Leaving the test here just as a template in case of future improvements.
            """)
    public void redirect_to_private_view_after_navigation_and_login() {
        open("");
        navigateTo("private", false);
        assertPathShown(LOGIN_PATH);
        loginUser();
        assertPrivatePageShown(USER_FULLNAME);
    }

    @Test
    public void redirect_to_admin_view_after_login() {
        open("admin");
        assertPathShown(LOGIN_PATH);
        loginAdmin();
        assertAdminPageShown(ADMIN_FULLNAME);
    }

    @Test
    public void private_page_logout_should_redirect_to_root() {
        open(LOGIN_PATH);
        loginUser();
        navigateTo("private");
        clickLogout();
        assertRootPageShown();
    }

    @Test
    public void logout_redirects_to_root_page() {
        open(LOGIN_PATH);
        loginUser();
        navigateTo("private");
        assertPrivatePageShown(USER_FULLNAME);
        clickLogout();
        assertRootPageShown();
    }

    @Test
    public void redirect_to_resource_after_login() {
        String contents = "Secret document for admin";
        String path = "admin-only/secret.txt";
        openResource(path);
        loginAdmin();
        assertResourceShown(path);
        String result = getDriver().getPageSource();
        Assert.assertTrue(result.contains(contents));
    }

    @Test
    public void refresh_when_logged_in_stays_logged_in() {
        open("private");
        loginUser();
        assertPrivatePageShown(USER_FULLNAME);
        refresh();
        assertPrivatePageShown(USER_FULLNAME);
    }

    @Test
    public void access_restricted_to_logged_in_users() {
        String contents = "Secret document for all logged in users";
        String path = "all-logged-in/secret.txt";

        openResource(path);
        assertLoginViewShown();
        loginUser();
        assertPageContains(contents);
        logout();

        openResource(path);
        loginAdmin();
        assertPageContains(contents);
        logout();

        openResource(path);
        assertLoginViewShown();
    }

    @Test
    public void access_restricted_to_all_by_default() {
        String path = "restricted/secret.txt";

        openResource(path);
        assertLoginViewShown();
        loginUser();
        assertForbiddenPage();
        logout();

        openResource(path);
        loginAdmin();
        assertForbiddenPage();
        logout();

        openResource(path);
        assertLoginViewShown();
    }

    @Test
    public void access_restricted_to_admin() {
        String contents = "Secret document for admin";
        String path = "admin-only/secret.txt";
        openResource(path);
        assertLoginViewShown();
        loginUser();
        openResource(path);
        assertForbiddenPage();
        logout();

        openResource(path);
        loginAdmin();
        String adminResult = getDriver().getPageSource();
        // Assert.assertTrue(adminResult.contains(contents));
        MatcherAssert.assertThat(adminResult,
                CoreMatchers.containsString(contents));
        logout();
        openResource(path);
        assertLoginViewShown();
    }

    @Test
    public void public_app_resources_available_for_all() {
        openResource("public/public.txt");
        String shouldBeTextFile = getDriver().getPageSource();
        Assert.assertTrue(
                shouldBeTextFile.contains("Public document for all users"));
        open(LOGIN_PATH);
        loginUser();
        openResource("public/public.txt");
        shouldBeTextFile = getDriver().getPageSource();
        Assert.assertTrue(
                shouldBeTextFile.contains("Public document for all users"));
    }

    @Test
    public void upload_file_in_private_view() throws IOException {
        open("private");
        loginUser();
        UploadElement upload = $(UploadElement.class).first();
        File tmpFile = File.createTempFile("security-flow-image", ".png");
        InputStream imageStream = getClass().getClassLoader()
                .getResourceAsStream("image.png");
        IOUtils.copyLarge(imageStream, new FileOutputStream(tmpFile));
        tmpFile.deleteOnExit();
        upload.upload(tmpFile, 0);
        waitForUploads(upload, 60);

        TestBenchElement text = $("p").id("uploadText");
        TestBenchElement img = $("img").id("uploadImage");

        Assert.assertEquals("Loan application uploaded by John the User",
                text.getText());
        Assert.assertTrue(img.getPropertyString("src")
                .contains("/VAADIN/dynamic/resource/"));
    }

    @Test
    public void navigate_in_thread_without_access() {
        open("");
        $(ButtonElement.class).id(PublicView.BACKGROUND_NAVIGATION_ID).click();

        // This waits for longer than the delay in the UI so we do not need a
        // separate
        // sleep
        assertLoginViewShown();
    }

    @Test
<<<<<<< HEAD
=======
    @Ignore("""
                Requires VaadinAwareSecurityContextHolderStrategyConfiguration that
                in a custom Spring Security configuration without Vaadin helpers might not be imported.
                Leaving the test here just as a template in case of future improvements.
            """)
>>>>>>> ee5139eb
    public void navigate_in_thread_with_access() {
        open(LOGIN_PATH);
        loginAdmin();
        $(ButtonElement.class).id(PublicView.BACKGROUND_NAVIGATION_ID).click();

        // This waits for longer than the delay in the UI so we do not need a
        // separate
        // sleep
        assertAdminPageShown(ADMIN_FULLNAME);
    }

    @Test
    public void anonymous_linkToPrivatePage_loginViewShown() {
        open("");
        $(TestBenchElement.class).id(PublicView.ANCHOR_NAVIGATION_ID).click();
        assertLoginViewShown();
    }

    @Test
    public void anonymous_linkToPrivatePageWithAlias_loginViewShown() {
        open("");
        $(TestBenchElement.class).id(PublicView.ANCHOR_ALIAS_NAVIGATION_ID)
                .click();
        assertLoginViewShown();
    }

    @Test
    public void anonymous_forwardToPrivatePage_loginViewShown() {
        open("");
        $(TestBenchElement.class).id(PublicView.FORWARD_NAVIGATION_ID).click();
        assertLoginViewShown();
    }

    @Test
    public void anonymous_rerouteToPrivatePage_loginViewShown() {
        open("");
        $(TestBenchElement.class).id(PublicView.REROUTE_NAVIGATION_ID).click();
        assertLoginViewShown();
    }

    @Test
    public void loggedInAsUser_linkToAdminPage_accessDenied() {
        open(LOGIN_PATH);
        loginUser();
        $(TestBenchElement.class).id(PublicView.ANCHOR_NAVIGATION_ID).click();
        assertNotFoundView("admin");
    }

    @Test
    public void loggedInAsUser_linkToAdminPageWithAlias_accessDenied() {
        open(LOGIN_PATH);
        loginUser();
        $(TestBenchElement.class).id(PublicView.ANCHOR_ALIAS_NAVIGATION_ID)
                .click();
        assertNotFoundView("alias-for-admin");
    }

    @Test
    public void loggedInAsUser_forwardToAdminPage_notFoundViewShown() {
        open(LOGIN_PATH);
        loginUser();
        $(TestBenchElement.class).id(PublicView.FORWARD_NAVIGATION_ID).click();
        assertNotFoundView("admin");
    }

    @Test
    public void loggedInAsUser_rerouteToAdminPage_notFoundViewShown() {
        open(LOGIN_PATH);
        loginUser();
        $(TestBenchElement.class).id(PublicView.REROUTE_NAVIGATION_ID).click();
        assertNotFoundView("admin");
    }

    private void navigateTo(String path) {
        navigateTo(path, true);
    }

    private void navigateTo(String path, boolean assertPathShown) {
        getMainView().$("a").attribute("href", path).first().click();
        if (assertPathShown) {
            assertPathShown(path);
        }
    }

    private TestBenchElement getMainView() {
        return waitUntil(driver -> $("*").id("main-view"));
    }

    private void refresh() {
        getDriver().navigate().refresh();
    }

    private void assertForbiddenPage() {
        assertPageContains(
                "There was an unexpected error (type=Forbidden, status=403).");
    }

    private void assertNotFoundView(String path) {
        assertPageContains("Could not navigate to '" + path + "'");
    }

    private void assertPageContains(String contents) {
        String pageSource = getDriver().getPageSource();
        Assert.assertTrue(pageSource.contains(contents));
    }

    private List<MenuItem> getMenuItems() {
        List<TestBenchElement> anchors = getMainView().$("vaadin-tabs").first()
                .$("a").all();

        return anchors.stream().map(anchor -> {
            String href = (String) anchor.callFunction("getAttribute", "href");
            String text = anchor.getPropertyString("textContent");
            boolean available = true;
            if (text.endsWith((" (hidden)"))) {
                text = text.replace(" (hidden)", "");
                available = false;
            }
            return new MenuItem(href, text, available);
        }).collect(Collectors.toList());
    }

    // Workaround for https://github.com/vaadin/flow-components/issues/3646
    // The issue causes the upload test to be flaky
    private void waitForUploads(UploadElement element, int maxSeconds) {
        WebDriver.Timeouts timeouts = getDriver().manage().timeouts();
        timeouts.scriptTimeout(Duration.ofSeconds(maxSeconds));

        String script = """
                var callback = arguments[arguments.length - 1];
                var upload = arguments[0];
                let intervalId;
                intervalId = window.setInterval(function() {
                  var inProgress = upload.files.filter(function(file) { return file.uploading;}).length >0;
                  if (!inProgress) {
                    window.clearInterval(intervalId);
                    callback();
                  }
                }, 500);
                """;
        getCommandExecutor().getDriver().executeAsyncScript(script, element);
    }

}<|MERGE_RESOLUTION|>--- conflicted
+++ resolved
@@ -286,14 +286,6 @@
     }
 
     @Test
-<<<<<<< HEAD
-=======
-    @Ignore("""
-                Requires VaadinAwareSecurityContextHolderStrategyConfiguration that
-                in a custom Spring Security configuration without Vaadin helpers might not be imported.
-                Leaving the test here just as a template in case of future improvements.
-            """)
->>>>>>> ee5139eb
     public void navigate_in_thread_with_access() {
         open(LOGIN_PATH);
         loginAdmin();
