<?xml version="1.0" encoding="UTF-8"?>
<project xmlns="http://maven.apache.org/POM/4.0.0" xmlns:xsi="http://www.w3.org/2001/XMLSchema-instance" xsi:schemaLocation="http://maven.apache.org/POM/4.0.0 http://maven.apache.org/xsd/maven-4.0.0.xsd">
  <modelVersion>4.0.0</modelVersion>
  <parent>
    <groupId>com.vaadin</groupId>
    <artifactId>flow-tests</artifactId>
    <version>25.0-SNAPSHOT</version>
  </parent>
  <artifactId>vaadin-spring-tests</artifactId>

  <packaging>pom</packaging>
  <name>Vaadin Spring tests</name>
  <description>Test modules for Spring integration</description>

  <properties>
    <maven.deploy.skip>true</maven.deploy.skip>
    <component.version>25.0-SNAPSHOT</component.version>
    <nimbus-jose-jwt.version>10.5</nimbus-jose-jwt.version>
  </properties>

  <dependencyManagement>
    <dependencies>

      <dependency>
        <groupId>com.nimbusds</groupId>
        <artifactId>nimbus-jose-jwt</artifactId>
        <version>${nimbus-jose-jwt.version}</version>
      </dependency>

      <dependency>
        <groupId>org.springframework.boot</groupId>
        <artifactId>spring-boot-starter-web</artifactId>
        <version>${spring.boot.version}</version>
        <exclusions>
          <!-- Exclude logback as Selenium via netty otherwise logs excessively -->
          <exclusion>
            <groupId>ch.qos.logback</groupId>
            <artifactId>logback-classic</artifactId>
          </exclusion>
        </exclusions>
      </dependency>

      <dependency>
        <groupId>com.vaadin</groupId>
        <artifactId>vaadin-testbench-bom</artifactId>
        <version>${testbench.version}</version>
        <type>pom</type>
        <scope>import</scope>
      </dependency>
      <dependency>
        <groupId>org.springframework.boot</groupId>
        <artifactId>spring-boot-dependencies</artifactId>
        <version>${spring.boot.version}</version>
        <type>pom</type>
        <scope>import</scope>
      </dependency>

      <dependency>
        <groupId>com.vaadin</groupId>
        <artifactId>flow-bom</artifactId>
        <version>${project.version}</version>
        <type>pom</type>
        <scope>import</scope>
      </dependency>
    </dependencies>
  </dependencyManagement>

  <dependencies>
    <!-- Common Project dependencies -->
    <dependency>
      <groupId>com.vaadin</groupId>
      <artifactId>flow-html-components</artifactId>
      <version>${project.version}</version>
    </dependency>
    <dependency>
      <groupId>com.vaadin</groupId>
      <artifactId>vaadin-lumo-theme</artifactId>
      <version>${component.version}</version>
    </dependency>
    <dependency>
      <groupId>com.vaadin</groupId>
      <artifactId>flow-test-util</artifactId>
      <version>${project.version}</version>
      <scope>test</scope>
    </dependency>
    <dependency>
      <groupId>com.vaadin</groupId>
      <artifactId>vaadin-testbench-core</artifactId>
      <version>${testbench.version}</version>
      <scope>test</scope>
    </dependency>
    <dependency>
      <groupId>org.slf4j</groupId>
      <artifactId>slf4j-simple</artifactId>
    </dependency>
    <dependency>
      <groupId>jakarta.servlet</groupId>
      <artifactId>jakarta.servlet-api</artifactId>
      <scope>provided</scope>
    </dependency>
    <dependency>
      <groupId>org.junit.vintage</groupId>
      <artifactId>junit-vintage-engine</artifactId>
      <scope>test</scope>
      <exclusions>
        <exclusion>
          <groupId>org.hamcrest</groupId>
          <artifactId>hamcrest-core</artifactId>
        </exclusion>
      </exclusions>
    </dependency>

    <!-- JDK 9+ dependencies -->
    <dependency>
      <groupId>javax.activation</groupId>
      <artifactId>activation</artifactId>
      <version>1.1.1</version>
    </dependency>
    <dependency>
      <groupId>jakarta.annotation</groupId>
      <artifactId>jakarta.annotation-api</artifactId>
    </dependency>
    <dependency>
      <groupId>jakarta.websocket</groupId>
      <artifactId>jakarta.websocket-api</artifactId>
    </dependency>
    <dependency>
      <groupId>jakarta.websocket</groupId>
      <artifactId>jakarta.websocket-client-api</artifactId>
    </dependency>

    <dependency>
      <groupId>org.apache.httpcomponents.client5</groupId>
      <artifactId>httpclient5</artifactId>
    </dependency>

    <dependency>
      <groupId>com.nimbusds</groupId>
      <artifactId>nimbus-jose-jwt</artifactId>
    </dependency>
  </dependencies>

  <build>
    <pluginManagement>
      <plugins>
        <plugin>
          <groupId>org.apache.maven.plugins</groupId>
          <artifactId>maven-enforcer-plugin</artifactId>
          <version>3.6.2</version>
          <dependencies>
            <dependency>
              <groupId>de.skuzzle.enforcer</groupId>
              <artifactId>restrict-imports-enforcer-rule</artifactId>
              <version>3.0.0</version>
            </dependency>
          </dependencies>
          <executions>
            <execution>
              <id>check-logging-imports</id>
              <goals>
                <goal>enforce</goal>
              </goals>
              <phase>process-sources</phase>
              <configuration>
                <rules>
                  <RestrictImports>
                    <reason>Use SLF4j for logging</reason>
                    <bannedImport>java.util.logging.**</bannedImport>
                  </RestrictImports>
                </rules>
              </configuration>
            </execution>
          </executions>
        </plugin>
        <plugin>
          <groupId>org.apache.maven.plugins</groupId>
          <artifactId>maven-jar-plugin</artifactId>
          <version>3.4.2</version>
        </plugin>
        <plugin>
          <groupId>org.apache.maven.plugins</groupId>
          <artifactId>maven-war-plugin</artifactId>
          <version>${maven.war.plugin.version}</version>
          <configuration>
            <archive>
              <manifestEntries>
                <Implementation-Title>${project.name}</Implementation-Title>
                <Implementation-Version>${project.version}</Implementation-Version>
              </manifestEntries>
            </archive>
          </configuration>
        </plugin>
        <!--This plugin's configuration is used to store Eclipse
                    m2e settings only. It has no influence on the Maven build itself. -->
        <plugin>
          <groupId>org.eclipse.m2e</groupId>
          <artifactId>lifecycle-mapping</artifactId>
          <version>1.0.0</version>
          <configuration>
            <lifecycleMappingMetadata>
              <pluginExecutions>
                <pluginExecution>
                  <pluginExecutionFilter>
                    <groupId>org.commonjava.maven.plugins</groupId>
                    <artifactId>directory-maven-plugin</artifactId>
                    <versionRange>[0.1,)</versionRange>
                    <goals>
                      <goal>highest-basedir</goal>
                    </goals>
                  </pluginExecutionFilter>
                  <action>
                    <ignore/>
                  </action>
                </pluginExecution>
                <pluginExecution>
                  <pluginExecutionFilter>
                    <groupId>org.apache.maven.plugins</groupId>
                    <artifactId>maven-plugin-plugin</artifactId>
                    <versionRange>[3.2,)</versionRange>
                    <goals>
                      <goal>descriptor</goal>
                    </goals>
                  </pluginExecutionFilter>
                  <action>
                    <ignore/>
                  </action>
                </pluginExecution>
              </pluginExecutions>
            </lifecycleMappingMetadata>
          </configuration>
        </plugin>
        <plugin>
          <groupId>org.codehaus.mojo</groupId>
          <artifactId>license-maven-plugin</artifactId>
          <version>2.7.0</version>
          <configuration>
            <!-- Default is system -->
            <excludedScopes>system,test</excludedScopes>
          </configuration>
        </plugin>
        <plugin>
          <groupId>org.sonatype.plugins</groupId>
          <artifactId>nexus-staging-maven-plugin</artifactId>
          <configuration>
            <skipNexusStagingDeployMojo>true</skipNexusStagingDeployMojo>
          </configuration>
        </plugin>
      </plugins>
    </pluginManagement>
    <plugins>
      <plugin>
        <groupId>org.apache.maven.plugins</groupId>
        <artifactId>maven-failsafe-plugin</artifactId>
        <configuration>
          <excludedGroups>${test.excludegroup}</excludedGroups>
        </configuration>
        <executions>
          <execution>
            <goals>
              <goal>integration-test</goal>
              <goal>verify</goal>
            </goals>
          </execution>
        </executions>
      </plugin>
      <!-- jetty plugin for those child modules that need it -->
      <plugin>
        <groupId>org.eclipse.jetty.ee10</groupId>
        <artifactId>jetty-ee10-maven-plugin</artifactId>
        <version>${jetty.version}</version>
      </plugin>
    </plugins>
  </build>

  <profiles>
    <profile>
      <!-- Modules shared by ITs -->
      <id>it-shared-spring-modules</id>
      <modules>
        <module>test-spring-helpers</module>
        <module>test-spring-common</module>
      </modules>
    </profile>

    <profile>
      <id>run-tests</id>
      <activation>
        <property>
          <name>!skipTests</name>
        </property>
      </activation>
      <modules>
        <module>test-spring-helpers</module>
        <module>test-spring-common</module>
        <module>test-spring-boot</module>
        <module>test-spring-boot-jar</module>
        <!-- Disabled as the resource scanner does not work with Undertow
                <module>test-spring-boot-undertow</module>
                -->
        <module>test-spring-boot-scan</module>
        <module>test-spring-war</module>
        <module>test-spring</module>
        <module>test-spring-boot-contextpath</module>
        <module>test-spring-boot-reverseproxy</module>

        <module>test-mvc-without-endpoints</module>

<<<<<<< HEAD
        <module>test-spring-security-flow</module>
        <module>test-spring-security-flow-websocket</module>
        <module>test-spring-security-webicons</module>
        <module>test-spring-security-webicons-urlmapping</module>
        <module>test-spring-security-flow-contextpath</module>
        <module>test-spring-security-flow-urlmapping</module>
        <module>test-spring-security-flow-reverseproxy</module>
        <module>test-spring-security-flow-methodsecurity</module>
        <module>test-spring-security-flow-standalone-routepathaccesschecker</module>
        <module>test-spring-security-flow-routepathaccesschecker</module>
=======
                <module>test-spring-security-flow</module>
                <module>test-spring-security-flow-websocket</module>
                <module>test-spring-security-webicons</module>
                <module>test-spring-security-webicons-urlmapping</module>
                <module>test-spring-security-flow-contextpath</module>
                <module>test-spring-security-flow-urlmapping</module>
                <module>test-spring-security-flow-reverseproxy</module>
                <module>test-spring-security-flow-methodsecurity</module>
                <module>test-spring-security-flow-standalone-routepathaccesschecker</module>
                <module>test-spring-security-flow-routepathaccesschecker</module>
                <module>test-spring-security-flow-themes-contextpath</module>
>>>>>>> 65ff8522

        <module>test-spring-boot-only-prepare</module>
        <module>test-spring-white-list</module>
        <module>test-spring-filter-packages</module>

      </modules>
    </profile>

    <profile>
      <!-- Modules for performance benchmark -->
      <id>benchmark</id>

      <modules>
        <module>test-spring-boot-reload-time</module>
        <module>test-spring-boot-multimodule-reload-time</module>
        <module>test-plain-spring-boot-reload-time</module>
      </modules>
    </profile>

  </profiles>

</project><|MERGE_RESOLUTION|>--- conflicted
+++ resolved
@@ -305,7 +305,6 @@
 
         <module>test-mvc-without-endpoints</module>
 
-<<<<<<< HEAD
         <module>test-spring-security-flow</module>
         <module>test-spring-security-flow-websocket</module>
         <module>test-spring-security-webicons</module>
@@ -316,19 +315,7 @@
         <module>test-spring-security-flow-methodsecurity</module>
         <module>test-spring-security-flow-standalone-routepathaccesschecker</module>
         <module>test-spring-security-flow-routepathaccesschecker</module>
-=======
-                <module>test-spring-security-flow</module>
-                <module>test-spring-security-flow-websocket</module>
-                <module>test-spring-security-webicons</module>
-                <module>test-spring-security-webicons-urlmapping</module>
-                <module>test-spring-security-flow-contextpath</module>
-                <module>test-spring-security-flow-urlmapping</module>
-                <module>test-spring-security-flow-reverseproxy</module>
-                <module>test-spring-security-flow-methodsecurity</module>
-                <module>test-spring-security-flow-standalone-routepathaccesschecker</module>
-                <module>test-spring-security-flow-routepathaccesschecker</module>
-                <module>test-spring-security-flow-themes-contextpath</module>
->>>>>>> 65ff8522
+        <module>test-spring-security-flow-themes-contextpath</module>
 
         <module>test-spring-boot-only-prepare</module>
         <module>test-spring-white-list</module>
