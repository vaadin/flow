--- conflicted
+++ resolved
@@ -58,14 +58,11 @@
             <artifactId>spring-boot-autoconfigure</artifactId>
             <optional>true</optional>
         </dependency>
-<<<<<<< HEAD
         <dependency>
             <groupId>org.springframework.security</groupId>
             <artifactId>spring-security-oauth2-authorization-server</artifactId>
             <version>1.0.0-M1</version>
         </dependency>
-=======
->>>>>>> cbb5b2ce
 
         <dependency>
             <groupId>javax.xml.bind</groupId>
