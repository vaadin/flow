--- conflicted
+++ resolved
@@ -4,20 +4,7 @@
 import java.util.Objects;
 import java.util.concurrent.atomic.AtomicReference;
 
-<<<<<<< HEAD
-import jakarta.persistence.Entity;
-import jakarta.persistence.GeneratedValue;
-import jakarta.persistence.Id;
-import jakarta.persistence.ManyToOne;
-
-@Entity
 public class Account {
-    @Id
-    @GeneratedValue
-    private UUID id;
-=======
-public class Account {
->>>>>>> 814373de
 
     private UserInfo owner;
     private final AtomicReference<BigDecimal> balance = new AtomicReference<>(
