package com.vaadin.flow.spring.flowsecurity.data;

import java.util.ArrayList;
import java.util.Collections;
import java.util.List;
import java.util.Objects;

<<<<<<< HEAD
import jakarta.persistence.ElementCollection;
import jakarta.persistence.Entity;
import jakarta.persistence.FetchType;
import jakarta.persistence.GeneratedValue;
import jakarta.persistence.Id;

@Entity
public class UserInfo {

    @Id
    @GeneratedValue
    private UUID id;

=======
public class UserInfo {

>>>>>>> 814373de
    private String username;
    private String encodedPassword;
    private String fullName;
    private String imageUrl;

    private List<String> roles;

    public UserInfo(String username, String encodedPassword, String fullName,
            String imageUrl, String... roles) {
        this.username = username;
        this.encodedPassword = encodedPassword;
        this.fullName = fullName;
        this.imageUrl = imageUrl;
        this.roles = new ArrayList<>();
        Collections.addAll(this.roles, roles);
    }

    public void setUsername(String username) {
        this.username = username;
    }

    public String getUsername() {
        return username;
    }

    public void setEncodedPassword(String encodedPassword) {
        this.encodedPassword = encodedPassword;
    }

    public String getEncodedPassword() {
        return encodedPassword;
    }

    public String getFullName() {
        return fullName;
    }

    public void setFullName(String fullName) {
        this.fullName = fullName;
    }

    public void setImageUrl(String imageUrl) {
        this.imageUrl = imageUrl;
    }

    public String getImageUrl() {
        return imageUrl;
    }

    public void setRoles(List<String> roles) {
        this.roles = roles;
    }

    public List<String> getRoles() {
        return roles;
    }

    @Override
    public boolean equals(Object o) {
        if (this == o)
            return true;
        if (o == null || getClass() != o.getClass())
            return false;
        UserInfo userInfo = (UserInfo) o;
        return username.equals(userInfo.username);
    }

    @Override
    public int hashCode() {
        return Objects.hash(username);
    }
}<|MERGE_RESOLUTION|>--- conflicted
+++ resolved
@@ -5,24 +5,8 @@
 import java.util.List;
 import java.util.Objects;
 
-<<<<<<< HEAD
-import jakarta.persistence.ElementCollection;
-import jakarta.persistence.Entity;
-import jakarta.persistence.FetchType;
-import jakarta.persistence.GeneratedValue;
-import jakarta.persistence.Id;
-
-@Entity
 public class UserInfo {
 
-    @Id
-    @GeneratedValue
-    private UUID id;
-
-=======
-public class UserInfo {
-
->>>>>>> 814373de
     private String username;
     private String encodedPassword;
     private String fullName;
