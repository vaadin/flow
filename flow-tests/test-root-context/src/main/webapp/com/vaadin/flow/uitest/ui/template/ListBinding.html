--- conflicted
+++ resolved
@@ -3,12 +3,26 @@
 <dom-module id="list-binding">
     <template>
         <dom-repeat items="[[messages]]">
-<<<<<<< HEAD
             <template>
                 <div class='msg' on-click="selectItem">[[item.text]]</div>
             </template>
         </dom-repeat>
-        <button id="update" on-click="update">Update</button>
+        <button id="reset" on-click="reset">reset</button>
+        <button id="addElement" on-click="addElement">addElement</button>
+        <button id="addElementByIndex" on-click="addElementByIndex">addElementByIndex</button>
+        <button id="addNumerousElements" on-click="addNumerousElements">addNumerousElements</button>
+        <button id="addNumerousElementsByIndex" on-click="addNumerousElementsByIndex">addNumerousElementsByIndex
+        </button>
+        <button id="clearList" on-click="clearList">clearList</button>
+        <button id="removeSecondElementByIndex" on-click="removeSecondElementByIndex">removeSecondElementByIndex
+        </button>
+        <button id="removeFirstElementWithIterator" on-click="removeFirstElementWithIterator">
+            removeFirstElementWithIterator
+        </button>
+        <button id="swapFirstAndSecond" on-click="swapFirstAndSecond">swapFirstAndSecond</button>
+        <button id="sortDescending" on-click="sortDescending">sortDescending</button>
+        <button id="setInitialStateToEachMessage" on-click="setInitialStateToEachMessage">setInitialStateToEachMessage
+        </button>
 
         <dom-repeat items="[[nestedMessages]]">
             <template>
@@ -27,25 +41,6 @@
             static get is() {
                 return 'list-binding'
             }
-=======
-            <template><div class='msg'>[[item.text]]</div></template>
-        </dom-repeat>
-        <button id="reset" on-click="reset">reset</button>
-        <button id="addElement" on-click="addElement">addElement</button>
-        <button id="addElementByIndex" on-click="addElementByIndex">addElementByIndex</button>
-        <button id="addNumerousElements" on-click="addNumerousElements">addNumerousElements</button>
-        <button id="addNumerousElementsByIndex" on-click="addNumerousElementsByIndex">addNumerousElementsByIndex</button>
-        <button id="clearList" on-click="clearList">clearList</button>
-        <button id="removeSecondElementByIndex" on-click="removeSecondElementByIndex">removeSecondElementByIndex</button>
-        <button id="removeFirstElementWithIterator" on-click="removeFirstElementWithIterator">removeFirstElementWithIterator</button>
-        <button id="swapFirstAndSecond" on-click="swapFirstAndSecond">swapFirstAndSecond</button>
-        <button id="sortDescending" on-click="sortDescending">sortDescending</button>
-        <button id="setInitialStateToEachMessage" on-click="setInitialStateToEachMessage">setInitialStateToEachMessage</button>
-    </template>
-    <script>
-        class ListBinding extends Polymer.Element {
-            static get is() { return 'list-binding' }
->>>>>>> 06efce6b
         }
         customElements.define(ListBinding.is, ListBinding);
     </script>
