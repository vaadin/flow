package com.vaadin.flow.uitest.ui.dependencies;

<<<<<<< HEAD
import com.vaadin.flow.shared.ui.LoadMode;
import com.vaadin.router.Route;
=======
import com.vaadin.flow.router.Route;
import com.vaadin.shared.ui.LoadMode;
>>>>>>> c02209f8
import com.vaadin.ui.Page;
import com.vaadin.ui.UI;

/**
 * See {@link DependenciesLoadingAnnotationsView} for more details about the
 * test.
 * 
 * @author Vaadin Ltd.
 * @see DependenciesLoadingAnnotationsView
 */
@Route("com.vaadin.flow.uitest.ui.dependencies.DependenciesLoadingPageApiView")
public class DependenciesLoadingPageApiView
        extends DependenciesLoadingBaseView {

    public DependenciesLoadingPageApiView() {
        super();
        Page page = UI.getCurrent().getPage();
        page.addJavaScript(
                "frontend:///com/vaadin/flow/uitest/ui/dependencies/inline.js",
                LoadMode.INLINE);
        page.addStyleSheet(
                "frontend:///com/vaadin/flow/uitest/ui/dependencies/inline.css",
                LoadMode.INLINE);
        page.addHtmlImport(
                "frontend:///com/vaadin/flow/uitest/ui/dependencies/inline.html",
                LoadMode.INLINE);
        page.addJavaScript(
                "frontend:///com/vaadin/flow/uitest/ui/dependencies/lazy.js",
                LoadMode.LAZY);
        page.addStyleSheet(
                "frontend:///com/vaadin/flow/uitest/ui/dependencies/lazy.css",
                LoadMode.LAZY);
        page.addHtmlImport(
                "frontend:///com/vaadin/flow/uitest/ui/dependencies/lazy.html",
                LoadMode.LAZY);
        page.addJavaScript(
                "frontend:///com/vaadin/flow/uitest/ui/dependencies/eager.js");
        page.addStyleSheet(
                "frontend:///com/vaadin/flow/uitest/ui/dependencies/eager.css");
        page.addHtmlImport(
                "frontend:///com/vaadin/flow/uitest/ui/dependencies/eager.html");
    }
}<|MERGE_RESOLUTION|>--- conflicted
+++ resolved
@@ -1,19 +1,14 @@
 package com.vaadin.flow.uitest.ui.dependencies;
 
-<<<<<<< HEAD
+import com.vaadin.flow.router.Route;
 import com.vaadin.flow.shared.ui.LoadMode;
-import com.vaadin.router.Route;
-=======
-import com.vaadin.flow.router.Route;
-import com.vaadin.shared.ui.LoadMode;
->>>>>>> c02209f8
 import com.vaadin.ui.Page;
 import com.vaadin.ui.UI;
 
 /**
  * See {@link DependenciesLoadingAnnotationsView} for more details about the
  * test.
- * 
+ *
  * @author Vaadin Ltd.
  * @see DependenciesLoadingAnnotationsView
  */
