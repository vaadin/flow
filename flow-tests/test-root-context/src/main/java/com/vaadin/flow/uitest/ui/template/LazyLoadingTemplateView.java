--- conflicted
+++ resolved
@@ -23,20 +23,12 @@
 import com.vaadin.flow.component.html.Div;
 import com.vaadin.flow.polymertemplate.EventHandler;
 import com.vaadin.flow.polymertemplate.PolymerTemplate;
+import com.vaadin.flow.router.Route;
 import com.vaadin.flow.server.StreamRegistration;
 import com.vaadin.flow.server.StreamResource;
 import com.vaadin.flow.server.VaadinSession;
 import com.vaadin.flow.shared.ui.LoadMode;
 import com.vaadin.flow.uitest.ui.AbstractDivView;
-<<<<<<< HEAD
-import com.vaadin.router.Route;
-=======
-import com.vaadin.flow.router.Route;
-import com.vaadin.server.StreamRegistration;
-import com.vaadin.server.StreamResource;
-import com.vaadin.server.VaadinSession;
-import com.vaadin.shared.ui.LoadMode;
->>>>>>> c02209f8
 import com.vaadin.ui.Tag;
 
 @Route("com.vaadin.flow.uitest.ui.template.LazyLoadingTemplateView")
@@ -70,7 +62,8 @@
         template.setId("template");
         a.add(template);
 
-        StreamRegistration registration = VaadinSession.getCurrent().getResourceRegistry()
+        StreamRegistration registration = VaadinSession.getCurrent()
+                .getResourceRegistry()
                 .registerResource(getHtmlImportResource());
         getPage().addHtmlImport(
                 "base://" + registration.getResourceUri().toString(),
