/*
 * Copyright 2000-2017 Vaadin Ltd.
 *
 * Licensed under the Apache License, Version 2.0 (the "License"); you may not
 * use this file except in compliance with the License. You may obtain a copy of
 * the License at
 *
 * http://www.apache.org/licenses/LICENSE-2.0
 *
 * Unless required by applicable law or agreed to in writing, software
 * distributed under the License is distributed on an "AS IS" BASIS, WITHOUT
 * WARRANTIES OR CONDITIONS OF ANY KIND, either express or implied. See the
 * License for the specific language governing permissions and limitations under
 * the License.
 */
package com.vaadin.flow.uitest.ui;

import java.io.ByteArrayInputStream;
import java.io.Serializable;
import java.nio.charset.StandardCharsets;

import com.vaadin.flow.nodefeature.ModelMap;
import com.vaadin.flow.template.angular.model.TemplateModel;
import com.vaadin.flow.uitest.servlet.ViewTestLayout;
import com.vaadin.router.Route;
import com.vaadin.ui.AngularTemplate;
import com.vaadin.ui.html.Div;
import com.vaadin.ui.html.NativeButton;

<<<<<<< HEAD
/**
 * @author Vaadin Ltd
 *
 */
=======
@Route(value = "com.vaadin.flow.uitest.ui.PropertyBindingTemplateView", layout = ViewTestLayout.class)
>>>>>>> f0002089
public class PropertyBindingTemplateView extends Div {

    public interface Model extends TemplateModel {
        void setName(String name);

        void setMan(Boolean name);

        void setWeight(double weight);
    }

    public static class PropertyBindingTemplate extends AngularTemplate {

        public PropertyBindingTemplate() {
            super(new ByteArrayInputStream(
                    "<input [value]='name' [booleanprop]='man' [doubleprop]='weight'>"
                            .getBytes(StandardCharsets.UTF_8)));
        }

        @Override
        protected Model getModel() {
            return (Model) super.getModel();
        }
    }

    public PropertyBindingTemplateView() {
        NativeButton setValue = new NativeButton();
        PropertyBindingTemplate input = new PropertyBindingTemplate();

        setProperty(input, "name", "Foo");
        setProperty(input, "man", Boolean.TRUE);
        setProperty(input, "weight", 1.1d);

        setValue.addClickListener(event -> {
            setProperty(input, "name", "Bar");
            setProperty(input, "man", Boolean.FALSE);
            setProperty(input, "weight", 2.2d);
        });

        add(setValue, input);
    }

    private void setProperty(PropertyBindingTemplate input, String property,
            Serializable value) {
        input.getElement().getNode().getFeature(ModelMap.class)
                .setValue(property, value);
    }
}<|MERGE_RESOLUTION|>--- conflicted
+++ resolved
@@ -27,14 +27,7 @@
 import com.vaadin.ui.html.Div;
 import com.vaadin.ui.html.NativeButton;
 
-<<<<<<< HEAD
-/**
- * @author Vaadin Ltd
- *
- */
-=======
 @Route(value = "com.vaadin.flow.uitest.ui.PropertyBindingTemplateView", layout = ViewTestLayout.class)
->>>>>>> f0002089
 public class PropertyBindingTemplateView extends Div {
 
     public interface Model extends TemplateModel {
