/*
 * Copyright 2000-2017 Vaadin Ltd.
 *
 * Licensed under the Apache License, Version 2.0 (the "License"); you may not
 * use this file except in compliance with the License. You may obtain a copy of
 * the License at
 *
 * http://www.apache.org/licenses/LICENSE-2.0
 *
 * Unless required by applicable law or agreed to in writing, software
 * distributed under the License is distributed on an "AS IS" BASIS, WITHOUT
 * WARRANTIES OR CONDITIONS OF ANY KIND, either express or implied. See the
 * License for the specific language governing permissions and limitations under
 * the License.
 */
package com.vaadin.flow.uitest.ui;

import java.io.ByteArrayInputStream;
import java.io.InputStream;
import java.nio.charset.StandardCharsets;

import com.vaadin.flow.component.html.Div;
import com.vaadin.flow.component.html.Hr;
import com.vaadin.flow.component.html.NativeButton;
import com.vaadin.flow.server.InputStreamFactory;
import com.vaadin.flow.server.StreamRegistration;
import com.vaadin.flow.server.StreamResource;
import com.vaadin.flow.shared.ui.LoadMode;
import com.vaadin.flow.uitest.servlet.ViewTestLayout;
<<<<<<< HEAD
import com.vaadin.router.Route;
=======
import com.vaadin.flow.router.Route;
import com.vaadin.server.InputStreamFactory;
import com.vaadin.server.StreamResource;
import com.vaadin.server.StreamRegistration;
import com.vaadin.shared.ui.LoadMode;
>>>>>>> c02209f8
import com.vaadin.ui.Component;
import com.vaadin.ui.Tag;
import com.vaadin.ui.Text;
import com.vaadin.ui.UI;
import com.vaadin.ui.common.HasText;
import com.vaadin.ui.common.HtmlImport;
import com.vaadin.ui.event.AttachEvent;

@Route(value = "com.vaadin.flow.uitest.ui.DependencyView", layout = ViewTestLayout.class)
public class DependencyView extends AbstractDivView {

    private StreamRegistration htmlImport2;
    private StreamRegistration htmlImport3;

    @Tag("div")
    @HtmlImport("/test-files/html/orderedHtmlImport.html")
    static class HtmlComponent extends Component implements HasText {

        public HtmlComponent() {
            setText("Text component");
        }
    }

    @Override
    protected void onShow() {
        add(new Text(
                "This test initially loads a stylesheet which makes all text red, a JavaScript for logging window messages, a JavaScript for handling body click events and an HTML which sends a window message"),
                new Hr(), new HtmlComponent(), new Hr());

        Div clickBody = new Div();
        clickBody.setText("Hello, click the body please");
        clickBody.setId("hello");
        add(clickBody);

        NativeButton jsOrder = new NativeButton("Test JS order", e -> {
            getPage().addJavaScript("/test-files/js/set-global-var.js");
            getPage().addJavaScript("/test-files/js/read-global-var.js", LoadMode.LAZY);
        });
        jsOrder.setId("loadJs");

        /* HTML imports */
        NativeButton htmlOrder = new NativeButton("Test HTML order", e -> {
            getPage().addHtmlImport(
                    "base://" + htmlImport2.getResourceUri().toString());

            // This failure can only be seen in the browser console
            getPage().addHtmlImport("/doesnotexist.html");

            // Can't test JS/HTML order because of #765
            getPage().addHtmlImport(
                    "base://" + htmlImport3.getResourceUri().toString());
        });
        htmlOrder.setId("loadHtml");

        /* HTML & JS order */
        NativeButton mixedOrder = new NativeButton("Test HTML & JS order", e -> {
            getPage().addHtmlImport("/test-files/html/combinedMixed.html");
        });
        mixedOrder.setId("loadMixed");

        NativeButton allBlue = new NativeButton("Load 'everything blue' stylesheet", e -> {
            getPage().addStyleSheet("/test-files/css/allblueimportant.css");

        });
        allBlue.setId("loadBlue");

        NativeButton loadUnavailableResources = new NativeButton(
                "Load unavailable resources", e -> {
                    getPage().addStyleSheet("/not-found.css");
                    getPage().addHtmlImport("/not-found.html");
                    getPage().addJavaScript("/not-found.js");
                });
        loadUnavailableResources.setId("loadUnavailableResources");

        Div log = new Div();
        log.setId("log");

        add(jsOrder, htmlOrder, mixedOrder, allBlue, loadUnavailableResources,
                new Hr(), log);
    }

    @Override
    protected void onAttach(AttachEvent attachEvent) {
        super.onAttach(attachEvent);
        UI ui = attachEvent.getUI();
        htmlImport2 = registerResource(ui, "htmlimport2.html",
                new HTMLImportStreamFactory("HTML import 2", 1000));
        htmlImport3 = registerResource(ui, "htmlimport3.html",
                new HTMLImportStreamFactory("HTML import 3", 0));

        getPage().addStyleSheet("/test-files/css/allred.css");
        getPage().addJavaScript("/test-files/js/body-click-listener.js");
        getPage().addHtmlImport("/test-files/html/htmlimport1.html");
    }

    public static StreamRegistration registerResource(UI ui,
            String name, InputStreamFactory streamFactory) {
        return ui.getSession().getResourceRegistry()
                .registerResource(new StreamResource(name, streamFactory));
    }

    public static class JSStreamFactory implements InputStreamFactory {
        private String name;
        private int delay;

        public JSStreamFactory(String name, int delay) {
            this.name = name;
            this.delay = delay;
        }

        @Override
        public InputStream createInputStream() {
            try {
                Thread.sleep(delay);
            } catch (InterruptedException e) {
                // Ignore
            }
            return stringToStream("window.logMessage('" + name + " loaded');");
        }

        protected InputStream stringToStream(String jsString) {
            byte[] bytes = jsString.getBytes(StandardCharsets.UTF_8);
            return new ByteArrayInputStream(bytes);
        }
    }

    public static class HTMLImportStreamFactory extends JSStreamFactory {

        public HTMLImportStreamFactory(String name, int delay) {
            super(name, delay);
        }

        @Override
        protected InputStream stringToStream(String jsString) {
            return super.stringToStream(
                    "<script type='text/javascript'>" + jsString + "</script>");
        }
    }

}<|MERGE_RESOLUTION|>--- conflicted
+++ resolved
@@ -22,20 +22,12 @@
 import com.vaadin.flow.component.html.Div;
 import com.vaadin.flow.component.html.Hr;
 import com.vaadin.flow.component.html.NativeButton;
+import com.vaadin.flow.router.Route;
 import com.vaadin.flow.server.InputStreamFactory;
 import com.vaadin.flow.server.StreamRegistration;
 import com.vaadin.flow.server.StreamResource;
 import com.vaadin.flow.shared.ui.LoadMode;
 import com.vaadin.flow.uitest.servlet.ViewTestLayout;
-<<<<<<< HEAD
-import com.vaadin.router.Route;
-=======
-import com.vaadin.flow.router.Route;
-import com.vaadin.server.InputStreamFactory;
-import com.vaadin.server.StreamResource;
-import com.vaadin.server.StreamRegistration;
-import com.vaadin.shared.ui.LoadMode;
->>>>>>> c02209f8
 import com.vaadin.ui.Component;
 import com.vaadin.ui.Tag;
 import com.vaadin.ui.Text;
@@ -72,7 +64,8 @@
 
         NativeButton jsOrder = new NativeButton("Test JS order", e -> {
             getPage().addJavaScript("/test-files/js/set-global-var.js");
-            getPage().addJavaScript("/test-files/js/read-global-var.js", LoadMode.LAZY);
+            getPage().addJavaScript("/test-files/js/read-global-var.js",
+                    LoadMode.LAZY);
         });
         jsOrder.setId("loadJs");
 
@@ -91,15 +84,19 @@
         htmlOrder.setId("loadHtml");
 
         /* HTML & JS order */
-        NativeButton mixedOrder = new NativeButton("Test HTML & JS order", e -> {
-            getPage().addHtmlImport("/test-files/html/combinedMixed.html");
-        });
+        NativeButton mixedOrder = new NativeButton("Test HTML & JS order",
+                e -> {
+                    getPage().addHtmlImport(
+                            "/test-files/html/combinedMixed.html");
+                });
         mixedOrder.setId("loadMixed");
 
-        NativeButton allBlue = new NativeButton("Load 'everything blue' stylesheet", e -> {
-            getPage().addStyleSheet("/test-files/css/allblueimportant.css");
+        NativeButton allBlue = new NativeButton(
+                "Load 'everything blue' stylesheet", e -> {
+                    getPage().addStyleSheet(
+                            "/test-files/css/allblueimportant.css");
 
-        });
+                });
         allBlue.setId("loadBlue");
 
         NativeButton loadUnavailableResources = new NativeButton(
@@ -131,8 +128,8 @@
         getPage().addHtmlImport("/test-files/html/htmlimport1.html");
     }
 
-    public static StreamRegistration registerResource(UI ui,
-            String name, InputStreamFactory streamFactory) {
+    public static StreamRegistration registerResource(UI ui, String name,
+            InputStreamFactory streamFactory) {
         return ui.getSession().getResourceRegistry()
                 .registerResource(new StreamResource(name, streamFactory));
     }
