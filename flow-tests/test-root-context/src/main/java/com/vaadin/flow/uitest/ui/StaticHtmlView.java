--- conflicted
+++ resolved
@@ -15,16 +15,11 @@
  */
 package com.vaadin.flow.uitest.ui;
 
-<<<<<<< HEAD
-import com.vaadin.ui.Html;
-
-=======
 import com.vaadin.flow.uitest.servlet.ViewTestLayout;
 import com.vaadin.router.Route;
 import com.vaadin.ui.Html;
 
 @Route(value = "com.vaadin.flow.uitest.ui.StaticHtmlView", layout = ViewTestLayout.class)
->>>>>>> f0002089
 public class StaticHtmlView extends Html {
 
     public StaticHtmlView() {
