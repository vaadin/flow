/*
 * Copyright 2000-2017 Vaadin Ltd.
 *
 * Licensed under the Apache License, Version 2.0 (the "License"); you may not
 * use this file except in compliance with the License. You may obtain a copy of
 * the License at
 *
 * http://www.apache.org/licenses/LICENSE-2.0
 *
 * Unless required by applicable law or agreed to in writing, software
 * distributed under the License is distributed on an "AS IS" BASIS, WITHOUT
 * WARRANTIES OR CONDITIONS OF ANY KIND, either express or implied. See the
 * License for the specific language governing permissions and limitations under
 * the License.
 */
package com.vaadin.flow.uitest.ui.template;

import com.vaadin.annotations.EventHandler;
import com.vaadin.annotations.HtmlImport;
import com.vaadin.annotations.Tag;
<<<<<<< HEAD
import com.vaadin.flow.html.Label;
=======
>>>>>>> 06efce6b
import com.vaadin.flow.template.PolymerTemplate;
import com.vaadin.flow.template.model.TemplateModel;
import com.vaadin.flow.uitest.ui.template.ListBindingTemplate.ListBindingModel;

import java.util.Arrays;
import java.util.Collections;
import java.util.Comparator;
import java.util.Iterator;
import java.util.List;
import java.util.stream.Collectors;

@Tag("list-binding")
@HtmlImport("/com/vaadin/flow/uitest/ui/template/ListBinding.html")
public class ListBindingTemplate extends PolymerTemplate<ListBindingModel> {
    static final List<String> RESET_STATE = Arrays.asList("1", "2", "3");
    static final String INITIAL_STATE = "foo";

    public static class Message {
        private String text;

        public Message() {
        }

        public Message(String text) {
            this.text = text;
        }

        public String getText() {
            return text;
        }

        public void setText(String text) {
            this.text = text;
        }
    }

    public interface ListBindingModel extends TemplateModel {
        void setMessages(List<Message> messages);

<<<<<<< HEAD
        void setNestedMessages(List<List<Message>> nested);
    }

    private Label multiselectionLabel;

    public ListBindingTemplate() {
        getModel().setMessages(Collections.singletonList(new Message("foo")));
        getModel()
                .setNestedMessages(Arrays.asList(
                        Arrays.asList(new Message("a"), new Message("b"),
                                new Message("c")),
                        Arrays.asList(new Message("d"))));
=======
        List<Message> getMessages();
    }

    ListBindingTemplate() {
        getModel().setMessages(Collections.singletonList(new Message(INITIAL_STATE)));
>>>>>>> 06efce6b
    }

    @EventHandler
    private void reset() {
        getModel().setMessages(RESET_STATE.stream().map(Message::new).collect(Collectors.toList()));
    }

    @EventHandler
<<<<<<< HEAD
    private void selectItem(@ModelItem Message message) {
        Label label = new Label("Clicked message: " + message.getText());
        label.setId("selection");
        getElement().getParent().appendChild(label.getElement());
    }

    @EventHandler
    private void selectedItems(@ModelItem List<Message> messages) {
        if (multiselectionLabel == null) {
            multiselectionLabel = new Label(buildMessageListString(messages));
            multiselectionLabel.setId("multi-selection");
            getElement().getParent()
                    .appendChild(multiselectionLabel.getElement());
        } else {
            multiselectionLabel.setText(buildMessageListString(messages));
        }
    }

    private String buildMessageListString(List<Message> messages) {
        StringBuilder string = new StringBuilder();
        string.append("Clicked message List: ");
        string.append(messages.size()).append(" ");
        messages.forEach(item -> string.append(item.getText()));
        return string.toString();
=======
    private void addElement() {
        getModel().getMessages().add(new Message("4"));
    }

    @EventHandler
    private void addElementByIndex() {
        getModel().getMessages().add(0, new Message("4"));
    }

    @EventHandler
    private void addNumerousElements() {
        List<Message> newMessages = Arrays.asList(new Message("4"),
                new Message("5"));
        getModel().getMessages().addAll(newMessages);
    }

    @EventHandler
    private void addNumerousElementsByIndex() {
        List<Message> newMessages = Arrays.asList(new Message("4"),
                new Message("5"));
        getModel().getMessages().addAll(0, newMessages);
    }

    @EventHandler
    private void clearList() {
        getModel().getMessages().clear();
    }

    @EventHandler
    private void removeSecondElementByIndex() {
        List<Message> currentMessages = getModel().getMessages();
        if (currentMessages.size() > 2) {
            currentMessages.remove(1);
        }
    }

    @EventHandler
    private void removeFirstElementWithIterator() {
        if (!getModel().getMessages().isEmpty()) {
            Iterator<Message> iterator = getModel().getMessages().iterator();
            iterator.next();
            iterator.remove();
        }
    }

    @EventHandler
    private void swapFirstAndSecond() {
        List<Message> messages = getModel().getMessages();
        if (messages.size() > 1) {
            Message first = messages.get(0);
            messages.set(0, messages.get(1));
            messages.set(1, first);
        }
    }

    @EventHandler
    private void sortDescending() {
        getModel().getMessages().sort(Comparator.comparing(Message::getText).reversed());
    }

    @EventHandler
    private void setInitialStateToEachMessage() {
        getModel().getMessages().forEach(message -> message.setText(INITIAL_STATE));
>>>>>>> 06efce6b
    }
}<|MERGE_RESOLUTION|>--- conflicted
+++ resolved
@@ -15,23 +15,21 @@
  */
 package com.vaadin.flow.uitest.ui.template;
 
-import com.vaadin.annotations.EventHandler;
-import com.vaadin.annotations.HtmlImport;
-import com.vaadin.annotations.Tag;
-<<<<<<< HEAD
-import com.vaadin.flow.html.Label;
-=======
->>>>>>> 06efce6b
-import com.vaadin.flow.template.PolymerTemplate;
-import com.vaadin.flow.template.model.TemplateModel;
-import com.vaadin.flow.uitest.ui.template.ListBindingTemplate.ListBindingModel;
-
 import java.util.Arrays;
 import java.util.Collections;
 import java.util.Comparator;
 import java.util.Iterator;
 import java.util.List;
 import java.util.stream.Collectors;
+
+import com.vaadin.annotations.EventHandler;
+import com.vaadin.annotations.HtmlImport;
+import com.vaadin.annotations.ModelItem;
+import com.vaadin.annotations.Tag;
+import com.vaadin.flow.html.Label;
+import com.vaadin.flow.template.PolymerTemplate;
+import com.vaadin.flow.template.model.TemplateModel;
+import com.vaadin.flow.uitest.ui.template.ListBindingTemplate.ListBindingModel;
 
 @Tag("list-binding")
 @HtmlImport("/com/vaadin/flow/uitest/ui/template/ListBinding.html")
@@ -61,35 +59,29 @@
     public interface ListBindingModel extends TemplateModel {
         void setMessages(List<Message> messages);
 
-<<<<<<< HEAD
+        List<Message> getMessages();
+
         void setNestedMessages(List<List<Message>> nested);
     }
 
     private Label multiselectionLabel;
 
     public ListBindingTemplate() {
-        getModel().setMessages(Collections.singletonList(new Message("foo")));
-        getModel()
-                .setNestedMessages(Arrays.asList(
-                        Arrays.asList(new Message("a"), new Message("b"),
-                                new Message("c")),
-                        Arrays.asList(new Message("d"))));
-=======
-        List<Message> getMessages();
-    }
-
-    ListBindingTemplate() {
-        getModel().setMessages(Collections.singletonList(new Message(INITIAL_STATE)));
->>>>>>> 06efce6b
+        getModel().setMessages(
+                Collections.singletonList(new Message(INITIAL_STATE)));
+        getModel().setNestedMessages(Arrays.asList(
+                Arrays.asList(new Message("a"), new Message("b"),
+                        new Message("c")),
+                Collections.singletonList(new Message("d"))));
     }
 
     @EventHandler
     private void reset() {
-        getModel().setMessages(RESET_STATE.stream().map(Message::new).collect(Collectors.toList()));
+        getModel().setMessages(RESET_STATE.stream().map(Message::new)
+                .collect(Collectors.toList()));
     }
 
     @EventHandler
-<<<<<<< HEAD
     private void selectItem(@ModelItem Message message) {
         Label label = new Label("Clicked message: " + message.getText());
         label.setId("selection");
@@ -114,7 +106,9 @@
         string.append(messages.size()).append(" ");
         messages.forEach(item -> string.append(item.getText()));
         return string.toString();
-=======
+    }
+
+    @EventHandler
     private void addElement() {
         getModel().getMessages().add(new Message("4"));
     }
@@ -172,12 +166,13 @@
 
     @EventHandler
     private void sortDescending() {
-        getModel().getMessages().sort(Comparator.comparing(Message::getText).reversed());
+        getModel().getMessages()
+                .sort(Comparator.comparing(Message::getText).reversed());
     }
 
     @EventHandler
     private void setInitialStateToEachMessage() {
-        getModel().getMessages().forEach(message -> message.setText(INITIAL_STATE));
->>>>>>> 06efce6b
+        getModel().getMessages()
+                .forEach(message -> message.setText(INITIAL_STATE));
     }
 }