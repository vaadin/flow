--- conflicted
+++ resolved
@@ -19,10 +19,7 @@
 import com.vaadin.router.Route;
 import com.vaadin.ui.html.Div;
 
-<<<<<<< HEAD
-=======
 @Route(value = "com.vaadin.flow.uitest.ui.webcomponent.PaperInputView", layout = ViewTestLayout.class)
->>>>>>> f0002089
 public class PaperInputView extends Div {
 
     public PaperInputView() {
