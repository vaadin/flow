/*
 * Copyright 2000-2017 Vaadin Ltd.
 *
 * Licensed under the Apache License, Version 2.0 (the "License"); you may not
 * use this file except in compliance with the License. You may obtain a copy of
 * the License at
 *
 * http://www.apache.org/licenses/LICENSE-2.0
 *
 * Unless required by applicable law or agreed to in writing, software
 * distributed under the License is distributed on an "AS IS" BASIS, WITHOUT
 * WARRANTIES OR CONDITIONS OF ANY KIND, either express or implied. See the
 * License for the specific language governing permissions and limitations under
 * the License.
 */
package com.vaadin.flow.uitest.ui;

import com.vaadin.flow.component.html.Input;
import com.vaadin.flow.component.html.Label;
import com.vaadin.flow.component.html.NativeButton;
import com.vaadin.flow.shared.Registration;
import com.vaadin.flow.uitest.servlet.ViewTestLayout;
<<<<<<< HEAD
import com.vaadin.router.NotFoundException;
import com.vaadin.router.Route;
import com.vaadin.router.event.BeforeNavigationEvent;
=======
import com.vaadin.flow.router.NotFoundException;
import com.vaadin.flow.router.Route;
import com.vaadin.flow.router.BeforeNavigationEvent;
import com.vaadin.shared.Registration;
>>>>>>> c02209f8
import com.vaadin.ui.Tag;
import com.vaadin.ui.common.HtmlContainer;
import com.vaadin.ui.event.ChangeEvent;
import com.vaadin.ui.event.ChangeNotifier;
import com.vaadin.ui.event.ComponentEventListener;

@Route(value = "com.vaadin.flow.uitest.ui.RerouteView", layout = ViewTestLayout.class)
public class RerouteView extends AbstractDivView {

    boolean reroute = false;

    public RerouteView() {
        NativeButton button = new NativeButton("Navigate to here");
        button.setId("navigate");
        button.addClickListener(e -> {
            button.getUI().ifPresent(ui -> ui
                    .navigateTo("com.vaadin.flow.uitest.ui.RerouteView"));
        });

        CheckBox checkbox = new CheckBox("RerouteToError");
        checkbox.setId("check");
        checkbox.addChangeListener(event -> {
            reroute = checkbox.isChecked();
        });
        add(button);
        add(checkbox);
    }

    private void setReroute(boolean reroute) {
        this.reroute = reroute;
    }

    @Override
    public void beforeNavigation(BeforeNavigationEvent event) {
         if (reroute) {
         event.rerouteToError(NotFoundException.class, "Rerouting to error view");
         }

        super.beforeNavigation(event);
    }

    @Tag(Tag.DIV)
    public class CheckBox extends HtmlContainer implements ChangeNotifier {

        Input input;
        Label captionLabel;

        public CheckBox() {
            input = new Input();
            input.getElement().setAttribute("type", "checkbox");
            input.getElement().synchronizeProperty("checked", "false");
            add(input);
        }

        public CheckBox(String caption) {
            this();
            captionLabel = new Label(caption);
            add(captionLabel);
        }

        @Override
        public Registration addChangeListener(
                ComponentEventListener<ChangeEvent> listener) {
            return input.addChangeListener(listener);
        }

        public boolean isChecked() {
            return Boolean
                    .parseBoolean(input.getElement().getProperty("checked"));
        }
    }

}<|MERGE_RESOLUTION|>--- conflicted
+++ resolved
@@ -18,18 +18,11 @@
 import com.vaadin.flow.component.html.Input;
 import com.vaadin.flow.component.html.Label;
 import com.vaadin.flow.component.html.NativeButton;
+import com.vaadin.flow.router.BeforeNavigationEvent;
+import com.vaadin.flow.router.NotFoundException;
+import com.vaadin.flow.router.Route;
 import com.vaadin.flow.shared.Registration;
 import com.vaadin.flow.uitest.servlet.ViewTestLayout;
-<<<<<<< HEAD
-import com.vaadin.router.NotFoundException;
-import com.vaadin.router.Route;
-import com.vaadin.router.event.BeforeNavigationEvent;
-=======
-import com.vaadin.flow.router.NotFoundException;
-import com.vaadin.flow.router.Route;
-import com.vaadin.flow.router.BeforeNavigationEvent;
-import com.vaadin.shared.Registration;
->>>>>>> c02209f8
 import com.vaadin.ui.Tag;
 import com.vaadin.ui.common.HtmlContainer;
 import com.vaadin.ui.event.ChangeEvent;
@@ -64,9 +57,10 @@
 
     @Override
     public void beforeNavigation(BeforeNavigationEvent event) {
-         if (reroute) {
-         event.rerouteToError(NotFoundException.class, "Rerouting to error view");
-         }
+        if (reroute) {
+            event.rerouteToError(NotFoundException.class,
+                    "Rerouting to error view");
+        }
 
         super.beforeNavigation(event);
     }
