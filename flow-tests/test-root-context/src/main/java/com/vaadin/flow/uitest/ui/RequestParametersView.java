/*
 * Copyright 2000-2017 Vaadin Ltd.
 *
 * Licensed under the Apache License, Version 2.0 (the "License"); you may not
 * use this file except in compliance with the License. You may obtain a copy of
 * the License at
 *
 * http://www.apache.org/licenses/LICENSE-2.0
 *
 * Unless required by applicable law or agreed to in writing, software
 * distributed under the License is distributed on an "AS IS" BASIS, WITHOUT
 * WARRANTIES OR CONDITIONS OF ANY KIND, either express or implied. See the
 * License for the specific language governing permissions and limitations under
 * the License.
 */

package com.vaadin.flow.uitest.ui;

import java.util.Collections;

<<<<<<< HEAD
=======
import com.vaadin.flow.uitest.servlet.ViewTestLayout;
import com.vaadin.router.Route;
>>>>>>> f0002089
import com.vaadin.router.event.BeforeNavigationEvent;
import com.vaadin.router.event.BeforeNavigationListener;
import com.vaadin.ui.html.Div;
import com.vaadin.ui.html.Label;

<<<<<<< HEAD
/**
 * @author Vaadin Ltd.
 */
=======
@Route(value = "com.vaadin.flow.uitest.ui.RequestParametersView", layout = ViewTestLayout.class)
>>>>>>> f0002089
public class RequestParametersView extends Div
        implements BeforeNavigationListener {
    static final String REQUEST_PARAM_NAME = "testRequestParam";
    static final String NO_INPUT_TEXT = "No input";
    static final String REQUEST_PARAM_ID = "requestParamDisplayLabel";

    private final Label requestParamLabel;

    public RequestParametersView() {
        requestParamLabel = new Label(NO_INPUT_TEXT);
        requestParamLabel.setId(REQUEST_PARAM_ID);
        add(requestParamLabel);
    }

    @Override
    public void beforeNavigation(BeforeNavigationEvent event) {
        requestParamLabel.setText(event.getLocation().getQueryParameters()
                .getParameters()
                .getOrDefault(REQUEST_PARAM_NAME, Collections.emptyList())
                .stream().findFirst().orElse(NO_INPUT_TEXT));

    }
}<|MERGE_RESOLUTION|>--- conflicted
+++ resolved
@@ -18,23 +18,14 @@
 
 import java.util.Collections;
 
-<<<<<<< HEAD
-=======
 import com.vaadin.flow.uitest.servlet.ViewTestLayout;
 import com.vaadin.router.Route;
->>>>>>> f0002089
 import com.vaadin.router.event.BeforeNavigationEvent;
 import com.vaadin.router.event.BeforeNavigationListener;
 import com.vaadin.ui.html.Div;
 import com.vaadin.ui.html.Label;
 
-<<<<<<< HEAD
-/**
- * @author Vaadin Ltd.
- */
-=======
 @Route(value = "com.vaadin.flow.uitest.ui.RequestParametersView", layout = ViewTestLayout.class)
->>>>>>> f0002089
 public class RequestParametersView extends Div
         implements BeforeNavigationListener {
     static final String REQUEST_PARAM_NAME = "testRequestParam";
