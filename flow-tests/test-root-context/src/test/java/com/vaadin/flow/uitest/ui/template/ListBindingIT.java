--- conflicted
+++ resolved
@@ -15,19 +15,21 @@
  */
 package com.vaadin.flow.uitest.ui.template;
 
-import com.vaadin.testbench.By;
+import java.util.Arrays;
+import java.util.Collections;
+import java.util.List;
+import java.util.stream.Collectors;
+
 import org.junit.Assert;
 import org.junit.Test;
 import org.openqa.selenium.WebElement;
 
 import com.vaadin.flow.testutil.ChromeBrowserTest;
-import java.util.Arrays;
-import java.util.Collections;
-import java.util.List;
-import java.util.stream.Collectors;
+import com.vaadin.testbench.By;
 
 /**
- * Normal tests with @Before are not implemented because each @Test starts new Chrome process.
+ * Normal tests with @Before are not implemented because each @Test starts new
+ * Chrome process.
  */
 public class ListBindingIT extends ChromeBrowserTest {
 
@@ -42,80 +44,89 @@
         // Before running those methods list is set to ["1", "2", "3"]
         // see (ListBindingTemplate.INITIAL_STATE)
 
-        assertMethodWorksCorrectly("addElement",
-                template, "1", "2", "3", "4");
+        checkListInsideList(template);
 
-        assertMethodWorksCorrectly("addElementByIndex",
-                template, "4", "1", "2", "3");
+        assertMethodWorksCorrectly("addElement", template, "1", "2", "3", "4");
 
-        assertMethodWorksCorrectly("addNumerousElements",
-                template, "1", "2", "3", "4", "5");
+        assertMethodWorksCorrectly("addElementByIndex", template, "4", "1", "2",
+                "3");
 
-        assertMethodWorksCorrectly("addNumerousElementsByIndex",
-                template, "4", "5", "1", "2", "3");
+        assertMethodWorksCorrectly("addNumerousElements", template, "1", "2",
+                "3", "4", "5");
 
-        assertMethodWorksCorrectly("clearList",
-                template);
+        assertMethodWorksCorrectly("addNumerousElementsByIndex", template, "4",
+                "5", "1", "2", "3");
 
-        assertMethodWorksCorrectly("removeSecondElementByIndex",
-                template, "1", "3");
+        assertMethodWorksCorrectly("clearList", template);
 
-        assertMethodWorksCorrectly("removeFirstElementWithIterator",
-                template, "2", "3");
+        assertMethodWorksCorrectly("removeSecondElementByIndex", template, "1",
+                "3");
 
-        assertMethodWorksCorrectly("swapFirstAndSecond",
-                template, "2", "1", "3");
+        assertMethodWorksCorrectly("removeFirstElementWithIterator", template,
+                "2", "3");
 
-        assertMethodWorksCorrectly("sortDescending",
-                template, "3", "2", "1");
+        assertMethodWorksCorrectly("swapFirstAndSecond", template, "2", "1",
+                "3");
 
-        assertMethodWorksCorrectly("setInitialStateToEachMessage",
-                template, ListBindingTemplate.INITIAL_STATE,
-                ListBindingTemplate.INITIAL_STATE, ListBindingTemplate.INITIAL_STATE);
+        assertMethodWorksCorrectly("sortDescending", template, "3", "2", "1");
+
+        assertMethodWorksCorrectly("setInitialStateToEachMessage", template,
+                ListBindingTemplate.INITIAL_STATE,
+                ListBindingTemplate.INITIAL_STATE,
+                ListBindingTemplate.INITIAL_STATE);
     }
 
-    private void checkInitialState(WebElement template) {
-        Assert.assertEquals(Collections.singletonList(ListBindingTemplate.INITIAL_STATE), getMessages(template));
-    }
+    private void checkListInsideList(WebElement template) {
+        resetState(template);
+        List<WebElement> msgs = findInShadowRoot(template, By.className("msg"));
 
-    private void assertMethodWorksCorrectly(String handlerName,
-                                            WebElement template, String... expectedMessages) {
-        resetState(template);
-        getInShadowRoot(template, By.id(handlerName)).get().click();
+        // Click b message
+        msgs.get(1).click();
 
-        Assert.assertEquals(Arrays.asList(expectedMessages), getMessages(template));
-    }
-
-    private void resetState(WebElement template) {
-        getInShadowRoot(template, By.id("reset")).get().click();
-        Assert.assertEquals(ListBindingTemplate.RESET_STATE, getMessages(template));
-    }
-
-<<<<<<< HEAD
         // Assert that the message was gotten correctly on the server side
         Assert.assertEquals("Couldn't validate element click selection.",
                 findElement(By.id("selection")).getText(),
                 "Clicked message: " + msgs.get(1).getText());
 
-        msgs = findInShadowRoot(webComponent,
-                By.className("submsg"));
+        msgs = findInShadowRoot(template, By.className("submsg"));
         Assert.assertEquals("Wrong amount of nested messages", 4, msgs.size());
 
         msgs.get(1).click();
 
-        Assert.assertEquals("Couldn't validate list selection.", findElement(By.id("multi-selection")).getText(),
+        Assert.assertEquals("Couldn't validate list selection.",
+                findElement(By.id("multi-selection")).getText(),
                 "Clicked message List: 3 abc");
 
         msgs.get(3).click();
 
-        Assert.assertEquals("Couldn't validate list selection.", findElement(By.id("multi-selection")).getText(),
+        Assert.assertEquals("Couldn't validate list selection.",
+                findElement(By.id("multi-selection")).getText(),
                 "Clicked message List: 1 d");
+    }
 
-=======
+    private void checkInitialState(WebElement template) {
+        Assert.assertEquals(
+                Collections.singletonList(ListBindingTemplate.INITIAL_STATE),
+                getMessages(template));
+    }
+
+    private void assertMethodWorksCorrectly(String handlerName,
+            WebElement template, String... expectedMessages) {
+        resetState(template);
+        getInShadowRoot(template, By.id(handlerName)).get().click();
+
+        Assert.assertEquals(Arrays.asList(expectedMessages),
+                getMessages(template));
+    }
+
+    private void resetState(WebElement template) {
+        getInShadowRoot(template, By.id("reset")).get().click();
+        Assert.assertEquals(ListBindingTemplate.RESET_STATE,
+                getMessages(template));
+    }
+
     private List<String> getMessages(WebElement template) {
         return findInShadowRoot(template, By.className("msg")).stream()
-                .map(WebElement::getText)
-                .collect(Collectors.toList());
->>>>>>> 06efce6b
+                .map(WebElement::getText).collect(Collectors.toList());
     }
 }