--- conflicted
+++ resolved
@@ -57,12 +57,13 @@
     }
 
     @Test
-<<<<<<< HEAD
     public void stringRouteParameter() {
         openRouteUrl("greeting/World");
         Assert.assertEquals("Hello, World!",
                 findElement(By.id("greeting-div")).getText());
-=======
+    }
+
+    @Test
     public void targetHasMultipleParentLayouts() {
         openRouteUrl("target");
 
@@ -76,7 +77,6 @@
         Assert.assertEquals("Child layout is the wrong class",
                 RouterTestServlet.TargetLayout.class.getSimpleName(),
                 layout.findElement(By.id("name-div")).getText());
->>>>>>> bcee4eae
     }
 
     private void openRouteUrl(String route) {
