--- conflicted
+++ resolved
@@ -5,11 +5,7 @@
     <parent>
         <groupId>com.vaadin</groupId>
         <artifactId>flow-tests</artifactId>
-<<<<<<< HEAD
-        <version>1.5-SNAPSHOT</version>
-=======
         <version>2.0-SNAPSHOT</version>
->>>>>>> 495e90a2
     </parent>
     <artifactId>flow-test-lumo-theme</artifactId>
     <name>Flow Lumo theme tests</name>
