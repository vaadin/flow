<?xml version="1.0" encoding="UTF-8"?>
<project xmlns="http://maven.apache.org/POM/4.0.0" xmlns:xsi="http://www.w3.org/2001/XMLSchema-instance"
    xsi:schemaLocation="http://maven.apache.org/POM/4.0.0 http://maven.apache.org/xsd/maven-4.0.0.xsd">
    <modelVersion>4.0.0</modelVersion>
    <parent>
        <groupId>com.vaadin</groupId>
        <artifactId>flow-tests</artifactId>
<<<<<<< HEAD
        <version>2.0-SNAPSHOT</version>
=======
        <version>1.5-SNAPSHOT</version>
>>>>>>> 365f79c1
    </parent>
    <artifactId>flow-test-lumo-theme</artifactId>
    <name>Flow Lumo theme tests</name>
    <packaging>war</packaging>
    <properties>
        <maven.deploy.skip>true</maven.deploy.skip>
    </properties>

    <dependencies>
        <dependency>
            <groupId>com.vaadin</groupId>
            <artifactId>flow-test-common</artifactId>
            <version>${project.version}</version>
        </dependency>
        <dependency>
            <groupId>com.vaadin</groupId>
            <artifactId>flow-html-components-testbench</artifactId>
            <version>${project.version}</version>
        </dependency>
        
        <dependency>
            <groupId>com.vaadin</groupId>
            <artifactId>vaadin-lumo-theme</artifactId>
            <version>${project.version}</version>
        </dependency>
        

        <dependency>
            <groupId>org.webjars.bowergithub.polymer</groupId>
            <artifactId>polymer</artifactId>
        </dependency>
        
    </dependencies>

    <build>
        <plugins>
            <!-- This module is mapped to default web context -->
            <plugin>
                <groupId>org.eclipse.jetty</groupId>
                <artifactId>jetty-maven-plugin</artifactId>
                <version>${jetty.version}</version>
                <executions>
                    <!-- start and stop jetty (running our app) when running
                        integration tests -->
                    <execution>
                        <id>start-jetty</id>
                        <phase>pre-integration-test</phase>
                        <goals>
                            <goal>start</goal>
                        </goals>
                    </execution>
                    <execution>
                        <id>stop-jetty</id>
                        <phase>post-integration-test</phase>
                        <goals>
                            <goal>stop</goal>
                        </goals>
                    </execution>
                </executions>
            </plugin>
        </plugins>
    </build>

    <profiles>
        <profile>
            <id>local-run</id>
            <activation>
                <property>
                    <name>!test.use.hub</name>
                </property>
            </activation>
            <build>
                <plugins>
                    <plugin>
                        <groupId>com.lazerycode.selenium</groupId>
                        <artifactId>driver-binary-downloader-maven-plugin</artifactId>
                        <version>${driver.binary.downloader.maven.plugin.version}</version>
                        <configuration>
                            <onlyGetDriversForHostOperatingSystem>true</onlyGetDriversForHostOperatingSystem>
                            <rootStandaloneServerDirectory>${project.rootdir}/driver</rootStandaloneServerDirectory>
                            <downloadedZipFileDirectory>${project.rootdir}/driver_zips</downloadedZipFileDirectory>
                            <customRepositoryMap>${project.rootdir}/drivers.xml</customRepositoryMap>
                        </configuration>
                        <executions>
                            <execution>
                                <phase>pre-integration-test</phase>
                                <goals>
                                    <goal>selenium</goal>
                                </goals>
                            </execution>
                        </executions>
                    </plugin>
                </plugins>
            </build>
        </profile>
    </profiles>
</project>
<|MERGE_RESOLUTION|>--- conflicted
+++ resolved
@@ -5,11 +5,7 @@
     <parent>
         <groupId>com.vaadin</groupId>
         <artifactId>flow-tests</artifactId>
-<<<<<<< HEAD
         <version>2.0-SNAPSHOT</version>
-=======
-        <version>1.5-SNAPSHOT</version>
->>>>>>> 365f79c1
     </parent>
     <artifactId>flow-test-lumo-theme</artifactId>
     <name>Flow Lumo theme tests</name>
@@ -29,19 +25,19 @@
             <artifactId>flow-html-components-testbench</artifactId>
             <version>${project.version}</version>
         </dependency>
-        
+
         <dependency>
             <groupId>com.vaadin</groupId>
             <artifactId>vaadin-lumo-theme</artifactId>
             <version>${project.version}</version>
         </dependency>
-        
+
 
         <dependency>
             <groupId>org.webjars.bowergithub.polymer</groupId>
             <artifactId>polymer</artifactId>
         </dependency>
-        
+
     </dependencies>
 
     <build>
