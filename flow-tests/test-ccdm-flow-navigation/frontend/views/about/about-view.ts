--- conflicted
+++ resolved
@@ -1,10 +1,6 @@
-<<<<<<< HEAD
 import { LitElement, html, css } from 'lit';
 import { customElement } from 'lit/decorators';
-=======
-import { LitElement, html, css, customElement } from 'lit-element';
 import './about-view.global.css';
->>>>>>> c581668c
 
 @customElement('about-view')
 export class AboutView extends LitElement {
