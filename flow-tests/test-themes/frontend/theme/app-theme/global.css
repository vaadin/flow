--- conflicted
+++ resolved
@@ -1,13 +1,9 @@
 @font-face {
     font-family: "Ostrich";
-    src: url("theme/app-theme/font/ostrich-sans-regular.ttf") format("TrueType");
+    src: url("./font/ostrich-sans-regular.ttf") format("TrueType");
 }
 
 body {
-<<<<<<< HEAD
     background-image: url("./img/bg.jpg");
-=======
-    background-image: url('theme/app-theme/img/bg.jpg');
     font-family: "Ostrich";
->>>>>>> f44b01af
 }