--- conflicted
+++ resolved
@@ -23,23 +23,16 @@
 @Route("com.vaadin.flow.uitest.ui.theme.ThemeView")
 public class ThemeView extends Div {
 
-<<<<<<< HEAD
     public static final String MY_POLYMER_ID = "field";
     public static final String MY_LIT_ID = "button";
-
-    public ThemeView() {
-        add(new Span("This is the theme test view"));
-        add(new Div());
-        add(new MyPolymerField().withId(MY_POLYMER_ID));
-        add(new Div());
-        add(new MyLitField().withId(MY_LIT_ID));
-=======
-    public static final String TEST_TEXT_ID = "test-text";
 
     public ThemeView() {
         final Span textSpan = new Span("This is the theme test view");
         textSpan.setId(TEST_TEXT_ID);
         add(textSpan);
->>>>>>> 16912c85
+        add(new Div());
+        add(new MyPolymerField().withId(MY_POLYMER_ID));
+        add(new Div());
+        add(new MyLitField().withId(MY_LIT_ID));
     }
 }