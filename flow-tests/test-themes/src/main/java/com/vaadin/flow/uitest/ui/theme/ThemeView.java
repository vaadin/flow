--- conflicted
+++ resolved
@@ -27,28 +27,16 @@
     public static final String MY_POLYMER_ID = "field";
     public static final String MY_LIT_ID = "button";
     public static final String TEST_TEXT_ID = "test-text";
-<<<<<<< HEAD
     public static final String SNOWFLAKE_ID = "fortawesome";
-=======
     public static final String BUTTERFLY_ID = "butterfly";
     public static final String OCTOPUSS_ID = "octopuss";
     public static final String SUB_COMPONENT_ID = "sub-component";
->>>>>>> ef55c46a
 
     public ThemeView() {
         final Span textSpan = new Span("This is the theme test view");
         textSpan.setId(TEST_TEXT_ID);
 
         Span subCss = new Span();
-<<<<<<< HEAD
-        subCss.setId("sub-component");
-
-        Image snowFlake = new Image("VAADIN/static/fortawesome/icons/snowflake.svg", "snowflake");
-        snowFlake.setHeight("1em");
-        snowFlake.setId(SNOWFLAKE_ID);
-
-        add(textSpan, snowFlake, subCss);
-=======
         subCss.setId(SUB_COMPONENT_ID);
 
         Span butterfly = new Span();
@@ -57,9 +45,12 @@
         Span octopuss = new Span();
         octopuss.setId(OCTOPUSS_ID);
 
-        add(textSpan, subCss, butterfly, octopuss);
+        Image snowFlake = new Image("VAADIN/static/fortawesome/icons/snowflake.svg", "snowflake");
+        snowFlake.setHeight("1em");
+        snowFlake.setId(SNOWFLAKE_ID);
 
->>>>>>> ef55c46a
+        add(textSpan, snowFlake, subCss, butterfly, octopuss);
+
         add(new Div());
         add(new MyPolymerField().withId(MY_POLYMER_ID));
 
