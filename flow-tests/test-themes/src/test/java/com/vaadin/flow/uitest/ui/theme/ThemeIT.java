/*
 * Copyright 2000-2020 Vaadin Ltd.
 *
 * Licensed under the Apache License, Version 2.0 (the "License"); you may not
 * use this file except in compliance with the License. You may obtain a copy of
 * the License at
 *
 * http://www.apache.org/licenses/LICENSE-2.0
 *
 * Unless required by applicable law or agreed to in writing, software
 * distributed under the License is distributed on an "AS IS" BASIS, WITHOUT
 * WARRANTIES OR CONDITIONS OF ANY KIND, either express or implied. See the
 * License for the specific language governing permissions and limitations under
 * the License.
 */
package com.vaadin.flow.uitest.ui.theme;

import org.junit.Assert;
import org.junit.Test;
import org.openqa.selenium.By;
import org.openqa.selenium.WebElement;

import com.vaadin.flow.component.html.testbench.SpanElement;
import com.vaadin.flow.testutil.ChromeBrowserTest;
import com.vaadin.testbench.TestBenchElement;

import static com.vaadin.flow.uitest.ui.theme.ThemeView.MY_LIT_ID;
import static com.vaadin.flow.uitest.ui.theme.ThemeView.MY_POLYMER_ID;

public class ThemeIT extends ChromeBrowserTest {

    @Test
    public void secondTheme_staticFilesNotCopied() {
        getDriver().get(getRootURL() + "/VAADIN/static/img/bg.jpg");
        Assert.assertFalse("app-theme static files should be copied",
            driver.getPageSource().contains("HTTP ERROR 404 Not Found"));

        getDriver().get(getRootURL() + "/VAADIN/static/no-copy.txt");
        System.out.println(driver.getPageSource());
        Assert.assertTrue("no-copy theme should not be handled",
<<<<<<< HEAD
            driver.getPageSource()
                .contains("Could not navigate to 'theme/no-copy/no-copy.txt'"));
=======
            driver.getPageSource().contains("HTTP ERROR 404 Not Found"));
>>>>>>> 18ee5598
    }

    @Test
    public void applicationTheme_GlobalCss_isUsed() {
        open();
        // No exception for bg-image should exist
        checkLogsForErrors();

        final WebElement body = findElement(By.tagName("body"));
        Assert.assertEquals(
            "url(\"" + getRootURL() + "/VAADIN/static/img/bg.jpg\")",
            body.getCssValue("background-image"));

        Assert.assertEquals("Ostrich", body.getCssValue("font-family"));

        getDriver().get(getRootURL() + "/VAADIN/static/img/bg.jpg");
        Assert.assertFalse("app-theme background file should be served",
            driver.getPageSource().contains("Could not navigate"));
    }

    @Test
<<<<<<< HEAD
    public void componentThemeIsApplied_forPolymerAndLit() {
        open();
        TestBenchElement myField = $(TestBenchElement.class).id(MY_POLYMER_ID);
        TestBenchElement input = myField.$(TestBenchElement.class)
            .id("vaadin-text-field-input-0");
        Assert.assertEquals("Polymer text field should have red background",
            "rgba(255, 0, 0, 1)", input.getCssValue("background-color"));

        myField = $(TestBenchElement.class).id(MY_LIT_ID);
        final SpanElement radio = myField.$(SpanElement.class).all().stream()
            .filter(element -> "radio".equals(element.getAttribute("part")))
            .findFirst().orElseGet(null);

        Assert.assertNotNull("Element with part='radio' was not found", radio);

        Assert.assertEquals("Lit radiobutton should have red background",
            "rgba(255, 0, 0, 1)", radio.getCssValue("background-color"));
=======
    public void subCssWithRelativePath_urlPathIsNotRelative() {
        open();
        checkLogsForErrors();

        Assert.assertEquals("Imported css file URLs should have been handled.",
            "url(\"" + getRootURL() + "/VAADIN/static/icons/archive.png\")",
            $(SpanElement.class).id("sub-component")
                .getCssValue("background-image"));
>>>>>>> 18ee5598
    }

    @Override
    protected String getTestPath() {
        String path = super.getTestPath();
        String view = "view/";
        return path.substring(view.length());
    }

}<|MERGE_RESOLUTION|>--- conflicted
+++ resolved
@@ -38,12 +38,7 @@
         getDriver().get(getRootURL() + "/VAADIN/static/no-copy.txt");
         System.out.println(driver.getPageSource());
         Assert.assertTrue("no-copy theme should not be handled",
-<<<<<<< HEAD
-            driver.getPageSource()
-                .contains("Could not navigate to 'theme/no-copy/no-copy.txt'"));
-=======
             driver.getPageSource().contains("HTTP ERROR 404 Not Found"));
->>>>>>> 18ee5598
     }
 
     @Test
@@ -65,7 +60,6 @@
     }
 
     @Test
-<<<<<<< HEAD
     public void componentThemeIsApplied_forPolymerAndLit() {
         open();
         TestBenchElement myField = $(TestBenchElement.class).id(MY_POLYMER_ID);
@@ -83,7 +77,9 @@
 
         Assert.assertEquals("Lit radiobutton should have red background",
             "rgba(255, 0, 0, 1)", radio.getCssValue("background-color"));
-=======
+    }
+
+    @Test
     public void subCssWithRelativePath_urlPathIsNotRelative() {
         open();
         checkLogsForErrors();
@@ -92,7 +88,6 @@
             "url(\"" + getRootURL() + "/VAADIN/static/icons/archive.png\")",
             $(SpanElement.class).id("sub-component")
                 .getCssValue("background-image"));
->>>>>>> 18ee5598
     }
 
     @Override
