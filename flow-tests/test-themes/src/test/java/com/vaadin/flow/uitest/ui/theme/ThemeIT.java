/*
 * Copyright 2000-2020 Vaadin Ltd.
 *
 * Licensed under the Apache License, Version 2.0 (the "License"); you may not
 * use this file except in compliance with the License. You may obtain a copy of
 * the License at
 *
 * http://www.apache.org/licenses/LICENSE-2.0
 *
 * Unless required by applicable law or agreed to in writing, software
 * distributed under the License is distributed on an "AS IS" BASIS, WITHOUT
 * WARRANTIES OR CONDITIONS OF ANY KIND, either express or implied. See the
 * License for the specific language governing permissions and limitations under
 * the License.
 */
package com.vaadin.flow.uitest.ui.theme;

import org.junit.Assert;
import org.junit.Test;
import org.openqa.selenium.By;
import org.openqa.selenium.WebElement;

import com.vaadin.flow.component.html.testbench.ImageElement;
import com.vaadin.flow.component.html.testbench.SpanElement;
import com.vaadin.flow.testutil.ChromeBrowserTest;
import com.vaadin.testbench.TestBenchElement;

import static com.vaadin.flow.uitest.ui.theme.ThemeView.BUTTERFLY_ID;
import static com.vaadin.flow.uitest.ui.theme.ThemeView.MY_LIT_ID;
import static com.vaadin.flow.uitest.ui.theme.ThemeView.MY_POLYMER_ID;
<<<<<<< HEAD
import static com.vaadin.flow.uitest.ui.theme.ThemeView.SNOWFLAKE_ID;
=======
import static com.vaadin.flow.uitest.ui.theme.ThemeView.OCTOPUSS_ID;
import static com.vaadin.flow.uitest.ui.theme.ThemeView.SUB_COMPONENT_ID;
>>>>>>> ef55c46a

public class ThemeIT extends ChromeBrowserTest {

    @Test
    public void secondTheme_staticFilesNotCopied() {
        getDriver().get(getRootURL() + "/path/VAADIN/static/img/bg.jpg");
        Assert.assertFalse("app-theme static files should be copied",
            driver.getPageSource().contains("HTTP ERROR 404 Not Found"));

<<<<<<< HEAD
        getDriver().get(getRootURL() + "/VAADIN/static/no-copy.txt");
=======
        getDriver().get(getRootURL() + "/path/VAADIN/static/no-copy.txt");
>>>>>>> ef55c46a
        Assert.assertTrue("no-copy theme should not be handled",
            driver.getPageSource().contains("HTTP ERROR 404 Not Found"));
    }

    @Test
    public void applicationTheme_GlobalCss_isUsed() {
        open();
        // No exception for bg-image should exist
        checkLogsForErrors();

        final WebElement body = findElement(By.tagName("body"));
        Assert.assertEquals(
            "url(\"" + getRootURL() + "/path/VAADIN/static/img/bg.jpg\")",
            body.getCssValue("background-image"));

        Assert.assertEquals("Ostrich", body.getCssValue("font-family"));

        getDriver().get(getRootURL() + "/path/VAADIN/static/img/bg.jpg");
        Assert.assertFalse("app-theme background file should be served",
            driver.getPageSource().contains("Could not navigate"));
    }

    @Test
    public void componentThemeIsApplied_forPolymerAndLit() {
        open();
        TestBenchElement myField = $(TestBenchElement.class).id(MY_POLYMER_ID);
        TestBenchElement input = myField.$(TestBenchElement.class)
            .id("vaadin-text-field-input-0");
        Assert.assertEquals("Polymer text field should have red background",
            "rgba(255, 0, 0, 1)", input.getCssValue("background-color"));

        myField = $(TestBenchElement.class).id(MY_LIT_ID);
        final SpanElement radio = myField.$(SpanElement.class).all().stream()
            .filter(element -> "radio".equals(element.getAttribute("part")))
            .findFirst().orElseGet(null);

        Assert.assertNotNull("Element with part='radio' was not found", radio);

        Assert.assertEquals("Lit radiobutton should have red background",
            "rgba(255, 0, 0, 1)", radio.getCssValue("background-color"));
    }

    @Test
    public void subCssWithRelativePath_urlPathIsNotRelative() {
        open();
        checkLogsForErrors();

        Assert.assertEquals("Imported css file URLs should have been handled.",
            "url(\"" + getRootURL() + "/path/VAADIN/static/icons/archive.png\")",
            $(SpanElement.class).id(SUB_COMPONENT_ID)
                .getCssValue("background-image"));
    }

    @Test
<<<<<<< HEAD
    public void staticModuleAsset_servedFromStatic() {
        open();
        checkLogsForErrors();

        Assert.assertEquals(
            "Node assets should have been copied to 'VAADIN/static'",
            getRootURL() + "/VAADIN/static/fortawesome/icons/snowflake.svg",
            $(ImageElement.class).id(SNOWFLAKE_ID).getAttribute("src"));

        open(getRootURL() + "/" + $(ImageElement.class).id(SNOWFLAKE_ID)
            .getAttribute("src"));
        Assert.assertFalse("Node static icon should be available",
=======
    public void nonThemeDependency_urlIsNotRewritten() {
        open();
        checkLogsForErrors();

        Assert.assertEquals("Relative non theme url should not be touched",
            "url(\"" + getRootURL() + "/path/test/path/monarch-butterfly.jpg\")",
            $(SpanElement.class).id(BUTTERFLY_ID)
                .getCssValue("background-image"));

        Assert.assertEquals("Absolute non theme url should not be touched",
            "url(\"" + getRootURL() + "/octopuss.jpg\")",
            $(SpanElement.class).id(OCTOPUSS_ID)
                .getCssValue("background-image"));


        getDriver().get(getRootURL() + "/path/test/path/monarch-butterfly.jpg");
        Assert.assertFalse("webapp resource should be served",
            driver.getPageSource().contains("HTTP ERROR 404 Not Found"));


        getDriver().get(getRootURL() + "/octopuss.jpg");
        Assert.assertFalse("root resource should be served",
>>>>>>> ef55c46a
            driver.getPageSource().contains("HTTP ERROR 404 Not Found"));
    }

    @Override
    protected String getTestPath() {
        String path = super.getTestPath();
        String view = "view/";
        return  path.replace(view, "path/");
    }

}<|MERGE_RESOLUTION|>--- conflicted
+++ resolved
@@ -28,12 +28,9 @@
 import static com.vaadin.flow.uitest.ui.theme.ThemeView.BUTTERFLY_ID;
 import static com.vaadin.flow.uitest.ui.theme.ThemeView.MY_LIT_ID;
 import static com.vaadin.flow.uitest.ui.theme.ThemeView.MY_POLYMER_ID;
-<<<<<<< HEAD
 import static com.vaadin.flow.uitest.ui.theme.ThemeView.SNOWFLAKE_ID;
-=======
 import static com.vaadin.flow.uitest.ui.theme.ThemeView.OCTOPUSS_ID;
 import static com.vaadin.flow.uitest.ui.theme.ThemeView.SUB_COMPONENT_ID;
->>>>>>> ef55c46a
 
 public class ThemeIT extends ChromeBrowserTest {
 
@@ -43,11 +40,7 @@
         Assert.assertFalse("app-theme static files should be copied",
             driver.getPageSource().contains("HTTP ERROR 404 Not Found"));
 
-<<<<<<< HEAD
-        getDriver().get(getRootURL() + "/VAADIN/static/no-copy.txt");
-=======
         getDriver().get(getRootURL() + "/path/VAADIN/static/no-copy.txt");
->>>>>>> ef55c46a
         Assert.assertTrue("no-copy theme should not be handled",
             driver.getPageSource().contains("HTTP ERROR 404 Not Found"));
     }
@@ -96,32 +89,37 @@
         checkLogsForErrors();
 
         Assert.assertEquals("Imported css file URLs should have been handled.",
-            "url(\"" + getRootURL() + "/path/VAADIN/static/icons/archive.png\")",
+            "url(\"" + getRootURL()
+                + "/path/VAADIN/static/icons/archive.png\")",
             $(SpanElement.class).id(SUB_COMPONENT_ID)
                 .getCssValue("background-image"));
     }
 
     @Test
-<<<<<<< HEAD
     public void staticModuleAsset_servedFromStatic() {
         open();
         checkLogsForErrors();
 
         Assert.assertEquals(
             "Node assets should have been copied to 'VAADIN/static'",
-            getRootURL() + "/VAADIN/static/fortawesome/icons/snowflake.svg",
+            getRootURL()
+                + "/path/VAADIN/static/fortawesome/icons/snowflake.svg",
             $(ImageElement.class).id(SNOWFLAKE_ID).getAttribute("src"));
 
         open(getRootURL() + "/" + $(ImageElement.class).id(SNOWFLAKE_ID)
             .getAttribute("src"));
         Assert.assertFalse("Node static icon should be available",
-=======
+            driver.getPageSource().contains("HTTP ERROR 404 Not Found"));
+    }
+
+    @Test
     public void nonThemeDependency_urlIsNotRewritten() {
         open();
         checkLogsForErrors();
 
         Assert.assertEquals("Relative non theme url should not be touched",
-            "url(\"" + getRootURL() + "/path/test/path/monarch-butterfly.jpg\")",
+            "url(\"" + getRootURL()
+                + "/path/test/path/monarch-butterfly.jpg\")",
             $(SpanElement.class).id(BUTTERFLY_ID)
                 .getCssValue("background-image"));
 
@@ -130,15 +128,12 @@
             $(SpanElement.class).id(OCTOPUSS_ID)
                 .getCssValue("background-image"));
 
-
         getDriver().get(getRootURL() + "/path/test/path/monarch-butterfly.jpg");
         Assert.assertFalse("webapp resource should be served",
             driver.getPageSource().contains("HTTP ERROR 404 Not Found"));
 
-
         getDriver().get(getRootURL() + "/octopuss.jpg");
         Assert.assertFalse("root resource should be served",
->>>>>>> ef55c46a
             driver.getPageSource().contains("HTTP ERROR 404 Not Found"));
     }
 
@@ -146,7 +141,7 @@
     protected String getTestPath() {
         String path = super.getTestPath();
         String view = "view/";
-        return  path.replace(view, "path/");
+        return path.replace(view, "path/");
     }
 
 }