--- conflicted
+++ resolved
@@ -21,11 +21,7 @@
     "mkdirp": "1.0.4",
     "rollup-plugin-brotli": "3.1.0",
     "typescript": "4.7.4",
-<<<<<<< HEAD
     "vite": "v3.0.2",
-=======
-    "vite": "v2.9.13",
->>>>>>> e5d0493d
     "vite-plugin-checker": "0.4.6",
     "workbox-build": "6.5.0",
     "workbox-core": "6.5.0",
@@ -48,20 +44,12 @@
       "mkdirp": "1.0.4",
       "rollup-plugin-brotli": "3.1.0",
       "typescript": "4.7.4",
-<<<<<<< HEAD
       "vite": "v3.0.2",
-=======
-      "vite": "v2.9.13",
->>>>>>> e5d0493d
       "vite-plugin-checker": "0.4.6",
       "workbox-build": "6.5.0",
       "workbox-core": "6.5.0",
       "workbox-precaching": "6.5.0"
     },
-<<<<<<< HEAD
-    "hash": "b883f7c51e973d34151c9d4d560be6e9a0084552dc5277a09b9b3263ae0ecc33"
-=======
-    "hash": "03e4b15a02797897a9ad55900eda27180d2be5ce02647e2514c8bfb649e66434"
->>>>>>> e5d0493d
+    "hash": "b671e22c24ea0c9f4a6c39ad34c957226a371ba8f518a8ac1e090e741ff4b664"
   }
 }