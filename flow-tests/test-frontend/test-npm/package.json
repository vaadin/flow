--- conflicted
+++ resolved
@@ -6,7 +6,7 @@
     "@vaadin/common-frontend": "0.0.17",
     "@vaadin/flow-frontend": "./target/flow-frontend",
     "@vaadin/router": "1.7.4",
-    "@vaadin/vaadin-text-field": "23.2.0-alpha5",
+    "@vaadin/vaadin-text-field": "23.1.0-alpha2",
     "construct-style-sheets-polyfill": "3.1.0",
     "lit": "2.2.7"
   },
@@ -38,7 +38,7 @@
       "@polymer/polymer": "3.5.1",
       "@vaadin/common-frontend": "0.0.17",
       "@vaadin/router": "1.7.4",
-      "@vaadin/vaadin-text-field": "23.2.0-alpha5",
+      "@vaadin/vaadin-text-field": "23.1.0-alpha2",
       "construct-style-sheets-polyfill": "3.1.0",
       "lit": "2.2.7"
     },
@@ -65,11 +65,7 @@
       "workbox-precaching": "6.5.0",
       "workbox-webpack-plugin": "6.5.0"
     },
-<<<<<<< HEAD
-    "hash": "525cf121a76389e7fa69ecf1a214e2825e3b9100da56cf3b4b4d6a67ff8ff4af"
-=======
     "hash": "e97cfa9fd431ede7b6dfe02f6fc65eb44e6f668475545a51518c8d6900de48b5"
->>>>>>> 8858e439
   },
   "overrides": {
     "@vaadin/common-frontend": "$@vaadin/common-frontend",
