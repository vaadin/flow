package com.vaadin.viteapp;

import com.vaadin.flow.component.html.testbench.ParagraphElement;
import com.vaadin.flow.testutil.ChromeBrowserTest;
import com.vaadin.flow.testutil.DevModeGizmoElement;
import com.vaadin.testbench.TestBenchElement;
import com.vaadin.viteapp.views.empty.MainView;

import org.junit.Assert;
import org.junit.Before;
import org.junit.BeforeClass;
import org.junit.Test;

import io.github.bonigarcia.wdm.WebDriverManager;

public class BasicsIT extends ChromeBrowserTest {

    @BeforeClass
    public static void driver() {
        WebDriverManager.chromedriver().setup();
    }

    @Before
    public void openView() {
        getDriver().get(getRootURL());
        waitForDevServer();
    }

    @Test
    public void applicationStarts() {
        TestBenchElement header = $("h2").first();
        Assert.assertEquals("This place intentionally left empty",
                header.getText());
    }

    @Test
<<<<<<< HEAD
    public void applicationUsesVite() {
        getDriver().get(getRootURL());
        waitForDevServer();
        TestBenchElement viteStatus = $(ParagraphElement.class).id("status");
        Assert.assertEquals("Vite feature is true", viteStatus.getText());
    }

    @Test
    @Ignore("Doesn't work from Maven for some reason")
=======
>>>>>>> aad4fbd7
    public void debugWindowShown() {
        DevModeGizmoElement gizmo = $(DevModeGizmoElement.class).first();
        gizmo.expand();
        Assert.assertNotNull(gizmo.$("div").attributeContains("class", "window")
                .attributeContains("class", "visible").waitForFirst());
    }

    @Test
    public void canImportJson() {
        $("button").id(MainView.LOAD_AND_SHOW_JSON).click();
        Assert.assertEquals("{\"hello\":\"World\"}",
                $("*").id(MainView.JSON_CONTAINER).getText());
    }
}<|MERGE_RESOLUTION|>--- conflicted
+++ resolved
@@ -34,7 +34,6 @@
     }
 
     @Test
-<<<<<<< HEAD
     public void applicationUsesVite() {
         getDriver().get(getRootURL());
         waitForDevServer();
@@ -43,10 +42,7 @@
     }
 
     @Test
-    @Ignore("Doesn't work from Maven for some reason")
-=======
->>>>>>> aad4fbd7
-    public void debugWindowShown() {
+    pubslic void debugWindowShown() {
         DevModeGizmoElement gizmo = $(DevModeGizmoElement.class).first();
         gizmo.expand();
         Assert.assertNotNull(gizmo.$("div").attributeContains("class", "window")
