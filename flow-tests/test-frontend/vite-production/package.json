{
  "name": "no-name",
  "license": "UNLICENSED",
  "dependencies": {
    "@polymer/polymer": "3.5.1",
    "@testscope/all": "../vite-test-assets/packages/@testscope/all",
    "@testscope/button": "../vite-test-assets/packages/@testscope/button",
    "@vaadin/bundles": "../vite-test-assets/packages/@vaadin/bundles",
    "@vaadin/common-frontend": "0.0.17",
    "@vaadin/flow-frontend": "./target/flow-frontend",
    "@vaadin/router": "1.7.4",
    "@vaadin/vaadin-lumo-styles": "23.1.0-alpha2",
    "@vaadin/vaadin-text-field": "23.1.0-alpha2",
    "construct-style-sheets-polyfill": "3.1.0",
    "lit": "2.2.7"
  },
  "devDependencies": {
    "@rollup/plugin-replace": "3.1.0",
    "async": "3.2.2",
    "glob": "7.2.3",
    "mkdirp": "1.0.4",
    "rollup-plugin-brotli": "3.1.0",
    "typescript": "4.7.4",
<<<<<<< HEAD
    "vite": "v3.0.2",
=======
    "vite": "v2.9.13",
>>>>>>> e5d0493d
    "vite-plugin-checker": "0.4.6",
    "workbox-build": "6.5.0",
    "workbox-core": "6.5.0",
    "workbox-precaching": "6.5.0"
  },
  "vaadin": {
    "dependencies": {
      "@polymer/polymer": "3.5.1",
      "@vaadin/common-frontend": "0.0.17",
      "@vaadin/router": "1.7.4",
      "@vaadin/vaadin-lumo-styles": "23.1.0-alpha2",
      "@vaadin/vaadin-text-field": "23.1.0-alpha2",
      "construct-style-sheets-polyfill": "3.1.0",
      "lit": "2.2.7"
    },
    "devDependencies": {
      "@rollup/plugin-replace": "3.1.0",
      "async": "3.2.2",
      "glob": "7.2.3",
      "mkdirp": "1.0.4",
      "rollup-plugin-brotli": "3.1.0",
      "typescript": "4.7.4",
<<<<<<< HEAD
      "vite": "v3.0.2",
=======
      "vite": "v2.9.13",
>>>>>>> e5d0493d
      "vite-plugin-checker": "0.4.6",
      "workbox-build": "6.5.0",
      "workbox-core": "6.5.0",
      "workbox-precaching": "6.5.0"
    },
<<<<<<< HEAD
    "hash": "6de3b99e199a5361c766d70d9e590e370beede655f43871db89c1d96e5004462"
=======
    "hash": "52f56c31dd563ec541467f95d44170e24ee08f1b64074d37c371a4ef60376096"
>>>>>>> e5d0493d
  }
}<|MERGE_RESOLUTION|>--- conflicted
+++ resolved
@@ -21,11 +21,7 @@
     "mkdirp": "1.0.4",
     "rollup-plugin-brotli": "3.1.0",
     "typescript": "4.7.4",
-<<<<<<< HEAD
     "vite": "v3.0.2",
-=======
-    "vite": "v2.9.13",
->>>>>>> e5d0493d
     "vite-plugin-checker": "0.4.6",
     "workbox-build": "6.5.0",
     "workbox-core": "6.5.0",
@@ -48,20 +44,12 @@
       "mkdirp": "1.0.4",
       "rollup-plugin-brotli": "3.1.0",
       "typescript": "4.7.4",
-<<<<<<< HEAD
       "vite": "v3.0.2",
-=======
-      "vite": "v2.9.13",
->>>>>>> e5d0493d
       "vite-plugin-checker": "0.4.6",
       "workbox-build": "6.5.0",
       "workbox-core": "6.5.0",
       "workbox-precaching": "6.5.0"
     },
-<<<<<<< HEAD
-    "hash": "6de3b99e199a5361c766d70d9e590e370beede655f43871db89c1d96e5004462"
-=======
-    "hash": "52f56c31dd563ec541467f95d44170e24ee08f1b64074d37c371a4ef60376096"
->>>>>>> e5d0493d
+    "hash": "d9973f4f4fd94ba692927888d08f03934a1f7631e35bc377c9956d65c4756e88"
   }
 }