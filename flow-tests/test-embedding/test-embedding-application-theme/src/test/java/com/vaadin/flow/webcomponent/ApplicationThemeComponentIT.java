/*
 * Copyright 2000-2020 Vaadin Ltd.
 *
 * Licensed under the Apache License, Version 2.0 (the "License"); you may not
 * use this file except in compliance with the License. You may obtain a copy of
 * the License at
 *
 * http://www.apache.org/licenses/LICENSE-2.0
 *
 * Unless required by applicable law or agreed to in writing, software
 * distributed under the License is distributed on an "AS IS" BASIS, WITHOUT
 * WARRANTIES OR CONDITIONS OF ANY KIND, either express or implied. See the
 * License for the specific language governing permissions and limitations under
 * the License.
 */
package com.vaadin.flow.webcomponent;

import org.junit.Assert;
import org.junit.Test;
import org.openqa.selenium.By;
import org.openqa.selenium.WebElement;

import com.vaadin.flow.component.html.testbench.DivElement;
import com.vaadin.flow.component.html.testbench.SpanElement;
import com.vaadin.flow.testutil.ChromeBrowserTest;
import com.vaadin.testbench.TestBenchElement;

import static com.vaadin.flow.webcomponent.ThemedComponent.EMBEDDED_ID;
import static com.vaadin.flow.webcomponent.ThemedComponent.HAND_ID;
import static com.vaadin.flow.webcomponent.ThemedComponent.MY_LIT_ID;
import static com.vaadin.flow.webcomponent.ThemedComponent.MY_POLYMER_ID;

public class ApplicationThemeComponentIT extends ChromeBrowserTest {

    @Override
    protected String getTestPath() {
        return "/index.html";
    }

    @Test
    public void applicationTheme_GlobalCss_isUsedOnlyInEmbeddeComponent() {
        open();
        // No exception for bg-image should exist
        checkLogsForErrors();

        final TestBenchElement themedComponent = $("themed-component").first();

        Assert.assertEquals(
            "url(\"" + getRootURL() + "/VAADIN/static/themes/embedded-theme/img/bg.jpg\")",
            themedComponent.getCssValue("background-image"));

        Assert.assertEquals("Ostrich",
            themedComponent.getCssValue("font-family"));

        final WebElement body = findElement(By.tagName("body"));
        Assert.assertNotEquals(
            "url(\"" + getRootURL() + "/path/VAADIN/static/themes/embedded-theme/img/bg.jpg\")",
            body.getCssValue("background-image"));

        Assert.assertNotEquals("Ostrich", body.getCssValue("font-family"));

<<<<<<< HEAD
        final TestBenchElement embeddedComponent = themedComponent
            .$(DivElement.class).id(EMBEDDED_ID);

        final SpanElement handElement = embeddedComponent.$(SpanElement.class)
            .id(HAND_ID);

        Assert
            .assertEquals("Color should have been applied", "rgba(0, 128, 0, 1)",
                handElement.getCssValue("color"));

        Assert
            .assertEquals("Embedded style should not match external component",
                "rgba(0, 0, 255, 1)",
                $(SpanElement.class).id("overflow").getCssValue("color"));
        getDriver().get(getRootURL() + "/VAADIN/static/img/bg.jpg");
=======
        getDriver().get(getRootURL() + "/VAADIN/static/themes/embedded-theme/img/bg.jpg");
>>>>>>> df7a5f80
        Assert.assertFalse("app-theme background file should be served",
            driver.getPageSource().contains("Could not navigate"));
    }

    @Test
    public void componentThemeIsApplied_forPolymerAndLit() {
        open();

        final TestBenchElement themedComponent = $("themed-component").first();
        final TestBenchElement embeddedComponent = themedComponent
            .$(DivElement.class).id(EMBEDDED_ID);

        TestBenchElement myField = embeddedComponent.$(TestBenchElement.class)
            .id(MY_POLYMER_ID);
        TestBenchElement input = myField.$(TestBenchElement.class)
            .id("vaadin-text-field-input-0");
        Assert.assertEquals("Polymer text field should have red background",
            "rgba(255, 0, 0, 1)", input.getCssValue("background-color"));

        myField = embeddedComponent.$(TestBenchElement.class).id(MY_LIT_ID);
        final SpanElement radio = myField.$(SpanElement.class).all().stream()
            .filter(element -> "radio".equals(element.getAttribute("part")))
            .findFirst().orElseGet(null);

        Assert.assertNotNull("Element with part='radio' was not found", radio);

        Assert.assertEquals("Lit radiobutton should have red background",
            "rgba(255, 0, 0, 1)", radio.getCssValue("background-color"));
    }

    @Test
    public void documentCssFonts_fontsAreAppliedAndAvailable() {
        open();
        checkLogsForErrors();
        final TestBenchElement themedComponent = $("themed-component").first();
        final TestBenchElement embeddedComponent = themedComponent
            .$(DivElement.class).id(EMBEDDED_ID);

        final SpanElement handElement = embeddedComponent.$(SpanElement.class)
            .id(HAND_ID);
        Assert.assertEquals("Font family faulty", "\"Font Awesome 5 Free\"",
            handElement.getCssValue("font-family"));
        Assert.assertEquals("Font weight faulty", "900",
            handElement.getCssValue("font-weight"));
        Assert.assertEquals("display value faulty", "inline-block",
            handElement.getCssValue("display"));

        getDriver().get(getRootURL()
            + "/path/VAADIN/static/@fortawesome/fontawesome-free/webfonts/fa-solid-900.woff2");
        Assert.assertFalse("Font resource should be available",
            driver.getPageSource().contains("HTTP ERROR 404 Not Found"));
    }
}<|MERGE_RESOLUTION|>--- conflicted
+++ resolved
@@ -59,7 +59,6 @@
 
         Assert.assertNotEquals("Ostrich", body.getCssValue("font-family"));
 
-<<<<<<< HEAD
         final TestBenchElement embeddedComponent = themedComponent
             .$(DivElement.class).id(EMBEDDED_ID);
 
@@ -74,10 +73,7 @@
             .assertEquals("Embedded style should not match external component",
                 "rgba(0, 0, 255, 1)",
                 $(SpanElement.class).id("overflow").getCssValue("color"));
-        getDriver().get(getRootURL() + "/VAADIN/static/img/bg.jpg");
-=======
-        getDriver().get(getRootURL() + "/VAADIN/static/themes/embedded-theme/img/bg.jpg");
->>>>>>> df7a5f80
+                getDriver().get(getRootURL() + "/themes/embedded-theme/img/bg.jpg");
         Assert.assertFalse("app-theme background file should be served",
             driver.getPageSource().contains("Could not navigate"));
     }
