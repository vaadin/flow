--- conflicted
+++ resolved
@@ -5,12 +5,8 @@
     <modelVersion>4.0.0</modelVersion>
     <parent>
         <groupId>com.vaadin</groupId>
-<<<<<<< HEAD
+        <artifactId>test-embedding</artifactId>
         <version>2.1.portal-SNAPSHOT</version>
-=======
-        <artifactId>test-embedding</artifactId>
-        <version>2.1-SNAPSHOT</version>
->>>>>>> aa915fbf
     </parent>
     <artifactId>flow-test-embedding-generic</artifactId>
     <name>Flow Embedding, generic tests</name>
