--- conflicted
+++ resolved
@@ -22,11 +22,7 @@
     <parent>
         <groupId>com.vaadin</groupId>
         <artifactId>test-embedding</artifactId>
-<<<<<<< HEAD
         <version>2.1.portal-SNAPSHOT</version>
-=======
-        <version>2.1-SNAPSHOT</version>
->>>>>>> aa915fbf
     </parent>
     <artifactId>flow-test-embedding-production-compatibility</artifactId>
     <name>Flow Embedding, production tests, compatibility</name>
