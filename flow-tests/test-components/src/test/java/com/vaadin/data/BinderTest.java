/*
 * Copyright 2000-2017 Vaadin Ltd.
 *
 * Licensed under the Apache License, Version 2.0 (the "License"); you may not
 * use this file except in compliance with the License. You may obtain a copy of
 * the License at
 *
 * http://www.apache.org/licenses/LICENSE-2.0
 *
 * Unless required by applicable law or agreed to in writing, software
 * distributed under the License is distributed on an "AS IS" BASIS, WITHOUT
 * WARRANTIES OR CONDITIONS OF ANY KIND, either express or implied. See the
 * License for the specific language governing permissions and limitations under
 * the License.
 */

package com.vaadin.data;

import java.util.HashMap;
import java.util.Map;
import java.util.Objects;
import java.util.concurrent.atomic.AtomicInteger;
import java.util.stream.Stream;

import org.junit.Assert;
import org.junit.Before;
import org.junit.Test;

import com.vaadin.data.Binder.Binding;
import com.vaadin.data.Binder.BindingBuilder;
import com.vaadin.data.converter.StringToIntegerConverter;
import com.vaadin.data.validator.IntegerRangeValidator;
import com.vaadin.data.validator.NotEmptyValidator;
import com.vaadin.data.validator.StringLengthValidator;
import com.vaadin.tests.data.bean.Person;
import com.vaadin.tests.data.bean.Sex;
import com.vaadin.ui.common.HasValue;
import com.vaadin.ui.textfield.TextField;

import static org.hamcrest.CoreMatchers.is;
import static org.hamcrest.MatcherAssert.assertThat;
import static org.hamcrest.Matchers.containsString;
import static org.hamcrest.Matchers.isEmptyString;
<<<<<<< HEAD

=======
>>>>>>> b41ee24f
import static org.junit.Assert.assertEquals;
import static org.junit.Assert.assertFalse;
import static org.junit.Assert.assertNotEquals;
import static org.junit.Assert.assertNotNull;
import static org.junit.Assert.assertNull;
import static org.junit.Assert.assertSame;
import static org.junit.Assert.assertTrue;

public class BinderTest extends BinderTestBase<Binder<Person>, Person> {

    private Map<HasValue<?, ?>, String> componentErrors = new HashMap<>();

    @Before
    public void setUp() {
        binder = new Binder<Person>() {
            @Override
            protected void handleError(HasValue<?, ?> field,
                    ValidationResult result) {
                super.handleError(field, result);
                componentErrors.put(field, result.getErrorMessage());
            }

            @Override
            protected void clearError(HasValue<?, ?> field) {
                super.clearError(field);
                componentErrors.remove(field);
            }
        };
        item = new Person();
        item.setFirstName("Johannes");
        item.setAge(32);
    }

    @Test
    public void bindNullBean_noBeanPresent() {
        binder.setBean(item);
        assertNotNull(binder.getBean());

        binder.setBean(null);
        assertNull(binder.getBean());
    }

    @Test
    public void bindNullBean_FieldsAreCleared() {
        binder.forField(nameField).bind(Person::getFirstName,
                Person::setFirstName);
        binder.forField(ageField)
                .withConverter(new StringToIntegerConverter(""))
                .bind(Person::getAge, Person::setAge);
        binder.setBean(item);
        assertEquals("No name field value", "Johannes", nameField.getValue());
        assertEquals("No age field value", "32", ageField.getValue());

        binder.setBean(null);
        assertEquals("Name field not empty", "", nameField.getValue());
        assertEquals("Age field not empty", "", ageField.getValue());
    }

    @Test
    public void clearForReadBean_boundFieldsAreCleared() {
        binder.forField(nameField).bind(Person::getFirstName,
                Person::setFirstName);
        binder.forField(ageField)
                .withConverter(new StringToIntegerConverter(""))
                .bind(Person::getAge, Person::setAge);
        binder.readBean(item);

        assertEquals("No name field value", "Johannes", nameField.getValue());
        assertEquals("No age field value", "32", ageField.getValue());

        binder.readBean(null);
        assertEquals("Name field not empty", "", nameField.getValue());
        assertEquals("Age field not empty", "", ageField.getValue());
    }

    @Test
    public void clearReadOnlyField_shouldClearField() {
        binder.forField(nameField).bind(Person::getFirstName,
                Person::setFirstName);

        // Make name field read only
        nameField.setReadOnly(true);

        binder.setBean(item);
        assertEquals("No name field value", "Johannes", nameField.getValue());

        binder.setBean(null);

        assertEquals("ReadOnly field not empty", "", nameField.getValue());
    }

    @Test
    public void clearBean_setsHasChangesToFalse() {
        binder.forField(nameField).bind(Person::getFirstName,
                Person::setFirstName);

        // Make name field read only
        nameField.setReadOnly(true);

        binder.readBean(item);
        assertEquals("No name field value", "Johannes", nameField.getValue());
        nameField.setValue("James");

        assertTrue("Binder did not have value changes", binder.hasChanges());

        binder.readBean(null);

        assertFalse("Binder has changes after clearing all fields",
                binder.hasChanges());

    }

    @Test
    public void clearReadOnlyBinder_shouldClearFields() {
        binder.forField(nameField).bind(Person::getFirstName,
                Person::setFirstName);
        binder.forField(ageField)
                .withConverter(new StringToIntegerConverter(""))
                .bind(Person::getAge, Person::setAge);

        binder.setReadOnly(true);

        binder.setBean(item);

        binder.setBean(null);
        assertEquals("ReadOnly name field not empty", "", nameField.getValue());
        assertEquals("ReadOnly age field not empty", "", ageField.getValue());
    }

    @Test(expected = NullPointerException.class)
    public void bindNullField_throws() {
        binder.forField(null);
    }

    @Test(expected = NullPointerException.class)
    public void bindNullGetter_throws() {
        binder.bind(nameField, null, Person::setFirstName);
    }

    @Test
    public void fieldBound_bindItem_fieldValueUpdated() {
        binder.forField(nameField).bind(Person::getFirstName,
                Person::setFirstName);
        binder.setBean(item);
        assertEquals("Johannes", nameField.getValue());
    }

    @Test
    public void fieldBoundWithShortcut_bindBean_fieldValueUpdated() {
        bindName();
        assertEquals("Johannes", nameField.getValue());
    }

    @Test
    public void beanBound_updateFieldValue_beanValueUpdated() {
        binder.setBean(item);
        binder.bind(nameField, Person::getFirstName, Person::setFirstName);

        assertEquals("Johannes", nameField.getValue());
        nameField.setValue("Artur");
        assertEquals("Artur", item.getFirstName());
    }

    @Test
    public void bound_getBean_returnsBoundBean() {
        assertNull(binder.getBean());
        binder.setBean(item);
        assertSame(item, binder.getBean());
    }

    @Test
    public void unbound_getBean_returnsNothing() {
        binder.setBean(item);
        binder.removeBean();
        assertNull(binder.getBean());
    }

    @Test
    public void bound_changeFieldValue_beanValueUpdated() {
        bindName();
        nameField.setValue("Henri");
        assertEquals("Henri", item.getFirstName());
    }

    @Test
    public void unbound_changeFieldValue_beanValueNotUpdated() {
        bindName();
        nameField.setValue("Henri");
        binder.removeBean();
        nameField.setValue("Aleksi");
        assertEquals("Henri", item.getFirstName());
    }

    @Test
    public void bindNullSetter_valueChangesIgnored() {
        binder.bind(nameField, Person::getFirstName, null);
        binder.setBean(item);
        nameField.setValue("Artur");
        assertEquals(item.getFirstName(), "Johannes");
    }

    @Test
    public void bound_bindToAnotherBean_stopsUpdatingOriginal() {
        bindName();
        nameField.setValue("Leif");

        Person p2 = new Person();
        p2.setFirstName("Marlon");
        binder.setBean(p2);
        assertEquals("Marlon", nameField.getValue());
        assertEquals("Leif", item.getFirstName());
        assertSame(p2, binder.getBean());

        nameField.setValue("Ilia");
        assertEquals("Ilia", p2.getFirstName());
        assertEquals("Leif", item.getFirstName());
    }

    @Test
    public void save_unbound_noChanges() throws ValidationException {
        Binder<Person> binder = new Binder<>();
        Person person = new Person();

        int age = 10;
        person.setAge(age);

        binder.writeBean(person);

        Assert.assertEquals(age, person.getAge());
    }

    @Test
    public void save_bound_beanIsUpdated() throws ValidationException {
        Binder<Person> binder = new Binder<>();
        binder.bind(nameField, Person::getFirstName, Person::setFirstName);

        Person person = new Person();

        String fieldValue = "bar";
        nameField.setValue(fieldValue);

        person.setFirstName("foo");

        binder.writeBean(person);

        Assert.assertEquals(fieldValue, person.getFirstName());
    }

    @Test
    public void load_bound_fieldValueIsUpdated() {
        binder.bind(nameField, Person::getFirstName, Person::setFirstName);

        Person person = new Person();

        String name = "bar";
        person.setFirstName(name);
        binder.readBean(person);

        Assert.assertEquals(name, nameField.getValue());
    }

    @Test
    public void load_unbound_noChanges() {
        nameField.setValue("");

        Person person = new Person();

        String name = "bar";
        person.setFirstName(name);
        binder.readBean(person);

        Assert.assertEquals("", nameField.getValue());
    }

    protected void bindName() {
        binder.bind(nameField, Person::getFirstName, Person::setFirstName);
        binder.setBean(item);
    }

    @Test
    public void binding_with_null_representation() {
        String nullRepresentation = "Some arbitrary text";
        String realName = "John";
        Person namelessPerson = new Person(null, "Doe", "", 25, Sex.UNKNOWN,
                null);

        binder.forField(nameField).withNullRepresentation(nullRepresentation)
                .bind(Person::getFirstName, Person::setFirstName);

        // Bind a person with null value and check that null representation is
        // used
        binder.setBean(namelessPerson);
        Assert.assertEquals(
                "Null value from bean was not converted to explicit null representation",
                nullRepresentation, nameField.getValue());

        // Verify that changes are applied to bean
        nameField.setValue(realName);
        Assert.assertEquals(
                "Bean was not correctly updated from a change in the field",
                realName, namelessPerson.getFirstName());

        // Verify conversion back to null
        nameField.setValue(nullRepresentation);
        Assert.assertEquals(
                "Two-way null representation did not change value back to null",
                null, namelessPerson.getFirstName());
    }

    @Test
    public void binding_with_default_null_representation() {
        TextField nullTextField = new TextField() {
            @Override
            public String getEmptyValue() {
                return "null";
            }
        };

        Person namelessPerson = new Person(null, "Doe", "", 25, Sex.UNKNOWN,
                null);
        binder.bind(nullTextField, Person::getFirstName, Person::setFirstName);
        binder.setBean(namelessPerson);

        assertTrue(nullTextField.isEmpty());
        Assert.assertEquals(null, namelessPerson.getFirstName());

        // Change value, see that textfield is not empty and bean is updated.
        nullTextField.setValue("");
        assertFalse(nullTextField.isEmpty());
        Assert.assertEquals("First name of person was not properly updated", "",
                namelessPerson.getFirstName());

        // Verify that default null representation does not map back to null
        nullTextField.setValue("null");
        assertTrue(nullTextField.isEmpty());
        Assert.assertEquals("Default one-way null representation failed.",
                "null", namelessPerson.getFirstName());
    }

    @Test
    public void binding_with_null_representation_value_not_null() {
        String nullRepresentation = "Some arbitrary text";

        binder.forField(nameField).withNullRepresentation(nullRepresentation)
                .bind(Person::getFirstName, Person::setFirstName);

        assertFalse("First name in item should not be null",
                Objects.isNull(item.getFirstName()));
        binder.setBean(item);

        Assert.assertEquals("Field value was not set correctly",
                item.getFirstName(), nameField.getValue());
    }

    @Test
    public void withConverter_disablesDefaulNullRepresentation() {
        Integer customNullConverter = 0;
        binder.forField(ageField).withNullRepresentation("foo")
                .withConverter(new StringToIntegerConverter(""))
                .withConverter(age -> age,
                        age -> age == null ? customNullConverter : age)
                .bind(Person::getSalary, Person::setSalary);
        binder.setBean(item);

        Assert.assertEquals(customNullConverter.toString(),
                ageField.getValue());

        Integer salary = 11;
        ageField.setValue(salary.toString());
        Assert.assertEquals(11, salary.intValue());
    }

    @Test
    public void beanBinder_nullRepresentationIsNotDisabled() {
        Binder<Person> binder = new Binder<>(Person.class);
        binder.forField(nameField).bind("firstName");

        Person person = new Person();
        binder.setBean(person);

        Assert.assertEquals("", nameField.getValue());
    }

    @Test
    public void beanBinder_withConverter_nullRepresentationIsNotDisabled() {
        String customNullPointerRepresentation = "foo";
        Binder<Person> binder = new Binder<>(Person.class);
        binder.forField(nameField)
                .withConverter(value -> value,
                        value -> value == null ? customNullPointerRepresentation
                                : value)
                .bind("firstName");

        Person person = new Person();
        binder.setBean(person);

        Assert.assertEquals(customNullPointerRepresentation,
                nameField.getValue());
    }

    @Test
    public void withValidator_doesNotDisablesDefaulNullRepresentation() {
        String nullRepresentation = "foo";
        binder.forField(nameField).withNullRepresentation(nullRepresentation)
                .withValidator(new NotEmptyValidator<>(""))
                .bind(Person::getFirstName, Person::setFirstName);
        item.setFirstName(null);
        binder.setBean(item);

        Assert.assertEquals(nullRepresentation, nameField.getValue());

        String newValue = "bar";
        nameField.setValue(newValue);
        Assert.assertEquals(newValue, item.getFirstName());
    }

    @Test
    public void setRequired_withErrorMessage_fieldGetsRequiredIndicatorAndValidator() {
        TextField textField = new TextField();
        assertFalse(textField.isRequiredIndicatorVisible());

        BindingBuilder<Person, String> binding = binder.forField(textField);
        assertFalse(textField.isRequiredIndicatorVisible());

        binding.asRequired("foobar");
        assertTrue(textField.isRequiredIndicatorVisible());

        binding.bind(Person::getFirstName, Person::setFirstName);
        binder.setBean(item);
        assertThat(textField.getErrorMessage(), isEmptyString());

        textField.setValue(textField.getEmptyValue());
        Assert.assertEquals("foobar", componentErrors.get(textField));

        textField.setValue("value");
        assertThat(textField.getErrorMessage(), isEmptyString());
        assertTrue(textField.isRequiredIndicatorVisible());
    }

    @Test
    public void readNullBeanRemovesError() {
        TextField textField = new TextField();
        binder.forField(textField).asRequired("foobar")
                .bind(Person::getFirstName, Person::setFirstName);
        Assert.assertTrue(textField.isRequiredIndicatorVisible());
        Assert.assertNull(componentErrors.get(textField));

        binder.readBean(item);
        Assert.assertNull(componentErrors.get(textField));

        textField.setValue(textField.getEmptyValue());
        Assert.assertTrue(textField.isRequiredIndicatorVisible());
        Assert.assertNotNull(componentErrors.get(textField));

        binder.readBean(null);
        assertTrue(textField.isRequiredIndicatorVisible());
        Assert.assertNull(componentErrors.get(textField));
    }

    @Test
    public void setRequired_withErrorMessageProvider_fieldGetsRequiredIndicatorAndValidator() {
        TextField textField = new TextField();
        assertFalse(textField.isRequiredIndicatorVisible());

        BindingBuilder<Person, String> binding = binder.forField(textField);
        assertFalse(textField.isRequiredIndicatorVisible());
        AtomicInteger invokes = new AtomicInteger();

        binding.asRequired(context -> {
            invokes.incrementAndGet();
            return "foobar";
        });
        assertTrue(textField.isRequiredIndicatorVisible());

        binding.bind(Person::getFirstName, Person::setFirstName);
        binder.setBean(item);
        assertThat(textField.getErrorMessage(), isEmptyString());
        Assert.assertEquals(0, invokes.get());

        textField.setValue(textField.getEmptyValue());
        Assert.assertEquals("foobar", componentErrors.get(textField));
        // validation is done for all changed bindings once.
        Assert.assertEquals(1, invokes.get());

        textField.setValue("value");
        assertThat(textField.getErrorMessage(), isEmptyString());
        assertTrue(textField.isRequiredIndicatorVisible());
    }

    @Test
    public void validationStatusHandler_onlyRunForChangedField() {
        TextField firstNameField = new TextField();
        TextField lastNameField = new TextField();

        AtomicInteger invokes = new AtomicInteger();

        binder.forField(firstNameField)
                .withValidator(new NotEmptyValidator<>(""))
                .withValidationStatusHandler(
                        validationStatus -> invokes.addAndGet(1))
                .bind(Person::getFirstName, Person::setFirstName);
        binder.forField(lastNameField)
                .withValidator(new NotEmptyValidator<>(""))
                .bind(Person::getLastName, Person::setLastName);

        binder.setBean(item);
        // setting the bean causes 2:
        Assert.assertEquals(2, invokes.get());

        lastNameField.setValue("");
        Assert.assertEquals(2, invokes.get());

        firstNameField.setValue("");
        Assert.assertEquals(3, invokes.get());

        binder.removeBean();
        Person person = new Person();
        person.setFirstName("a");
        person.setLastName("a");
        binder.readBean(person);
        // reading from a bean causes 2:
        Assert.assertEquals(5, invokes.get());

        lastNameField.setValue("");
        Assert.assertEquals(5, invokes.get());

        firstNameField.setValue("");
        Assert.assertEquals(6, invokes.get());
    }

    @Test(expected = IllegalStateException.class)
    public void noArgsConstructor_stringBind_throws() {
        binder.bind(new TextField(), "firstName");
    }

    @Test
    public void setReadOnly_unboundBinder() {
        binder.forField(nameField).bind(Person::getFirstName,
                Person::setFirstName);

        binder.forField(ageField);

        binder.setReadOnly(true);

        assertTrue(nameField.isReadOnly());
        assertFalse(ageField.isReadOnly());

        binder.setReadOnly(false);

        assertFalse(nameField.isReadOnly());
        assertFalse(ageField.isReadOnly());
    }

    @Test
    public void setReadOnly_boundBinder() {
        binder.forField(nameField).bind(Person::getFirstName,
                Person::setFirstName);

        binder.forField(ageField)
                .withConverter(new StringToIntegerConverter(""))
                .bind(Person::getAge, Person::setAge);

        binder.setBean(new Person());

        binder.setReadOnly(true);

        assertTrue(nameField.isReadOnly());
        assertTrue(ageField.isReadOnly());

        binder.setReadOnly(false);

        assertFalse(nameField.isReadOnly());
        assertFalse(ageField.isReadOnly());
    }

    @Test
    public void setReadOnly_binderLoadedByReadBean() {
        binder.forField(nameField).bind(Person::getFirstName,
                Person::setFirstName);

        binder.forField(ageField)
                .withConverter(new StringToIntegerConverter(""))
                .bind(Person::getAge, Person::setAge);

        binder.readBean(new Person());

        binder.setReadOnly(true);

        assertTrue(nameField.isReadOnly());
        assertTrue(ageField.isReadOnly());

        binder.setReadOnly(false);

        assertFalse(nameField.isReadOnly());
        assertFalse(ageField.isReadOnly());
    }

    @Test
    public void isValidTest_bound_binder() {
        binder.forField(nameField)
                .withValidator(Validator.from(
                        name -> !name.equals("fail field validation"), ""))
                .bind(Person::getFirstName, Person::setFirstName);

        binder.withValidator(Validator.from(
                person -> !person.getFirstName().equals("fail bean validation"),
                ""));

        binder.setBean(item);

        Assert.assertTrue(binder.isValid());

        nameField.setValue("fail field validation");
        Assert.assertFalse(binder.isValid());

        nameField.setValue("");
        Assert.assertTrue(binder.isValid());

        nameField.setValue("fail bean validation");
        Assert.assertFalse(binder.isValid());
    }

    @Test
    public void isValidTest_unbound_binder() {
        binder.forField(nameField)
                .withValidator(Validator.from(
                        name -> !name.equals("fail field validation"), ""))
                .bind(Person::getFirstName, Person::setFirstName);

        Assert.assertTrue(binder.isValid());

        nameField.setValue("fail field validation");
        Assert.assertFalse(binder.isValid());

        nameField.setValue("");
        Assert.assertTrue(binder.isValid());
    }

    @Test(expected = IllegalStateException.class)
    public void isValidTest_unbound_binder_throws_with_bean_level_validation() {
        binder.forField(nameField).bind(Person::getFirstName,
                Person::setFirstName);
        binder.withValidator(Validator.from(
                person -> !person.getFirstName().equals("fail bean validation"),
                ""));
        binder.isValid();
    }

    @Test
    public void getFields_returnsFields() {
        Assert.assertEquals(0, binder.getFields().count());
        binder.forField(nameField).bind(Person::getFirstName,
                Person::setFirstName);
        assertStreamEquals(Stream.of(nameField), binder.getFields());
        binder.forField(ageField)
                .withConverter(new StringToIntegerConverter(""))
                .bind(Person::getAge, Person::setAge);
        assertStreamEquals(Stream.of(nameField, ageField), binder.getFields());
    }

    private void assertStreamEquals(Stream<?> s1, Stream<?> s2) {
        Assert.assertArrayEquals(s1.toArray(), s2.toArray());
    }

    @Test
    public void multiple_calls_to_same_binding_builder() {
        String stringLength = "String length failure";
        String conversion = "Conversion failed";
        String ageLimit = "Age not in valid range";
        BindingValidationStatus validation;

        binder = new Binder<>(Person.class);
        BindingBuilder builder = binder.forField(ageField);
        builder.withValidator(new StringLengthValidator(stringLength, 0, 3));
        builder.withConverter(new StringToIntegerConverter(conversion));
        builder.withValidator(new IntegerRangeValidator(ageLimit, 3, 150));
        Binding<Person, ?> bind = builder.bind("age");

        binder.setBean(item);

        ageField.setValue("123123");
        validation = bind.validate();
        Assert.assertTrue(validation.isError());
        Assert.assertEquals(stringLength, validation.getMessage().get());

        ageField.setValue("age");
        validation = bind.validate();
        Assert.assertTrue(validation.isError());
        Assert.assertEquals(conversion, validation.getMessage().get());

        ageField.setValue("256");
        validation = bind.validate();
        Assert.assertTrue(validation.isError());
        Assert.assertEquals(ageLimit, validation.getMessage().get());

        ageField.setValue("30");
        validation = bind.validate();
        Assert.assertFalse(validation.isError());
        Assert.assertEquals(30, item.getAge());
    }

    @Test
    public void remove_field_binding() {
        binder.forField(ageField)
                .withConverter(new StringToIntegerConverter("Can't convert"))
                .bind(Person::getAge, Person::setAge);

        // Test that the binding does work
        assertTrue("Field not initially empty", ageField.isEmpty());
        binder.setBean(item);
        assertEquals("Binding did not work",
                String.valueOf(item.getAge()), ageField.getValue());
        binder.setBean(null);
        assertTrue("Field not cleared", ageField.isEmpty());

        // Remove the binding
        binder.removeBinding(ageField);

        // Test that it does not work anymore
        binder.setBean(item);
        assertNotEquals("Binding was not removed",
                String.valueOf(item.getAge()), ageField.getValue());
    }

    @Test
    public void remove_propertyname_binding() {
        // Use a bean aware binder
        Binder<Person> binder = new Binder<>(Person.class);

        binder.bind(nameField, "firstName");

        // Test that the binding does work
        assertTrue("Field not initially empty", nameField.isEmpty());
        binder.setBean(item);
        assertEquals("Binding did not work", item.getFirstName(),
                nameField.getValue());
        binder.setBean(null);
        assertTrue("Field not cleared", nameField.isEmpty());

        // Remove the binding
        binder.removeBinding("firstName");

        // Test that it does not work anymore
        binder.setBean(item);
        assertNotEquals("Binding was not removed", item.getFirstName(),
                nameField.getValue());
    }

    @Test
    public void remove_binding() {
        Binding<Person, Integer> binding = binder.forField(ageField)
                .withConverter(new StringToIntegerConverter("Can't convert"))
                .bind(Person::getAge, Person::setAge);

        // Test that the binding does work
        assertTrue("Field not initially empty", ageField.isEmpty());
        binder.setBean(item);
        assertEquals("Binding did not work",
                String.valueOf(item.getAge()), ageField.getValue());
        binder.setBean(null);
        assertTrue("Field not cleared", ageField.isEmpty());

        // Remove the binding
        binder.removeBinding(binding);

        // Test that it does not work anymore
        binder.setBean(item);
        assertNotEquals("Binding was not removed",
                String.valueOf(item.getAge()), ageField.getValue());
    }

    @Test
    public void removed_binding_not_updates_value() {
        Binding<Person, Integer> binding = binder.forField(ageField)
                .withConverter(new StringToIntegerConverter("Can't convert"))
                .bind(Person::getAge, Person::setAge);

        binder.setBean(item);

        String modifiedAge = String.valueOf(item.getAge() + 10);
        String ageBeforeUnbind = String.valueOf(item.getAge());

        binder.removeBinding(binding);

        ageField.setValue(modifiedAge);

        assertEquals("Binding still affects bean even after unbind",
                ageBeforeUnbind, String.valueOf(item.getAge()));

    }

    static class MyBindingHandler implements BindingValidationStatusHandler {

        boolean expectingError = false;
        int callCount = 0;

        @Override
        public void statusChange(BindingValidationStatus<?> statusChange) {
            ++callCount;
            if (expectingError) {
                assertTrue("Expecting error", statusChange.isError());
            } else {
                assertFalse("Unexpected error", statusChange.isError());
            }
        }
    }

    @Test
    public void execute_binding_status_handler_from_binder_status_handler() {
        MyBindingHandler bindingHandler = new MyBindingHandler();
        binder.forField(nameField)
                .withValidator(t -> !t.isEmpty(), "No empty values.")
                .withValidationStatusHandler(bindingHandler)
                .bind(Person::getFirstName, Person::setFirstName);

        String ageError = "CONVERSIONERROR";
        binder.forField(ageField)
                .withConverter(new StringToIntegerConverter(ageError))
                .bind(Person::getAge, Person::setAge);

        binder.setValidationStatusHandler(
                BinderValidationStatus::notifyBindingValidationStatusHandlers);

        String initialName = item.getFirstName();
        int initialAge = item.getAge();

        binder.setBean(item);

        // Test specific error handling.
        bindingHandler.expectingError = true;
        nameField.setValue("");

        // Test default error handling.
        ageField.setValue("foo");
        assertThat("Error message is not what was expected",
                ageField.getErrorMessage(), containsString(ageError));

        // Restore values and test no errors.
        ageField.setValue(String.valueOf(initialAge));
        assertThat("There should be no error", ageField.getErrorMessage(),
                is(""));

        bindingHandler.expectingError = false;
        nameField.setValue(initialName);

        // Assert that the handler was called.
        assertEquals(
                "Unexpected callCount to binding validation status handler", 6,
                bindingHandler.callCount);
    }

    @Test
    public void beanvalidation_two_fields_not_equal() {
        TextField lastNameField = new TextField();
        setBeanValidationFirstNameNotEqualsLastName(nameField, lastNameField);

        item.setLastName("Valid");
        binder.setBean(item);

        Assert.assertFalse("Should not have changes initially",
                binder.hasChanges());
        Assert.assertTrue("Should be ok initially", binder.validate().isOk());
        Assert.assertNotEquals(
                "First name and last name are not same initially",
                item.getFirstName(), item.getLastName());

        nameField.setValue("Invalid");

        Assert.assertFalse("First name change not handled",
                binder.hasChanges());
        Assert.assertTrue(
                "Changing first name to something else than last name should be ok",
                binder.validate().isOk());

        lastNameField.setValue("Invalid");

        Assert.assertTrue("Last name should not be saved yet",
                binder.hasChanges());
        Assert.assertFalse(
                "Binder validation should fail with pending illegal value",
                binder.validate().isOk());
        Assert.assertNotEquals("Illegal last name should not be stored to bean",
                item.getFirstName(), item.getLastName());

        nameField.setValue("Valid");

        Assert.assertFalse("With new first name both changes should be saved",
                binder.hasChanges());
        Assert.assertTrue("Everything should be ok for 'Valid Invalid'",
                binder.validate().isOk());
        Assert.assertNotEquals("First name and last name should never match.",
                item.getFirstName(), item.getLastName());
    }

    @Test
    public void beanvalidation_initially_broken_bean() {
        TextField lastNameField = new TextField();
        setBeanValidationFirstNameNotEqualsLastName(nameField, lastNameField);

        item.setLastName(item.getFirstName());
        binder.setBean(item);

        Assert.assertFalse(binder.isValid());
        Assert.assertFalse(binder.validate().isOk());
    }

    @Test(expected = IllegalStateException.class)
    public void beanvalidation_isValid_throws_with_readBean() {
        TextField lastNameField = new TextField();
        setBeanValidationFirstNameNotEqualsLastName(nameField, lastNameField);

        binder.readBean(item);

        Assert.assertTrue(binder.isValid());
    }

    @Test(expected = IllegalStateException.class)
    public void beanvalidation_validate_throws_with_readBean() {
        TextField lastNameField = new TextField();
        setBeanValidationFirstNameNotEqualsLastName(nameField, lastNameField);

        binder.readBean(item);

        Assert.assertTrue(binder.validate().isOk());
    }

    protected void setBeanValidationFirstNameNotEqualsLastName(
            TextField firstNameField, TextField lastNameField) {
        binder.bind(firstNameField, Person::getFirstName, Person::setFirstName);
        binder.forField(lastNameField)
                .withValidator(t -> !"foo".equals(t),
                        "Last name cannot be 'foo'")
                .bind(Person::getLastName, Person::setLastName);

        binder.withValidator(p -> !p.getFirstName().equals(p.getLastName()),
                "First name and last name can't be the same");
    }
    
    @Test
    public void info_validator_not_considered_error() {
        String infoMessage = "Young";
        binder.forField(ageField)
                .withConverter(new StringToIntegerConverter("Can't convert"))
                .withValidator(i -> i > 5, infoMessage, ErrorLevel.INFO)
                .bind(Person::getAge, Person::setAge);

        binder.setBean(item);
        ageField.setValue("3");
        Assert.assertEquals(infoMessage,
                ageField.getErrorMessage());

        Assert.assertEquals(3, item.getAge());
    }

    @Test
    public void two_asRequired_fields_without_initial_values() {
        binder.forField(nameField).asRequired("Empty name").bind(p -> "",
                (p, s) -> {
                });
        binder.forField(ageField).asRequired("Empty age").bind(p -> "",
                (p, s) -> {
                });

        binder.setBean(item);
        assertThat("Initially there should be no errors",
                nameField.getErrorMessage(), isEmptyString());
        assertThat("Initially there should be no errors",
                ageField.getErrorMessage(), isEmptyString());

        nameField.setValue("Foo");
        assertThat("Name with a value should not be an error",
                nameField.getErrorMessage(), isEmptyString());
<<<<<<< HEAD
        assertThat(
                "Age field should not be in error, since it has not been modified.",
=======
        assertThat("Age field should not be in error, since it has not been modified.",
>>>>>>> b41ee24f
                ageField.getErrorMessage(), isEmptyString());

        nameField.setValue("");
        assertNotNull("Empty name should now be in error.",
                nameField.getErrorMessage());
<<<<<<< HEAD
        assertThat("Age field should still be ok.", ageField.getErrorMessage(),
                isEmptyString());
=======
        assertThat("Age field should still be ok.",
                ageField.getErrorMessage(), isEmptyString());
    }

    @Test
    public void refreshValueFromBean() {
        Binding<Person, String> binding = binder.bind(nameField,
                Person::getFirstName, Person::setFirstName);

        binder.readBean(item);

        assertEquals("Name should be read from the item", item.getFirstName(),
                nameField.getValue());

        nameField.setValue("foo");

        assertNotEquals("Name should be different from the item",
                item.getFirstName(), nameField.getValue());

        binding.read(item);

        assertEquals("Name should be read again from the item",
                item.getFirstName(), nameField.getValue());
>>>>>>> b41ee24f
    }
}<|MERGE_RESOLUTION|>--- conflicted
+++ resolved
@@ -41,10 +41,7 @@
 import static org.hamcrest.MatcherAssert.assertThat;
 import static org.hamcrest.Matchers.containsString;
 import static org.hamcrest.Matchers.isEmptyString;
-<<<<<<< HEAD
-
-=======
->>>>>>> b41ee24f
+
 import static org.junit.Assert.assertEquals;
 import static org.junit.Assert.assertFalse;
 import static org.junit.Assert.assertNotEquals;
@@ -1017,21 +1014,14 @@
         nameField.setValue("Foo");
         assertThat("Name with a value should not be an error",
                 nameField.getErrorMessage(), isEmptyString());
-<<<<<<< HEAD
-        assertThat(
-                "Age field should not be in error, since it has not been modified.",
-=======
+
         assertThat("Age field should not be in error, since it has not been modified.",
->>>>>>> b41ee24f
                 ageField.getErrorMessage(), isEmptyString());
 
         nameField.setValue("");
         assertNotNull("Empty name should now be in error.",
                 nameField.getErrorMessage());
-<<<<<<< HEAD
-        assertThat("Age field should still be ok.", ageField.getErrorMessage(),
-                isEmptyString());
-=======
+
         assertThat("Age field should still be ok.",
                 ageField.getErrorMessage(), isEmptyString());
     }
@@ -1055,6 +1045,5 @@
 
         assertEquals("Name should be read again from the item",
                 item.getFirstName(), nameField.getValue());
->>>>>>> b41ee24f
     }
 }