--- conflicted
+++ resolved
@@ -5,11 +5,7 @@
     <parent>
         <groupId>com.vaadin</groupId>
         <artifactId>flow-project</artifactId>
-<<<<<<< HEAD
         <version>2.0-SNAPSHOT</version>
-=======
-        <version>1.5-SNAPSHOT</version>
->>>>>>> 1e95910b
     </parent>
     <artifactId>flow-tests</artifactId>
     <name>Flow tests</name>
