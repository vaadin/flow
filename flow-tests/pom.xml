<?xml version="1.0" encoding="UTF-8"?>
<project xmlns="http://maven.apache.org/POM/4.0.0" xmlns:xsi="http://www.w3.org/2001/XMLSchema-instance"
    xsi:schemaLocation="http://maven.apache.org/POM/4.0.0 http://maven.apache.org/xsd/maven-4.0.0.xsd">
    <modelVersion>4.0.0</modelVersion>
    <parent>
        <groupId>com.vaadin</groupId>
        <artifactId>flow-project</artifactId>
        <version>3.0-SNAPSHOT</version>
    </parent>
    <artifactId>flow-tests</artifactId>
    <name>Flow tests</name>
    <description>Test modules for Flow</description>
    <packaging>pom</packaging>

    <properties>
        <!-- Don't care about coding style or licenses for tests -->
        <sonar.skip>true</sonar.skip>
        <license.skipDownloadLicenses>true</license.skipDownloadLicenses>

        <maven.deploy.skip>true</maven.deploy.skip>
        <!-- Used in the tests, should be overridden for each module to support
            concurrent running of test modules. -->
        <server.port>8888</server.port>
        <server.stop.port>8889</server.stop.port>
        <vaadin.clientSideMode>false</vaadin.clientSideMode>
    </properties>

    <dependencies>
        <!-- Project dependencies -->
        <dependency>
            <groupId>com.vaadin</groupId>
            <artifactId>flow-html-components</artifactId>
            <version>${project.version}</version>
        </dependency>
        <dependency>
            <groupId>com.vaadin</groupId>
            <artifactId>flow-client</artifactId>
            <version>${project.version}</version>
        </dependency>
        <dependency>
            <groupId>com.vaadin</groupId>
            <artifactId>flow-dnd</artifactId>
            <version>${project.version}</version>
        </dependency>
        <dependency>
            <groupId>com.vaadin</groupId>
            <artifactId>flow-test-util</artifactId>
            <version>${project.version}</version>
            <scope>test</scope>
        </dependency>
        <dependency>
            <groupId>org.slf4j</groupId>
            <artifactId>slf4j-simple</artifactId>
        </dependency>
        <dependency>
            <groupId>javax.servlet</groupId>
            <artifactId>javax.servlet-api</artifactId>
            <scope>provided</scope>
        </dependency>
    </dependencies>
    <build>
        <plugins>
            <plugin>
                <groupId>org.apache.maven.plugins</groupId>
                <artifactId>maven-failsafe-plugin</artifactId>
                <executions>
                    <execution>
                        <goals>
                            <goal>integration-test</goal>
                            <goal>verify</goal>
                        </goals>
                    </execution>
                </executions>
                <configuration>
                    <!-- export test server port to integration tests -->
                    <systemPropertyVariables>
                        <serverPort>${server.port}</serverPort>
                        <webdriver.chrome.driver>${webdriver.chrome.driver}</webdriver.chrome.driver>
                    </systemPropertyVariables>
                    <excludedGroups>${test.excludegroup}</excludedGroups>
                    <excludes>
                        <exclude>**/*$*</exclude>
                        <exclude>${exclude.it.tests}</exclude>
                    </excludes>
                </configuration>
            </plugin>
        </plugins>
        <pluginManagement>
            <plugins>
                <!-- Remove libs before ITs to avoid scan complaining about classes in multiple locations -->
                <plugin>
                    <groupId>org.apache.maven.plugins</groupId>
                    <artifactId>maven-antrun-plugin</artifactId>
                    <version>1.8</version>
                    <executions>
                        <execution>
                            <id>delete-lib-folder</id>
                            <phase>pre-integration-test</phase>
                            <goals>
                                <goal>run</goal>
                            </goals>
                            <configuration>
                                <tasks>
                                    <delete>
                                        <fileset dir="${project.build.directory}/${project.build.finalName}/WEB-INF/lib" includes="*.jar" />
                                    </delete>
                                </tasks>
                            </configuration>
                        </execution>
                    </executions>
                    <configuration>
                        <failOnError>false</failOnError>
                    </configuration>
                </plugin>
                <!-- These files are generated by the `flow-maven-plugin` goals below -->
                <plugin>
                    <artifactId>maven-clean-plugin</artifactId>
                    <configuration>
                        <filesets>
                            <fileset>
                                <directory>${project.basedir}</directory>
                                <includes>
                                    <include>package*.json</include>
                                    <include>webpack*.js</include>
                                </includes>
                            </fileset>
                        </filesets>
                    </configuration>
                </plugin>
                <!--This plugin's configuration is used to store Eclipse
                    m2e settings only. It has no influence on the Maven build itself. -->
                <plugin>
                    <groupId>org.eclipse.m2e</groupId>
                    <artifactId>lifecycle-mapping</artifactId>
                    <version>1.0.0</version>
                    <configuration>
                        <lifecycleMappingMetadata>
                            <pluginExecutions>
                                <pluginExecution>
                                    <pluginExecutionFilter>
                                        <groupId>
                                            com.lazerycode.selenium
                                        </groupId>
                                        <artifactId>
                                            driver-binary-downloader-maven-plugin
                                        </artifactId>
                                        <versionRange>
                                            [${driver.binary.downloader.maven.plugin.version},)
                                        </versionRange>
                                        <goals>
                                            <goal>selenium</goal>
                                        </goals>
                                    </pluginExecutionFilter>
                                    <action>
                                        <ignore></ignore>
                                    </action>
                                </pluginExecution>
                            </pluginExecutions>
                        </lifecycleMappingMetadata>
                    </configuration>
                </plugin>
                <plugin>
                    <groupId>org.sonatype.plugins</groupId>
                    <artifactId>nexus-staging-maven-plugin</artifactId>
                    <configuration>
                        <skipNexusStagingDeployMojo>true</skipNexusStagingDeployMojo>
                    </configuration>
                </plugin>
                <!-- jetty plugin for those child modules that need it -->
                <plugin>
                    <groupId>org.eclipse.jetty</groupId>
                    <artifactId>jetty-maven-plugin</artifactId>
                    <version>${jetty.version}</version>
                    <executions>
                        <execution>
                            <id>start-jetty</id>
                            <phase>pre-integration-test</phase>
                            <goals>
                                <goal>start</goal>
                            </goals>
                        </execution>
                        <execution>
                            <id>stop-jetty</id>
                            <phase>post-integration-test</phase>
                            <goals>
                                <goal>stop</goal>
                            </goals>
                        </execution>
                    </executions>
                    <configuration>
                        <webAppConfig>
                            <containerIncludeJarPattern>^$</containerIncludeJarPattern>
                        </webAppConfig>
                        <scanIntervalSeconds>-1</scanIntervalSeconds>
                        <httpConnector>
                            <port>${server.port}</port>
                        </httpConnector>
                        <stopPort>${server.stop.port}</stopPort>
                        <stopKey>foo</stopKey>
                        <stopWait>5</stopWait>
                        <systemProperties>
                            <systemProperty>
                                <name>vaadin.clientSideMode</name>
                                <value>${vaadin.clientSideMode}</value>
                            </systemProperty>
                        </systemProperties>
                    </configuration>
                </plugin>
            </plugins>
        </pluginManagement>
    </build>

    <!-- these modules should be build, regardless of `skipTests` -->
    <modules>
        <module>test-resources</module>
        <module>test-common</module>
    </modules>

    <profiles>
        <profile>
            <id>run-tests</id>
            <activation>
                <property>
                    <name>!skipTests</name>
                </property>
            </activation>

            <modules>
                <module>test-mixed</module>
                <module>test-mixed/pom-npm.xml</module>
                
                <module>test-pwa</module>
<<<<<<< HEAD

                <!-- module>test-dev-mode</module> -->
<!--                <module>test-root-ui-context</module>-->
=======
                <module>test-dev-mode</module>
                
                <!-- 
                <module>test-root-ui-context</module>
>>>>>>> 1950a1a7
                <module>test-router-custom-context</module>
<!--                <module>test-subcontext</module>-->

                <module>test-scalability</module>
                <module>test-memory-leaks</module>
                <!--
                <module>test-servlet</module>
                <module>test-themes</module>
                <module>test-lumo-theme</module>
                <module>test-material-theme</module>
                <module>servlet-containers</module-->

                <!-- web component embedding -->
                <!--module>test-embedding</module-->

                <!-- tests running in both modes -->
                <!--module>test-misc</module-->

                <!--module>test-mixed/pom-pnpm-production.xml</module>
                <module>test-mixed/pom-npm-production.xml</module>
                <module>test-npm-only-features</module>
                <module>test-multi-war</module>
                <module>test-ccdm</module>
                <module>test-ccdm/pom-production.xml</module-->                

                <!-- This test fails in local -->
                <!--module>test-root-context</module-->
            </modules>
        </profile>
        <profile>
            <id>eclipse</id>
            <build>
                <plugins>
                    <plugin>
                        <groupId>org.eclipse.jetty</groupId>
                        <artifactId>jetty-maven-plugin</artifactId>
                        <version>${jetty.version}</version>
                        <configuration>
                            <webAppConfig>
                                <!-- Configure all project META-INF/resources
                                    directories for Jetty as resource folders as Jetty inside Eclipse is run
                                    with "Resolve workspace artifacts" and this does not create any JARs. Jetty
                                    only scans JARs for META-INF/resources folders -->
                                <resourceBases>
                                    <!-- these paths are relative to the
                                        project where the profile is triggered -->
                                    <resourceBase>${project.basedir}/src/main/webapp</resourceBase>
                                    <resourceBase>${project.basedir}/../../flow-client/target/classes/META-INF/resources</resourceBase>
                                    <resourceBase>${project.basedir}/../../flow-push/src/main/resources/META-INF/resources</resourceBase>
                                    <resourceBase>${project.basedir}/../test-resources/src/main/resources/META-INF/resources</resourceBase>
                                </resourceBases>
                            </webAppConfig>
                            <!-- force default ports so that running IT tests
                                from IDE work -->
                            <httpConnector>
                                <port>${server.port}</port>
                            </httpConnector>
                            <stopPort>8889</stopPort>
                        </configuration>
                    </plugin>
                </plugins>
            </build>
        </profile>
        <profile>
            <id>validation</id>
            <properties>
                <maven.javadoc.skip>true</maven.javadoc.skip>
            </properties>
        </profile>
        <profile>
            <id>default</id>
            <activation>
                <activeByDefault>true</activeByDefault>
            </activation>
            <properties>
                <test.excludegroup>com.vaadin.flow.testcategory.ScreenshotTests</test.excludegroup>
            </properties>
        </profile>
        <profile>
            <id>all-tests</id>
            <activation>
                <activeByDefault>false</activeByDefault>
            </activation>
            <properties>
                <test.excludegroup></test.excludegroup>
            </properties>
        </profile>
        <profile>
            <id>ie11</id>
            <activation>
                <property>
                    <!-- In BrowserStack tests are run on IE11 -->
                    <name>test.use.browserstack</name>
                    <value>true</value>
                </property>
            </activation>
            <properties>
                <test.excludegroup>com.vaadin.flow.testcategory.IgnoreIE11</test.excludegroup>
            </properties>
        </profile>
    </profiles>

</project><|MERGE_RESOLUTION|>--- conflicted
+++ resolved
@@ -230,16 +230,9 @@
                 <module>test-mixed/pom-npm.xml</module>
                 
                 <module>test-pwa</module>
-<<<<<<< HEAD
-
-                <!-- module>test-dev-mode</module> -->
+
+                module>test-dev-mode</module>
 <!--                <module>test-root-ui-context</module>-->
-=======
-                <module>test-dev-mode</module>
-                
-                <!-- 
-                <module>test-root-ui-context</module>
->>>>>>> 1950a1a7
                 <module>test-router-custom-context</module>
 <!--                <module>test-subcontext</module>-->
 
