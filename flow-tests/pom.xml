--- conflicted
+++ resolved
@@ -232,15 +232,8 @@
                 <module>test-pwa</module>
                 <module>test-subcontext</module>
                 <module>test-root-ui-context</module>
-<<<<<<< HEAD
                 <module>test-router-custom-context</module>
-<!--                <module>test-subcontext</module>-->
-
-=======
-                <!-- 
-                <module>test-router-custom-context</module>
-                -->
->>>>>>> 918a8071
+
                 <module>test-scalability</module>
                 <module>test-memory-leaks</module>
                 <module>test-servlet</module>
