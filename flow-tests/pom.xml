<?xml version="1.0" encoding="UTF-8"?>
<project xmlns="http://maven.apache.org/POM/4.0.0" xmlns:xsi="http://www.w3.org/2001/XMLSchema-instance"
    xsi:schemaLocation="http://maven.apache.org/POM/4.0.0 http://maven.apache.org/xsd/maven-4.0.0.xsd">
    <modelVersion>4.0.0</modelVersion>
    <parent>
        <groupId>com.vaadin</groupId>
        <artifactId>flow-project</artifactId>
        <version>2.0-SNAPSHOT</version>
    </parent>
    <artifactId>flow-tests</artifactId>
    <name>Flow tests</name>
    <description>Test modules for Flow</description>
    <packaging>pom</packaging>

    <modules>
        <module>test-resources</module>
        <module>test-common</module>
        <module>test-pwa</module>


        <module>test-dev-mode</module>
        <module>test-root-ui-context</module>
        <module>test-frontend-production-custom-context</module>
        <module>test-router-custom-context</module>
        <module>test-subcontext</module>
        <module>test-scalability</module>
        <module>test-memory-leaks</module>
        <module>test-servlet</module>
        <module>test-themes</module>
        <module>test-lumo-theme</module>
        <module>test-material-theme</module>
        <module>servlet-containers</module>
        <module>test-web-components</module>
        <module>test-web-components-production</module>
        <module>test-web-components-theme-variant</module>


        <!-- tests migrated to NPM -->
        <module>web-component-test-assets</module>
        <module>test-mixed</module>
        <module>test-mixed/pom-npm-production.xml</module>
        <module>test-mixed/pom-bower-devmode.xml</module>
        <module>test-mixed/pom-bower-production.xml</module>
        <module>test-themes/pom-npm.xml</module>

        <module>test-npm-web-components</module>

        <!-- This test fails in local -->
        <module>test-root-context</module>
<<<<<<< HEAD
        <module>test-npm-only-features</module>
=======

>>>>>>> ec988165
    </modules>

    <properties>
        <!-- Don't care about coding style or licenses for tests -->
        <sonar.skip>true</sonar.skip>
        <license.skipDownloadLicenses>true</license.skipDownloadLicenses>

        <maven.deploy.skip>true</maven.deploy.skip>
        <!-- Used in the tests, should be overridden for each module to support
            concurrent running of test modules. -->
        <server.port>8888</server.port>
        <server.stop.port>8889</server.stop.port>
    </properties>

    <dependencies>
        <!-- Project dependencies -->
        <dependency>
            <groupId>com.vaadin</groupId>
            <artifactId>flow-html-components</artifactId>
            <version>${project.version}</version>
        </dependency>
        <dependency>
            <groupId>com.vaadin</groupId>
            <artifactId>flow-client</artifactId>
            <version>${project.version}</version>
        </dependency>
        <dependency>
            <groupId>com.vaadin</groupId>
            <artifactId>flow-dnd</artifactId>
            <version>${project.version}</version>
        </dependency>
        <dependency>
            <groupId>com.vaadin</groupId>
            <artifactId>flow-test-util</artifactId>
            <version>${project.version}</version>
            <scope>test</scope>
        </dependency>
        <dependency>
            <groupId>org.slf4j</groupId>
            <artifactId>slf4j-simple</artifactId>
        </dependency>
        <dependency>
            <groupId>javax.servlet</groupId>
            <artifactId>javax.servlet-api</artifactId>
            <scope>provided</scope>
        </dependency>
    </dependencies>
    <build>
        <plugins>
            <plugin>
                <groupId>org.apache.maven.plugins</groupId>
                <artifactId>maven-failsafe-plugin</artifactId>
                <executions>
                    <execution>
                        <goals>
                            <goal>integration-test</goal>
                            <goal>verify</goal>
                        </goals>
                    </execution>
                </executions>
                <configuration>
                    <!-- export test server port to integration tests -->
                    <systemPropertyVariables>
                        <serverPort>${server.port}</serverPort>
                        <webdriver.chrome.driver>${webdriver.chrome.driver}</webdriver.chrome.driver>
                    </systemPropertyVariables>
                    <excludedGroups>${test.excludegroup}</excludedGroups>
                    <excludes>
                        <exclude>**/*$*</exclude>
                        <exclude>${exclude.it.tests}</exclude>
                    </excludes>
                </configuration>
            </plugin>
        </plugins>
        <pluginManagement>
            <plugins>
                <!-- Remove libs before ITs to avoid scan complaining about classes in multiple locations -->
                <plugin>
                    <groupId>org.apache.maven.plugins</groupId>
                    <artifactId>maven-antrun-plugin</artifactId>
                    <version>1.8</version>
                    <executions>
                        <execution>
                            <id>delete-lib-folder</id>
                            <phase>pre-integration-test</phase>
                            <goals>
                                <goal>run</goal>
                            </goals>
                            <configuration>
                                <tasks>
                                    <delete>
                                        <fileset dir="${project.build.directory}/${project.build.finalName}/WEB-INF/lib" includes="*.jar" />
                                    </delete>
                                </tasks>
                            </configuration>
                        </execution>
                    </executions>
                    <configuration>
                        <failOnError>false</failOnError>
                    </configuration>
                </plugin>
                <!-- These files are generated by the `flow-maven-plugin` goals below -->
                <plugin>
                    <artifactId>maven-clean-plugin</artifactId>
                    <configuration>
                        <filesets>
                            <fileset>
                                <directory>${project.basedir}</directory>
                                <includes>
                                    <include>frontend/main.js</include>
                                    <include>package*.json</include>
                                    <include>webpack.config.js</include>
                                </includes>
                            </fileset>
                        </filesets>
                    </configuration>
                </plugin>
                <!--This plugin's configuration is used to store Eclipse
                    m2e settings only. It has no influence on the Maven build itself. -->
                <plugin>
                    <groupId>org.eclipse.m2e</groupId>
                    <artifactId>lifecycle-mapping</artifactId>
                    <version>1.0.0</version>
                    <configuration>
                        <lifecycleMappingMetadata>
                            <pluginExecutions>
                                <pluginExecution>
                                    <pluginExecutionFilter>
                                        <groupId>
                                            com.lazerycode.selenium
                                        </groupId>
                                        <artifactId>
                                            driver-binary-downloader-maven-plugin
                                        </artifactId>
                                        <versionRange>
                                            [${driver.binary.downloader.maven.plugin.version},)
                                        </versionRange>
                                        <goals>
                                            <goal>selenium</goal>
                                        </goals>
                                    </pluginExecutionFilter>
                                    <action>
                                        <ignore></ignore>
                                    </action>
                                </pluginExecution>
                            </pluginExecutions>
                        </lifecycleMappingMetadata>
                    </configuration>
                </plugin>
                <plugin>
                    <groupId>org.sonatype.plugins</groupId>
                    <artifactId>nexus-staging-maven-plugin</artifactId>
                    <configuration>
                        <skipNexusStagingDeployMojo>true</skipNexusStagingDeployMojo>
                    </configuration>
                </plugin>
                <!-- jetty plugin for those child modules that need it -->
                <plugin>
                    <groupId>org.eclipse.jetty</groupId>
                    <artifactId>jetty-maven-plugin</artifactId>
                    <version>${jetty.version}</version>
                    <executions>
                        <execution>
                            <id>start-jetty</id>
                            <phase>pre-integration-test</phase>
                            <goals>
                                <goal>start</goal>
                            </goals>
                        </execution>
                        <execution>
                            <id>stop-jetty</id>
                            <phase>post-integration-test</phase>
                            <goals>
                                <goal>stop</goal>
                            </goals>
                        </execution>
                    </executions>
                    <configuration>
                        <webAppConfig>
                            <containerIncludeJarPattern>^$</containerIncludeJarPattern>
                        </webAppConfig>
                        <scanIntervalSeconds>-1</scanIntervalSeconds>
                        <httpConnector>
                            <port>${server.port}</port>
                        </httpConnector>
                        <stopPort>${server.stop.port}</stopPort>
                        <stopKey>foo</stopKey>
                        <stopWait>5</stopWait>
                    </configuration>
                </plugin>
            </plugins>
        </pluginManagement>
    </build>

    <profiles>
        <profile>
            <id>eclipse</id>
            <build>
                <plugins>
                    <plugin>
                        <groupId>org.eclipse.jetty</groupId>
                        <artifactId>jetty-maven-plugin</artifactId>
                        <version>${jetty.version}</version>
                        <configuration>
                            <webAppConfig>
                                <!-- Configure all project META-INF/resources
                                    directories for Jetty as resource folders as Jetty inside Eclipse is run
                                    with "Resolve workspace artifacts" and this does not create any JARs. Jetty
                                    only scans JARs for META-INF/resources folders -->
                                <resourceBases>
                                    <!-- these paths are relative to the
                                        project where the profile is triggered -->
                                    <resourceBase>${project.basedir}/src/main/webapp</resourceBase>
                                    <resourceBase>${project.basedir}/../../flow-client/target/classes/META-INF/resources</resourceBase>
                                    <resourceBase>${project.basedir}/../../flow-push/src/main/resources/META-INF/resources</resourceBase>
                                    <resourceBase>${project.basedir}/../test-resources/src/main/resources/META-INF/resources</resourceBase>
                                </resourceBases>
                            </webAppConfig>
                            <!-- force default ports so that running IT tests
                                from IDE work -->
                            <httpConnector>
                                <port>8888</port>
                            </httpConnector>
                            <stopPort>8889</stopPort>
                        </configuration>
                    </plugin>
                </plugins>
            </build>
        </profile>
        <profile>
            <id>validation</id>
            <properties>
                <maven.javadoc.skip>true</maven.javadoc.skip>
            </properties>
        </profile>
        <profile>
            <id>default</id>
            <activation>
                <activeByDefault>true</activeByDefault>
            </activation>
            <properties>
                <test.excludegroup>com.vaadin.flow.testcategory.ScreenshotTests</test.excludegroup>
            </properties>
        </profile>
        <profile>
            <id>all-tests</id>
            <activation>
                <activeByDefault>false</activeByDefault>
            </activation>
            <properties>
                <test.excludegroup></test.excludegroup>
            </properties>
        </profile>
        <profile>
            <id>ie11</id>
            <activation>
                <property>
                    <!-- In BrowserStack tests are run on IE11 -->
                    <name>test.use.browserstack</name>
                    <value>true</value>
                </property>
            </activation>
            <properties>
                <test.excludegroup>com.vaadin.flow.testcategory.IgnoreIE11</test.excludegroup>
            </properties>
        </profile>
        <profile>
            <id>npm</id>
            <modules>
                <module>test-root-context/pom-npm.xml</module>
            </modules>
        </profile>
    </profiles>

</project><|MERGE_RESOLUTION|>--- conflicted
+++ resolved
@@ -34,7 +34,6 @@
         <module>test-web-components-production</module>
         <module>test-web-components-theme-variant</module>
 
-
         <!-- tests migrated to NPM -->
         <module>web-component-test-assets</module>
         <module>test-mixed</module>
@@ -47,11 +46,8 @@
 
         <!-- This test fails in local -->
         <module>test-root-context</module>
-<<<<<<< HEAD
+
         <module>test-npm-only-features</module>
-=======
-
->>>>>>> ec988165
     </modules>
 
     <properties>
