--- conflicted
+++ resolved
@@ -42,12 +42,7 @@
         <module>test-mixed/pom-npm-production.xml</module>
         <module>test-mixed/pom-bower-devmode.xml</module>
         <module>test-mixed/pom-bower-production.xml</module>
-<<<<<<< HEAD
-
-=======
-        <module>test-themes/pom-npm.xml</module>
         <module>test-npm-only-features</module>
->>>>>>> f06f95d1
         <module>test-npm-web-components</module>
 
         <!-- This test fails in local -->
