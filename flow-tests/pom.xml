<?xml version="1.0" encoding="UTF-8"?>
<project xmlns="http://maven.apache.org/POM/4.0.0" xmlns:xsi="http://www.w3.org/2001/XMLSchema-instance" xsi:schemaLocation="http://maven.apache.org/POM/4.0.0 http://maven.apache.org/xsd/maven-4.0.0.xsd">
  <modelVersion>4.0.0</modelVersion>
  <parent>
    <groupId>com.vaadin</groupId>
    <artifactId>flow-project</artifactId>
    <version>25.0-SNAPSHOT</version>
  </parent>
  <artifactId>flow-tests</artifactId>
  <packaging>pom</packaging>
  <name>Flow tests</name>
  <description>Test modules for Flow</description>

  <!-- these modules should be build, regardless of `skipTests` -->
  <modules>
    <module>test-resources</module>
    <module>test-common</module>
    <module>test-lumo</module>
    <module>test-express-build</module>
    <module>test-aura</module>
  </modules>

  <properties>
    <!-- Don't care about coding style or licenses for tests -->
    <sonar.skip>true</sonar.skip>
    <license.skipDownloadLicenses>true</license.skipDownloadLicenses>

    <maven.deploy.skip>true</maven.deploy.skip>
    <!-- Used in the tests, should be overridden for each module to support
            concurrent running of test modules. -->
    <server.port>8888</server.port>
    <server.stop.port>8889</server.stop.port>
    <!-- This property is needed to allow some Win-specific IT tests -->
    <!-- to be disabled via system property in CI until they got fixed-->
    <exclude.windows.failed.it.tests/>
    <testListener/>

    <!-- Skip these categories in validation, use -Pslow-tests to run them -->
    <excludedGroups>com.vaadin.flow.testcategory.SlowTests,
            com.vaadin.flow.testcategory.ScreenshotTests,
            com.vaadin.flow.testcategory.PushTests,</excludedGroups>

    <jetty.scantrigger/>

    <vaadin.devmode.liveReload.enabled>false</vaadin.devmode.liveReload.enabled>
    <vaadin.pnpm.enable>true</vaadin.pnpm.enable>
    <vaadin.allow.appshell.annotations>false</vaadin.allow.appshell.annotations>
    <vaadin.devmode.vite.options>--host</vaadin.devmode.vite.options>
    <vaadin.eagerServerLoad>false</vaadin.eagerServerLoad>
    <!-- make sure we do not leave webpack-dev-server running after IT -->
    <vaadin.reuseDevServer>false</vaadin.reuseDevServer>
    <vaadin.devServerPort>0</vaadin.devServerPort>
    <vaadin.frontend.hotdeploy>true</vaadin.frontend.hotdeploy>
    <vaadin.devmode.hostsAllowed>*</vaadin.devmode.hostsAllowed>
  </properties>

  <dependencies>
    <!-- Project dependencies -->
    <dependency>
      <groupId>com.vaadin</groupId>
      <artifactId>flow-html-components</artifactId>
      <version>${project.version}</version>
    </dependency>
    <dependency>
      <groupId>com.vaadin</groupId>
      <artifactId>flow-client</artifactId>
      <version>${project.version}</version>
    </dependency>
    <dependency>
      <groupId>com.vaadin</groupId>
      <artifactId>flow-dnd</artifactId>
      <version>${project.version}</version>
    </dependency>
    <dependency>
      <groupId>com.vaadin</groupId>
      <artifactId>flow-test-util</artifactId>
      <version>${project.version}</version>
      <scope>test</scope>
    </dependency>
    <dependency>
      <groupId>com.google.code.findbugs</groupId>
      <artifactId>jsr305</artifactId>
      <version>3.0.2</version>
    </dependency>
    <dependency>
      <groupId>org.slf4j</groupId>
      <artifactId>slf4j-simple</artifactId>
    </dependency>
    <dependency>
      <groupId>jakarta.servlet</groupId>
      <artifactId>jakarta.servlet-api</artifactId>
      <scope>provided</scope>
    </dependency>
  </dependencies>
  <build>
    <pluginManagement>
      <plugins>
        <plugin>
          <groupId>com.vaadin</groupId>
          <artifactId>flow-maven-plugin</artifactId>
          <version>${project.version}</version>
          <configuration>
            <pnpmEnable>${vaadin.pnpm.enable}</pnpmEnable>
            <bunEnable>${vaadin.bun.enable}</bunEnable>
          </configuration>
          <executions>
            <execution>
              <goals>
                <goal>prepare-frontend</goal>
              </goals>
            </execution>
          </executions>
        </plugin>
        <!-- Remove libs before ITs to avoid scan complaining about classes in multiple locations -->
        <plugin>
          <groupId>org.apache.maven.plugins</groupId>
          <artifactId>maven-antrun-plugin</artifactId>
          <version>3.1.0</version>
          <configuration>
            <failOnError>false</failOnError>
          </configuration>
          <executions>
            <execution>
              <id>delete-lib-folder</id>
              <goals>
                <goal>run</goal>
              </goals>
              <phase>pre-integration-test</phase>
              <configuration>
                <target>
                  <delete>
                    <fileset dir="${project.build.directory}/${project.build.finalName}/WEB-INF/lib" includes="*.jar"/>
                  </delete>
                </target>
              </configuration>
            </execution>
          </executions>
        </plugin>
        <!-- These files are generated by the `flow-maven-plugin` goals below -->
        <plugin>
          <artifactId>maven-clean-plugin</artifactId>
          <configuration>
            <filesets>
              <fileset>
                <directory>${project.basedir}</directory>
                <includes>
                  <include>package*.json</include>
                </includes>
              </fileset>
            </filesets>
          </configuration>
        </plugin>
        <plugin>
          <groupId>org.sonatype.plugins</groupId>
          <artifactId>nexus-staging-maven-plugin</artifactId>
          <configuration>
            <skipNexusStagingDeployMojo>true</skipNexusStagingDeployMojo>
          </configuration>
        </plugin>
        <!-- jetty plugin for those child modules that need it -->
        <plugin>
          <groupId>org.eclipse.jetty.ee10</groupId>
          <artifactId>jetty-ee10-maven-plugin</artifactId>
          <version>${jetty.version}</version>
          <configuration>
            <webApp>
              <containerIncludeJarPattern>^$</containerIncludeJarPattern>
            </webApp>
            <httpConnector>
              <port>${server.port}</port>
            </httpConnector>
            <stopPort>${server.stop.port}</stopPort>
            <stopKey>foo</stopKey>
            <stopWait>5</stopWait>
            <systemProperties>
              <!-- All system props are defined here as they need to be overridden
                                 in all modules so no non-standard value leaks to another module -->
<<<<<<< HEAD
              <vaadin.reuseDevServer>${vaadin.reuseDevServer}</vaadin.reuseDevServer>
              <vaadin.devmode.liveReload.enabled>${vaadin.devmode.liveReload.enabled}</vaadin.devmode.liveReload.enabled>
              <vaadin.allow.appshell.annotations>${vaadin.allow.appshell.annotations}</vaadin.allow.appshell.annotations>
              <vaadin.eagerServerLoad>${vaadin.eagerServerLoad}</vaadin.eagerServerLoad>
              <vaadin.devServerPort>${vaadin.devServerPort}</vaadin.devServerPort>
              <jetty.scantrigger>${jetty.scantrigger}</jetty.scantrigger>
              <!-- Allow test clients not on localhost to connect to Vite-->
              <vaadin.devmode.vite.options>${vaadin.devmode.vite.options}</vaadin.devmode.vite.options>
              <vaadin.frontend.hotdeploy>${vaadin.frontend.hotdeploy}</vaadin.frontend.hotdeploy>
              <vaadin.devmode.hostsAllowed>${vaadin.devmode.hostsAllowed}</vaadin.devmode.hostsAllowed>
            </systemProperties>
          </configuration>
          <executions>
            <execution>
              <id>start-jetty</id>
              <goals>
                <goal>start</goal>
              </goals>
              <phase>pre-integration-test</phase>
            </execution>
            <execution>
              <id>stop-jetty</id>
              <goals>
                <goal>stop</goal>
              </goals>
              <phase>post-integration-test</phase>
            </execution>
          </executions>
        </plugin>
        <plugin>
          <groupId>org.codehaus.mojo</groupId>
          <artifactId>properties-maven-plugin</artifactId>
          <version>${properties-maven-plugin.version}</version>
        </plugin>
      </plugins>
    </pluginManagement>
    <plugins>
      <plugin>
        <groupId>biz.aQute.bnd</groupId>
        <artifactId>bnd-maven-plugin</artifactId>
        <version>${bnd.version}</version>
        <executions>
          <execution>
            <goals>
              <goal>bnd-process</goal>
            </goals>
            <configuration>
              <bnd><![CDATA[-fixupmessages: "Classes found in the wrong directory";is:=warning]]></bnd>
            </configuration>
          </execution>
        </executions>
      </plugin>
      <plugin>
        <groupId>org.apache.maven.plugins</groupId>
        <artifactId>maven-jar-plugin</artifactId>
        <version>3.4.2</version>
        <configuration>
          <archive>
            <manifestFile>${project.build.outputDirectory}/META-INF/MANIFEST.MF</manifestFile>
            <index>false</index>
            <manifest>
              <addDefaultImplementationEntries>true</addDefaultImplementationEntries>
            </manifest>
          </archive>
        </configuration>
      </plugin>
      <plugin>
        <groupId>org.apache.maven.plugins</groupId>
        <artifactId>maven-failsafe-plugin</artifactId>
      </plugin>
    </plugins>
  </build>
=======
                            <vaadin.reuseDevServer>${vaadin.reuseDevServer}</vaadin.reuseDevServer>
                            <vaadin.devmode.liveReload.enabled>${vaadin.devmode.liveReload.enabled}</vaadin.devmode.liveReload.enabled>
                            <vaadin.allow.appshell.annotations>${vaadin.allow.appshell.annotations}</vaadin.allow.appshell.annotations>
			    <vaadin.eagerServerLoad>${vaadin.eagerServerLoad}</vaadin.eagerServerLoad>
			    <vaadin.devServerPort>${vaadin.devServerPort}</vaadin.devServerPort>
                            <jetty.scantrigger>${jetty.scantrigger}</jetty.scantrigger>
                            <!-- Allow test clients not on localhost to connect to Vite-->
                            <vaadin.devmode.vite.options>${vaadin.devmode.vite.options}</vaadin.devmode.vite.options>
                            <vaadin.frontend.hotdeploy>${vaadin.frontend.hotdeploy}</vaadin.frontend.hotdeploy>
                            <vaadin.devmode.hostsAllowed>${vaadin.devmode.hostsAllowed}</vaadin.devmode.hostsAllowed>
                        </systemProperties>
                    </configuration>
                </plugin>
                <plugin>
                    <groupId>org.codehaus.mojo</groupId>
                    <artifactId>properties-maven-plugin</artifactId>
                    <version>${properties-maven-plugin.version}</version>
                </plugin>
            </plugins>
        </pluginManagement>
    </build>

    <!-- these modules should be build, regardless of `skipTests` -->
    <modules>
        <module>test-resources</module>
        <module>test-common</module>
        <module>test-lumo</module>
        <module>test-express-build</module>
        <module>test-aura</module>
        <module>test-lumo-theme</module>
    </modules>
>>>>>>> 65ff8522

  <profiles>
    <profile>
      <!-- Modules that have shared stuff used in other modules -->
      <id>it-shared-modules</id>
      <activation>
        <property>
          <!-- usind -DsharedModules -DskipTests we can install these modules and run tests later (GH actions) -->
          <name>sharedModules</name>
        </property>
      </activation>
      <modules>
        <module>test-root-context</module>
        <module>test-embedding</module>
        <module>test-frontend</module>
        <module>test-application-theme</module>
        <module>test-multi-war</module>
        <module>vaadin-spring-tests</module>
      </modules>
    </profile>
    <profile>
      <id>it-shared-spring-modules</id>
      <modules>
        <module>vaadin-spring-tests</module>
      </modules>
    </profile>
    <profile>
      <id>it-test-modules</id>
      <activation>
        <property>
          <name>!skipTests</name>
        </property>
      </activation>
      <modules>
        <module>test-dev-mode</module>
        <module>test-pwa</module>
        <module>test-pwa/pom-production.xml</module>
        <module>test-pwa-disabled-offline</module>
        <module>test-pwa-disabled-offline/pom-production.xml</module>
        <module>test-router-custom-context</module>
        <module>test-router-custom-context-encoded</module>
        <module>test-router-custom-context-encoded-prod</module>
        <module>test-live-reload</module>
        <module>test-live-reload-multimodule</module>
        <module>test-live-reload-multimodule-devbundle</module>
        <module>test-redeployment</module>
        <module>test-redeployment-no-cache</module>

        <module>test-servlet</module>
        <module>test-themes</module>
        <module>test-themes/pom-production.xml</module>
        <module>test-themes/pom-devbundle.xml</module>
        <module>servlet-containers</module>

        <!-- web component embedding -->
        <module>test-embedding</module>

        <!-- tests running in both modes -->
        <module>test-misc</module>

        <module>test-npm-only-features</module>
        <module>test-multi-war</module>
        <module>test-ccdm</module>
        <module>test-ccdm/pom-production.xml</module>
        <module>test-ccdm-flow-navigation</module>
        <module>test-ccdm-flow-navigation/pom-production.xml</module>

        <module>test-root-context</module>

        <module>test-eager-bootstrap</module>

        <module>test-custom-route-registry</module>
        <!-- tests are disabled in this module, this reference is for maven version plugin -->
        <module>test-no-theme</module>
        <!-- move theme tests to the end, because theme switch live reload-->
        <!-- test impacts startup test-->
        <module>test-application-theme</module>
        <module>test-theme-no-polymer</module>
        <module>test-frontend</module>
        <module>test-custom-frontend-directory</module>

        <module>vaadin-spring-tests</module>
        <module>test-vaadin-router</module>
        <module>test-vaadin-router/pom-production.xml</module>
        <module>test-react-router</module>
        <module>test-react-router/pom-production.xml</module>
        <module>test-react-adapter</module>
        <module>test-react-adapter/pom-production.xml</module>
        <module>test-legacy-frontend</module>
        <module>test-client-queue</module>
        <module>test-commercial-banner</module>
      </modules>
    </profile>
    <profile>
      <id>nightly</id>
      <modules>
        <module>test-webpush</module>
      </modules>
    </profile>
    <profile>
      <id>benchmark</id>
      <modules>
        <module>vaadin-spring-tests</module>
      </modules>
    </profile>
    <profile>
      <id>eclipse</id>
      <build>
        <plugins>
          <plugin>
            <groupId>org.eclipse.jetty.ee10</groupId>
            <artifactId>jetty-ee10-maven-plugin</artifactId>
            <version>${jetty.version}</version>
            <configuration>
              <webAppConfig>
                <!-- Configure all project META-INF/resources
                                    directories for Jetty as resource folders as Jetty inside Eclipse is run
                                    with "Resolve workspace artifacts" and this does not create any JARs. Jetty
                                    only scans JARs for META-INF/resources folders -->
                <resourceBases>
                  <!-- these paths are relative to the
                                        project where the profile is triggered -->
                  <resourceBase>${project.basedir}/src/main/webapp</resourceBase>
                  <resourceBase>${project.basedir}/../../flow-client/target/classes/META-INF/resources</resourceBase>
                  <resourceBase>${project.basedir}/../../flow-push/src/main/resources/META-INF/resources</resourceBase>
                  <resourceBase>${project.basedir}/../test-resources/src/main/resources/META-INF/resources</resourceBase>
                </resourceBases>
              </webAppConfig>
              <!-- force default ports so that running IT tests
                                from IDE work -->
              <httpConnector>
                <port>${server.port}</port>
              </httpConnector>
              <stopPort>${server.stop.port}</stopPort>
            </configuration>
          </plugin>
        </plugins>
      </build>
    </profile>
    <profile>
      <id>validation</id>
      <properties>
        <maven.javadoc.skip>true</maven.javadoc.skip>
      </properties>
    </profile>
    <profile>
      <id>ie11</id>
      <activation>
        <property>
          <!-- In BrowserStack tests are run on IE11 -->
          <name>test.use.browserstack</name>
          <value>true</value>
        </property>
      </activation>
      <properties>
        <groups/>
        <excludedGroups>com.vaadin.flow.testcategory.SlowTests,
                    com.vaadin.flow.testcategory.ScreenshotTests,
                    com.vaadin.flow.testcategory.PushTests,
                    com.vaadin.flow.testcategory.IgnoreIE11,</excludedGroups>
      </properties>
    </profile>
    <profile>
      <id>all-tests</id>
      <properties>
        <groups/>
        <excludedGroups/>
      </properties>
    </profile>
    <profile>
      <id>slow-tests</id>
      <properties>
        <groups>${excludedGroups}</groups>
        <excludedGroups/>
      </properties>
    </profile>
    <profile>
      <id>deepClean</id>
      <build>
        <plugins>
          <plugin>
            <groupId>org.apache.maven.plugins</groupId>
            <artifactId>maven-clean-plugin</artifactId>
            <configuration>
              <filesets>
                <fileset>
                  <directory>${project.basedir}</directory>
                  <includes>
                    <include>package*.json</include>
                    <include>types.d.ts</include>
                    <include>tsconfig.json</include>
                    <include>pnpm-lock.yaml</include>
                    <include>bun.lockb</include>
                    <include>node_modules/**</include>
                  </includes>
                </fileset>
              </filesets>
            </configuration>
          </plugin>
        </plugins>
      </build>
    </profile>
  </profiles>

</project><|MERGE_RESOLUTION|>--- conflicted
+++ resolved
@@ -18,6 +18,7 @@
     <module>test-lumo</module>
     <module>test-express-build</module>
     <module>test-aura</module>
+    <module>test-lumo-theme</module>
   </modules>
 
   <properties>
@@ -175,7 +176,6 @@
             <systemProperties>
               <!-- All system props are defined here as they need to be overridden
                                  in all modules so no non-standard value leaks to another module -->
-<<<<<<< HEAD
               <vaadin.reuseDevServer>${vaadin.reuseDevServer}</vaadin.reuseDevServer>
               <vaadin.devmode.liveReload.enabled>${vaadin.devmode.liveReload.enabled}</vaadin.devmode.liveReload.enabled>
               <vaadin.allow.appshell.annotations>${vaadin.allow.appshell.annotations}</vaadin.allow.appshell.annotations>
@@ -248,39 +248,6 @@
       </plugin>
     </plugins>
   </build>
-=======
-                            <vaadin.reuseDevServer>${vaadin.reuseDevServer}</vaadin.reuseDevServer>
-                            <vaadin.devmode.liveReload.enabled>${vaadin.devmode.liveReload.enabled}</vaadin.devmode.liveReload.enabled>
-                            <vaadin.allow.appshell.annotations>${vaadin.allow.appshell.annotations}</vaadin.allow.appshell.annotations>
-			    <vaadin.eagerServerLoad>${vaadin.eagerServerLoad}</vaadin.eagerServerLoad>
-			    <vaadin.devServerPort>${vaadin.devServerPort}</vaadin.devServerPort>
-                            <jetty.scantrigger>${jetty.scantrigger}</jetty.scantrigger>
-                            <!-- Allow test clients not on localhost to connect to Vite-->
-                            <vaadin.devmode.vite.options>${vaadin.devmode.vite.options}</vaadin.devmode.vite.options>
-                            <vaadin.frontend.hotdeploy>${vaadin.frontend.hotdeploy}</vaadin.frontend.hotdeploy>
-                            <vaadin.devmode.hostsAllowed>${vaadin.devmode.hostsAllowed}</vaadin.devmode.hostsAllowed>
-                        </systemProperties>
-                    </configuration>
-                </plugin>
-                <plugin>
-                    <groupId>org.codehaus.mojo</groupId>
-                    <artifactId>properties-maven-plugin</artifactId>
-                    <version>${properties-maven-plugin.version}</version>
-                </plugin>
-            </plugins>
-        </pluginManagement>
-    </build>
-
-    <!-- these modules should be build, regardless of `skipTests` -->
-    <modules>
-        <module>test-resources</module>
-        <module>test-common</module>
-        <module>test-lumo</module>
-        <module>test-express-build</module>
-        <module>test-aura</module>
-        <module>test-lumo-theme</module>
-    </modules>
->>>>>>> 65ff8522
 
   <profiles>
     <profile>
