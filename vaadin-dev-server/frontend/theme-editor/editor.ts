import { css, html, LitElement, PropertyValues, TemplateResult } from 'lit';
import { customElement, property, state } from 'lit/decorators.js';
import { PickerProvider } from '../component-picker';
import { metadataRegistry } from './metadata/registry';
import { icons } from './icons';
import {
  ComponentTheme,
  createScopedSelector,
  generateThemeRule,
  generateThemeRuleCss,
  SelectorScope,
  ThemeContext,
  ThemeEditorState,
  ThemeScope
} from './model';
import { detectElementDisplayName, detectTheme } from './detector';
import { ThemePropertyValueChangeEvent } from './components/editors/base-property-editor';
import { themePreview } from './preview';
import { Connection } from '../connection';
import { ThemeEditorApi } from './api';
import { ThemeEditorHistory, ThemeEditorHistoryActions } from './history';
import { ScopeChangeEvent } from './components/scope-selector';
import './components/class-name-editor';
import './components/scope-selector';
import './components/property-list';
import '../component-picker.js';
import { ComponentReference } from '../component-util';
import { injectGlobalCss } from './styles';
import { ComponentMetadata } from './metadata/model';
import { ClassNameChangeEvent } from './components/class-name-editor';
import { OpenCssEvent } from './components/property-list';
import {componentOverlayManager} from "./components/component-overlay-manager";

injectGlobalCss(css`
  .vaadin-theme-editor-highlight {
    outline: solid 2px #9e2cc6;
    outline-offset: 3px;
  }
`);

@customElement('vaadin-dev-tools-theme-editor')
export class ThemeEditor extends LitElement {
  @property({})
  public expanded: boolean = false;
  @property({})
  public themeEditorState: ThemeEditorState = ThemeEditorState.enabled;
  @property({})
  public pickerProvider!: PickerProvider;
  @property({})
  public connection!: Connection;
  private api!: ThemeEditorApi;
  private history!: ThemeEditorHistory;
  @state()
  private historyActions?: ThemeEditorHistoryActions;

  @state()
  private context: ThemeContext | null = null;

  /**
   * Base theme detected from existing CSS files for the selected component
   */
  private baseTheme: ComponentTheme | null = null;
  /**
   * Currently edited theme modifications for the selected component since the
   * last reload
   */
  private editedTheme: ComponentTheme | null = null;
  /**
   * The effective theme for the selected component, including base theme and
   * previously saved modifications
   */
  @state()
  private effectiveTheme: ComponentTheme | null = null;

  static get styles() {
    return css`
      :host {
        animation: fade-in var(--dev-tools-transition-duration) ease-in;
        --theme-editor-section-horizontal-padding: 0.75rem;
        display: flex;
        flex-direction: column;
        max-height: 400px;
      }

      .notice {
        padding: var(--theme-editor-section-horizontal-padding);
      }

      .notice a {
        color: var(--dev-tools-text-color-emphasis);
      }

      .hint vaadin-icon {
        color: var(--dev-tools-green-color);
        font-size: var(--lumo-icon-size-m);
      }

      .hint {
        display: flex;
        align-items: center;
        gap: var(--theme-editor-section-horizontal-padding);
      }

      .header {
        flex: 0 0 auto;
        border-bottom: solid 1px rgba(0, 0, 0, 0.2);
      }

      .header .picker-row {
        padding: var(--theme-editor-section-horizontal-padding);
        display: flex;
        gap: 20px;
        align-items: center;
        justify-content: space-between;
      }

      .picker {
        flex: 1 1 0;
        min-width: 0;
        display: flex;
        align-items: center;
      }

      .picker button {
        min-width: 0;
        display: inline-flex;
        align-items: center;
        padding: 0;
        line-height: 20px;
        border: none;
        background: none;
        color: var(--dev-tools-text-color);
      }

      .picker button:not(:disabled):hover {
        color: var(--dev-tools-text-color-emphasis);
      }

      .picker svg,
      .picker .component-type {
        flex: 0 0 auto;
        margin-right: 4px;
      }

      .picker .instance-name {
        overflow: hidden;
        text-overflow: ellipsis;
        white-space: nowrap;
        color: #e5a2fce5;
      }

      .picker .instance-name-quote {
        color: #e5a2fce5;
      }

      .picker .no-selection {
        font-style: italic;
      }

      .actions {
        display: flex;
        align-items: center;
        gap: 8px;
      }

      .property-list {
        flex: 1 1 auto;
        overflow-y: auto;
      }

      .link-button {
        all: initial;
        font-family: inherit;
        font-size: var(--dev-tools-font-size-small);
        line-height: 1;
        white-space: nowrap;
        color: inherit;
        font-weight: 600;
        text-decoration: underline;
      }

      .link-button:focus,
      .link-button:hover {
        color: var(--dev-tools-text-color-emphasis);
      }

      .icon-button {
        padding: 0;
        line-height: 0;
        border: none;
        background: none;
        color: var(--dev-tools-text-color);
      }

      .icon-button:disabled {
        opacity: 0.5;
      }

      .icon-button:not(:disabled):hover {
        color: var(--dev-tools-text-color-emphasis);
      }
    `;
  }

  protected firstUpdated() {
    this.api = new ThemeEditorApi(this.connection);
    this.history = new ThemeEditorHistory(this.api);
    this.historyActions = this.history.allowedActions;
    this.api.markAsUsed();

    // When the theme is updated due to HMR, remove optimistic updates from
    // theme preview. Also refresh the base theme as default property values may
    // have changed.
    document.addEventListener('vaadin-theme-updated', () => {
      themePreview.clear();
      this.refreshTheme();
    });

    this.dispatchEvent(new CustomEvent('before-open'));
  }

  protected update(changedProperties: PropertyValues) {
    super.update(changedProperties);

    // Remove or restore selected element highlight when expanded state changes
    if (changedProperties.has('expanded')) {
      if (this.expanded) {
        this.highlightElement(this.context?.component.element);
        componentOverlayManager.showOverlay();
      } else {
        componentOverlayManager.hideOverlay();
        this.removeElementHighlight(this.context?.component.element);
      }
    }
  }


  disconnectedCallback() {
    super.disconnectedCallback();
    this.removeElementHighlight(this.context?.component.element);
<<<<<<< HEAD
    componentOverlayManager.hideOverlay();
    componentOverlayManager.reset();
=======

    this.dispatchEvent(new CustomEvent('after-close'));
>>>>>>> 2efb295f
  }

  render() {
    if (this.themeEditorState === ThemeEditorState.missing_theme) {
      return this.renderMissingThemeNotice();
    }

    return html`
      <div class="header">
        <div class="picker-row">
          ${this.renderPicker()}
          <div class="actions">
            ${this.context?.metadata
              ? html` <vaadin-dev-tools-theme-scope-selector
                  .value=${this.context.scope}
                  .metadata=${this.context.metadata}
                  @scope-change=${this.handleScopeChange}
                ></vaadin-dev-tools-theme-scope-selector>`
              : null}
            <button
              class="icon-button"
              data-testid="undo"
              ?disabled=${!this.historyActions?.allowUndo}
              @click=${this.handleUndo}
            >
              ${icons.undo}
            </button>
            <button
              class="icon-button"
              data-testid="redo"
              ?disabled=${!this.historyActions?.allowRedo}
              @click=${this.handleRedo}
            >
              ${icons.redo}
            </button>
          </div>
        </div>
        ${this.renderLocalClassNameEditor()}
      </div>
      ${this.renderPropertyList()}
    `;
  }

  renderMissingThemeNotice() {
    return html`
      <div class="notice">
        It looks like you have not set up a custom theme yet. Theme editor requires an existing theme to work with.
        Please check our
        <a href="https://vaadin.com/docs/latest/styling/custom-theme/creating-custom-theme" target="_blank"
          >documentation</a
        >
        on how to set up a custom theme.
      </div>
    `;
  }

  renderPropertyList() {
    if (!this.context) {
      return null;
    }

    // If there is no metadata, then we have a component that is not supported
    if (!this.context.metadata) {
      const tagName = this.context.component.element!.localName;
      return html`
        <div class="notice">Styling <code>&lt;${tagName}&gt;</code> components is not supported at the moment.</div>
      `;
    }

    const inaccessible = this.context.scope === ThemeScope.local && !this.context.accessible;
    if (inaccessible) {
      const componentName = this.context.metadata.displayName;
      return html`
        ${this.context.metadata.notAccessibleDescription && this.context.scope === ThemeScope.local
          ? html`<div class="notice hint" style="padding-bottom: 0;">
              <vaadin-icon icon="vaadin:lightbulb"></vaadin-icon>
              <div>${this.context.metadata.notAccessibleDescription}</div>
            </div>`
          : ''}
        <div class="notice">
          The selected ${componentName} cannot be styled locally. Currently, Theme Editor only supports styling
          instances that are assigned to a local variable, like so:
          <pre><code>Button saveButton = new Button("Save");</code></pre>
          If you want to modify the code so that it satisfies this requirement,
          <button class="link-button" @click=${this.handleShowComponent}>click here</button>
          to open it in your IDE. Alternatively you can choose to style all ${componentName}s by selecting "Global" from
          the scope dropdown above.
        </div>
      `;
    }

    return html` ${this.context.metadata.description && this.context.scope === ThemeScope.local
        ? html`<div class="notice hint">
            <vaadin-icon icon="vaadin:lightbulb"></vaadin-icon>
            <div>${this.context.metadata.description}</div>
          </div>`
        : ''}
      <vaadin-dev-tools-theme-property-list
        class="property-list"
        .metadata=${this.context.metadata}
        .theme=${this.effectiveTheme}
        @theme-property-value-change=${this.handlePropertyChange}
        @open-css=${this.handleOpenCss}
      ></vaadin-dev-tools-theme-property-list>`;
  }

  handleShowComponent() {
    if (!this.context) {
      return;
    }
    const component = this.context.component;
    const serializableComponentRef: ComponentReference = { nodeId: component.nodeId, uiId: component.uiId };
    this.connection.sendShowComponentCreateLocation(serializableComponentRef);
  }

  async handleOpenCss(event: OpenCssEvent) {
    if (!this.context) {
      return;
    }

    // If we are theming locally, and the component does not have a local class
    // name yet, then apply suggested class name from server first
    await this.ensureLocalClassName();

    const selectorScope: SelectorScope = {
      themeScope: this.context.scope,
      localClassName: this.context.localClassName
    };
    const scopedSelector = createScopedSelector(event.detail.element, selectorScope);
    await this.api.openCss(scopedSelector);
  }

  renderPicker() {
    let label: TemplateResult;

    if (this.context?.metadata) {
      const componentDisplayName =
        this.context.scope === ThemeScope.local
          ? this.context.metadata.displayName
          : `All ${this.context.metadata.displayName}s`;
      const componentLabel = html`<span class="component-type">${componentDisplayName}</span>`;
      const instanceName =
        this.context.scope === ThemeScope.local ? detectElementDisplayName(this.context.component) : null;
      const instanceLabel = instanceName
        ? html` <span class="instance-name-quote">"</span><span class="instance-name">${instanceName}</span
            ><span class="instance-name-quote">"</span>`
        : null;
      label = html`${componentLabel} ${instanceLabel}`;
    } else {
      label = html`<span class="no-selection">Pick an element to get started</span>`;
    }
    return html`
      <div class="picker">
        <button @click=${this.pickComponent}>${icons.crosshair} ${label}</button>
      </div>
    `;
  }

  renderLocalClassNameEditor() {
    const allowEditing = this.context?.scope === ThemeScope.local && this.context.accessible;
    if (!this.context || !allowEditing) {
      return null;
    }

    const instanceClassName = this.context.localClassName || this.context.suggestedClassName;

    return html` <vaadin-dev-tools-theme-class-name-editor
      .className=${instanceClassName}
      @class-name-change=${this.handleClassNameChange}
    >
    </vaadin-dev-tools-theme-class-name-editor>`;
  }

  private async handleClassNameChange(e: ClassNameChangeEvent) {
    if (!this.context) {
      return;
    }

    const previousClassName = this.context.localClassName;
    const newClassName = e.detail.value;
    if (previousClassName) {
      // Update local class name if there is an existing one
      const element = this.context.component.element;
      this.context.localClassName = newClassName;
      const classNameResponse = await this.api.setLocalClassName(this.context.component, newClassName);
      this.historyActions = this.history.push(
        classNameResponse.requestId,
        () => themePreview.previewLocalClassName(element, newClassName),
        () => themePreview.previewLocalClassName(element, previousClassName)
      );
    } else {
      // Update suggested class name for now, will effectively be applied when
      // changing a property
      this.context = {
        ...this.context,
        suggestedClassName: newClassName
      };
    }
  }

  private async pickComponent() {
    componentOverlayManager.hideOverlay();
    this.removeElementHighlight(this.context?.component.element);
    this.pickerProvider().open({
      infoTemplate: html`
        <div>
          <h3>Locate the component to style</h3>
          <p>Use the mouse cursor to highlight components in the UI.</p>
          <p>Use arrow down/up to cycle through and highlight specific components under the cursor.</p>
          <p>Click the primary mouse button to select the component.</p>
        </div>
      `,
      pickCallback: async (component) => {
        const metadata = await metadataRegistry.getMetadata(component);
        if (!metadata) {
          this.context = { component, scope: this.context?.scope || ThemeScope.local };
          this.baseTheme = null;
          this.editedTheme = null;
          this.effectiveTheme = null;
          return;
        }
        await componentOverlayManager.componentPicked(component, metadata);
        this.highlightElement(component.element);
        this.refreshComponentAndTheme(component, metadata);
        componentOverlayManager.showOverlay();
      }
    });
  }

  private handleScopeChange(e: ScopeChangeEvent) {
    if (!this.context) {
      return;
    }

    this.refreshTheme({
      ...this.context,
      scope: e.detail.value
    });
  }

  private async handlePropertyChange(e: ThemePropertyValueChangeEvent) {
    if (!this.context || !this.baseTheme || !this.editedTheme) {
      return;
    }

    // Update theme state
    const { element, property, value } = e.detail;
    this.editedTheme.updatePropertyValue(element.selector, property.propertyName, value, true);
    this.effectiveTheme = ComponentTheme.combine(this.baseTheme, this.editedTheme);

    // If we are theming locally, and the component does not have a local class
    // name yet, then apply suggested class name from server first
    await this.ensureLocalClassName();

    // Update theme editor CSS
    const selectorScope: SelectorScope = {
      themeScope: this.context.scope,
      localClassName: this.context.localClassName
    };
    const updateRule = generateThemeRule(element, selectorScope, property.propertyName, value);
    try {
      const response = await this.api.setCssRules([updateRule]);
      this.historyActions = this.history.push(response.requestId);
      // Do optimistic update of property changes, will be cleared after HMR of
      // theme files
      const css = generateThemeRuleCss(updateRule);
      themePreview.add(css);
    } catch (error) {
      console.error('Failed to update property value', error);
    }
  }

  private async handleUndo() {
    this.historyActions = await this.history.undo();
    await this.refreshComponentAndTheme();
  }

  private async handleRedo() {
    this.historyActions = await this.history.redo();
    await this.refreshComponentAndTheme();
  }

  private async ensureLocalClassName() {
    // Don't need to do anything if we are theming globally, or a class name is
    // already defined
    if (!this.context || this.context.scope === ThemeScope.global || this.context.localClassName) {
      return;
    }

    // Fail if there is neither a class name, nor a suggested class name
    if (!this.context.localClassName && !this.context.suggestedClassName) {
      throw new Error(
        'Cannot assign local class name for the component because it does not have a suggested class name'
      );
    }

    const element = this.context.component.element;
    const newClassName = this.context.suggestedClassName!;
    this.context.localClassName = newClassName;
    const classNameResponse = await this.api.setLocalClassName(this.context.component, newClassName);
    this.historyActions = this.history.push(
      classNameResponse.requestId,
      () => themePreview.previewLocalClassName(element, newClassName),
      () => themePreview.previewLocalClassName(element)
    );
  }

  private async refreshComponentAndTheme(component?: ComponentReference, metadata?: ComponentMetadata) {
    component = component || this.context?.component;
    metadata = metadata || this.context?.metadata;
    if (!component || !metadata) {
      return;
    }

    const componentResponse = await this.api.loadComponentMetadata(component);
    themePreview.previewLocalClassName(component.element, componentResponse.className);

    await this.refreshTheme({
      scope: this.context?.scope || ThemeScope.local,
      metadata,
      component,
      localClassName: componentResponse.className,
      suggestedClassName: componentResponse.suggestedClassName,
      accessible: componentResponse.accessible
    });
  }

  private async refreshTheme(newContext?: ThemeContext) {
    const context = newContext || this.context;
    if (!context || !context.metadata) {
      return;
    }

    // Skip refreshing the theme state if the component is not accessible
    const inaccessible = context.scope === ThemeScope.local && !context.accessible;
    if (inaccessible) {
      this.context = context;
      this.baseTheme = null;
      this.editedTheme = null;
      this.effectiveTheme = null;
      return;
    }

    // Load rules for current scope
    // Can be skipped when using local scope and element does not have a local
    // class name yet
    let editedTheme: ComponentTheme = new ComponentTheme(context.metadata);

    const hasNoPreviousRules = context.scope === ThemeScope.local && !context.localClassName;
    if (!hasNoPreviousRules) {
      const selectorScope: SelectorScope = {
        themeScope: context.scope,
        localClassName: context.localClassName
      };
      const scopedSelectors = context.metadata.elements.map((element) => createScopedSelector(element, selectorScope));
      const rulesResponse = await this.api.loadRules(scopedSelectors);
      editedTheme = ComponentTheme.fromServerRules(context.metadata, selectorScope, rulesResponse.rules);
    }

    // Update theme state after data has loaded, so that everything consistently
    // updates at once - this avoids re-rendering the editor with new metadata
    // but without matching theme state
    const baseTheme = await detectTheme(context.metadata);
    this.context = context;
    this.baseTheme = baseTheme;
    this.editedTheme = editedTheme;
    this.effectiveTheme = ComponentTheme.combine(baseTheme, this.editedTheme);
  }

  private highlightElement(element?: HTMLElement) {
    if (element) {
      element.classList.add('vaadin-theme-editor-highlight');
    }
  }

  private removeElementHighlight(element?: HTMLElement) {
    if (element) {
      element.classList.remove('vaadin-theme-editor-highlight');
    }
  }
}<|MERGE_RESOLUTION|>--- conflicted
+++ resolved
@@ -238,13 +238,9 @@
   disconnectedCallback() {
     super.disconnectedCallback();
     this.removeElementHighlight(this.context?.component.element);
-<<<<<<< HEAD
     componentOverlayManager.hideOverlay();
     componentOverlayManager.reset();
-=======
-
     this.dispatchEvent(new CustomEvent('after-close'));
->>>>>>> 2efb295f
   }
 
   render() {
